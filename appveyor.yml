# With infos from
# http://tjelvarolsson.com/blog/how-to-continuously-test-your-python-code-on-windows-using-appveyor/
# https://packaging.python.org/en/latest/appveyor/
# https://github.com/rmcgibbo/python-appveyor-conda-example

environment:
  matrix:
    - PYTHON_VERSION: "2.7"
      MINICONDA: C:\Miniconda-x64
      ENV_FILE: "ci/travis/27-latest-defaults.yaml"

    - PYTHON_VERSION: "3.7"
      MINICONDA: C:\Miniconda37-x64
      ENV_FILE: "ci/travis/37-latest-conda-forge.yaml"

# all our python builds have to happen in tests_script...
build: false

init:
  - "ECHO %PYTHON_VERSION% %MINICONDA%"

install:
  # cancel older builds for the same PR
  - ps: if ($env:APPVEYOR_PULL_REQUEST_NUMBER -and $env:APPVEYOR_BUILD_NUMBER -ne ((Invoke-RestMethod `
        https://ci.appveyor.com/api/projects/$env:APPVEYOR_ACCOUNT_NAME/$env:APPVEYOR_PROJECT_SLUG/history?recordsNumber=50).builds | `
        Where-Object pullRequestId -eq $env:APPVEYOR_PULL_REQUEST_NUMBER)[0].buildNumber) { `
        throw "There are newer queued builds for this pull request, failing early." }

  # set up environment
  - CALL "%MINICONDA%\\Scripts\\activate.bat"
  - conda config --set always_yes yes --set show_channel_urls true --set changeps1 no
<<<<<<< HEAD
  - conda update conda
  - conda config --add channels conda-forge
=======
  - conda install conda=4.6
>>>>>>> c066506d
  - conda info -a
  - conda env create --file="${ENV_FILE}"

test_script:
  - activate test
  - conda list
  - pytest geopandas -v<|MERGE_RESOLUTION|>--- conflicted
+++ resolved
@@ -29,12 +29,7 @@
   # set up environment
   - CALL "%MINICONDA%\\Scripts\\activate.bat"
   - conda config --set always_yes yes --set show_channel_urls true --set changeps1 no
-<<<<<<< HEAD
   - conda update conda
-  - conda config --add channels conda-forge
-=======
-  - conda install conda=4.6
->>>>>>> c066506d
   - conda info -a
   - conda env create --file="${ENV_FILE}"
 
