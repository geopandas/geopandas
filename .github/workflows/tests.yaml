name: Tests

on:
  push:
    branches: [main, 0.**]
  pull_request:
    branches: [main, 0.**]
  schedule:
    - cron: "0 0 * * *"

concurrency:
  group: ${{ github.workflow }}-${{ github.ref }}
  cancel-in-progress: true

jobs:
  Test:
    name: ${{ matrix.os }}, ${{ matrix.env }}
    runs-on: ${{ matrix.os }}
    defaults:
      run:
        shell: bash -l {0}
    # skip scheduled runs on forks
    if: (github.event_name == 'schedule' && github.repository == 'geopandas/geopandas') || (github.event_name != 'schedule')
    strategy:
      fail-fast: false
      matrix:
        os: [ubuntu-latest]
        postgis: [false]
        dev: [false]
        env:
          - ci/envs/310-minimal.yaml
          - ci/envs/310-no-optional-deps.yaml
<<<<<<< HEAD
          - ci/envs/310-pd20-defaults.yaml
          - ci/envs/311-latest-defaults.yaml
          - ci/envs/310-pd21-conda-forge.yaml
          - ci/envs/310-latest-conda-forge_no_pyogrio.yaml
          - ci/envs/311-pd22-conda-forge.yaml
          - ci/envs/311-latest-conda-forge.yaml
          - ci/envs/312-latest-conda-forge.yaml
          - ci/envs/313-latest-conda-forge.yaml
          - ci/envs/312-latest-conda-forge_no_pyproj.yaml
=======
          - ci/envs/310-pd21.yaml
          - ci/envs/310-latest-no-pyogrio.yaml
          - ci/envs/311-pd22.yaml
          - ci/envs/311-latest.yaml
          - ci/envs/312-latest.yaml
          - ci/envs/312-latest-no-pyproj.yaml
>>>>>>> 46b85d91
        include:
          - env: ci/envs/310-latest-no-pyogrio.yaml
            os: macos-latest
            postgis: false
            dev: false
          - env: ci/envs/311-latest.yaml
            os: macos-latest
            postgis: false
            dev: false
          - env: ci/envs/310-latest-no-pyogrio.yaml
            os: windows-latest
            postgis: false
            dev: false
          - env: ci/envs/311-latest.yaml
            os: windows-latest
            postgis: false
            dev: false
          - env: ci/envs/312-dev.yaml
            os: ubuntu-latest
            dev: true

    steps:
      - uses: actions/checkout@v4

      - name: Install Conda environment with Micromamba
        uses: mamba-org/setup-micromamba@v2
        with:
          environment-file: ${{ matrix.env }}

      - name: Check and Log Environment
        run: |
          python -V
          python -c "import geopandas; geopandas.show_versions();"
          micromamba info
          micromamba list

      - name: Test
        run: |
          pytest -v -r a -n auto --color=yes --cov=geopandas --cov-append --cov-report term-missing --cov-report xml geopandas/

      - name: Test with PostGIS
        if: (contains(matrix.env, '311-pd22.yaml') || contains(matrix.env, '312-latest.yaml'))
          && contains(matrix.os, 'ubuntu')
        env:
          PGUSER: postgres
          PGPASSWORD: postgres
          PGHOST: "127.0.0.1"
          PGPORT: 5432
        run: |
          conda install postgis -c conda-forge
          sh ci/scripts/setup_postgres.sh
          set -o pipefail
          pytest -v -r a --color=yes --cov=geopandas --cov-append --cov-report term-missing --cov-report xml geopandas/io/tests/test_sql.py | tee /dev/stderr | if grep SKIPPED >/dev/null;then echo "TESTS SKIPPED, FAILING" && exit 1;fi

      - name: Test docstrings
        if: contains(matrix.env, '311-pd22.yaml') && contains(matrix.os, 'ubuntu')
        run: |
          pytest -v --color=yes --doctest-only geopandas --ignore=geopandas/datasets

      - uses: codecov/codecov-action@v4<|MERGE_RESOLUTION|>--- conflicted
+++ resolved
@@ -30,24 +30,13 @@
         env:
           - ci/envs/310-minimal.yaml
           - ci/envs/310-no-optional-deps.yaml
-<<<<<<< HEAD
-          - ci/envs/310-pd20-defaults.yaml
-          - ci/envs/311-latest-defaults.yaml
-          - ci/envs/310-pd21-conda-forge.yaml
-          - ci/envs/310-latest-conda-forge_no_pyogrio.yaml
-          - ci/envs/311-pd22-conda-forge.yaml
-          - ci/envs/311-latest-conda-forge.yaml
-          - ci/envs/312-latest-conda-forge.yaml
-          - ci/envs/313-latest-conda-forge.yaml
-          - ci/envs/312-latest-conda-forge_no_pyproj.yaml
-=======
           - ci/envs/310-pd21.yaml
           - ci/envs/310-latest-no-pyogrio.yaml
           - ci/envs/311-pd22.yaml
           - ci/envs/311-latest.yaml
           - ci/envs/312-latest.yaml
           - ci/envs/312-latest-no-pyproj.yaml
->>>>>>> 46b85d91
+          - ci/envs/313-latest.yaml
         include:
           - env: ci/envs/310-latest-no-pyogrio.yaml
             os: macos-latest
