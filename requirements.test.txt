psycopg2>=2.5.1
SQLAlchemy>=0.8.3
geopy==1.10.0
matplotlib>=1.2.1
descartes>=1.0
mock>=1.0.1  # technically not need for python >= 3.3
pytest-cov
<<<<<<< HEAD
codecov
rtree>=0.8
=======
coveralls
rtree>=0.8
nose
>>>>>>> 65912fe2
<|MERGE_RESOLUTION|>--- conflicted
+++ resolved
@@ -5,11 +5,6 @@
 descartes>=1.0
 mock>=1.0.1  # technically not need for python >= 3.3
 pytest-cov
-<<<<<<< HEAD
 codecov
 rtree>=0.8
-=======
-coveralls
-rtree>=0.8
-nose
->>>>>>> 65912fe2
+nose