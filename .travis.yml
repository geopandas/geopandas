language: python

sudo: false

matrix:
    include:
        # Only one test for these Python versions
        - env: ENV_FILE="ci/travis/35-minimal.yaml"

<<<<<<< HEAD
        # Python 2.7 and 3.6 test all supported Pandas versions
        - env: ENV_FILE="ci/travis/27-pd023.yaml"
        # - env: ENV_FILE="ci/travis/27-latest-defaults.yaml"
        - env: ENV_FILE="ci/travis/27-latest-conda-forge.yaml"

        - env: ENV_FILE="ci/travis/36-pd023.yaml"
        - env: ENV_FILE="ci/travis/36-pd024.yaml"
=======
    # Python 3.6 test all supported Pandas versions
    - env: ENV_FILE="ci/travis/36-pd023.yaml"
    - env: ENV_FILE="ci/travis/36-pd024.yaml"
>>>>>>> 1e379027

        - env: ENV_FILE="ci/travis/37-latest-defaults.yaml" STYLE=true
        - env: ENV_FILE="ci/travis/37-latest-conda-forge.yaml"
        - env: ENV_FILE="ci/travis/37-dev.yaml" DEV=true

install:
    # Install conda
    - wget https://repo.continuum.io/miniconda/Miniconda3-latest-Linux-x86_64.sh -O miniconda.sh
    - bash miniconda.sh -b -p $HOME/miniconda
    - export PATH="$HOME/miniconda/bin:$PATH"
    - conda config --set always_yes yes --set changeps1 no
    - conda update conda
    - conda info

    # free channel needed for older envs (< py37), see
    # https://github.com/conda/conda/issues/8849
    - conda config --set restore_free_channel true

    # Install dependencies
    - conda env create --file="${ENV_FILE}"
    - source activate test
    - if [ "$DEV" ]; then pip install git+https://github.com/pydata/pandas.git; fi
    - if [ "$DEV" ]; then pip install git+https://github.com/matplotlib/matplotlib.git; fi
    - if [ "$STYLE" ]; then pip install black flake8; fi
    - pip install -e .
    - conda list
    - python -c "import geopandas; geopandas.show_versions();"

script:
    - py.test geopandas --cov geopandas -v --cov-report term-missing
    - if [ "$STYLE" ]; then black --check geopandas; fi
    - if [ "$STYLE" ]; then flake8 geopandas; fi

after_success:
    - codecov<|MERGE_RESOLUTION|>--- conflicted
+++ resolved
@@ -7,19 +7,9 @@
         # Only one test for these Python versions
         - env: ENV_FILE="ci/travis/35-minimal.yaml"
 
-<<<<<<< HEAD
-        # Python 2.7 and 3.6 test all supported Pandas versions
-        - env: ENV_FILE="ci/travis/27-pd023.yaml"
-        # - env: ENV_FILE="ci/travis/27-latest-defaults.yaml"
-        - env: ENV_FILE="ci/travis/27-latest-conda-forge.yaml"
-
-        - env: ENV_FILE="ci/travis/36-pd023.yaml"
-        - env: ENV_FILE="ci/travis/36-pd024.yaml"
-=======
     # Python 3.6 test all supported Pandas versions
     - env: ENV_FILE="ci/travis/36-pd023.yaml"
     - env: ENV_FILE="ci/travis/36-pd024.yaml"
->>>>>>> 1e379027
 
         - env: ENV_FILE="ci/travis/37-latest-defaults.yaml" STYLE=true
         - env: ENV_FILE="ci/travis/37-latest-conda-forge.yaml"
