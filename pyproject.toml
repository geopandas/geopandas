--- conflicted
+++ resolved
@@ -39,12 +39,8 @@
     "xyzservices",
     "folium", # >=0.12 (implied minimum version, but older versions may work)
     "GeoAlchemy2",
-<<<<<<< HEAD
-    "pyarrow>=8.0.0",
+    "pyarrow>=10.0.0",
     "scipy",
-=======
-    "pyarrow>=10.0.0",
->>>>>>> 1f3b5dfc
 ]
 
 # Minimum supported additional deps, not installed as part of `all` extra
