name: test
channels:
  - conda-forge
dependencies:
  - python=3.11
  - cython
  # required
  - numpy
  - pyproj
  - geos
  - packaging
  # testing
  - pytest
  - pytest-cov
  - pytest-xdist
  - fsspec
  # optional
  #- geopy
  - SQLalchemy<2
  - libspatialite
  - pip
  - pip:
    - geopy
    - mapclassify>=2.4.0
    # dev versions of packages
    - --pre --index-url https://pypi.anaconda.org/scientific-python-nightly-wheels/simple --extra-index-url https://pypi.fury.io/arrow-nightlies/ --extra-index-url https://pypi.org/simple
<<<<<<< HEAD
    - fiona~=1.9  # TEMP pin, see https://github.com/geopandas/geopandas/issues/3207
=======
    # TEMP pin, see https://github.com/geopandas/geopandas/issues/3207
    - fiona==1.9.*
>>>>>>> ecabfd80
    - pandas
    - matplotlib
    - pyarrow
    - git+https://github.com/shapely/shapely.git@main
    - git+https://github.com/python-visualization/folium.git@main
    - git+https://github.com/geopandas/xyzservices.git@main
    - git+https://github.com/geopandas/geodatasets.git@main<|MERGE_RESOLUTION|>--- conflicted
+++ resolved
@@ -24,12 +24,8 @@
     - mapclassify>=2.4.0
     # dev versions of packages
     - --pre --index-url https://pypi.anaconda.org/scientific-python-nightly-wheels/simple --extra-index-url https://pypi.fury.io/arrow-nightlies/ --extra-index-url https://pypi.org/simple
-<<<<<<< HEAD
-    - fiona~=1.9  # TEMP pin, see https://github.com/geopandas/geopandas/issues/3207
-=======
     # TEMP pin, see https://github.com/geopandas/geopandas/issues/3207
     - fiona==1.9.*
->>>>>>> ecabfd80
     - pandas
     - matplotlib
     - pyarrow
