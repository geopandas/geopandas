--- conflicted
+++ resolved
@@ -25,8 +25,5 @@
     - codecov
     - geopy
     - mapclassify
-<<<<<<< HEAD
     - GeoAlchemy2
-=======
-    - git+https://github.com/pygeos/pygeos.git
->>>>>>> f13dafb8
+    - git+https://github.com/pygeos/pygeos.git