--- conflicted
+++ resolved
@@ -20,10 +20,4 @@
   - pysal
   - geopy
   - SQLalchemy
-<<<<<<< HEAD
-  - psycopg2
-  - libspatialite
-  - geoalchemy2
-=======
-  - libspatialite
->>>>>>> 55c372e9
+  - libspatialite