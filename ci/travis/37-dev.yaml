--- conflicted
+++ resolved
@@ -11,12 +11,8 @@
   # testing
   - pytest
   - pytest-cov
-<<<<<<< HEAD
   - pytest-xdist
-=======
   - fsspec
-  #- codecov
->>>>>>> d6932671
   # optional
   - rtree
   - descartes
