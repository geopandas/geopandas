--- conflicted
+++ resolved
@@ -9,12 +9,8 @@
   - pandas==0.23.4
   - shapely=1.5
   - fiona=1.7
-<<<<<<< HEAD
-  - pyproj
+  #- pyproj
   - geos
-=======
-  #- pyproj
->>>>>>> be2a8eae
   # testing
   - pytest
   - pytest-cov
@@ -30,8 +26,5 @@
   - psycopg2
   - libspatialite
   - pip:
-<<<<<<< HEAD
-    - git+https://github.com/pygeos/pygeos.git
-=======
     - pyproj==2.2.2
->>>>>>> be2a8eae
+    - git+https://github.com/pygeos/pygeos.git