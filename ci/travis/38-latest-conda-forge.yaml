--- conflicted
+++ resolved
@@ -12,12 +12,8 @@
   # testing
   - pytest
   - pytest-cov
-<<<<<<< HEAD
   - pytest-xdist
-=======
-  - codecov
   - fsspec
->>>>>>> d6932671
   # optional
   - rtree
   - matplotlib
