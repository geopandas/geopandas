name: geopandas_docs
channels:
- conda-forge
dependencies:
- python=3.7
- pandas=1.0.1
- shapely=1.7.0
- fiona=1.8.13
- pyproj=2.4.2.post1
- rtree=0.9.4
- geopy=1.21.0
- matplotlib=3.1.3
- descartes=1.1.0
- mapclassify=2.2.0
- sphinx=2.4.1
- sphinx_rtd_theme=0.4.3
- numpydoc=0.9.2
- recommonmark==0.6.0
- ipython=7.12.0
- pillow=7.0.0
- mock=3.0.5
- cartopy=0.17.0
- contextily=1.0rc2
- rasterio=1.1.1
- geoplot=0.4.0
# 0.5.0 has a bug (https://github.com/sphinx-gallery/sphinx-gallery/issues/568)
- sphinx-gallery=0.4.0
<<<<<<< HEAD
- jinja2=2.10
- doc2dash
- pysal=2.1.0
- nbsphinx=0.5.0
- folium=0.10.1
- jupyter
=======
- jinja2=2.11.1
- doc2dash
# specify additional dependencies to reduce solving for conda
- gdal=3.0.4
- libgdal=3.0.4
- proj=6.3.0
- geos=3.8.0
>>>>>>> f05535b8
<|MERGE_RESOLUTION|>--- conflicted
+++ resolved
@@ -25,19 +25,14 @@
 - geoplot=0.4.0
 # 0.5.0 has a bug (https://github.com/sphinx-gallery/sphinx-gallery/issues/568)
 - sphinx-gallery=0.4.0
-<<<<<<< HEAD
-- jinja2=2.10
+- jinja2=2.11.1
 - doc2dash
 - pysal=2.1.0
 - nbsphinx=0.5.0
 - folium=0.10.1
 - jupyter
-=======
-- jinja2=2.11.1
-- doc2dash
 # specify additional dependencies to reduce solving for conda
 - gdal=3.0.4
 - libgdal=3.0.4
 - proj=6.3.0
-- geos=3.8.0
->>>>>>> f05535b8
+- geos=3.8.0