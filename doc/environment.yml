--- conflicted
+++ resolved
@@ -36,15 +36,10 @@
   - ipykernel=6.4.1
   - myst-parser=0.15.2
   - folium=0.12.0
-<<<<<<< HEAD
-  - libpysal=4.4.0
-  - pygeos=0.10
-  - packaging=21.0
-=======
   - libpysal=4.5.1
   - pygeos=0.10.2
   - xyzservices=2021.9.1
->>>>>>> 831108dc
+  - packaging=21.0
   - pip
   - pip:
       - sphinx-toggleprompt