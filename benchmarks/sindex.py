from shapely.geometry import Point

from geopandas import read_file, datasets, GeoSeries


# Derive list of valid query predicates based on underlying index backend;
# we have to create a non-empty instance of the index to get these
index = GeoSeries([Point(0, 0)]).sindex
predicates = sorted(p for p in index.valid_query_predicates if p is not None)

geom_types = ("mixed", "points", "polygons")


def generate_test_df():
    world = read_file(datasets.get_path("naturalearth_lowres"))
    capitals = read_file(datasets.get_path("naturalearth_cities"))
    countries = world.to_crs("epsg:3395")[["geometry"]]
    capitals = capitals.to_crs("epsg:3395")[["geometry"]]
    mixed = capitals.append(countries)  # get a mix of geometries
    points = capitals
    polygons = countries
    # filter out invalid geometries
    data = {
        "mixed": mixed[mixed.is_valid],
        "points": points[points.is_valid],
        "polygons": polygons[polygons.is_valid],
    }
    # ensure index is pre-generated
    for data_type in data.keys():
        data[data_type].sindex.query(data[data_type].geometry.values[0])
    return data


class BenchIntersection:
    param_names = ["input_geom_type", "tree_geom_type"]
    params = [
        geom_types,
        geom_types,
    ]

    def setup(self, *args):
        self.data = generate_test_df()
        # cache bounds so that bound creation is not counted in benchmarks
        self.bounds = {
            data_type: [g.bounds for g in self.data[data_type].geometry]
            for data_type in self.data.keys()
        }

    def time_intersects(self, input_geom_type, tree_geom_type):
        tree = self.data[tree_geom_type].sindex
        for bounds in self.bounds[input_geom_type]:
            tree.intersection(bounds)


class BenchIndexCreation:
    param_names = ["tree_geom_type"]
    params = [
        geom_types,
    ]

    def setup(self, *args):
        self.data = generate_test_df()

    def time_index_creation(self, tree_geom_type):
        """Time creation of spatial index.

        Note: requires running a single query to ensure that
        lazy-building indexes are actually built.
        """
        # Note: the GeoDataFram._sindex_generated attribute will
        # be removed by GH#1444 but is kept here (in the benchmarks
        # so that we can compare pre GH#1444 to post GH#1444 if needed
        self.data[tree_geom_type]._sindex_generated = None
        self.data[tree_geom_type].geometry.values._sindex = None
        tree = self.data[tree_geom_type].sindex
        # also do a single query to ensure the index is actually
        # generated and used
        tree.query(self.data[tree_geom_type].geometry.values[0])


class BenchQuery:
    param_names = ["predicate", "input_geom_type", "tree_geom_type"]
    params = [
        predicates,
        geom_types,
        geom_types,
    ]

    def setup(self, *args):
        self.data = generate_test_df()

    def time_query_bulk(self, predicate, input_geom_type, tree_geom_type):
<<<<<<< HEAD
        self.data[tree_geom_type].sindex.query(
            self.data[input_geom_type].geometry.values.data,
=======
        self.data[tree_geom_type].sindex.query_bulk(
            self.data[input_geom_type].geometry.values,
>>>>>>> dc695ee9
            predicate=predicate,
        )

    def time_query(self, predicate, input_geom_type, tree_geom_type):
        tree = self.data[tree_geom_type].sindex
        for geom in self.data[input_geom_type].geometry.values:
            tree.query(geom, predicate=predicate)<|MERGE_RESOLUTION|>--- conflicted
+++ resolved
@@ -90,13 +90,8 @@
         self.data = generate_test_df()
 
     def time_query_bulk(self, predicate, input_geom_type, tree_geom_type):
-<<<<<<< HEAD
         self.data[tree_geom_type].sindex.query(
-            self.data[input_geom_type].geometry.values.data,
-=======
-        self.data[tree_geom_type].sindex.query_bulk(
             self.data[input_geom_type].geometry.values,
->>>>>>> dc695ee9
             predicate=predicate,
         )
 
