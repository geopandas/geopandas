--- conflicted
+++ resolved
@@ -4,16 +4,11 @@
 
 New methods:
 
-<<<<<<< HEAD
 - Added ``segmentize`` method from shapely to GeoSeries/GeoDataFrame (#2910).
+- Added ``hausdorff_distance`` method from shapely to GeoSeries/GeoDataframe (#2909).
+- Added ``delaunay_triangles`` method from shapely to GeoSeries/GeoDataframe (#2907).
 - Added ``concave_hull`` method from shapely to GeoSeries/GeoDataframe (#2903).
 - Added ``offset_curve`` method from shapely to GeoSeries/GeoDataframe (#2902).
-=======
-- Added ``hausdorff_distance()`` method from shapely to GeoSeries/GeoDataframe (#2909).
-- Added ``delaunay_triangles`` method from shapely to GeoSeries/GeoDataframe (#2907)
-- Added ``concave_hull`` method from shapely to GeoSeries/GeoDataframe. (#2903)
-- Added ``offset_curve`` method from shapely to GeoSeries/GeoDataframe. (#2902)
->>>>>>> 9c6434b2
 
 New features and improvements:
 
