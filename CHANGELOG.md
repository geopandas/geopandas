# Changelog

## Version 1.1.0

New features and improvements:

<<<<<<< HEAD
New features and improvements:

- A warning message is raised when `read_file` is used when a GeoDataFrame or GeoSeries mask 
  and/or the source dataset is missing a defined CRS. (#3464)

## Version 1.0.2 (???)
=======
- Added options to return the result of `SpatialIndex.query` in a form of a dense or a
  sparse boolean array. This adds optional dependency on `scipy` for the sparse output.
  Note that this also changes the previously undocumented behaviour of the `output_format`
  keyword (#1674).
- Add ``grid_size`` parameter to ``union_all`` and ``dissolve`` (#3445).
- `GeoDataFrame.plot` now supports `pd.Index` as an input for the `column` keyword (#3463).
- Avoid change of the plot aspect when plotting missing values (#3438).
>>>>>>> 8c3da433

Bug fixes:

- Fix an issue that showed numpy dtypes in bbox in `to_geo_dict` and `__geo_interface__`. (#3436)
- Fix an issue in `sample_points` that could occasionally result in non-uniform distribution (#3470).
- Fix unspecified layer warning being emitted while reading multilayer datasets, even
  when layer is specified when using the mask or bbox keywords (#3378).
- Properly support named aggregations over a geometry column in `GroupBy.agg` (#3368).
- Support GeoDataFrame constructor receiving arguments to `geometry` which are not
  (Geo)Series, but instead should be interpreted as column names, like Enums (#3384).
- Fix regression where constructing a GeoSeries from a pd.Series with GeometryDtype values
  failed when `crs` was provided (#3383).
- Fix regression where `overlay` with `keep_geom_type` returns wrong results if the
  input contains invalid geometries (#3395).
- Fix the dtype of the GeometryArray backing data being incorrect for zero length
  GeoDataFrames causing errors in `overlay` (#3424).
- Fix regression where constructing a GeoSeries from a pd.Series with GeometryDtype values
  failed when `crs` was provided (#3383).

Notes on dependencies:

- GeoPandas 1.1 now requires Python 3.10 or greater and pandas 2.0, numpy 1.24, pyproj 3.5,
  are now the minimum required version for these dependencies.
  Furthermore, the minimum tested version for optional dependencies has been updated to
  fiona 1.8.21, scipy 1.9, matplotlib 3.7, mapclassify 2.5, folium 0.12 and
  SQLAlchemy 2.0. Older versions of these libraries may continue to work, but are no longer
  considered supported (#3371).

Deprecations and compatibility notes:

- The `GeoSeries.select` method wrapping the pandas `Series.select` method has been removed.
  The upstream method no longer exists in all supported version of pandas (#3394).

New features and improvements:

- Added `geopandas.accessors` module. Import this module to register a
  `pandas.Series.geo` accessor, which exposes GeoSeries methods via pandas's
  extension mechanism (#3272).

## Version 1.0.1 (July 2, 2024)

Bug fixes:

- Support a named datetime or object dtype index in `explore()` (#3360, #3364).
- Fix a regression preventing a Series as an argument for geometric methods (#3363)

## Version 1.0.0 (June 24, 2024)

Notes on dependencies:

- GeoPandas 1.0 drops support for shapely<2 and PyGEOS. The only geometry engine that is
  currently supported is shapely >= 2. As a consequence, spatial indexing based on the
  rtree package has also been removed (#3035).
- The I/O engine now defaults to Pyogrio which is now installed with GeoPandas instead
  of Fiona (#3223).

New methods:

- Added `count_geometries` method from shapely to GeoSeries/GeoDataframe (#3154).
- Added `count_interior_rings` method from shapely to GeoSeries/GeoDataframe (#3154)
- Added `relate_pattern` method from shapely to GeoSeries/GeoDataframe (#3211).
- Added `intersection_all` method from shapely to GeoSeries/GeoDataframe (#3228).
- Added `line_merge` method from shapely to GeoSeries/GeoDataframe (#3214).
- Added `set_precision` and `get_precision` methods from shapely to GeoSeries/GeoDataframe (#3175).
- Added `count_coordinates` method from shapely to GeoSeries/GeoDataframe (#3026).
- Added `minimum_clearance` method from shapely to GeoSeries/GeoDataframe (#2989).
- Added `shared_paths` method from shapely to GeoSeries/GeoDataframe (#3215).
- Added `is_ccw` method from shapely to GeoSeries/GeoDataframe (#3027).
- Added `is_closed` attribute from shapely to GeoSeries/GeoDataframe (#3092).
- Added `force_2d` and `force_3d` methods from shapely to GeoSeries/GeoDataframe (#3090).
- Added `voronoi_polygons` method from shapely to GeoSeries/GeoDataframe (#3177).
- Added `contains_properly` method from shapely to GeoSeries/GeoDataframe (#3105).
- Added `build_area` method exposing `build_area` shapely to GeoSeries/GeoDataframe (#3202).
- Added `snap` method from shapely to GeoSeries/GeoDataframe (#3086).
- Added `transform` method from shapely to GeoSeries/GeoDataFrame (#3075).
- Added `get_geometry` method from shapely to GeoSeries/GeoDataframe (#3287).
- Added `dwithin` method to check for a "distance within" predicate on
  GeoSeries/GeoDataFrame (#3153).
- Added `to_geo_dict` method to generate GeoJSON-like dictionary from a GeoDataFrame (#3132).
- Added `polygonize` method exposing both `polygonize` and `polygonize_full` from
  shapely to GeoSeries/GeoDataframe (#2963).
- Added `is_valid_reason` method from shapely to GeoSeries/GeoDataframe (#3176).
- Added `to_arrow` method and `from_arrow` class method to
  GeoSeries/GeoDataFrame to export and import to/from Arrow data with GeoArrow
  extension types (#3219, #3301).

New features and improvements:

- Added ``predicate="dwithin"`` option and ``distance`` argument to the ``sindex.query()`` method
 and ``sjoin`` (#2882).
- GeoSeries and GeoDataFrame `__repr__` now trims trailing zeros for a more readable
  output (#3087).
- Add `on_invalid` parameter to `from_wkt` and `from_wkb` (#3110).
- `make_valid` option in `overlay` now uses the `make_valid` method instead of
  `buffer(0)` (#3113).
- Passing `"geometry"` as `dtype` to `pd.read_csv` will now return a GeoSeries for
  the specified columns (#3101).
- Added support to ``read_file`` for the ``mask`` keyword for the pyogrio engine (#3062).
- Added support to ``read_file`` for the ``columns`` keyword for the fiona engine (#3133).
- Added support to ``to_parquet`` and ``read_parquet`` for writing and reading files
  using the GeoArrow-based native geometry encoding of GeoParquet 1.1 (#3253, #3275).
- Add `sort` keyword to `clip` method for GeoSeries and GeoDataFrame to allow optional
  preservation of the original order of observations (#3233).
- Added `show_bbox`, `drop_id` and `to_wgs84` arguments to allow further customization of
  `GeoSeries.to_json` (#3226).
- `explore` now supports `GeoDataFrame`s with additional columns containing datetimes, uuids and
  other non JSON serializable objects (#3261).
- The `GeoSeries.fillna` method now supports the `limit` keyword (#3290).
- Added ``on_attribute`` option argument to the ``sjoin()``
  method, allowing to restrict joins to the observations with
  matching attributes. (#3231)
- Added support for `bbox` covering encoding in geoparquet. Can filter reading of parquet
files based on a bounding box, and write out a bounding box column to parquet files (#3282).
- `align` keyword in binary methods now defaults to `None`, treated as True. Explicit True
  will silence the warning about mismatched indices (#3212).
- `GeoSeries.set_crs` can now be used to remove CRS information by passing
  `crs=None, allow_override=True` (#3316).
- Added ``autolim`` keyword argument to ``GeoSeries.plot()`` and ``GeoDataFrame.plot()`` (#2817).
- Added `metadata` parameter to `GeoDataFrame.to_file` (#2850)
- Updated documentation to clarify that passing a named (Geo)Series as the `geometry`
  argument to the GeoDataFrame constructor will not use the name but will always
  produce a GeoDataFrame with an active geometry column named "geometry" (#3337).
- `read_postgis` will query the spatial_ref_sys table to determine the CRS authority
  instead of its current behaviour of assuming EPSG. In the event the spiatal_ref_sys
  table is not present, or the SRID is not present, `read_postgis` will fallback
  on assuming EPSG CRS authority. (#3329)

Backwards incompatible API changes:

- The `sjoin` method will now preserve the name of the index of the right
  GeoDataFrame, if it has one, instead of always using `"index_right"` as the
  name for the resulting column in the return value (#846, #2144).
- GeoPandas now raises a ValueError when an unaligned Series is passed as a method
  argument to avoid confusion of whether the automatic alignment happens or not (#3271).
- The deprecated default value of GeoDataFrame/ GeoSeries `explode(.., index_parts=True)` is now
  set to false for consistency with pandas (#3174).
- The behaviour of `set_geometry` has been changed when passed a (Geo)Series `ser` with a name.
  The new active geometry column name in this case will be `ser.name`, if not None, rather than
  the previous active geometry column name. This means that if the new and old names are
  different, then both columns will be preserved in the GeoDataFrame. To replicate the previous
  behaviour, you can instead call `gdf.set_geometry(ser.rename(gdf.active_geometry_name))` (#3237).
  Note that this behaviour change does not affect the `GeoDataframe` constructor, passing a named
  GeoSeries `ser` to `GeoDataFrame(df, geometry=ser)` will always produce a GeoDataFrame with a
  geometry column named "geometry" to preserve backwards compatibility. If you would like to
  instead propagate the name of `ser` when constructing a GeoDataFrame, you can instead call
  `df.set_geometry(ser)` or `GeoDataFrame(df, geometry=ser).rename_geometry(ser.name)` (#3337).
- `delaunay_triangles` now considers all geometries together when creating the Delaunay triangulation
  instead of performing the operation element-wise. If you want to generate Delaunay
  triangles for each geometry separately, use ``shapely.delaunay_triangles`` instead. (#3273)
- Reading a data source that does not have a geometry field using ``read_file``
  now returns a Pandas DataFrame instead of a GeoDataFrame with an empty
  ``geometry`` column.

Enforced deprecations:

- The deprecation of `geopandas.datasets` has been enforced and the module has been
  removed. New sample datasets are now available in the
  [geodatasets](https://geodatasets.readthedocs.io/en/latest/) package (#3084).
- Many longstanding deprecated functions, methods and properties have been removed (#3174), (#3190)
  - Removed deprecated functions
    `geopandas.io.read_file`, `geopandas.io.to_file` and `geopandas.io.sql.read_postgis`.
    `geopandas.read_file`, `geopandas.read_postgis` and the GeoDataFrame/GeoSeries `to_file(..)`
    method should be used instead.
  - Removed deprecated `GeometryArray.data` property, `np.asarray(..)` or the `to_numpy()`
    method should be used instead.
  - Removed deprecated `sindex.query_bulk` method, using `sindex.query` instead.
  - Removed deprecated `sjoin` parameter `op`, `predicate` should be supplied instead.
  - Removed deprecated GeoSeries/ GeoDataFrame methods `__xor__`, `__or__`, `__and__` and
    `__sub__`. Instead use methods `symmetric_difference`, `union`, `intersection` and
    `difference` respectively.
  - Removed deprecated plotting functions `plot_polygon_collection`,
    `plot_linestring_collection` and `plot_point_collection`, use the GeoSeries/GeoDataFrame `.plot`
    method directly instead.
  - Removed deprecated GeoSeries/GeoDataFrame `.plot` parameters `axes` and `colormap`, instead use
    `ax` and `cmap` respectively.
  - Removed compatibility for specifying the `version` keyword in `to_parquet` and `to_feather`.
    This keyword will now be passed through to pyarrow and use `schema_version` to specify the GeoParquet specification version (#3334).

New deprecations:

- `unary_union` attribute is now deprecated and replaced by the `union_all()` method (#3007) allowing
  opting for a faster union algorithm for coverages (#3151).
- The ``include_fields`` and ``ignore_fields`` keywords in ``read_file()`` are deprecated
  for the default pyogrio engine. Currently those are translated to the ``columns`` keyword
  for backwards compatibility, but you should directly use the ``columns`` keyword instead
  to select which columns to read (#3133).
- The `drop` keyword in `set_geometry` has been deprecated, and in future the `drop=True`
  behaviour will be removed (#3237). To prepare for this change, you should remove any explicit
  `drop=False` calls in your code (the default behaviour already is the same as `drop=False`).
  To replicate the previous `drop=True` behaviour you should replace
  `gdf.set_geometry(new_geo_col, drop=True)` with

  ```python
  geo_col_name = gdf.active_geometry_name
  gdf.set_geometry(new_geo_col).drop(columns=geo_col_name).rename_geometry(geo_col_name)
  ```
- The `geopandas.use_pygeos` option has been deprecated and will be removed in GeoPandas
  1.1 (#3283)
- Manual overriding of an existing CRS of a GeoSeries or GeoDataFrame by setting the `crs` property has been deprecated
  and will be disabled in future. Use the `set_crs()` method instead (#3085).

Bug fixes:

- Fix `GeoDataFrame.merge()` incorrectly returning a `DataFrame` instead of a
  `GeoDataFrame` when the `suffixes` argument is applied to the active
  geometry column (#2933).
- Fix bug in `GeoDataFrame` constructor where if `geometry` is given a named
  `GeoSeries` the name was not used as the active geometry column name (#3237).
- Fix bug in `GeoSeries` constructor when passing a Series and specifying a `crs` to not change the original input data (#2492).
- Fix regression preventing reading from file paths containing hashes in `read_file`
  with the fiona engine (#3280). An analgous fix for pyogrio is included in
  pyogrio 0.8.1.
- Fix `to_parquet` to write correct metadata in case of 3D geometries (#2824).
- Fixes for compatibility with psycopg (#3167).
- Fix to allow appending dataframes with no CRS to PostGIS tables with no CRS (#3328)
- Fix plotting of all-empty GeoSeries using `explore` (#3316).

## Version 0.14.4 (April 26, 2024)

- Several fixes for compatibility with the upcoming pandas 3.0, numpy 2.0 and
  fiona 1.10 releases.

## Version 0.14.3 (Jan 31, 2024)

- Several fixes for compatibility with the latest pandas 2.2 release.
- Fix bug in `pandas.concat` CRS consistency checking where CRS differing by WKT
  whitespace only were treated as incompatible (#3023).

## Version 0.14.2 (Jan 4, 2024)

- Fix regression in `overlay` where using `buffer(0)` instead of `make_valid` internally
  produced invalid results (#3074).
- Fix `explore()` method when the active geometry contains missing and empty geometries (#3094).

## Version 0.14.1 (Nov 11, 2023)

- The Parquet and Feather IO functions now support the latest 1.0.0 version
  of the GeoParquet specification (geoparquet.org) (#2663).
- Fix `read_parquet` and `read_feather` for [CVE-2023-47248](https://www.cve.org/CVERecord?id=CVE-2023-47248>) (#3070).

## Version 0.14 (Sep 15, 2023)

GeoPandas will use Shapely 2.0 by default instead of PyGEOS when both Shapely >= 2.0 and
PyGEOS are installed.  PyGEOS will continue to be used by default when PyGEOS is
installed alongside Shapely < 2.0.  Support for PyGEOS and Shapely < 2.0 will be removed
in GeoPandas 1.0. (#2999)

API changes:

- ``seed`` keyword in ``sample_points`` is deprecated. Use ``rng`` instead. (#2913).

New methods:

- Added ``concave_hull`` method from shapely to GeoSeries/GeoDataframe (#2903).
- Added ``delaunay_triangles`` method from shapely to GeoSeries/GeoDataframe (#2907).
- Added ``extract_unique_points`` method from shapely to GeoSeries/GeoDataframe (#2915).
- Added ``frechet_distance()`` method from shapely to GeoSeries/GeoDataframe (#2929).
- Added ``hausdorff_distance`` method from shapely to GeoSeries/GeoDataframe (#2909).
- Added ``minimum_rotated_rectangle`` method from shapely to GeoSeries/GeoDataframe (#2541).
- Added ``offset_curve`` method from shapely to GeoSeries/GeoDataframe (#2902).
- Added ``remove_repeated_points`` method from shapely to GeoSeries/GeoDataframe (#2940).
- Added ``reverse`` method from shapely to GeoSeries/GeoDataframe (#2988).
- Added ``segmentize`` method from shapely to GeoSeries/GeoDataFrame (#2910).
- Added ``shortest_line`` method from shapely to GeoSeries/GeoDataframe (#2960).

New features and improvements:

- Added ``exclusive`` parameter to ``sjoin_nearest`` method for Shapely >= 2.0 (#2877)
- Added ``GeoDataFrame.active_geometry_name`` property returning the active geometry column's name or None if no active geometry column is set.
- The ``to_file()`` method will now automatically detect the FlatGeoBuf driver
  for files with the `.fgb` extension (#2958)

Bug fixes:

- Fix ambiguous error when GeoDataFrame is initialized with a column called ``"crs"`` (#2944)
- Fix a color assignment in ``explore`` when using ``UserDefined`` bins (#2923)
- Fix bug in `apply` with `axis=1` where the given user defined function returns nested
  data in the geometry column (#2959)
- Properly infer schema for ``np.int32`` and ``pd.Int32Dtype`` columns (#2950)
- ``assert_geodataframe_equal`` now handles GeoDataFrames with no active geometry (#2498)

Notes on (optional) dependencies:

- GeoPandas 0.14 drops support for Python 3.8 and pandas 1.3 and below (the minimum
  supported pandas version is now 1.4). Further, the minimum required versions for the
  listed dependencies have now changed to shapely 1.8.0, fiona 1.8.21, pyproj 3.3.0 and
  matplotlib 3.5.0 (#3001)

Deprecations and compatibility notes:

- `geom_almost_equals()` methods have been deprecated and
   `geom_equals_exact()` should be used instead (#2604).

## Version 0.13.2 (Jun 6, 2023)

Bug fix:

- Fix a regression in reading from local file URIs (``file://..``) using
  ``geopandas.read_file`` (#2948).

## Version 0.13.1 (Jun 5, 2023)

Bug fix:

- Fix a regression in reading from URLs using ``geopandas.read_file`` (#2908). This
  restores the behaviour to download all data up-front before passing it to the
  underlying engine (fiona or pyogrio), except if the server supports partial requests
  (to support reading a subset of a large file).

## Version 0.13 (May 6, 2023)

New methods:

- Added ``sample_points`` method to sample random points from Polygon or LineString
  geometries (#2860).
- New ``hilbert_distance()`` method that calculates the distance along a Hilbert curve
  for each geometry in a GeoSeries/GeoDataFrame (#2297).
- Support for sorting geometries (for example, using ``sort_values()``) based on
  the distance along the Hilbert curve (#2070).
- Added ``get_coordinates()`` method from shapely to GeoSeries/GeoDataframe (#2624).
- Added ``minimum_bounding_circle()`` method from shapely to GeoSeries/GeoDataframe (#2621).
- Added `minimum_bounding_radius()` as GeoSeries method (#2827).

Other new features and improvements:

- The Parquet and Feather IO functions now support the latest 1.0.0-beta.1 version
  of the GeoParquet specification (<geoparquet.org>) (#2663).
- Added support to fill missing values in `GeoSeries.fillna` via another `GeoSeries` (#2535).
- Support specifying ``min_zoom`` and ``max_zoom`` inside the ``map_kwds`` argument for ``.explore()`` (#2599).
- Added support for append (``mode="a"`` or ``append=True``) in ``to_file()``
  using ``engine="pyogrio"`` (#2788).
- Added a ``to_wgs84`` keyword to ``to_json`` allowing automatic re-projecting to follow
  the 2016 GeoJSON specification (#416).
- ``to_json`` output now includes a ``"crs"`` field if the CRS is not the default WGS84 (#1774).
- Improve error messages when accessing the `geometry` attribute of GeoDataFrame without an active geometry column
  related to the default name `"geometry"` being provided in the constructor (#2577)

Deprecations and compatibility notes:

- Added warning that ``unary_union`` will return ``'GEOMETRYCOLLECTION EMPTY'`` instead
  of None for all-None GeoSeries. (#2618)
- The ``query_bulk()`` method of the spatial index `.sindex` property is deprecated
  in favor of ``query()`` (#2823).

Bug fixes:

- Ensure that GeoDataFrame created from DataFrame is a copy, not a view (#2667)
- Fix mismatch between geometries and colors in ``plot()`` if an empty or missing
  geometry is present (#2224)
- Escape special characters to avoid TemplateSyntaxError in ``explore()`` (#2657)
- Fix `to_parquet`/`to_feather` to not write an invalid bbox (with NaNs) in the
  metadata in case of an empty GeoDataFrame (#2653)
- Fix `to_parquet`/`to_feather` to use correct WKB flavor for 3D geometries (#2654)
- Fix `read_file` to avoid reading all file bytes prior to calling Fiona or
  Pyogrio if provided a URL as input (#2796)
- Fix `copy()` downcasting GeoDataFrames without an active geometry column to a
  DataFrame (#2775)
- Fix geometry column name propagation when GeoDataFrame columns are a multiindex (#2088)
- Fix `iterfeatures()` method of GeoDataFrame to correctly handle non-scalar values
  when `na='drop'` is specified (#2811)
- Fix issue with passing custom legend labels to `plot` (#2886)

Notes on (optional) dependencies:

- GeoPandas 0.13 drops support pandas 1.0.5 (the minimum supported
  pandas version is now 1.1). Further, the minimum required versions for the listed
  dependencies have now changed to shapely 1.7.1, fiona 1.8.19, pyproj 3.0.1 and
  matplotlib 3.3.4 (#2655)

## Version 0.12.2 (December 10, 2022)

Bug fixes:

- Correctly handle geometries with Z dimension in ``to_crs()`` when using PyGEOS or
  Shapely >= 2.0 (previously the z coordinates were lost) (#1345).
- Assign Crimea to Ukraine in the ``naturalearth_lowres`` built-in dataset (#2670)

## Version 0.12.1 (October 29, 2022)

Small bug-fix release removing the shapely<2 pin in the installation requirements.

## Version 0.12 (October 24, 2022)

The highlight of this release is the support for Shapely 2.0. This makes it possible to
test Shapely 2.0 (currently 2.0b1) alongside GeoPandas.

Note that if you also have PyGEOS installed, you need to set an environment variable
(`USE_PYGEOS=0`) before importing geopandas to actually test Shapely 2.0 features instead of PyGEOS. See
<https://geopandas.org/en/latest/getting_started/install.html#using-the-optional-pygeos-dependency>
for more details.

New features and improvements:

- Added ``normalize()`` method from shapely to GeoSeries/GeoDataframe (#2537).
- Added ``make_valid()`` method from shapely to GeoSeries/GeoDataframe (#2539).
- Added ``where`` filter to ``read_file`` (#2552).
- Updated the distributed natural earth datasets (*naturalearth_lowres* and
  *naturalearth_cities*) to version 5.1 (#2555).

Deprecations and compatibility notes:

- Accessing the `crs` of a `GeoDataFrame` without active geometry column was deprecated
  and this now raises an AttributeError (#2578).
- Resolved colormap-related warning in ``.explore()`` for recent Matplotlib versions
  (#2596).

Bug fixes:

- Fix cryptic error message in ``geopandas.clip()`` when clipping with an empty geometry (#2589).
- Accessing `gdf.geometry` where the active geometry column is missing, and a column
  named `"geometry"` is present will now raise an `AttributeError`, rather than
  returning `gdf["geometry"]` (#2575).
- Combining GeoSeries/GeoDataFrames with ``pandas.concat`` will no longer silently
  override CRS information if not all inputs have the same CRS (#2056).

## Version 0.11.1 (July 24, 2022)

Small bug-fix release:

- Fix regression (RecursionError) in reshape methods such as ``unstack()``
  and ``pivot()`` involving MultiIndex, or GeoDataFrame construction with
  MultiIndex (#2486).
- Fix regression in ``GeoDataFrame.explode()`` with non-default
  geometry column name.
- Fix regression in ``apply()`` causing row-wise all nan float columns to be
  casted to GeometryDtype (#2482).
- Fix a crash in datetime column reading where the file contains mixed timezone
  offsets (#2479). These will be read as UTC localized values.
- Fix a crash in datetime column reading where the file contains datetimes
  outside the range supported by [ns] precision (#2505).
- Fix regression in passing the Parquet or Feather format ``version`` in
  ``to_parquet`` and ``to_feather``. As a result, the ``version`` parameter
  for the ``to_parquet`` and ``to_feather`` methods has been replaced with
  ``schema_version``. ``version`` will be passed directly to underlying
  feather or parquet writer. ``version`` will only be used to set
  ``schema_version`` if ``version`` is one of 0.1.0 or 0.4.0 (#2496).

Version 0.11 (June 20, 2022)
----------------------------

Highlights of this release:

- The ``geopandas.read_file()`` and `GeoDataFrame.to_file()` methods to read
  and write GIS file formats can now optionally use the
  [pyogrio](https://github.com/geopandas/pyogrio/) package under the hood
  through the ``engine="pyogrio"`` keyword. The pyogrio package implements
  vectorized IO for GDAL/OGR vector data sources, and is faster compared to
  the ``fiona``-based engine (#2225).
- GeoParquet support updated to implement
  [v0.4.0](https://github.com/opengeospatial/geoparquet/releases/tag/v0.4.0) of the
  OpenGeospatial/GeoParquet specification (#2441). Backwards compatibility with v0.1.0 of
  the metadata spec (implemented in the previous releases of GeoPandas) is guaranteed,
  and reading and writing Parquet and Feather files will no longer produce a ``UserWarning``
  (#2327).

New features and improvements:

- Improved handling of GeoDataFrame when the active geometry column is
  lost from the GeoDataFrame. Previously, square bracket indexing ``gdf[[...]]`` returned
  a GeoDataFrame when the active geometry column was retained and a DataFrame was
  returned otherwise. Other pandas indexing methods (``loc``, ``iloc``, etc) did not follow
  the same rules. The new behaviour for all indexing/reshaping operations is now as
  follows (#2329, #2060):
  - If operations produce a ``DataFrame`` containing the active geometry column, a
    GeoDataFrame is returned
  - If operations produce a ``DataFrame`` containing ``GeometryDtype`` columns, but not the
    active geometry column, a ``GeoDataFrame`` is returned, where the active geometry
    column is set to ``None`` (set the new geometry column with ``set_geometry()``)
  - If operations produce a ``DataFrame`` containing no ``GeometryDtype`` columns, a
    ``DataFrame`` is returned (this can be upcast again by calling ``set_geometry()`` or the
    ``GeoDataFrame`` constructor)
  - If operations produce a ``Series`` of ``GeometryDtype``, a ``GeoSeries`` is returned,
    otherwise ``Series`` is returned.
  - Error messages for having an invalid geometry column
    have been improved, indicating the name of the last valid active geometry column set
    and whether other geometry columns can be promoted to the active geometry column
    (#2329).

- Datetime fields are now read and written correctly for GIS formats which support them
  (e.g. GPKG, GeoJSON) with fiona 1.8.14 or higher. Previously, datetimes were read as
  strings (#2202).
- ``folium.Map`` keyword arguments can now be specified as the ``map_kwds`` argument to
  ``GeoDataFrame.explore()`` method (#2315).
- Add a new parameter ``style_function`` to ``GeoDataFrame.explore()`` to enable plot styling
  based on GeoJSON properties (#2377).
- It is now possible to write an empty ``GeoDataFrame`` to a file for supported formats
  (#2240). Attempting to do so will now emit a ``UserWarning`` instead of a ``ValueError``.
- Fast rectangle clipping has been exposed as ``GeoSeries/GeoDataFrame.clip_by_rect()``
  (#1928).
- The ``mask`` parameter of ``GeoSeries/GeoDataFrame.clip()`` now accepts a rectangular mask
  as a list-like to perform fast rectangle clipping using the new
  ``GeoSeries/GeoDataFrame.clip_by_rect()`` (#2414).
- Bundled demo dataset ``naturalearth_lowres`` has been updated to version 5.0.1 of the
  source, with field ``ISO_A3`` manually corrected for some cases (#2418).

Deprecations and compatibility notes:

- The active development branch of geopandas on GitHub has been renamed from master to
  main (#2277).
- Deprecated methods ``GeometryArray.equals_exact()`` and ``GeometryArray.almost_equals()``
  have been removed. They should
  be replaced with ``GeometryArray.geom_equals_exact()`` and
  ``GeometryArray.geom_almost_equals()`` respectively (#2267).
- Deprecated CRS functions ``explicit_crs_from_epsg()``, ``epsg_from_crs()`` and
  ``get_epsg_file_contents()`` were removed (#2340).
- Warning about the behaviour change to ``GeoSeries.isna()`` with empty
  geometries present has been removed (#2349).
- Specifying a CRS in the ``GeoDataFrame/GeoSeries`` constructor which contradicted the
  underlying ``GeometryArray`` now raises a ``ValueError`` (#2100).
- Specifying a CRS in the ``GeoDataFrame`` constructor when no geometry column is provided
  and calling ``GeoDataFrame. set_crs`` on a ``GeoDataFrame`` without an active geometry
  column now raise a ``ValueError`` (#2100)
- Passing non-geometry data to the``GeoSeries`` constructor is now fully deprecated and
  will raise a ``TypeError`` (#2314). Previously, a ``pandas.Series`` was returned for
  non-geometry data.
- Deprecated ``GeoSeries/GeoDataFrame`` set operations ``__xor__()``,
  ``__or__()``, ``__and__()`` and ``__sub__()``, ``geopandas.io.file.read_file``/``to_file`` and
  ``geopandas.io.sql.read_postgis`` now emit ``FutureWarning`` instead of
  ``DeprecationWarning`` and will be completely removed in a future release.
- Accessing the ``crs`` of a ``GeoDataFrame`` without active geometry column is deprecated and will be removed in GeoPandas 0.12 (#2373).

Bug fixes:

- ``GeoSeries.to_frame`` now creates a ``GeoDataFrame`` with the geometry column name set
  correctly (#2296)
- Fix pickle files created with pygeos installed can not being readable when pygeos is
  not installed (#2237).
- Fixed ``UnboundLocalError`` in ``GeoDataFrame.plot()`` using ``legend=True`` and
  ``missing_kwds`` (#2281).
- Fix ``explode()`` incorrectly relating index to columns, including where the input index
  is not unique (#2292)
- Fix ``GeoSeries.[xyz]`` raising an ``IndexError`` when the underlying GeoSeries contains
  empty points (#2335). Rows corresponding to empty points now contain ``np.nan``.
- Fix ``GeoDataFrame.iloc`` raising a ``TypeError`` when indexing a ``GeoDataFrame`` with only
  a single column of ``GeometryDtype`` (#1970).
- Fix ``GeoDataFrame.iterfeatures()`` not returning features with the same field order as
  ``GeoDataFrame.columns`` (#2396).
- Fix ``GeoDataFrame.from_features()`` to support reading GeoJSON with null properties
  (#2243).
- Fix ``GeoDataFrame.to_parquet()`` not intercepting ``engine`` keyword argument, breaking
  consistency with pandas (#2227)
- Fix ``GeoDataFrame.explore()`` producing an error when ``column`` is of boolean dtype
  (#2403).
- Fix an issue where ``GeoDataFrame.to_postgis()`` output the wrong SRID for ESRI
  authority CRS (#2414).
- Fix ``GeoDataFrame.from_dict/from_features`` classmethods using ``GeoDataFrame`` rather
  than ``cls`` as the constructor.
- Fix ``GeoDataFrame.plot()`` producing incorrect colors with mixed geometry types when
  ``colors`` keyword is provided. (#2420)

Notes on (optional) dependencies:

- GeoPandas 0.11 drops support for Python 3.7 and pandas 0.25 (the minimum supported
  pandas version is now 1.0.5). Further, the minimum required versions for the listed
  dependencies have now changed to shapely 1.7, fiona 1.8.13.post1, pyproj 2.6.1.post1,
  matplotlib 3.2, mapclassify 2.4.0 (#2358, #2391)

Version 0.10.2 (October 16, 2021)
---------------------------------

Small bug-fix release:

- Fix regression in ``overlay()`` in case no geometries are intersecting (but
  have overlapping total bounds) (#2172).
- Fix regression in ``overlay()`` with ``keep_geom_type=True`` in case the
  overlay of two geometries in a GeometryCollection with other geometry types
  (#2177).
- Fix ``overlay()`` to honor the ``keep_geom_type`` keyword for the
  ``op="differnce"`` case (#2164).
- Fix regression in ``plot()`` with a mapclassify ``scheme`` in case the
  formatted legend labels have duplicates (#2166).
- Fix a bug in the ``explore()`` method ignoring the ``vmin`` and ``vmax`` keywords
  in case they are set to 0 (#2175).
- Fix ``unary_union`` to correctly handle a GeoSeries with missing values (#2181).
- Avoid internal deprecation warning in ``clip()`` (#2179).

Version 0.10.1 (October 8, 2021)
--------------------------------

Small bug-fix release:

- Fix regression in ``overlay()`` with non-overlapping geometries and a
  non-default ``how`` (i.e. not "intersection") (#2157).

Version 0.10.0 (October 3, 2021)
--------------------------------

Highlights of this release:

- A new ``sjoin_nearest()`` method to join based on proximity, with the
  ability to set a maximum search radius (#1865). In addition, the ``sindex``
  attribute gained a new method for a "nearest" spatial index query (#1865,
  #2053).
- A new ``explore()`` method on GeoDataFrame and GeoSeries with native support
  for interactive visualization based on folium / leaflet.js (#1953)
- The ``geopandas.sjoin()``/``overlay()``/``clip()`` functions are now also
  available as methods on the GeoDataFrame (#2141, #1984, #2150).

New features and improvements:

- Add support for pandas' ``value_counts()`` method for geometry dtype (#2047).
- The ``explode()`` method has a new ``ignore_index`` keyword (consistent with
  pandas' explode method) to reset the index in the result, and a new
  ``index_parts`` keywords to control whether a cumulative count indexing the
  parts of the exploded multi-geometries should be added (#1871).
- ``points_from_xy()`` is now available as a GeoSeries method ``from_xy`` (#1936).
- The ``to_file()`` method will now attempt to detect the driver (if not
  specified) based on the extension of the provided filename, instead of
  defaulting to ESRI Shapefile (#1609).
- Support for the ``storage_options`` keyword in ``read_parquet()`` for
  specifying filesystem-specific options (e.g. for S3) based on fsspec (#2107).
- The read/write functions now support ``~`` (user home directory) expansion (#1876).
- Support the ``convert_dtypes()`` method from pandas to preserve the
  GeoDataFrame class (#2115).
- Support WKB values in the hex format in ``GeoSeries.from_wkb()`` (#2106).
- Update the ``estimate_utm_crs()`` method to handle crossing the antimeridian
  with pyproj 3.1+ (#2049).
- Improved heuristic to decide how many decimals to show in the repr based on
  whether the CRS is projected or geographic (#1895).
- Switched the default for ``geocode()`` from GeoCode.Farm to the Photon
  geocoding API (<https://photon.komoot.io>) (#2007).

Deprecations and compatibility notes:

- The ``op=`` keyword of ``sjoin()`` to indicate which spatial predicate to use
  for joining is being deprecated and renamed in favor of a new ``predicate=``
  keyword (#1626).
- The ``cascaded_union`` attribute is deprecated, use ``unary_union`` instead (#2074).
- Constructing a GeoDataFrame with a duplicated "geometry" column is now
  disallowed. This can also raise an error in the ``pd.concat(.., axis=1)``
  function if this results in duplicated active geometry columns (#2046).
- The ``explode()`` method currently returns a GeoSeries/GeoDataFrame with a
  MultiIndex, with an additional level with indices of the parts of the
  exploded multi-geometries. For consistency with pandas, this will change in
  the future and the new ``index_parts`` keyword is added to control this.

Bug fixes:

- Fix in the ``clip()`` function to correctly clip MultiPoints instead of
  leaving them intact when partly outside of the clip bounds (#2148).
- Fix ``GeoSeries.isna()`` to correctly return a boolean Series in case of an
  empty GeoSeries (#2073).
- Fix the GeoDataFrame constructor to preserve the geometry name when the
  argument is already a GeoDataFrame object (i.e. ``GeoDataFrame(gdf)``) (#2138).
- Fix loss of the values' CRS when setting those values as a column
  (``GeoDataFrame.__setitem__``) (#1963)
- Fix in ``GeoDataFrame.apply()`` to preserve the active geometry column name
  (#1955).
- Fix in ``sjoin()`` to not ignore the suffixes in case of a right-join
  (``how="right``) (#2065).
- Fix ``GeoDataFrame.explode()`` with a MultiIndex (#1945).
- Fix the handling of missing values in ``to/from_wkb`` and ``to_from_wkt`` (#1891).
- Fix ``to_file()`` and ``to_json()`` when DataFrame has duplicate columns to
  raise an error (#1900).
- Fix bug in the colors shown with user-defined classification scheme (#2019).
- Fix handling of the ``path_effects`` keyword in ``plot()`` (#2127).
- Fix ``GeoDataFrame.explode()`` to preserve ``attrs`` (#1935)

Notes on (optional) dependencies:

- GeoPandas 0.10.0 dropped support for Python 3.6 and pandas 0.24. Further,
  the minimum required versions are numpy 1.18, shapely 1.6, fiona 1.8,
  matplotlib 3.1 and pyproj 2.2.
- Plotting with a classification schema now requires mapclassify version >=
  2.4 (#1737).
- Compatibility fixes for the latest numpy in combination with Shapely 1.7 (#2072)
- Compatibility fixes for the upcoming Shapely 1.8 (#2087).
- Compatibility fixes for the latest PyGEOS (#1872, #2014) and matplotlib
  (colorbar issue, #2066).

Version 0.9.0 (February 28, 2021)
---------------------------------

Many documentation improvements and a restyled and restructured website with
a new logo (#1564, #1579, #1617, #1668, #1731, #1750, #1757, #1759).

New features and improvements:

- The ``geopandas.read_file`` function now accepts more general
  file-like objects (e.g. ``fsspec`` open file objects). It will now also
  automatically recognize zipped files (#1535).
- The ``GeoDataFrame.plot()`` method now provides access to the pandas plotting
  functionality for the non-geometry columns, either using the ``kind`` keyword
  or the accessor method (e.g. ``gdf.plot(kind="bar")`` or ``gdf.plot.bar()``)
  (#1465).
- New ``from_wkt()``, ``from_wkb()``, ``to_wkt()``, ``to_wkb()`` methods for
  GeoSeries to construct a GeoSeries from geometries in WKT or WKB
  representation, or to convert a GeoSeries to a pandas Seriew with WKT or WKB
  values (#1710).
- New ``GeoSeries.z`` attribute to access the z-coordinates of Point geometries
  (similar to the existing ``.x`` and ``.y`` attributes) (#1773).
- The ``to_crs()`` method now handles missing values (#1618).
- Support for pandas' new ``.attrs`` functionality (#1658).
- The ``dissolve()`` method now allows dissolving by no column (``by=None``) to
  create a union of all geometries (single-row GeoDataFrame) (#1568).
- New ``estimate_utm_crs()`` method on GeoSeries/GeoDataFrame to determine the
  UTM CRS based on the bounds (#1646).
- ``GeoDataFrame.from_dict()`` now accepts ``geometry`` and ``crs`` keywords
  (#1619).
- ``GeoDataFrame.to_postgis()`` and ``geopandas.read_postgis()`` now supports
  both sqlalchemy engine and connection objects (#1638).
- The ``GeoDataFrame.explode()`` method now allows exploding based on a
  non-geometry column, using the pandas implementation (#1720).
- Performance improvement in ``GeoDataFrame/GeoSeries.explode()`` when using
  the PyGEOS backend (#1693).
- The binary operation and predicate methods (eg ``intersection()``,
  ``intersects()``) have a new ``align`` keyword which allows optionally not
  aligning on the index before performing the operation with ``align=False``
  (#1668).
- The ``GeoDataFrame.dissolve()`` method now supports all relevant keywords of
  ``groupby()``, i.e. the ``level``, ``sort``, ``observed`` and ``dropna`` keywords
  (#1845).
- The ``geopandas.overlay()`` function now accepts ``make_valid=False`` to skip
  the step to ensure the input geometries are valid using ``buffer(0)`` (#1802).
- The ``GeoDataFrame.to_json()`` method gained a ``drop_id`` keyword to
  optionally not write the GeoDataFrame's index as the "id" field in the
  resulting JSON (#1637).
- A new ``aspect`` keyword in the plotting methods to optionally allow retaining
  the original aspect (#1512)
- A new ``interval`` keyword in the ``legend_kwds`` group of the ``plot()`` method
  to control the appearance of the legend labels when using a classification
  scheme (#1605).
- The spatial index of a GeoSeries (accessed with the ``sindex`` attribute) is
  now stored on the underlying array. This ensures that the spatial index is
  preserved in more operations where possible, and that multiple geometry
  columns of a GeoDataFrame can each have a spatial index (#1444).
- Addition of a ``has_sindex`` attribute on the GeoSeries/GeoDataFrame to check
  if a spatial index has already been initialized (#1627).
- The ``geopandas.testing.assert_geoseries_equal()`` and ``assert_geodataframe_equal()``
  testing utilities now have a ``normalize`` keyword (False by default) to
  normalize geometries before comparing for equality (#1826). Those functions
  now also give a more informative error message when failing (#1808).

Deprecations and compatibility notes:

- The ``is_ring`` attribute currently returns True for Polygons. In the future,
  this will be False (#1631). In addition, start to check it for LineStrings
  and LinearRings (instead of always returning False).
- The deprecated ``objects`` keyword in the ``intersection()`` method of the
  ``GeoDataFrame/GeoSeries.sindex`` spatial index object has been removed
  (#1444).

Bug fixes:

- Fix regression in the ``plot()`` method raising an error with empty
  geometries (#1702, #1828).
- Fix ``geopandas.overlay()`` to preserve geometries of the correct type which
  are nested within a GeometryCollection as a result of the overlay
  operation (#1582). In addition, a warning will now be raised if geometries
  of different type are dropped from the result (#1554).
- Fix the repr of an empty GeoSeries to not show spurious warnings (#1673).
- Fix the ``.crs`` for empty GeoDataFrames (#1560).
- Fix ``geopandas.clip`` to preserve the correct geometry column name (#1566).
- Fix bug in ``plot()`` method when using ``legend_kwds`` with multiple subplots
  (#1583)
- Fix spurious warning with ``missing_kwds`` keyword of the ``plot()`` method
  when there are no areas with missing data (#1600).
- Fix the ``plot()`` method to correctly align values passed to the ``column``
  keyword as a pandas Series (#1670).
- Fix bug in plotting MultiPoints when passing values to determine the color
  (#1694)
- The ``rename_geometry()`` method now raises a more informative error message
  when a duplicate column name is used (#1602).
- Fix ``explode()`` method to preserve the CRS (#1655)
- Fix the ``GeoSeries.apply()`` method to again accept the ``convert_dtype``
  keyword to be consistent with pandas (#1636).
- Fix ``GeoDataFrame.apply()`` to preserve the CRS when possible (#1848).
- Fix bug in containment test as ``geom in geoseries`` (#1753).
- The ``shift()`` method of a GeoSeries/GeoDataFrame now preserves the CRS
  (#1744).
- The PostGIS IO functionality now quotes table names to ensure it works with
  case-sensitive names (#1825).
- Fix the ``GeoSeries`` constructor without passing data but only an index (#1798).

Notes on (optional) dependencies:

- GeoPandas 0.9.0 dropped support for Python 3.5. Further, the minimum
  required versions are pandas 0.24, numpy 1.15 and shapely 1.6 and fiona 1.8.
- The ``descartes`` package is no longer required for plotting polygons. This
  functionality is now included by default in GeoPandas itself, when
  matplotlib is available (#1677).
- Fiona is now only imported when used in ``read_file``/``to_file``. This means
  you can now force geopandas to install without fiona installed (although it
  is still a default requirement) (#1775).
- Compatibility with the upcoming Shapely 1.8 (#1659, #1662, #1819).

Version 0.8.2 (January 25, 2021)
--------------------------------

Small bug-fix release for compatibility with PyGEOS 0.9.

Version 0.8.1 (July 15, 2020)
-----------------------------

Small bug-fix release:

- Fix a regression in the ``plot()`` method when visualizing with a
  JenksCaspallSampled or FisherJenksSampled scheme (#1486).
- Fix spurious warning in ``GeoDataFrame.to_postgis`` (#1497).
- Fix the un-pickling with ``pd.read_pickle`` of files written with older
  GeoPandas versions (#1511).

Version 0.8.0 (June 24, 2020)
-----------------------------

**Experimental**: optional use of PyGEOS to speed up spatial operations (#1155).
PyGEOS is a faster alternative for Shapely (being contributed back to a future
version of Shapely), and is used in element-wise spatial operations and for
spatial index in e.g. ``sjoin`` (#1343, #1401, #1421, #1427, #1428). See the
[installation docs](https://geopandas.readthedocs.io/en/latest/install.html#using-the-optional-pygeos-dependency)
for more info and how to enable it.

New features and improvements:

- IO enhancements:

  - New ``GeoDataFrame.to_postgis()`` method to write to PostGIS database (#1248).
  - New Apache Parquet and Feather file format support (#1180, #1435)
  - Allow appending to files with ``GeoDataFrame.to_file`` (#1229).
  - Add support for the ``ignore_geometry`` keyword in ``read_file`` to only read
    the attribute data. If set to True, a pandas DataFrame without geometry is
    returned (#1383).
  - ``geopandas.read_file`` now supports reading from file-like objects (#1329).
  - ``GeoDataFrame.to_file`` now supports specifying the CRS to write to the file
    (#802). By default it still uses the CRS of the GeoDataFrame.
  - New ``chunksize`` keyword in ``geopandas.read_postgis`` to read a query in
    chunks (#1123).

- Improvements related to geometry columns and CRS:

  - Any column of the GeoDataFrame that has a "geometry" dtype is now returned
    as a GeoSeries. This means that when having multiple geometry columns, not
    only the "active" geometry column is returned as a GeoSeries, but also
    accessing another geometry column (``gdf["other_geom_column"]``) gives a
    GeoSeries (#1336).
  - Multiple geometry columns in a GeoDataFrame can now each have a different
    CRS. The global ``gdf.crs`` attribute continues to returns the CRS of the
    "active" geometry column. The CRS of other geometry columns can be accessed
    from the column itself (eg ``gdf["other_geom_column"].crs``) (#1339).
  - New ``set_crs()`` method on GeoDataFrame/GeoSeries to set the CRS of naive
    geometries (#747).

- Improvements related to plotting:

  - The y-axis is now scaled depending on the center of the plot when using a
    geographic CRS, instead of using an equal aspect ratio (#1290).
  - When passing a column of categorical dtype to the ``column=`` keyword of the
    GeoDataFrame ``plot()``, we now honor all categories and its order (#1483).
    In addition, a new ``categories`` keyword allows to specify all categories
    and their order otherwise (#1173).
  - For choropleths using a classification scheme (using ``scheme=``), the
    ``legend_kwds`` accept two new keywords to control the formatting of the
    legend: ``fmt`` with a format string for the bin edges (#1253), and ``labels``
    to pass fully custom class labels (#1302).

- New ``covers()`` and ``covered_by()`` methods on GeoSeries/GeoDataframe for the
  equivalent spatial predicates (#1460, #1462).
- GeoPandas now warns when using distance-based methods with data in a
  geographic projection (#1378).

Deprecations:

- When constructing a GeoSeries or GeoDataFrame from data that already has a
  CRS, a deprecation warning is raised when both CRS don't match, and in the
  future an error will be raised in such a case. You can use the new ``set_crs``
  method to override an existing CRS. See
  [the docs](https://geopandas.readthedocs.io/en/latest/projections.html#projection-for-multiple-geometry-columns).
- The helper functions in the ``geopandas.plotting`` module are deprecated for
  public usage (#656).
- The ``geopandas.io`` functions are deprecated, use the top-level ``read_file`` and
  ``to_file`` instead (#1407).
- The set operators (``&``, ``|``, ``^``, ``-``) are deprecated, use the
  ``intersection()``, ``union()``, ``symmetric_difference()``, ``difference()`` methods
  instead (#1255).
- The ``sindex`` for empty dataframe will in the future return an empty spatial
  index instead of ``None`` (#1438).
- The ``objects`` keyword in the ``intersection`` method of the spatial index
  returned by the ``sindex`` attribute is deprecated and will be removed in the
  future (#1440).

Bug fixes:

- Fix the ``total_bounds()`` method to ignore missing and empty geometries (#1312).
- Fix ``geopandas.clip`` when masking with non-overlapping area resulting in an
  empty GeoDataFrame (#1309, #1365).
- Fix error in ``geopandas.sjoin`` when joining on an empty geometry column (#1318).
- CRS related fixes: ``pandas.concat`` preserves CRS when concatenating GeoSeries
  objects (#1340), preserve the CRS in ``geopandas.clip`` (#1362) and in
  ``GeoDataFrame.astype`` (#1366).
- Fix bug in ``GeoDataFrame.explode()`` when 'level_1' is one of the column names
  (#1445).
- Better error message when rtree is not installed (#1425).
- Fix bug in ``GeoSeries.equals()`` (#1451).
- Fix plotting of multi-part geometries with additional style keywords (#1385).

And we now have a [Code of Conduct](https://github.com/geopandas/geopandas/blob/main/CODE_OF_CONDUCT.md)!

GeoPandas 0.8.0 is the last release to support Python 3.5. The next release
will require Python 3.6, pandas 0.24, numpy 1.15 and shapely 1.6 or higher.

Version 0.7.0 (February 16, 2020)
---------------------------------

Support for Python 2.7 has been dropped. GeoPandas now works with Python >= 3.5.

The important API change of this release is that GeoPandas now requires
PROJ > 6 and pyproj > 2.2, and that the ``.crs`` attribute of a GeoSeries and
GeoDataFrame no longer stores the CRS information as a proj4 string or dict,
but as a ``pyproj.CRS`` object (#1101).

This gives a better user interface and integrates improvements from pyproj and
PROJ 6, but might also require some changes in your code. Check the
[migration guide](https://geopandas.readthedocs.io/en/latest/projections.html#upgrading-to-geopandas-0-7-with-pyproj-2-2-and-proj-6)
in the documentation.

Other API changes;

- The ``GeoDataFrame.to_file`` method will now also write the GeoDataFrame index
  to the file, if the index is named and/or non-integer. You can use the
  ``index=True/False`` keyword to overwrite this default inference (#1059).

New features and improvements:

- A new ``geopandas.clip`` function to clip a GeoDataFrame to the spatial extent
  of another shape (#1128).
- The ``geopandas.overlay`` function now works for all geometry types, including
  points and linestrings in addition to polygons (#1110).
- The ``plot()`` method gained support for missing values (in the column that
  determines the colors). By default it doesn't plot the corresponding
  geometries, but using the new ``missing_kwds`` argument you can specify how to
  style those geometries (#1156).
- The ``plot()`` method now also supports plotting GeometryCollection and
  LinearRing objects (#1225).
- Added support for filtering with a geometry or reading a subset of the rows in
  ``geopandas.read_file`` (#1160).
- Added support for the new nullable integer data type of pandas in
  ``GeoDataFrame.to_file`` (#1220).

Bug fixes:

- ``GeoSeries.reset_index()`` now correctly results in a GeoDataFrame instead of DataFrame (#1252).
- Fixed the ``geopandas.sjoin`` function to handle MultiIndex correctly (#1159).
- Fixed the ``geopandas.sjoin`` function to preserve the index name of the left GeoDataFrame (#1150).

Version 0.6.3 (February 6, 2020)
---------------------------------

Small bug-fix release:

- Compatibility with Shapely 1.7 and pandas 1.0 (#1244).
- Fix ``GeoDataFrame.fillna`` to accept non-geometry values again when there are
  no missing values in the geometry column. This should make it easier to fill
  the numerical columns of the GeoDataFrame (#1279).

Version 0.6.2 (November 18, 2019)
---------------------------------

Small bug-fix release fixing a few regressions:

- Fix a regression in passing an array of RRB(A) tuples to the ``.plot()``
  method (#1178, #1211).
- Fix the ``bounds`` and ``total_bounds`` attributes for empty GeoSeries, which
  also fixes the repr of an empty or all-NA GeoSeries (#1184, #1195).
- Fix filtering of a GeoDataFrame to preserve the index type when ending up
  with an empty result (#1190).

Version 0.6.1 (October 12, 2019)
--------------------------------

Small bug-fix release fixing a few regressions:

- Fix ``astype`` when converting to string with Multi geometries (#1145) or when converting a dataframe without geometries (#1144).
- Fix ``GeoSeries.fillna`` to accept ``np.nan`` again (#1149).

Version 0.6.0 (September 27, 2019)
----------------------------------

Important note! This will be the last release to support Python 2.7 (#1031)

API changes:

- A refactor of the internals based on the pandas ExtensionArray interface (#1000). The main user visible changes are:

  - The ``.dtype`` of a GeoSeries is now a ``'geometry'`` dtype (and no longer a numpy ``object`` dtype).
  - The ``.values`` of a GeoSeries now returns a custom ``GeometryArray``, and no longer a numpy array. To get back a numpy array of Shapely scalars, you can convert explicitly using ``np.asarray(..)``.

- The ``GeoSeries`` constructor now raises a warning when passed non-geometry data. Currently the constructor falls back to return a pandas ``Series``, but in the future this will raise an error (#1085).
- The missing value handling has been changed to now separate the concepts of missing geometries and empty geometries (#601, 1062). In practice this means that (see [the docs](https://geopandas.readthedocs.io/en/v0.6.0/missing_empty.html) for more details):

  - ``GeoSeries.isna`` now considers only missing values, and if you want to check for empty geometries, you can use ``GeoSeries.is_empty`` (``GeoDataFrame.isna`` already only looked at missing values).
  - ``GeoSeries.dropna`` now actually drops missing values (before it didn't drop either missing or empty geometries)
  - ``GeoSeries.fillna`` only fills missing values (behaviour unchanged).
  - ``GeoSeries.align`` uses missing values instead of empty geometries by default to fill non-matching index entries.

New features and improvements:

- Addition of a ``GeoSeries.affine_transform`` method, equivalent of Shapely's function (#1008).
- Addition of a ``GeoDataFrame.rename_geometry`` method to easily rename the active geometry column (#1053).
- Addition of ``geopandas.show_versions()`` function, which can be used to give an overview of the installed libraries in bug reports (#899).
- The ``legend_kwds`` keyword of the ``plot()`` method can now also be used to specify keywords for the color bar (#1102).
- Performance improvement in the ``sjoin()`` operation by re-using existing spatial index of the input dataframes, if available (#789).
- Updated documentation to work with latest version of geoplot and contextily (#1044, #1088).
- A new ``geopandas.options`` configuration, with currently a single option to control the display precision of the coordinates (``options.display_precision``). The default is now to show less coordinates (3 for projected and 5 for geographic coordinates), but the default can be overridden with the option.

Bug fixes:

- Also try to use ``pysal`` instead of ``mapclassify`` if available (#1082).
- The ``GeoDataFrame.astype()`` method now correctly returns a ``GeoDataFrame`` if the geometry column is preserved (#1009).
- The ``to_crs`` method now uses ``always_xy=True`` to ensure correct lon/lat order handling for pyproj>=2.2.0 (#1122).
- Fixed passing list-like colors in the ``plot()`` method in case of "multi" geometries (#1119).
- Fixed the coloring of shapes and colorbar when passing a custom ``norm`` in the ``plot()`` method (#1091, #1089).
- Fixed ``GeoDataFrame.to_file`` to preserve VFS file paths (e.g. when a "s3://" path is specified) (#1124).
- Fixed failing case in ``geopandas.sjoin`` with empty geometries (#1138).

In addition, the minimum required versions of some dependencies have been increased: GeoPandas now requirs pandas >=0.23.4 and matplotlib >=2.0.1 (#1002).

Version 0.5.1 (July 11, 2019)
-----------------------------

- Compatibility with latest mapclassify version 2.1.0 (#1025).

Version 0.5.0 (April 25, 2019)
------------------------------

Improvements:

- Significant performance improvement (around 10x) for ``GeoDataFrame.iterfeatures``,
  which also improves ``GeoDataFrame.to_file`` (#864).
- File IO enhancements based on Fiona 1.8:

  - Support for writing bool dtype (#855) and datetime dtype, if the file format supports it (#728).
  - Support for writing dataframes with multiple geometry types, if the file format allows it (e.g. GeoJSON for all types, or ESRI Shapefile for Polygon+MultiPolygon) (#827, #867, #870).

- Compatibility with pyproj >= 2 (#962).
- A new ``geopandas.points_from_xy()`` helper function to convert x and y coordinates to Point objects (#896).
- The ``buffer`` and ``interpolate`` methods now accept an array-like to specify a variable distance for each geometry (#781).
- Addition of a ``relate`` method, corresponding to the shapely method that returns the DE-9IM matrix (#853).
- Plotting improvements:

  - Performance improvement in plotting by only flattening the geometries if there are actually 'Multi' geometries (#785).
  - Choropleths: access to all ``mapclassify`` classification schemes and addition of the ``classification_kwds`` keyword in the ``plot`` method to specify options for the scheme (#876).
  - Ability to specify a matplotlib axes object on which to plot the color bar with the ``cax`` keyword, in order to have more control over the color bar placement (#894).

- Changed the default provider in ``geopandas.tools.geocode`` from Google (now requires an API key) to Geocode.Farm (#907, #975).

Bug fixes:

- Remove the edge in the legend marker (#807).
- Fix the ``align`` method to preserve the CRS (#829).
- Fix ``geopandas.testing.assert_geodataframe_equal`` to correctly compare left and right dataframes (#810).
- Fix in choropleth mapping when the values contain missing values (#877).
- Better error message in ``sjoin`` if the input is not a GeoDataFrame (#842).
- Fix in ``read_postgis`` to handle nullable (missing) geometries (#856).
- Correctly passing through the ``parse_dates`` keyword in ``read_postgis`` to the underlying pandas method (#860).
- Fixed the shape of Antarctica in the included demo dataset 'naturalearth_lowres'
  (by updating to the latest version) (#804).

Version 0.4.1 (March 5, 2019)
-----------------------------

Small bug-fix release for compatibility with the latest Fiona and PySAL
releases:

- Compatibility with Fiona 1.8: fix deprecation warning (#854).
- Compatibility with PySAL 2.0: switched to ``mapclassify`` instead of ``PySAL`` as
  dependency for choropleth mapping with the ``scheme`` keyword (#872).
- Fix for new ``overlay`` implementation in case the intersection is empty (#800).

Version 0.4.0 (July 15, 2018)
-----------------------------

Improvements:

- Improved ``overlay`` function (better performance, several incorrect behaviours fixed) (#429)
- Pass keywords to control legend behavior (``legend_kwds``) to ``plot`` (#434)
- Add basic support for reading remote datasets in ``read_file`` (#531)
- Pass kwargs for ``buffer`` operation on GeoSeries (#535)
- Expose all geopy services as options in geocoding (#550)
- Faster write speeds to GeoPackage (#605)
- Permit ``read_file`` filtering with a bounding box from a GeoDataFrame (#613)
- Set CRS on GeoDataFrame returned by ``read_postgis`` (#627)
- Permit setting markersize for Point GeoSeries plots with column values (#633)
- Started an example gallery (#463, #690, #717)
- Support for plotting MultiPoints (#683)
- Testing functionality (e.g. ``assert_geodataframe_equal``) is now publicly exposed (#707)
- Add ``explode`` method to GeoDataFrame (similar to the GeoSeries method) (#671)
- Set equal aspect on active axis on multi-axis figures (#718)
- Pass array of values to column argument in ``plot`` (#770)

Bug fixes:

- Ensure that colorbars are plotted on the correct axis (#523)
- Handle plotting empty GeoDataFrame (#571)
- Save z-dimension when writing files (#652)
- Handle reading empty shapefiles (#653)
- Correct dtype for empty result of spatial operations (#685)
- Fix empty ``sjoin`` handling for pandas>=0.23 (#762)

Version 0.3.0 (August 29, 2017)
-------------------------------

Improvements:

- Improve plotting performance using ``matplotlib.collections`` (#267)
- Improve default plotting appearance. The defaults now follow the new matplotlib defaults (#318, #502, #510)
- Provide access to x/y coordinates as attributes for Point GeoSeries (#383)
- Make the NYBB dataset available through ``geopandas.datasets`` (#384)
- Enable ``sjoin`` on non-integer-index GeoDataFrames (#422)
- Add ``cx`` indexer to GeoDataFrame (#482)
- ``GeoDataFrame.from_features`` now also accepts a Feature Collection (#225, #507)
- Use index label instead of integer id in output of ``iterfeatures`` and
  ``to_json`` (#421)
- Return empty data frame rather than raising an error when performing a spatial join with non overlapping geodataframes (#335)

Bug fixes:

- Compatibility with shapely 1.6.0 (#512)
- Fix ``fiona.filter`` results when bbox is not None (#372)
- Fix ``dissolve`` to retain CRS (#389)
- Fix ``cx`` behavior when using index of 0 (#478)
- Fix display of lower bin in legend label of choropleth plots using a PySAL scheme (#450)

Version 0.2.0
-------------

Improvements:

- Complete overhaul of the documentation
- Addition of ``overlay`` to perform spatial overlays with polygons (#142)
- Addition of ``sjoin`` to perform spatial joins (#115, #145, #188)
- Addition of ``__geo_interface__`` that returns a python data structure
  to represent the ``GeoSeries`` as a GeoJSON-like ``FeatureCollection`` (#116)
  and ``iterfeatures`` method (#178)
- Addition of the ``explode`` (#146) and ``dissolve`` (#310, #311) methods.
- Addition of the ``sindex`` attribute, a Spatial Index using the optional
  dependency ``rtree`` (``libspatialindex``) that can be used to speed up
  certain operations such as overlays (#140, #141).
- Addition of the ``GeoSeries.cx`` coordinate indexer to slice a GeoSeries based
  on a bounding box of the coordinates (#55).
- Improvements to plotting: ability to specify edge colors (#173), support for
  the ``vmin``, ``vmax``, ``figsize``, ``linewidth`` keywords (#207), legends
  for chloropleth plots (#210), color points by specifying a colormap (#186) or
  a single color (#238).
- Larger flexibility of ``to_crs``, accepting both dicts and proj strings (#289)
- Addition of embedded example data, accessible through
  ``geopandas.datasets.get_path``.

API changes:

- In the ``plot`` method, the ``axes`` keyword is renamed to ``ax`` for
  consistency with pandas, and the ``colormap`` keyword is renamed to ``cmap``
  for consistency with matplotlib (#208, #228, #240).

Bug fixes:

- Properly handle rows with missing geometries (#139, #193).
- Fix ``GeoSeries.to_json`` (#263).
- Correctly serialize metadata when pickling (#199, #206).
- Fix ``merge`` and ``concat`` to return correct GeoDataFrame (#247, #320, #322).<|MERGE_RESOLUTION|>--- conflicted
+++ resolved
@@ -4,14 +4,10 @@
 
 New features and improvements:
 
-<<<<<<< HEAD
-New features and improvements:
-
-- A warning message is raised when `read_file` is used when a GeoDataFrame or GeoSeries mask 
-  and/or the source dataset is missing a defined CRS. (#3464)
+
+
 
 ## Version 1.0.2 (???)
-=======
 - Added options to return the result of `SpatialIndex.query` in a form of a dense or a
   sparse boolean array. This adds optional dependency on `scipy` for the sparse output.
   Note that this also changes the previously undocumented behaviour of the `output_format`
@@ -19,7 +15,8 @@
 - Add ``grid_size`` parameter to ``union_all`` and ``dissolve`` (#3445).
 - `GeoDataFrame.plot` now supports `pd.Index` as an input for the `column` keyword (#3463).
 - Avoid change of the plot aspect when plotting missing values (#3438).
->>>>>>> 8c3da433
+- A warning message is raised when `read_file` is used when a GeoDataFrame or GeoSeries mask 
+  and/or the source dataset is missing a defined CRS. (#3464)
 
 Bug fixes:
 
