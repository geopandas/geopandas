--- conflicted
+++ resolved
@@ -2,28 +2,21 @@
 
 ## Development version
 
-<<<<<<< HEAD
-New features and improvements:
-  - Support specifying `min_zoom` and `max_zoom` inside the `map_kwds` argument for `.explore()` (#2599).
-
-Deprecations and compatibility notes:
-
-Bug fixes:
-
-Notes on (optional) dependencies:
-
-=======
-
-Bug fixes:
->>>>>>> 86c8cb7a
+
+Bug fixes:
 
 - Correctly handle geometries with Z dimension in ``to_crs()`` when using PyGEOS or
   Shapely >= 2.0 (previously the z coordinates were lost) (#1345).
 
 New features and improvements:
 
-- Uses min and max zoom levels from arguments, if provided, rather than overriding 
-  with defaults (#2599).
+- Support specifying `min_zoom` and `max_zoom` inside the `map_kwds` argument for `.explore()` (#2599).
+
+Deprecations and compatibility notes:
+
+Bug fixes:
+
+Notes on (optional) dependencies:
 
 ## Version 0.12.1 (October 29, 2022)
 
