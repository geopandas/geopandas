# Changelog

## Version 1.1.0

Notes on dependencies:
- GeoPandas 1.1 now requires Python 3.10 or greater and pandas 2.0, numpy 1.24, pyproj 3.5,
  are now the minimum required version for these dependencies.
  Furthermore, the minimum tested version for optional dependencies has been updated to
  fiona 1.8.21, scipy 1.9, matplotlib 3.7, mapclassify 2.5, folium 0.12 and
  SQLAlchemy 2.0. Older versions of these libraries may continue to work, but are no longer
  considered supported (#3371).

Bug fixes:

- Fix an issue that showed numpy dtypes in bbox in `to_geo_dict` and `__geo_interface__`. (#3436)

## Version 1.0.2 (???)

Bug fixes:

- Fix unspecified layer warning being emitted while reading multilayer datasets, even
  when layer is specified when using the mask or bbox keywords (#3378).
- Properly support named aggregations over a geometry column in `GroupBy.agg` (#3368).
- Support GeoDataFrame constructor receiving arguments to `geometry` which are not
  (Geo)Series, but instead should be interpreted as column names, like Enums (#3384).
<<<<<<< HEAD
- Fix regression where constructing a GeoSeries from a pd.Series with GeometryDtype values
  failed when `crs` was provided(#3383).
=======
- Fix regression where constructing a GeoSeries from a pd.Series with GeometryDtype values 
  failed when `crs` was provided (#3383).
- Fix regression where `overlay` with `keep_geom_type` returns wrong results if the
  input contains invalid geometries (#3395).
- Fix the dtype of the GeometryArray backing data being incorrect for zero length 
  GeoDataFrames causing errors in `overlay` (3424).
>>>>>>> 0910a7b1

Deprecations and compatibility notes:

- The `GeoSeries.select` method wrapping the pandas `Series.select` method has been removed.
  The upstream method no longer exists in all supported version of pandas (#3394).

## Version 1.0.1 (July 2, 2024)

Bug fixes:

- Support a named datetime or object dtype index in `explore()` (#3360, #3364).
- Fix a regression preventing a Series as an argument for geometric methods (#3363)

## Version 1.0.0 (June 24, 2024)

Notes on dependencies:

- GeoPandas 1.0 drops support for shapely<2 and PyGEOS. The only geometry engine that is
  currently supported is shapely >= 2. As a consequence, spatial indexing based on the
  rtree package has also been removed (#3035).
- The I/O engine now defaults to Pyogrio which is now installed with GeoPandas instead
  of Fiona (#3223).

New methods:

- Added `count_geometries` method from shapely to GeoSeries/GeoDataframe (#3154).
- Added `count_interior_rings` method from shapely to GeoSeries/GeoDataframe (#3154)
- Added `relate_pattern` method from shapely to GeoSeries/GeoDataframe (#3211).
- Added `intersection_all` method from shapely to GeoSeries/GeoDataframe (#3228).
- Added `line_merge` method from shapely to GeoSeries/GeoDataframe (#3214).
- Added `set_precision` and `get_precision` methods from shapely to GeoSeries/GeoDataframe (#3175).
- Added `count_coordinates` method from shapely to GeoSeries/GeoDataframe (#3026).
- Added `minimum_clearance` method from shapely to GeoSeries/GeoDataframe (#2989).
- Added `shared_paths` method from shapely to GeoSeries/GeoDataframe (#3215).
- Added `is_ccw` method from shapely to GeoSeries/GeoDataframe (#3027).
- Added `is_closed` attribute from shapely to GeoSeries/GeoDataframe (#3092).
- Added `force_2d` and `force_3d` methods from shapely to GeoSeries/GeoDataframe (#3090).
- Added `voronoi_polygons` method from shapely to GeoSeries/GeoDataframe (#3177).
- Added `contains_properly` method from shapely to GeoSeries/GeoDataframe (#3105).
- Added `build_area` method exposing `build_area` shapely to GeoSeries/GeoDataframe (#3202).
- Added `snap` method from shapely to GeoSeries/GeoDataframe (#3086).
- Added `transform` method from shapely to GeoSeries/GeoDataFrame (#3075).
- Added `get_geometry` method from shapely to GeoSeries/GeoDataframe (#3287).
- Added `dwithin` method to check for a "distance within" predicate on
  GeoSeries/GeoDataFrame (#3153).
- Added `to_geo_dict` method to generate GeoJSON-like dictionary from a GeoDataFrame (#3132).
- Added `polygonize` method exposing both `polygonize` and `polygonize_full` from
  shapely to GeoSeries/GeoDataframe (#2963).
- Added `is_valid_reason` method from shapely to GeoSeries/GeoDataframe (#3176).
- Added `to_arrow` method and `from_arrow` class method to
  GeoSeries/GeoDataFrame to export and import to/from Arrow data with GeoArrow
  extension types (#3219, #3301).

New features and improvements:

- Added ``predicate="dwithin"`` option and ``distance`` argument to the ``sindex.query()`` method
 and ``sjoin`` (#2882).
- GeoSeries and GeoDataFrame `__repr__` now trims trailing zeros for a more readable
  output (#3087).
- Add `on_invalid` parameter to `from_wkt` and `from_wkb` (#3110).
- `make_valid` option in `overlay` now uses the `make_valid` method instead of
  `buffer(0)` (#3113).
- Passing `"geometry"` as `dtype` to `pd.read_csv` will now return a GeoSeries for
  the specified columns (#3101).
- Added support to ``read_file`` for the ``mask`` keyword for the pyogrio engine (#3062).
- Added support to ``read_file`` for the ``columns`` keyword for the fiona engine (#3133).
- Added support to ``to_parquet`` and ``read_parquet`` for writing and reading files
  using the GeoArrow-based native geometry encoding of GeoParquet 1.1 (#3253, #3275).
- Add `sort` keyword to `clip` method for GeoSeries and GeoDataFrame to allow optional
  preservation of the original order of observations (#3233).
- Added `show_bbox`, `drop_id` and `to_wgs84` arguments to allow further customization of
  `GeoSeries.to_json` (#3226).
- `explore` now supports `GeoDataFrame`s with additional columns containing datetimes, uuids and
  other non JSON serializable objects (#3261).
- The `GeoSeries.fillna` method now supports the `limit` keyword (#3290).
- Added ``on_attribute`` option argument to the ``sjoin()``
  method, allowing to restrict joins to the observations with
  matching attributes. (#3231)
- Added support for `bbox` covering encoding in geoparquet. Can filter reading of parquet
files based on a bounding box, and write out a bounding box column to parquet files (#3282).
- `align` keyword in binary methods now defaults to `None`, treated as True. Explicit True
  will silence the warning about mismatched indices (#3212).
- `GeoSeries.set_crs` can now be used to remove CRS information by passing
  `crs=None, allow_override=True` (#3316).
- Added ``autolim`` keyword argument to ``GeoSeries.plot()`` and ``GeoDataFrame.plot()`` (#2817).
- Added `metadata` parameter to `GeoDataFrame.to_file` (#2850)
- Updated documentation to clarify that passing a named (Geo)Series as the `geometry`
  argument to the GeoDataFrame constructor will not use the name but will always
  produce a GeoDataFrame with an active geometry column named "geometry" (#3337).
- `read_postgis` will query the spatial_ref_sys table to determine the CRS authority
  instead of its current behaviour of assuming EPSG. In the event the spiatal_ref_sys
  table is not present, or the SRID is not present, `read_postgis` will fallback
  on assuming EPSG CRS authority. (#3329)

Backwards incompatible API changes:

- The `sjoin` method will now preserve the name of the index of the right
  GeoDataFrame, if it has one, instead of always using `"index_right"` as the
  name for the resulting column in the return value (#846, #2144).
- GeoPandas now raises a ValueError when an unaligned Series is passed as a method
  argument to avoid confusion of whether the automatic alignment happens or not (#3271).
- The deprecated default value of GeoDataFrame/ GeoSeries `explode(.., index_parts=True)` is now
  set to false for consistency with pandas (#3174).
- The behaviour of `set_geometry` has been changed when passed a (Geo)Series `ser` with a name.
  The new active geometry column name in this case will be `ser.name`, if not None, rather than
  the previous active geometry column name. This means that if the new and old names are
  different, then both columns will be preserved in the GeoDataFrame. To replicate the previous
  behaviour, you can instead call `gdf.set_geometry(ser.rename(gdf.active_geometry_name))` (#3237).
  Note that this behaviour change does not affect the `GeoDataframe` constructor, passing a named
  GeoSeries `ser` to `GeoDataFrame(df, geometry=ser)` will always produce a GeoDataFrame with a
  geometry column named "geometry" to preserve backwards compatibility. If you would like to
  instead propagate the name of `ser` when constructing a GeoDataFrame, you can instead call
  `df.set_geometry(ser)` or `GeoDataFrame(df, geometry=ser).rename_geometry(ser.name)` (#3337).
- `delaunay_triangles` now considers all geometries together when creating the Delaunay triangulation
  instead of performing the operation element-wise. If you want to generate Delaunay
  triangles for each geometry separately, use ``shapely.delaunay_triangles`` instead. (#3273)
- Reading a data source that does not have a geometry field using ``read_file``
  now returns a Pandas DataFrame instead of a GeoDataFrame with an empty
  ``geometry`` column.

Enforced deprecations:

- The deprecation of `geopandas.datasets` has been enforced and the module has been
  removed. New sample datasets are now available in the
  [geodatasets](https://geodatasets.readthedocs.io/en/latest/) package (#3084).
- Many longstanding deprecated functions, methods and properties have been removed (#3174), (#3190)
  - Removed deprecated functions
    `geopandas.io.read_file`, `geopandas.io.to_file` and `geopandas.io.sql.read_postgis`.
    `geopandas.read_file`, `geopandas.read_postgis` and the GeoDataFrame/GeoSeries `to_file(..)`
    method should be used instead.
  - Removed deprecated `GeometryArray.data` property, `np.asarray(..)` or the `to_numpy()`
    method should be used instead.
  - Removed deprecated `sindex.query_bulk` method, using `sindex.query` instead.
  - Removed deprecated `sjoin` parameter `op`, `predicate` should be supplied instead.
  - Removed deprecated GeoSeries/ GeoDataFrame methods `__xor__`, `__or__`, `__and__` and
    `__sub__`. Instead use methods `symmetric_difference`, `union`, `intersection` and
    `difference` respectively.
  - Removed deprecated plotting functions `plot_polygon_collection`,
    `plot_linestring_collection` and `plot_point_collection`, use the GeoSeries/GeoDataFrame `.plot`
    method directly instead.
  - Removed deprecated GeoSeries/GeoDataFrame `.plot` parameters `axes` and `colormap`, instead use
    `ax` and `cmap` respectively.
  - Removed compatibility for specifying the `version` keyword in `to_parquet` and `to_feather`.
    This keyword will now be passed through to pyarrow and use `schema_version` to specify the GeoParquet specification version (#3334).

New deprecations:

- `unary_union` attribute is now deprecated and replaced by the `union_all()` method (#3007) allowing
  opting for a faster union algorithm for coverages (#3151).
- The ``include_fields`` and ``ignore_fields`` keywords in ``read_file()`` are deprecated
  for the default pyogrio engine. Currently those are translated to the ``columns`` keyword
  for backwards compatibility, but you should directly use the ``columns`` keyword instead
  to select which columns to read (#3133).
- The `drop` keyword in `set_geometry` has been deprecated, and in future the `drop=True`
  behaviour will be removed (#3237). To prepare for this change, you should remove any explicit
  `drop=False` calls in your code (the default behaviour already is the same as `drop=False`).
  To replicate the previous `drop=True` behaviour you should replace
  `gdf.set_geometry(new_geo_col, drop=True)` with

  ```python
  geo_col_name = gdf.active_geometry_name
  gdf.set_geometry(new_geo_col).drop(columns=geo_col_name).rename_geometry(geo_col_name)
  ```
- The `geopandas.use_pygeos` option has been deprecated and will be removed in GeoPandas
  1.1 (#3283)
- Manual overriding of an existing CRS of a GeoSeries or GeoDataFrame by setting the `crs` property has been deprecated
  and will be disabled in future. Use the `set_crs()` method instead (#3085).

Bug fixes:

- Fix `GeoDataFrame.merge()` incorrectly returning a `DataFrame` instead of a
  `GeoDataFrame` when the `suffixes` argument is applied to the active
  geometry column (#2933).
- Fix bug in `GeoDataFrame` constructor where if `geometry` is given a named
  `GeoSeries` the name was not used as the active geometry column name (#3237).
- Fix bug in `GeoSeries` constructor when passing a Series and specifying a `crs` to not change the original input data (#2492).
- Fix regression preventing reading from file paths containing hashes in `read_file`
  with the fiona engine (#3280). An analgous fix for pyogrio is included in
  pyogrio 0.8.1.
- Fix `to_parquet` to write correct metadata in case of 3D geometries (#2824).
- Fixes for compatibility with psycopg (#3167).
- Fix to allow appending dataframes with no CRS to PostGIS tables with no CRS (#3328)
- Fix plotting of all-empty GeoSeries using `explore` (#3316).

## Version 0.14.4 (April 26, 2024)

- Several fixes for compatibility with the upcoming pandas 3.0, numpy 2.0 and
  fiona 1.10 releases.

## Version 0.14.3 (Jan 31, 2024)

- Several fixes for compatibility with the latest pandas 2.2 release.
- Fix bug in `pandas.concat` CRS consistency checking where CRS differing by WKT
  whitespace only were treated as incompatible (#3023).

## Version 0.14.2 (Jan 4, 2024)

- Fix regression in `overlay` where using `buffer(0)` instead of `make_valid` internally
  produced invalid results (#3074).
- Fix `explore()` method when the active geometry contains missing and empty geometries (#3094).

## Version 0.14.1 (Nov 11, 2023)

- The Parquet and Feather IO functions now support the latest 1.0.0 version
  of the GeoParquet specification (geoparquet.org) (#2663).
- Fix `read_parquet` and `read_feather` for [CVE-2023-47248](https://www.cve.org/CVERecord?id=CVE-2023-47248>) (#3070).

## Version 0.14 (Sep 15, 2023)

GeoPandas will use Shapely 2.0 by default instead of PyGEOS when both Shapely >= 2.0 and
PyGEOS are installed.  PyGEOS will continue to be used by default when PyGEOS is
installed alongside Shapely < 2.0.  Support for PyGEOS and Shapely < 2.0 will be removed
in GeoPandas 1.0. (#2999)

API changes:

- ``seed`` keyword in ``sample_points`` is deprecated. Use ``rng`` instead. (#2913).

New methods:

- Added ``concave_hull`` method from shapely to GeoSeries/GeoDataframe (#2903).
- Added ``delaunay_triangles`` method from shapely to GeoSeries/GeoDataframe (#2907).
- Added ``extract_unique_points`` method from shapely to GeoSeries/GeoDataframe (#2915).
- Added ``frechet_distance()`` method from shapely to GeoSeries/GeoDataframe (#2929).
- Added ``hausdorff_distance`` method from shapely to GeoSeries/GeoDataframe (#2909).
- Added ``minimum_rotated_rectangle`` method from shapely to GeoSeries/GeoDataframe (#2541).
- Added ``offset_curve`` method from shapely to GeoSeries/GeoDataframe (#2902).
- Added ``remove_repeated_points`` method from shapely to GeoSeries/GeoDataframe (#2940).
- Added ``reverse`` method from shapely to GeoSeries/GeoDataframe (#2988).
- Added ``segmentize`` method from shapely to GeoSeries/GeoDataFrame (#2910).
- Added ``shortest_line`` method from shapely to GeoSeries/GeoDataframe (#2960).

New features and improvements:

- Added ``exclusive`` parameter to ``sjoin_nearest`` method for Shapely >= 2.0 (#2877)
- Added ``GeoDataFrame.active_geometry_name`` property returning the active geometry column's name or None if no active geometry column is set.
- The ``to_file()`` method will now automatically detect the FlatGeoBuf driver
  for files with the `.fgb` extension (#2958)

Bug fixes:

- Fix ambiguous error when GeoDataFrame is initialized with a column called ``"crs"`` (#2944)
- Fix a color assignment in ``explore`` when using ``UserDefined`` bins (#2923)
- Fix bug in `apply` with `axis=1` where the given user defined function returns nested
  data in the geometry column (#2959)
- Properly infer schema for ``np.int32`` and ``pd.Int32Dtype`` columns (#2950)
- ``assert_geodataframe_equal`` now handles GeoDataFrames with no active geometry (#2498)

Notes on (optional) dependencies:

- GeoPandas 0.14 drops support for Python 3.8 and pandas 1.3 and below (the minimum
  supported pandas version is now 1.4). Further, the minimum required versions for the
  listed dependencies have now changed to shapely 1.8.0, fiona 1.8.21, pyproj 3.3.0 and
  matplotlib 3.5.0 (#3001)

Deprecations and compatibility notes:

- `geom_almost_equals()` methods have been deprecated and
   `geom_equals_exact()` should be used instead (#2604).

## Version 0.13.2 (Jun 6, 2023)

Bug fix:

- Fix a regression in reading from local file URIs (``file://..``) using
  ``geopandas.read_file`` (#2948).

## Version 0.13.1 (Jun 5, 2023)

Bug fix:

- Fix a regression in reading from URLs using ``geopandas.read_file`` (#2908). This
  restores the behaviour to download all data up-front before passing it to the
  underlying engine (fiona or pyogrio), except if the server supports partial requests
  (to support reading a subset of a large file).

## Version 0.13 (May 6, 2023)

New methods:

- Added ``sample_points`` method to sample random points from Polygon or LineString
  geometries (#2860).
- New ``hilbert_distance()`` method that calculates the distance along a Hilbert curve
  for each geometry in a GeoSeries/GeoDataFrame (#2297).
- Support for sorting geometries (for example, using ``sort_values()``) based on
  the distance along the Hilbert curve (#2070).
- Added ``get_coordinates()`` method from shapely to GeoSeries/GeoDataframe (#2624).
- Added ``minimum_bounding_circle()`` method from shapely to GeoSeries/GeoDataframe (#2621).
- Added `minimum_bounding_radius()` as GeoSeries method (#2827).

Other new features and improvements:

- The Parquet and Feather IO functions now support the latest 1.0.0-beta.1 version
  of the GeoParquet specification (<geoparquet.org>) (#2663).
- Added support to fill missing values in `GeoSeries.fillna` via another `GeoSeries` (#2535).
- Support specifying ``min_zoom`` and ``max_zoom`` inside the ``map_kwds`` argument for ``.explore()`` (#2599).
- Added support for append (``mode="a"`` or ``append=True``) in ``to_file()``
  using ``engine="pyogrio"`` (#2788).
- Added a ``to_wgs84`` keyword to ``to_json`` allowing automatic re-projecting to follow
  the 2016 GeoJSON specification (#416).
- ``to_json`` output now includes a ``"crs"`` field if the CRS is not the default WGS84 (#1774).
- Improve error messages when accessing the `geometry` attribute of GeoDataFrame without an active geometry column
  related to the default name `"geometry"` being provided in the constructor (#2577)

Deprecations and compatibility notes:

- Added warning that ``unary_union`` will return ``'GEOMETRYCOLLECTION EMPTY'`` instead
  of None for all-None GeoSeries. (#2618)
- The ``query_bulk()`` method of the spatial index `.sindex` property is deprecated
  in favor of ``query()`` (#2823).

Bug fixes:

- Ensure that GeoDataFrame created from DataFrame is a copy, not a view (#2667)
- Fix mismatch between geometries and colors in ``plot()`` if an empty or missing
  geometry is present (#2224)
- Escape special characters to avoid TemplateSyntaxError in ``explore()`` (#2657)
- Fix `to_parquet`/`to_feather` to not write an invalid bbox (with NaNs) in the
  metadata in case of an empty GeoDataFrame (#2653)
- Fix `to_parquet`/`to_feather` to use correct WKB flavor for 3D geometries (#2654)
- Fix `read_file` to avoid reading all file bytes prior to calling Fiona or
  Pyogrio if provided a URL as input (#2796)
- Fix `copy()` downcasting GeoDataFrames without an active geometry column to a
  DataFrame (#2775)
- Fix geometry column name propagation when GeoDataFrame columns are a multiindex (#2088)
- Fix `iterfeatures()` method of GeoDataFrame to correctly handle non-scalar values
  when `na='drop'` is specified (#2811)
- Fix issue with passing custom legend labels to `plot` (#2886)

Notes on (optional) dependencies:

- GeoPandas 0.13 drops support pandas 1.0.5 (the minimum supported
  pandas version is now 1.1). Further, the minimum required versions for the listed
  dependencies have now changed to shapely 1.7.1, fiona 1.8.19, pyproj 3.0.1 and
  matplotlib 3.3.4 (#2655)

## Version 0.12.2 (December 10, 2022)

Bug fixes:

- Correctly handle geometries with Z dimension in ``to_crs()`` when using PyGEOS or
  Shapely >= 2.0 (previously the z coordinates were lost) (#1345).
- Assign Crimea to Ukraine in the ``naturalearth_lowres`` built-in dataset (#2670)

## Version 0.12.1 (October 29, 2022)

Small bug-fix release removing the shapely<2 pin in the installation requirements.

## Version 0.12 (October 24, 2022)

The highlight of this release is the support for Shapely 2.0. This makes it possible to
test Shapely 2.0 (currently 2.0b1) alongside GeoPandas.

Note that if you also have PyGEOS installed, you need to set an environment variable
(`USE_PYGEOS=0`) before importing geopandas to actually test Shapely 2.0 features instead of PyGEOS. See
<https://geopandas.org/en/latest/getting_started/install.html#using-the-optional-pygeos-dependency>
for more details.

New features and improvements:

- Added ``normalize()`` method from shapely to GeoSeries/GeoDataframe (#2537).
- Added ``make_valid()`` method from shapely to GeoSeries/GeoDataframe (#2539).
- Added ``where`` filter to ``read_file`` (#2552).
- Updated the distributed natural earth datasets (*naturalearth_lowres* and
  *naturalearth_cities*) to version 5.1 (#2555).

Deprecations and compatibility notes:

- Accessing the `crs` of a `GeoDataFrame` without active geometry column was deprecated
  and this now raises an AttributeError (#2578).
- Resolved colormap-related warning in ``.explore()`` for recent Matplotlib versions
  (#2596).

Bug fixes:

- Fix cryptic error message in ``geopandas.clip()`` when clipping with an empty geometry (#2589).
- Accessing `gdf.geometry` where the active geometry column is missing, and a column
  named `"geometry"` is present will now raise an `AttributeError`, rather than
  returning `gdf["geometry"]` (#2575).
- Combining GeoSeries/GeoDataFrames with ``pandas.concat`` will no longer silently
  override CRS information if not all inputs have the same CRS (#2056).

## Version 0.11.1 (July 24, 2022)

Small bug-fix release:

- Fix regression (RecursionError) in reshape methods such as ``unstack()``
  and ``pivot()`` involving MultiIndex, or GeoDataFrame construction with
  MultiIndex (#2486).
- Fix regression in ``GeoDataFrame.explode()`` with non-default
  geometry column name.
- Fix regression in ``apply()`` causing row-wise all nan float columns to be
  casted to GeometryDtype (#2482).
- Fix a crash in datetime column reading where the file contains mixed timezone
  offsets (#2479). These will be read as UTC localized values.
- Fix a crash in datetime column reading where the file contains datetimes
  outside the range supported by [ns] precision (#2505).
- Fix regression in passing the Parquet or Feather format ``version`` in
  ``to_parquet`` and ``to_feather``. As a result, the ``version`` parameter
  for the ``to_parquet`` and ``to_feather`` methods has been replaced with
  ``schema_version``. ``version`` will be passed directly to underlying
  feather or parquet writer. ``version`` will only be used to set
  ``schema_version`` if ``version`` is one of 0.1.0 or 0.4.0 (#2496).

Version 0.11 (June 20, 2022)
----------------------------

Highlights of this release:

- The ``geopandas.read_file()`` and `GeoDataFrame.to_file()` methods to read
  and write GIS file formats can now optionally use the
  [pyogrio](https://github.com/geopandas/pyogrio/) package under the hood
  through the ``engine="pyogrio"`` keyword. The pyogrio package implements
  vectorized IO for GDAL/OGR vector data sources, and is faster compared to
  the ``fiona``-based engine (#2225).
- GeoParquet support updated to implement
  [v0.4.0](https://github.com/opengeospatial/geoparquet/releases/tag/v0.4.0) of the
  OpenGeospatial/GeoParquet specification (#2441). Backwards compatibility with v0.1.0 of
  the metadata spec (implemented in the previous releases of GeoPandas) is guaranteed,
  and reading and writing Parquet and Feather files will no longer produce a ``UserWarning``
  (#2327).

New features and improvements:

- Improved handling of GeoDataFrame when the active geometry column is
  lost from the GeoDataFrame. Previously, square bracket indexing ``gdf[[...]]`` returned
  a GeoDataFrame when the active geometry column was retained and a DataFrame was
  returned otherwise. Other pandas indexing methods (``loc``, ``iloc``, etc) did not follow
  the same rules. The new behaviour for all indexing/reshaping operations is now as
  follows (#2329, #2060):
  - If operations produce a ``DataFrame`` containing the active geometry column, a
    GeoDataFrame is returned
  - If operations produce a ``DataFrame`` containing ``GeometryDtype`` columns, but not the
    active geometry column, a ``GeoDataFrame`` is returned, where the active geometry
    column is set to ``None`` (set the new geometry column with ``set_geometry()``)
  - If operations produce a ``DataFrame`` containing no ``GeometryDtype`` columns, a
    ``DataFrame`` is returned (this can be upcast again by calling ``set_geometry()`` or the
    ``GeoDataFrame`` constructor)
  - If operations produce a ``Series`` of ``GeometryDtype``, a ``GeoSeries`` is returned,
    otherwise ``Series`` is returned.
  - Error messages for having an invalid geometry column
    have been improved, indicating the name of the last valid active geometry column set
    and whether other geometry columns can be promoted to the active geometry column
    (#2329).

- Datetime fields are now read and written correctly for GIS formats which support them
  (e.g. GPKG, GeoJSON) with fiona 1.8.14 or higher. Previously, datetimes were read as
  strings (#2202).
- ``folium.Map`` keyword arguments can now be specified as the ``map_kwds`` argument to
  ``GeoDataFrame.explore()`` method (#2315).
- Add a new parameter ``style_function`` to ``GeoDataFrame.explore()`` to enable plot styling
  based on GeoJSON properties (#2377).
- It is now possible to write an empty ``GeoDataFrame`` to a file for supported formats
  (#2240). Attempting to do so will now emit a ``UserWarning`` instead of a ``ValueError``.
- Fast rectangle clipping has been exposed as ``GeoSeries/GeoDataFrame.clip_by_rect()``
  (#1928).
- The ``mask`` parameter of ``GeoSeries/GeoDataFrame.clip()`` now accepts a rectangular mask
  as a list-like to perform fast rectangle clipping using the new
  ``GeoSeries/GeoDataFrame.clip_by_rect()`` (#2414).
- Bundled demo dataset ``naturalearth_lowres`` has been updated to version 5.0.1 of the
  source, with field ``ISO_A3`` manually corrected for some cases (#2418).

Deprecations and compatibility notes:

- The active development branch of geopandas on GitHub has been renamed from master to
  main (#2277).
- Deprecated methods ``GeometryArray.equals_exact()`` and ``GeometryArray.almost_equals()``
  have been removed. They should
  be replaced with ``GeometryArray.geom_equals_exact()`` and
  ``GeometryArray.geom_almost_equals()`` respectively (#2267).
- Deprecated CRS functions ``explicit_crs_from_epsg()``, ``epsg_from_crs()`` and
  ``get_epsg_file_contents()`` were removed (#2340).
- Warning about the behaviour change to ``GeoSeries.isna()`` with empty
  geometries present has been removed (#2349).
- Specifying a CRS in the ``GeoDataFrame/GeoSeries`` constructor which contradicted the
  underlying ``GeometryArray`` now raises a ``ValueError`` (#2100).
- Specifying a CRS in the ``GeoDataFrame`` constructor when no geometry column is provided
  and calling ``GeoDataFrame. set_crs`` on a ``GeoDataFrame`` without an active geometry
  column now raise a ``ValueError`` (#2100)
- Passing non-geometry data to the``GeoSeries`` constructor is now fully deprecated and
  will raise a ``TypeError`` (#2314). Previously, a ``pandas.Series`` was returned for
  non-geometry data.
- Deprecated ``GeoSeries/GeoDataFrame`` set operations ``__xor__()``,
  ``__or__()``, ``__and__()`` and ``__sub__()``, ``geopandas.io.file.read_file``/``to_file`` and
  ``geopandas.io.sql.read_postgis`` now emit ``FutureWarning`` instead of
  ``DeprecationWarning`` and will be completely removed in a future release.
- Accessing the ``crs`` of a ``GeoDataFrame`` without active geometry column is deprecated and will be removed in GeoPandas 0.12 (#2373).

Bug fixes:

- ``GeoSeries.to_frame`` now creates a ``GeoDataFrame`` with the geometry column name set
  correctly (#2296)
- Fix pickle files created with pygeos installed can not being readable when pygeos is
  not installed (#2237).
- Fixed ``UnboundLocalError`` in ``GeoDataFrame.plot()`` using ``legend=True`` and
  ``missing_kwds`` (#2281).
- Fix ``explode()`` incorrectly relating index to columns, including where the input index
  is not unique (#2292)
- Fix ``GeoSeries.[xyz]`` raising an ``IndexError`` when the underlying GeoSeries contains
  empty points (#2335). Rows corresponding to empty points now contain ``np.nan``.
- Fix ``GeoDataFrame.iloc`` raising a ``TypeError`` when indexing a ``GeoDataFrame`` with only
  a single column of ``GeometryDtype`` (#1970).
- Fix ``GeoDataFrame.iterfeatures()`` not returning features with the same field order as
  ``GeoDataFrame.columns`` (#2396).
- Fix ``GeoDataFrame.from_features()`` to support reading GeoJSON with null properties
  (#2243).
- Fix ``GeoDataFrame.to_parquet()`` not intercepting ``engine`` keyword argument, breaking
  consistency with pandas (#2227)
- Fix ``GeoDataFrame.explore()`` producing an error when ``column`` is of boolean dtype
  (#2403).
- Fix an issue where ``GeoDataFrame.to_postgis()`` output the wrong SRID for ESRI
  authority CRS (#2414).
- Fix ``GeoDataFrame.from_dict/from_features`` classmethods using ``GeoDataFrame`` rather
  than ``cls`` as the constructor.
- Fix ``GeoDataFrame.plot()`` producing incorrect colors with mixed geometry types when
  ``colors`` keyword is provided. (#2420)

Notes on (optional) dependencies:

- GeoPandas 0.11 drops support for Python 3.7 and pandas 0.25 (the minimum supported
  pandas version is now 1.0.5). Further, the minimum required versions for the listed
  dependencies have now changed to shapely 1.7, fiona 1.8.13.post1, pyproj 2.6.1.post1,
  matplotlib 3.2, mapclassify 2.4.0 (#2358, #2391)

Version 0.10.2 (October 16, 2021)
---------------------------------

Small bug-fix release:

- Fix regression in ``overlay()`` in case no geometries are intersecting (but
  have overlapping total bounds) (#2172).
- Fix regression in ``overlay()`` with ``keep_geom_type=True`` in case the
  overlay of two geometries in a GeometryCollection with other geometry types
  (#2177).
- Fix ``overlay()`` to honor the ``keep_geom_type`` keyword for the
  ``op="differnce"`` case (#2164).
- Fix regression in ``plot()`` with a mapclassify ``scheme`` in case the
  formatted legend labels have duplicates (#2166).
- Fix a bug in the ``explore()`` method ignoring the ``vmin`` and ``vmax`` keywords
  in case they are set to 0 (#2175).
- Fix ``unary_union`` to correctly handle a GeoSeries with missing values (#2181).
- Avoid internal deprecation warning in ``clip()`` (#2179).

Version 0.10.1 (October 8, 2021)
--------------------------------

Small bug-fix release:

- Fix regression in ``overlay()`` with non-overlapping geometries and a
  non-default ``how`` (i.e. not "intersection") (#2157).

Version 0.10.0 (October 3, 2021)
--------------------------------

Highlights of this release:

- A new ``sjoin_nearest()`` method to join based on proximity, with the
  ability to set a maximum search radius (#1865). In addition, the ``sindex``
  attribute gained a new method for a "nearest" spatial index query (#1865,
  #2053).
- A new ``explore()`` method on GeoDataFrame and GeoSeries with native support
  for interactive visualization based on folium / leaflet.js (#1953)
- The ``geopandas.sjoin()``/``overlay()``/``clip()`` functions are now also
  available as methods on the GeoDataFrame (#2141, #1984, #2150).

New features and improvements:

- Add support for pandas' ``value_counts()`` method for geometry dtype (#2047).
- The ``explode()`` method has a new ``ignore_index`` keyword (consistent with
  pandas' explode method) to reset the index in the result, and a new
  ``index_parts`` keywords to control whether a cumulative count indexing the
  parts of the exploded multi-geometries should be added (#1871).
- ``points_from_xy()`` is now available as a GeoSeries method ``from_xy`` (#1936).
- The ``to_file()`` method will now attempt to detect the driver (if not
  specified) based on the extension of the provided filename, instead of
  defaulting to ESRI Shapefile (#1609).
- Support for the ``storage_options`` keyword in ``read_parquet()`` for
  specifying filesystem-specific options (e.g. for S3) based on fsspec (#2107).
- The read/write functions now support ``~`` (user home directory) expansion (#1876).
- Support the ``convert_dtypes()`` method from pandas to preserve the
  GeoDataFrame class (#2115).
- Support WKB values in the hex format in ``GeoSeries.from_wkb()`` (#2106).
- Update the ``estimate_utm_crs()`` method to handle crossing the antimeridian
  with pyproj 3.1+ (#2049).
- Improved heuristic to decide how many decimals to show in the repr based on
  whether the CRS is projected or geographic (#1895).
- Switched the default for ``geocode()`` from GeoCode.Farm to the Photon
  geocoding API (<https://photon.komoot.io>) (#2007).

Deprecations and compatibility notes:

- The ``op=`` keyword of ``sjoin()`` to indicate which spatial predicate to use
  for joining is being deprecated and renamed in favor of a new ``predicate=``
  keyword (#1626).
- The ``cascaded_union`` attribute is deprecated, use ``unary_union`` instead (#2074).
- Constructing a GeoDataFrame with a duplicated "geometry" column is now
  disallowed. This can also raise an error in the ``pd.concat(.., axis=1)``
  function if this results in duplicated active geometry columns (#2046).
- The ``explode()`` method currently returns a GeoSeries/GeoDataFrame with a
  MultiIndex, with an additional level with indices of the parts of the
  exploded multi-geometries. For consistency with pandas, this will change in
  the future and the new ``index_parts`` keyword is added to control this.

Bug fixes:

- Fix in the ``clip()`` function to correctly clip MultiPoints instead of
  leaving them intact when partly outside of the clip bounds (#2148).
- Fix ``GeoSeries.isna()`` to correctly return a boolean Series in case of an
  empty GeoSeries (#2073).
- Fix the GeoDataFrame constructor to preserve the geometry name when the
  argument is already a GeoDataFrame object (i.e. ``GeoDataFrame(gdf)``) (#2138).
- Fix loss of the values' CRS when setting those values as a column
  (``GeoDataFrame.__setitem__``) (#1963)
- Fix in ``GeoDataFrame.apply()`` to preserve the active geometry column name
  (#1955).
- Fix in ``sjoin()`` to not ignore the suffixes in case of a right-join
  (``how="right``) (#2065).
- Fix ``GeoDataFrame.explode()`` with a MultiIndex (#1945).
- Fix the handling of missing values in ``to/from_wkb`` and ``to_from_wkt`` (#1891).
- Fix ``to_file()`` and ``to_json()`` when DataFrame has duplicate columns to
  raise an error (#1900).
- Fix bug in the colors shown with user-defined classification scheme (#2019).
- Fix handling of the ``path_effects`` keyword in ``plot()`` (#2127).
- Fix ``GeoDataFrame.explode()`` to preserve ``attrs`` (#1935)

Notes on (optional) dependencies:

- GeoPandas 0.10.0 dropped support for Python 3.6 and pandas 0.24. Further,
  the minimum required versions are numpy 1.18, shapely 1.6, fiona 1.8,
  matplotlib 3.1 and pyproj 2.2.
- Plotting with a classification schema now requires mapclassify version >=
  2.4 (#1737).
- Compatibility fixes for the latest numpy in combination with Shapely 1.7 (#2072)
- Compatibility fixes for the upcoming Shapely 1.8 (#2087).
- Compatibility fixes for the latest PyGEOS (#1872, #2014) and matplotlib
  (colorbar issue, #2066).

Version 0.9.0 (February 28, 2021)
---------------------------------

Many documentation improvements and a restyled and restructured website with
a new logo (#1564, #1579, #1617, #1668, #1731, #1750, #1757, #1759).

New features and improvements:

- The ``geopandas.read_file`` function now accepts more general
  file-like objects (e.g. ``fsspec`` open file objects). It will now also
  automatically recognize zipped files (#1535).
- The ``GeoDataFrame.plot()`` method now provides access to the pandas plotting
  functionality for the non-geometry columns, either using the ``kind`` keyword
  or the accessor method (e.g. ``gdf.plot(kind="bar")`` or ``gdf.plot.bar()``)
  (#1465).
- New ``from_wkt()``, ``from_wkb()``, ``to_wkt()``, ``to_wkb()`` methods for
  GeoSeries to construct a GeoSeries from geometries in WKT or WKB
  representation, or to convert a GeoSeries to a pandas Seriew with WKT or WKB
  values (#1710).
- New ``GeoSeries.z`` attribute to access the z-coordinates of Point geometries
  (similar to the existing ``.x`` and ``.y`` attributes) (#1773).
- The ``to_crs()`` method now handles missing values (#1618).
- Support for pandas' new ``.attrs`` functionality (#1658).
- The ``dissolve()`` method now allows dissolving by no column (``by=None``) to
  create a union of all geometries (single-row GeoDataFrame) (#1568).
- New ``estimate_utm_crs()`` method on GeoSeries/GeoDataFrame to determine the
  UTM CRS based on the bounds (#1646).
- ``GeoDataFrame.from_dict()`` now accepts ``geometry`` and ``crs`` keywords
  (#1619).
- ``GeoDataFrame.to_postgis()`` and ``geopandas.read_postgis()`` now supports
  both sqlalchemy engine and connection objects (#1638).
- The ``GeoDataFrame.explode()`` method now allows exploding based on a
  non-geometry column, using the pandas implementation (#1720).
- Performance improvement in ``GeoDataFrame/GeoSeries.explode()`` when using
  the PyGEOS backend (#1693).
- The binary operation and predicate methods (eg ``intersection()``,
  ``intersects()``) have a new ``align`` keyword which allows optionally not
  aligning on the index before performing the operation with ``align=False``
  (#1668).
- The ``GeoDataFrame.dissolve()`` method now supports all relevant keywords of
  ``groupby()``, i.e. the ``level``, ``sort``, ``observed`` and ``dropna`` keywords
  (#1845).
- The ``geopandas.overlay()`` function now accepts ``make_valid=False`` to skip
  the step to ensure the input geometries are valid using ``buffer(0)`` (#1802).
- The ``GeoDataFrame.to_json()`` method gained a ``drop_id`` keyword to
  optionally not write the GeoDataFrame's index as the "id" field in the
  resulting JSON (#1637).
- A new ``aspect`` keyword in the plotting methods to optionally allow retaining
  the original aspect (#1512)
- A new ``interval`` keyword in the ``legend_kwds`` group of the ``plot()`` method
  to control the appearance of the legend labels when using a classification
  scheme (#1605).
- The spatial index of a GeoSeries (accessed with the ``sindex`` attribute) is
  now stored on the underlying array. This ensures that the spatial index is
  preserved in more operations where possible, and that multiple geometry
  columns of a GeoDataFrame can each have a spatial index (#1444).
- Addition of a ``has_sindex`` attribute on the GeoSeries/GeoDataFrame to check
  if a spatial index has already been initialized (#1627).
- The ``geopandas.testing.assert_geoseries_equal()`` and ``assert_geodataframe_equal()``
  testing utilities now have a ``normalize`` keyword (False by default) to
  normalize geometries before comparing for equality (#1826). Those functions
  now also give a more informative error message when failing (#1808).

Deprecations and compatibility notes:

- The ``is_ring`` attribute currently returns True for Polygons. In the future,
  this will be False (#1631). In addition, start to check it for LineStrings
  and LinearRings (instead of always returning False).
- The deprecated ``objects`` keyword in the ``intersection()`` method of the
  ``GeoDataFrame/GeoSeries.sindex`` spatial index object has been removed
  (#1444).

Bug fixes:

- Fix regression in the ``plot()`` method raising an error with empty
  geometries (#1702, #1828).
- Fix ``geopandas.overlay()`` to preserve geometries of the correct type which
  are nested within a GeometryCollection as a result of the overlay
  operation (#1582). In addition, a warning will now be raised if geometries
  of different type are dropped from the result (#1554).
- Fix the repr of an empty GeoSeries to not show spurious warnings (#1673).
- Fix the ``.crs`` for empty GeoDataFrames (#1560).
- Fix ``geopandas.clip`` to preserve the correct geometry column name (#1566).
- Fix bug in ``plot()`` method when using ``legend_kwds`` with multiple subplots
  (#1583)
- Fix spurious warning with ``missing_kwds`` keyword of the ``plot()`` method
  when there are no areas with missing data (#1600).
- Fix the ``plot()`` method to correctly align values passed to the ``column``
  keyword as a pandas Series (#1670).
- Fix bug in plotting MultiPoints when passing values to determine the color
  (#1694)
- The ``rename_geometry()`` method now raises a more informative error message
  when a duplicate column name is used (#1602).
- Fix ``explode()`` method to preserve the CRS (#1655)
- Fix the ``GeoSeries.apply()`` method to again accept the ``convert_dtype``
  keyword to be consistent with pandas (#1636).
- Fix ``GeoDataFrame.apply()`` to preserve the CRS when possible (#1848).
- Fix bug in containment test as ``geom in geoseries`` (#1753).
- The ``shift()`` method of a GeoSeries/GeoDataFrame now preserves the CRS
  (#1744).
- The PostGIS IO functionality now quotes table names to ensure it works with
  case-sensitive names (#1825).
- Fix the ``GeoSeries`` constructor without passing data but only an index (#1798).

Notes on (optional) dependencies:

- GeoPandas 0.9.0 dropped support for Python 3.5. Further, the minimum
  required versions are pandas 0.24, numpy 1.15 and shapely 1.6 and fiona 1.8.
- The ``descartes`` package is no longer required for plotting polygons. This
  functionality is now included by default in GeoPandas itself, when
  matplotlib is available (#1677).
- Fiona is now only imported when used in ``read_file``/``to_file``. This means
  you can now force geopandas to install without fiona installed (although it
  is still a default requirement) (#1775).
- Compatibility with the upcoming Shapely 1.8 (#1659, #1662, #1819).

Version 0.8.2 (January 25, 2021)
--------------------------------

Small bug-fix release for compatibility with PyGEOS 0.9.

Version 0.8.1 (July 15, 2020)
-----------------------------

Small bug-fix release:

- Fix a regression in the ``plot()`` method when visualizing with a
  JenksCaspallSampled or FisherJenksSampled scheme (#1486).
- Fix spurious warning in ``GeoDataFrame.to_postgis`` (#1497).
- Fix the un-pickling with ``pd.read_pickle`` of files written with older
  GeoPandas versions (#1511).

Version 0.8.0 (June 24, 2020)
-----------------------------

**Experimental**: optional use of PyGEOS to speed up spatial operations (#1155).
PyGEOS is a faster alternative for Shapely (being contributed back to a future
version of Shapely), and is used in element-wise spatial operations and for
spatial index in e.g. ``sjoin`` (#1343, #1401, #1421, #1427, #1428). See the
[installation docs](https://geopandas.readthedocs.io/en/latest/install.html#using-the-optional-pygeos-dependency)
for more info and how to enable it.

New features and improvements:

- IO enhancements:

  - New ``GeoDataFrame.to_postgis()`` method to write to PostGIS database (#1248).
  - New Apache Parquet and Feather file format support (#1180, #1435)
  - Allow appending to files with ``GeoDataFrame.to_file`` (#1229).
  - Add support for the ``ignore_geometry`` keyword in ``read_file`` to only read
    the attribute data. If set to True, a pandas DataFrame without geometry is
    returned (#1383).
  - ``geopandas.read_file`` now supports reading from file-like objects (#1329).
  - ``GeoDataFrame.to_file`` now supports specifying the CRS to write to the file
    (#802). By default it still uses the CRS of the GeoDataFrame.
  - New ``chunksize`` keyword in ``geopandas.read_postgis`` to read a query in
    chunks (#1123).

- Improvements related to geometry columns and CRS:

  - Any column of the GeoDataFrame that has a "geometry" dtype is now returned
    as a GeoSeries. This means that when having multiple geometry columns, not
    only the "active" geometry column is returned as a GeoSeries, but also
    accessing another geometry column (``gdf["other_geom_column"]``) gives a
    GeoSeries (#1336).
  - Multiple geometry columns in a GeoDataFrame can now each have a different
    CRS. The global ``gdf.crs`` attribute continues to returns the CRS of the
    "active" geometry column. The CRS of other geometry columns can be accessed
    from the column itself (eg ``gdf["other_geom_column"].crs``) (#1339).
  - New ``set_crs()`` method on GeoDataFrame/GeoSeries to set the CRS of naive
    geometries (#747).

- Improvements related to plotting:

  - The y-axis is now scaled depending on the center of the plot when using a
    geographic CRS, instead of using an equal aspect ratio (#1290).
  - When passing a column of categorical dtype to the ``column=`` keyword of the
    GeoDataFrame ``plot()``, we now honor all categories and its order (#1483).
    In addition, a new ``categories`` keyword allows to specify all categories
    and their order otherwise (#1173).
  - For choropleths using a classification scheme (using ``scheme=``), the
    ``legend_kwds`` accept two new keywords to control the formatting of the
    legend: ``fmt`` with a format string for the bin edges (#1253), and ``labels``
    to pass fully custom class labels (#1302).

- New ``covers()`` and ``covered_by()`` methods on GeoSeries/GeoDataframe for the
  equivalent spatial predicates (#1460, #1462).
- GeoPandas now warns when using distance-based methods with data in a
  geographic projection (#1378).

Deprecations:

- When constructing a GeoSeries or GeoDataFrame from data that already has a
  CRS, a deprecation warning is raised when both CRS don't match, and in the
  future an error will be raised in such a case. You can use the new ``set_crs``
  method to override an existing CRS. See
  [the docs](https://geopandas.readthedocs.io/en/latest/projections.html#projection-for-multiple-geometry-columns).
- The helper functions in the ``geopandas.plotting`` module are deprecated for
  public usage (#656).
- The ``geopandas.io`` functions are deprecated, use the top-level ``read_file`` and
  ``to_file`` instead (#1407).
- The set operators (``&``, ``|``, ``^``, ``-``) are deprecated, use the
  ``intersection()``, ``union()``, ``symmetric_difference()``, ``difference()`` methods
  instead (#1255).
- The ``sindex`` for empty dataframe will in the future return an empty spatial
  index instead of ``None`` (#1438).
- The ``objects`` keyword in the ``intersection`` method of the spatial index
  returned by the ``sindex`` attribute is deprecated and will be removed in the
  future (#1440).

Bug fixes:

- Fix the ``total_bounds()`` method to ignore missing and empty geometries (#1312).
- Fix ``geopandas.clip`` when masking with non-overlapping area resulting in an
  empty GeoDataFrame (#1309, #1365).
- Fix error in ``geopandas.sjoin`` when joining on an empty geometry column (#1318).
- CRS related fixes: ``pandas.concat`` preserves CRS when concatenating GeoSeries
  objects (#1340), preserve the CRS in ``geopandas.clip`` (#1362) and in
  ``GeoDataFrame.astype`` (#1366).
- Fix bug in ``GeoDataFrame.explode()`` when 'level_1' is one of the column names
  (#1445).
- Better error message when rtree is not installed (#1425).
- Fix bug in ``GeoSeries.equals()`` (#1451).
- Fix plotting of multi-part geometries with additional style keywords (#1385).

And we now have a [Code of Conduct](https://github.com/geopandas/geopandas/blob/main/CODE_OF_CONDUCT.md)!

GeoPandas 0.8.0 is the last release to support Python 3.5. The next release
will require Python 3.6, pandas 0.24, numpy 1.15 and shapely 1.6 or higher.

Version 0.7.0 (February 16, 2020)
---------------------------------

Support for Python 2.7 has been dropped. GeoPandas now works with Python >= 3.5.

The important API change of this release is that GeoPandas now requires
PROJ > 6 and pyproj > 2.2, and that the ``.crs`` attribute of a GeoSeries and
GeoDataFrame no longer stores the CRS information as a proj4 string or dict,
but as a ``pyproj.CRS`` object (#1101).

This gives a better user interface and integrates improvements from pyproj and
PROJ 6, but might also require some changes in your code. Check the
[migration guide](https://geopandas.readthedocs.io/en/latest/projections.html#upgrading-to-geopandas-0-7-with-pyproj-2-2-and-proj-6)
in the documentation.

Other API changes;

- The ``GeoDataFrame.to_file`` method will now also write the GeoDataFrame index
  to the file, if the index is named and/or non-integer. You can use the
  ``index=True/False`` keyword to overwrite this default inference (#1059).

New features and improvements:

- A new ``geopandas.clip`` function to clip a GeoDataFrame to the spatial extent
  of another shape (#1128).
- The ``geopandas.overlay`` function now works for all geometry types, including
  points and linestrings in addition to polygons (#1110).
- The ``plot()`` method gained support for missing values (in the column that
  determines the colors). By default it doesn't plot the corresponding
  geometries, but using the new ``missing_kwds`` argument you can specify how to
  style those geometries (#1156).
- The ``plot()`` method now also supports plotting GeometryCollection and
  LinearRing objects (#1225).
- Added support for filtering with a geometry or reading a subset of the rows in
  ``geopandas.read_file`` (#1160).
- Added support for the new nullable integer data type of pandas in
  ``GeoDataFrame.to_file`` (#1220).

Bug fixes:

- ``GeoSeries.reset_index()`` now correctly results in a GeoDataFrame instead of DataFrame (#1252).
- Fixed the ``geopandas.sjoin`` function to handle MultiIndex correctly (#1159).
- Fixed the ``geopandas.sjoin`` function to preserve the index name of the left GeoDataFrame (#1150).

Version 0.6.3 (February 6, 2020)
---------------------------------

Small bug-fix release:

- Compatibility with Shapely 1.7 and pandas 1.0 (#1244).
- Fix ``GeoDataFrame.fillna`` to accept non-geometry values again when there are
  no missing values in the geometry column. This should make it easier to fill
  the numerical columns of the GeoDataFrame (#1279).

Version 0.6.2 (November 18, 2019)
---------------------------------

Small bug-fix release fixing a few regressions:

- Fix a regression in passing an array of RRB(A) tuples to the ``.plot()``
  method (#1178, #1211).
- Fix the ``bounds`` and ``total_bounds`` attributes for empty GeoSeries, which
  also fixes the repr of an empty or all-NA GeoSeries (#1184, #1195).
- Fix filtering of a GeoDataFrame to preserve the index type when ending up
  with an empty result (#1190).

Version 0.6.1 (October 12, 2019)
--------------------------------

Small bug-fix release fixing a few regressions:

- Fix ``astype`` when converting to string with Multi geometries (#1145) or when converting a dataframe without geometries (#1144).
- Fix ``GeoSeries.fillna`` to accept ``np.nan`` again (#1149).

Version 0.6.0 (September 27, 2019)
----------------------------------

Important note! This will be the last release to support Python 2.7 (#1031)

API changes:

- A refactor of the internals based on the pandas ExtensionArray interface (#1000). The main user visible changes are:

  - The ``.dtype`` of a GeoSeries is now a ``'geometry'`` dtype (and no longer a numpy ``object`` dtype).
  - The ``.values`` of a GeoSeries now returns a custom ``GeometryArray``, and no longer a numpy array. To get back a numpy array of Shapely scalars, you can convert explicitly using ``np.asarray(..)``.

- The ``GeoSeries`` constructor now raises a warning when passed non-geometry data. Currently the constructor falls back to return a pandas ``Series``, but in the future this will raise an error (#1085).
- The missing value handling has been changed to now separate the concepts of missing geometries and empty geometries (#601, 1062). In practice this means that (see [the docs](https://geopandas.readthedocs.io/en/v0.6.0/missing_empty.html) for more details):

  - ``GeoSeries.isna`` now considers only missing values, and if you want to check for empty geometries, you can use ``GeoSeries.is_empty`` (``GeoDataFrame.isna`` already only looked at missing values).
  - ``GeoSeries.dropna`` now actually drops missing values (before it didn't drop either missing or empty geometries)
  - ``GeoSeries.fillna`` only fills missing values (behaviour unchanged).
  - ``GeoSeries.align`` uses missing values instead of empty geometries by default to fill non-matching index entries.

New features and improvements:

- Addition of a ``GeoSeries.affine_transform`` method, equivalent of Shapely's function (#1008).
- Addition of a ``GeoDataFrame.rename_geometry`` method to easily rename the active geometry column (#1053).
- Addition of ``geopandas.show_versions()`` function, which can be used to give an overview of the installed libraries in bug reports (#899).
- The ``legend_kwds`` keyword of the ``plot()`` method can now also be used to specify keywords for the color bar (#1102).
- Performance improvement in the ``sjoin()`` operation by re-using existing spatial index of the input dataframes, if available (#789).
- Updated documentation to work with latest version of geoplot and contextily (#1044, #1088).
- A new ``geopandas.options`` configuration, with currently a single option to control the display precision of the coordinates (``options.display_precision``). The default is now to show less coordinates (3 for projected and 5 for geographic coordinates), but the default can be overridden with the option.

Bug fixes:

- Also try to use ``pysal`` instead of ``mapclassify`` if available (#1082).
- The ``GeoDataFrame.astype()`` method now correctly returns a ``GeoDataFrame`` if the geometry column is preserved (#1009).
- The ``to_crs`` method now uses ``always_xy=True`` to ensure correct lon/lat order handling for pyproj>=2.2.0 (#1122).
- Fixed passing list-like colors in the ``plot()`` method in case of "multi" geometries (#1119).
- Fixed the coloring of shapes and colorbar when passing a custom ``norm`` in the ``plot()`` method (#1091, #1089).
- Fixed ``GeoDataFrame.to_file`` to preserve VFS file paths (e.g. when a "s3://" path is specified) (#1124).
- Fixed failing case in ``geopandas.sjoin`` with empty geometries (#1138).

In addition, the minimum required versions of some dependencies have been increased: GeoPandas now requirs pandas >=0.23.4 and matplotlib >=2.0.1 (#1002).

Version 0.5.1 (July 11, 2019)
-----------------------------

- Compatibility with latest mapclassify version 2.1.0 (#1025).

Version 0.5.0 (April 25, 2019)
------------------------------

Improvements:

- Significant performance improvement (around 10x) for ``GeoDataFrame.iterfeatures``,
  which also improves ``GeoDataFrame.to_file`` (#864).
- File IO enhancements based on Fiona 1.8:

  - Support for writing bool dtype (#855) and datetime dtype, if the file format supports it (#728).
  - Support for writing dataframes with multiple geometry types, if the file format allows it (e.g. GeoJSON for all types, or ESRI Shapefile for Polygon+MultiPolygon) (#827, #867, #870).

- Compatibility with pyproj >= 2 (#962).
- A new ``geopandas.points_from_xy()`` helper function to convert x and y coordinates to Point objects (#896).
- The ``buffer`` and ``interpolate`` methods now accept an array-like to specify a variable distance for each geometry (#781).
- Addition of a ``relate`` method, corresponding to the shapely method that returns the DE-9IM matrix (#853).
- Plotting improvements:

  - Performance improvement in plotting by only flattening the geometries if there are actually 'Multi' geometries (#785).
  - Choropleths: access to all ``mapclassify`` classification schemes and addition of the ``classification_kwds`` keyword in the ``plot`` method to specify options for the scheme (#876).
  - Ability to specify a matplotlib axes object on which to plot the color bar with the ``cax`` keyword, in order to have more control over the color bar placement (#894).

- Changed the default provider in ``geopandas.tools.geocode`` from Google (now requires an API key) to Geocode.Farm (#907, #975).

Bug fixes:

- Remove the edge in the legend marker (#807).
- Fix the ``align`` method to preserve the CRS (#829).
- Fix ``geopandas.testing.assert_geodataframe_equal`` to correctly compare left and right dataframes (#810).
- Fix in choropleth mapping when the values contain missing values (#877).
- Better error message in ``sjoin`` if the input is not a GeoDataFrame (#842).
- Fix in ``read_postgis`` to handle nullable (missing) geometries (#856).
- Correctly passing through the ``parse_dates`` keyword in ``read_postgis`` to the underlying pandas method (#860).
- Fixed the shape of Antarctica in the included demo dataset 'naturalearth_lowres'
  (by updating to the latest version) (#804).

Version 0.4.1 (March 5, 2019)
-----------------------------

Small bug-fix release for compatibility with the latest Fiona and PySAL
releases:

- Compatibility with Fiona 1.8: fix deprecation warning (#854).
- Compatibility with PySAL 2.0: switched to ``mapclassify`` instead of ``PySAL`` as
  dependency for choropleth mapping with the ``scheme`` keyword (#872).
- Fix for new ``overlay`` implementation in case the intersection is empty (#800).

Version 0.4.0 (July 15, 2018)
-----------------------------

Improvements:

- Improved ``overlay`` function (better performance, several incorrect behaviours fixed) (#429)
- Pass keywords to control legend behavior (``legend_kwds``) to ``plot`` (#434)
- Add basic support for reading remote datasets in ``read_file`` (#531)
- Pass kwargs for ``buffer`` operation on GeoSeries (#535)
- Expose all geopy services as options in geocoding (#550)
- Faster write speeds to GeoPackage (#605)
- Permit ``read_file`` filtering with a bounding box from a GeoDataFrame (#613)
- Set CRS on GeoDataFrame returned by ``read_postgis`` (#627)
- Permit setting markersize for Point GeoSeries plots with column values (#633)
- Started an example gallery (#463, #690, #717)
- Support for plotting MultiPoints (#683)
- Testing functionality (e.g. ``assert_geodataframe_equal``) is now publicly exposed (#707)
- Add ``explode`` method to GeoDataFrame (similar to the GeoSeries method) (#671)
- Set equal aspect on active axis on multi-axis figures (#718)
- Pass array of values to column argument in ``plot`` (#770)

Bug fixes:

- Ensure that colorbars are plotted on the correct axis (#523)
- Handle plotting empty GeoDataFrame (#571)
- Save z-dimension when writing files (#652)
- Handle reading empty shapefiles (#653)
- Correct dtype for empty result of spatial operations (#685)
- Fix empty ``sjoin`` handling for pandas>=0.23 (#762)

Version 0.3.0 (August 29, 2017)
-------------------------------

Improvements:

- Improve plotting performance using ``matplotlib.collections`` (#267)
- Improve default plotting appearance. The defaults now follow the new matplotlib defaults (#318, #502, #510)
- Provide access to x/y coordinates as attributes for Point GeoSeries (#383)
- Make the NYBB dataset available through ``geopandas.datasets`` (#384)
- Enable ``sjoin`` on non-integer-index GeoDataFrames (#422)
- Add ``cx`` indexer to GeoDataFrame (#482)
- ``GeoDataFrame.from_features`` now also accepts a Feature Collection (#225, #507)
- Use index label instead of integer id in output of ``iterfeatures`` and
  ``to_json`` (#421)
- Return empty data frame rather than raising an error when performing a spatial join with non overlapping geodataframes (#335)

Bug fixes:

- Compatibility with shapely 1.6.0 (#512)
- Fix ``fiona.filter`` results when bbox is not None (#372)
- Fix ``dissolve`` to retain CRS (#389)
- Fix ``cx`` behavior when using index of 0 (#478)
- Fix display of lower bin in legend label of choropleth plots using a PySAL scheme (#450)

Version 0.2.0
-------------

Improvements:

- Complete overhaul of the documentation
- Addition of ``overlay`` to perform spatial overlays with polygons (#142)
- Addition of ``sjoin`` to perform spatial joins (#115, #145, #188)
- Addition of ``__geo_interface__`` that returns a python data structure
  to represent the ``GeoSeries`` as a GeoJSON-like ``FeatureCollection`` (#116)
  and ``iterfeatures`` method (#178)
- Addition of the ``explode`` (#146) and ``dissolve`` (#310, #311) methods.
- Addition of the ``sindex`` attribute, a Spatial Index using the optional
  dependency ``rtree`` (``libspatialindex``) that can be used to speed up
  certain operations such as overlays (#140, #141).
- Addition of the ``GeoSeries.cx`` coordinate indexer to slice a GeoSeries based
  on a bounding box of the coordinates (#55).
- Improvements to plotting: ability to specify edge colors (#173), support for
  the ``vmin``, ``vmax``, ``figsize``, ``linewidth`` keywords (#207), legends
  for chloropleth plots (#210), color points by specifying a colormap (#186) or
  a single color (#238).
- Larger flexibility of ``to_crs``, accepting both dicts and proj strings (#289)
- Addition of embedded example data, accessible through
  ``geopandas.datasets.get_path``.

API changes:

- In the ``plot`` method, the ``axes`` keyword is renamed to ``ax`` for
  consistency with pandas, and the ``colormap`` keyword is renamed to ``cmap``
  for consistency with matplotlib (#208, #228, #240).

Bug fixes:

- Properly handle rows with missing geometries (#139, #193).
- Fix ``GeoSeries.to_json`` (#263).
- Correctly serialize metadata when pickling (#199, #206).
- Fix ``merge`` and ``concat`` to return correct GeoDataFrame (#247, #320, #322).<|MERGE_RESOLUTION|>--- conflicted
+++ resolved
@@ -23,17 +23,12 @@
 - Properly support named aggregations over a geometry column in `GroupBy.agg` (#3368).
 - Support GeoDataFrame constructor receiving arguments to `geometry` which are not
   (Geo)Series, but instead should be interpreted as column names, like Enums (#3384).
-<<<<<<< HEAD
-- Fix regression where constructing a GeoSeries from a pd.Series with GeometryDtype values
-  failed when `crs` was provided(#3383).
-=======
 - Fix regression where constructing a GeoSeries from a pd.Series with GeometryDtype values 
   failed when `crs` was provided (#3383).
 - Fix regression where `overlay` with `keep_geom_type` returns wrong results if the
   input contains invalid geometries (#3395).
 - Fix the dtype of the GeometryArray backing data being incorrect for zero length 
   GeoDataFrames causing errors in `overlay` (3424).
->>>>>>> 0910a7b1
 
 Deprecations and compatibility notes:
 
