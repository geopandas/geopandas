--- conflicted
+++ resolved
@@ -21,12 +21,9 @@
 
 New methods:
 
-<<<<<<< HEAD
 - Added `voronoi_polygons` method from shapely to GeoSeries/GeoDataframe (#3177).
-=======
 - Added `line_merge` method from shapely to GeoSeries/GeoDataframe (#3214).
 - Added `set_precision` and `get_precision` methods from shapely to GeoSeries/GeoDataframe (#3175).
->>>>>>> eb224144
 - Added `count_coordinates` method from shapely to GeoSeries/GeoDataframe (#3026).
 - Added `minimum_clearance` method from shapely to GeoSeries/GeoDataframe (#2989).
 - Added `is_ccw` method from shapely to GeoSeries/GeoDataframe (#3027).
