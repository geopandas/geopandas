# Changelog

## Version 1.2.0

Deprecations and compatibility notes:

- The `resolution` keyword to `buffer` has been deprecated to align with the convention in shapely,
  `quad_segs` should be used instead (#3600).

Bug fixes:

- Fix an issue that caused an error in `GeoDataFrame.from_features` when there is no `properties` field (#3599).
<<<<<<< HEAD
- Fix f-string placeholders appearing in error messages when `pyogrio` cannot be imported (#3682).
- Fix `read_parquet` with `to_pandas_kwargs` for complex (list/struct) arrow types (#3640).
- `.to_json` now provides a clearer error message when called on a GeoDataFrame without an active geometry
  column (#3648).
- Calling `del gdf["geometry"]` now will downcast to a `pd.DataFrame` if there are no geometry columns left
  in the dataframe (#3648).
=======
- Fix `read_file` and `to_file` errors (#3682)
- Fix `read_parquet` with `to_pandas_kwargs` for complex (list/struct) arrow types (#3640)
- `value_counts` on GeoSeries now preserves CRS (#3669)
>>>>>>> 1f1bd787

## Version 1.1.1 (June 27, 2025)

Bug fixes:

- Fix regression in the GeoDataFrame constructor when np.nan is given as an only geometry (#3591).
- Fix regression in `overlay` with `how="identity"` when input dataframes have column
  names that are equal (#3596).

## Version 1.1.0 (June 1, 2025)

Notes on dependencies:

- GeoPandas 1.1 now requires Python 3.10 or greater and pandas 2.0, numpy 1.24, pyproj 3.5,
  are now the minimum required version for these dependencies.
  Furthermore, the minimum tested version for optional dependencies has been updated to
  fiona 1.8.21, scipy 1.9, matplotlib 3.7, mapclassify 2.5, folium 0.12 and
  SQLAlchemy 2.0. Older versions of these libraries may continue to work, but are no longer
  considered supported (#3371).

New features and improvements:

- Added options to return the result of `SpatialIndex.query` in a form of a dense or a
  sparse boolean array. This adds optional dependency on `scipy` for the sparse output.
  Note that this also changes the previously undocumented behaviour of the `output_format`
  keyword (#1674).
- Add ``grid_size`` parameter to ``union_all`` and ``dissolve`` (#3445).
- `GeoDataFrame.plot` now supports `pd.Index` as an input for the `column` keyword (#3463).
- Added `disjoint_subset` union algorithm for `union_all` and `dissolve` (#3534).
- Added `constrained_delaunay_triangles` method to GeoSeries/GeoDataFrame (#3552).
- Added `to_pandas_kwargs` argument to `from_arrow`, `read_parquet` and `read_feather`
  to allow better control of conversion of non-geometric Arrow data to DataFrames (#3466).
- Added `is_valid_coverage` and `invalid_coverage_edges` to GeoSeries/GeoDataFrame to
  allow validation of polygonal  coverage (#3545).
- Added `maximum_inscribed_circle` method from shapely to GeoSeries/GeoDataFrame (#3544).
- Added `minimum_clearance_line` method from shapely to GeoSeries/GeoDataFrame (#3543).
- Added `orient_polygons` method from shapely to GeoSeries/GeoDataFrame (#3559).
- Added ``method`` and ``keep_collapsed`` argument to ``make_valid`` (#3548).
- Added `simplify_coverage` method for topological simplification of polygonal coverages
  to GeoSeries/GeoDataFrame (#3541).
- Added initial support of M coordinates (`m` and `has_m` properties, `include_m` in `get_coordinates`) (#3561).
- Added `geom_equals_identical` method exposing `equals_identical` from shapely to GeoSeries/GeoDataFrame (#3560).
- GeoPandas now attempts to use a range request when reading from an URL even if the header
  does not directly indicate its support (#3572).
- Added `geopandas.accessors` module. Import this module to register a
  `pandas.Series.geo` accessor, which exposes GeoSeries methods via pandas's
  extension mechanism (#3272).
- Improve performance of `overlay` with `how=identity` (#3504).
- A warning message is raised in `read_file` when a GeoDataFrame or GeoSeries mask
  and/or the source dataset is missing a defined CRS (#3464).
- GeoDataFrame no longer hard-codes the class internally, allowing easier subclassing (#3505).

Bug fixes:

- Fix an issue that showed numpy dtypes in bbox in `to_geo_dict` and `__geo_interface__`. (#3436).
- Fix an issue in `sample_points` that could occasionally result in non-uniform distribution (#3470).
- Fix unspecified layer warning being emitted while reading multilayer datasets, even
  when layer is specified when using the mask or bbox keywords (#3378).
- Properly support named aggregations over a geometry column in `GroupBy.agg` (#3368).
- Support GeoDataFrame constructor receiving arguments to `geometry` which are not
  (Geo)Series, but instead should be interpreted as column names, like Enums (#3384).
- Fix regression where constructing a GeoSeries from a pd.Series with GeometryDtype values
  failed when `crs` was provided (#3383).
- Fix regression where `overlay` with `keep_geom_type` returns wrong results if the
  input contains invalid geometries (#3395).
- Fix the dtype of the GeometryArray backing data being incorrect for zero length
  GeoDataFrames causing errors in `overlay` (#3424).
- Fix regression where constructing a GeoSeries from a pd.Series with GeometryDtype values
  failed when `crs` was provided (#3383).
- Fix plotting of polygons with holes by normalizing the coordinate order prior to plotting (#3483).
- Fix an issue in plotting when polygon patches were not closed (#3576).
- Fix ambiguous error when GeoDataFrame is initialised with a column called "crs" (#3502).
- Avoid change of the plot aspect when plotting missing values (#3438).

Deprecations and compatibility notes:

- The `GeoSeries.select` method wrapping the pandas `Series.select` method has been removed.
  The upstream method no longer exists in all supported version of pandas (#3394).
- The deprecated `geom_almost_equals` method has been removed. Use
  `geom_equals_exact` instead (#3522).

## Version 1.0.1 (July 2, 2024)

Bug fixes:

- Support a named datetime or object dtype index in `explore()` (#3360, #3364).
- Fix a regression preventing a Series as an argument for geometric methods (#3363).

## Version 1.0.0 (June 24, 2024)

Notes on dependencies:

- GeoPandas 1.0 drops support for shapely<2 and PyGEOS. The only geometry engine that is
  currently supported is shapely >= 2. As a consequence, spatial indexing based on the
  rtree package has also been removed (#3035).
- The I/O engine now defaults to Pyogrio which is now installed with GeoPandas instead
  of Fiona (#3223).

New methods:

- Added `count_geometries` method from shapely to GeoSeries/GeoDataFrame (#3154).
- Added `count_interior_rings` method from shapely to GeoSeries/GeoDataFrame (#3154).
- Added `relate_pattern` method from shapely to GeoSeries/GeoDataFrame (#3211).
- Added `intersection_all` method from shapely to GeoSeries/GeoDataFrame (#3228).
- Added `line_merge` method from shapely to GeoSeries/GeoDataFrame (#3214).
- Added `set_precision` and `get_precision` methods from shapely to GeoSeries/GeoDataFrame (#3175).
- Added `count_coordinates` method from shapely to GeoSeries/GeoDataFrame (#3026).
- Added `minimum_clearance` method from shapely to GeoSeries/GeoDataFrame (#2989).
- Added `shared_paths` method from shapely to GeoSeries/GeoDataFrame (#3215).
- Added `is_ccw` method from shapely to GeoSeries/GeoDataFrame (#3027).
- Added `is_closed` attribute from shapely to GeoSeries/GeoDataFrame (#3092).
- Added `force_2d` and `force_3d` methods from shapely to GeoSeries/GeoDataFrame (#3090).
- Added `voronoi_polygons` method from shapely to GeoSeries/GeoDataFrame (#3177).
- Added `contains_properly` method from shapely to GeoSeries/GeoDataFrame (#3105).
- Added `build_area` method exposing `build_area` shapely to GeoSeries/GeoDataFrame (#3202).
- Added `snap` method from shapely to GeoSeries/GeoDataFrame (#3086).
- Added `transform` method from shapely to GeoSeries/GeoDataFrame (#3075).
- Added `get_geometry` method from shapely to GeoSeries/GeoDataFrame (#3287).
- Added `dwithin` method to check for a "distance within" predicate on
  GeoSeries/GeoDataFrame (#3153).
- Added `to_geo_dict` method to generate GeoJSON-like dictionary from a GeoDataFrame (#3132).
- Added `polygonize` method exposing both `polygonize` and `polygonize_full` from
  shapely to GeoSeries/GeoDataFrame (#2963).
- Added `is_valid_reason` method from shapely to GeoSeries/GeoDataFrame (#3176).
- Added `to_arrow` method and `from_arrow` class method to
  GeoSeries/GeoDataFrame to export and import to/from Arrow data with GeoArrow
  extension types (#3219, #3301).

New features and improvements:

- Added ``predicate="dwithin"`` option and ``distance`` argument to the ``sindex.query()`` method
 and ``sjoin`` (#2882).
- GeoSeries and GeoDataFrame `__repr__` now trims trailing zeros for a more readable
  output (#3087).
- Add `on_invalid` parameter to `from_wkt` and `from_wkb` (#3110).
- `make_valid` option in `overlay` now uses the `make_valid` method instead of
  `buffer(0)` (#3113).
- Passing `"geometry"` as `dtype` to `pd.read_csv` will now return a GeoSeries for
  the specified columns (#3101).
- Added support to ``read_file`` for the ``mask`` keyword for the pyogrio engine (#3062).
- Added support to ``read_file`` for the ``columns`` keyword for the fiona engine (#3133).
- Added support to ``to_parquet`` and ``read_parquet`` for writing and reading files
  using the GeoArrow-based native geometry encoding of GeoParquet 1.1 (#3253, #3275).
- Add `sort` keyword to `clip` method for GeoSeries and GeoDataFrame to allow optional
  preservation of the original order of observations (#3233).
- Added `show_bbox`, `drop_id` and `to_wgs84` arguments to allow further customization of
  `GeoSeries.to_json` (#3226).
- `explore` now supports `GeoDataFrame`s with additional columns containing datetimes, uuids and
  other non JSON serializable objects (#3261).
- The `GeoSeries.fillna` method now supports the `limit` keyword (#3290).
- Added ``on_attribute`` option argument to the ``sjoin()``
  method, allowing to restrict joins to the observations with
  matching attributes (#3231).
- Added support for `bbox` covering encoding in geoparquet. Can filter reading of parquet
files based on a bounding box, and write out a bounding box column to parquet files (#3282).
- `align` keyword in binary methods now defaults to `None`, treated as True. Explicit True
  will silence the warning about mismatched indices (#3212).
- `GeoSeries.set_crs` can now be used to remove CRS information by passing
  `crs=None, allow_override=True` (#3316).
- Added ``autolim`` keyword argument to ``GeoSeries.plot()`` and ``GeoDataFrame.plot()`` (#2817).
- Added `metadata` parameter to `GeoDataFrame.to_file` (#2850).
- Updated documentation to clarify that passing a named (Geo)Series as the `geometry`
  argument to the GeoDataFrame constructor will not use the name but will always
  produce a GeoDataFrame with an active geometry column named "geometry" (#3337).
- `read_postgis` will query the spatial_ref_sys table to determine the CRS authority
  instead of its current behaviour of assuming EPSG. In the event the spiatal_ref_sys
  table is not present, or the SRID is not present, `read_postgis` will fallback
  on assuming EPSG CRS authority (#3329).
- Added ``GeoDataFrame.active_geometry_name`` property returning the active geometry column's name or None if no active geometry column is set (#2943).

Backwards incompatible API changes:

- The `sjoin` method will now preserve the name of the index of the right
  GeoDataFrame, if it has one, instead of always using `"index_right"` as the
  name for the resulting column in the return value (#846, #2144).
- GeoPandas now raises a ValueError when an unaligned Series is passed as a method
  argument to avoid confusion of whether the automatic alignment happens or not (#3271).
- The deprecated default value of GeoDataFrame/ GeoSeries `explode(.., index_parts=True)` is now
  set to false for consistency with pandas (#3174).
- The behaviour of `set_geometry` has been changed when passed a (Geo)Series `ser` with a name.
  The new active geometry column name in this case will be `ser.name`, if not None, rather than
  the previous active geometry column name. This means that if the new and old names are
  different, then both columns will be preserved in the GeoDataFrame. To replicate the previous
  behaviour, you can instead call `gdf.set_geometry(ser.rename(gdf.active_geometry_name))` (#3237).
  Note that this behaviour change does not affect the `GeoDataFrame` constructor, passing a named
  GeoSeries `ser` to `GeoDataFrame(df, geometry=ser)` will always produce a GeoDataFrame with a
  geometry column named "geometry" to preserve backwards compatibility. If you would like to
  instead propagate the name of `ser` when constructing a GeoDataFrame, you can instead call
  `df.set_geometry(ser)` or `GeoDataFrame(df, geometry=ser).rename_geometry(ser.name)` (#3337).
- `delaunay_triangles` now considers all geometries together when creating the Delaunay triangulation
  instead of performing the operation element-wise. If you want to generate Delaunay
  triangles for each geometry separately, use ``shapely.delaunay_triangles`` instead. (#3273)
- Reading a data source that does not have a geometry field using ``read_file``
  now returns a Pandas DataFrame instead of a GeoDataFrame with an empty
  ``geometry`` column.

Enforced deprecations:

- The deprecation of `geopandas.datasets` has been enforced and the module has been
  removed. New sample datasets are now available in the
  [geodatasets](https://geodatasets.readthedocs.io/en/latest/) package (#3084).
- Many longstanding deprecated functions, methods and properties have been removed (#3174), (#3190)
  - Removed deprecated functions
    `geopandas.io.read_file`, `geopandas.io.to_file` and `geopandas.io.sql.read_postgis`.
    `geopandas.read_file`, `geopandas.read_postgis` and the GeoDataFrame/GeoSeries `to_file(..)`
    method should be used instead.
  - Removed deprecated `GeometryArray.data` property, `np.asarray(..)` or the `to_numpy()`
    method should be used instead.
  - Removed deprecated `sindex.query_bulk` method, using `sindex.query` instead.
  - Removed deprecated `sjoin` parameter `op`, `predicate` should be supplied instead.
  - Removed deprecated GeoSeries/ GeoDataFrame methods `__xor__`, `__or__`, `__and__` and
    `__sub__`. Instead use methods `symmetric_difference`, `union`, `intersection` and
    `difference` respectively.
  - Removed deprecated plotting functions `plot_polygon_collection`,
    `plot_linestring_collection` and `plot_point_collection`, use the GeoSeries/GeoDataFrame `.plot`
    method directly instead.
  - Removed deprecated GeoSeries/GeoDataFrame `.plot` parameters `axes` and `colormap`, instead use
    `ax` and `cmap` respectively.
  - Removed compatibility for specifying the `version` keyword in `to_parquet` and `to_feather`.
    This keyword will now be passed through to pyarrow and use `schema_version` to specify the GeoParquet specification version (#3334).

New deprecations:

- `unary_union` attribute is now deprecated and replaced by the `union_all()` method (#3007) allowing
  opting for a faster union algorithm for coverages (#3151).
- The ``include_fields`` and ``ignore_fields`` keywords in ``read_file()`` are deprecated
  for the default pyogrio engine. Currently those are translated to the ``columns`` keyword
  for backwards compatibility, but you should directly use the ``columns`` keyword instead
  to select which columns to read (#3133).
- The `drop` keyword in `set_geometry` has been deprecated, and in future the `drop=True`
  behaviour will be removed (#3237). To prepare for this change, you should remove any explicit
  `drop=False` calls in your code (the default behaviour already is the same as `drop=False`).
  To replicate the previous `drop=True` behaviour you should replace
  `gdf.set_geometry(new_geo_col, drop=True)` with

  ```python
  geo_col_name = gdf.active_geometry_name
  gdf.set_geometry(new_geo_col).drop(columns=geo_col_name).rename_geometry(geo_col_name)
  ```
- The `geopandas.use_pygeos` option has been deprecated and will be removed in GeoPandas
  1.1 (#3283)
- Manual overriding of an existing CRS of a GeoSeries or GeoDataFrame by setting the `crs` property has been deprecated
  and will be disabled in future. Use the `set_crs()` method instead (#3085).

Bug fixes:

- Fix `GeoDataFrame.merge()` incorrectly returning a `DataFrame` instead of a
  `GeoDataFrame` when the `suffixes` argument is applied to the active
  geometry column (#2933).
- Fix bug in `GeoDataFrame` constructor where if `geometry` is given a named
  `GeoSeries` the name was not used as the active geometry column name (#3237).
- Fix bug in `GeoSeries` constructor when passing a Series and specifying a `crs` to not change the original input data (#2492).
- Fix regression preventing reading from file paths containing hashes in `read_file`
  with the fiona engine (#3280). An analgous fix for pyogrio is included in
  pyogrio 0.8.1.
- Fix `to_parquet` to write correct metadata in case of 3D geometries (#2824).
- Fixes for compatibility with psycopg (#3167).
- Fix to allow appending dataframes with no CRS to PostGIS tables with no CRS (#3328)
- Fix plotting of all-empty GeoSeries using `explore` (#3316).

## Version 0.14.4 (April 26, 2024)

- Several fixes for compatibility with the upcoming pandas 3.0, numpy 2.0 and
  fiona 1.10 releases.

## Version 0.14.3 (Jan 31, 2024)

- Several fixes for compatibility with the latest pandas 2.2 release.
- Fix bug in `pandas.concat` CRS consistency checking where CRS differing by WKT
  whitespace only were treated as incompatible (#3023).

## Version 0.14.2 (Jan 4, 2024)

- Fix regression in `overlay` where using `buffer(0)` instead of `make_valid` internally
  produced invalid results (#3074).
- Fix `explore()` method when the active geometry contains missing and empty geometries (#3094).

## Version 0.14.1 (Nov 11, 2023)

- The Parquet and Feather IO functions now support the latest 1.0.0 version
  of the GeoParquet specification (geoparquet.org) (#2663).
- Fix `read_parquet` and `read_feather` for [CVE-2023-47248](https://www.cve.org/CVERecord?id=CVE-2023-47248>) (#3070).

## Version 0.14 (Sep 15, 2023)

GeoPandas will use Shapely 2.0 by default instead of PyGEOS when both Shapely >= 2.0 and
PyGEOS are installed.  PyGEOS will continue to be used by default when PyGEOS is
installed alongside Shapely < 2.0.  Support for PyGEOS and Shapely < 2.0 will be removed
in GeoPandas 1.0. (#2999)

API changes:

- ``seed`` keyword in ``sample_points`` is deprecated. Use ``rng`` instead. (#2913).

New methods:

- Added ``concave_hull`` method from shapely to GeoSeries/GeoDataFrame (#2903).
- Added ``delaunay_triangles`` method from shapely to GeoSeries/GeoDataFrame (#2907).
- Added ``extract_unique_points`` method from shapely to GeoSeries/GeoDataFrame (#2915).
- Added ``frechet_distance()`` method from shapely to GeoSeries/GeoDataFrame (#2929).
- Added ``hausdorff_distance`` method from shapely to GeoSeries/GeoDataFrame (#2909).
- Added ``minimum_rotated_rectangle`` method from shapely to GeoSeries/GeoDataFrame (#2541).
- Added ``offset_curve`` method from shapely to GeoSeries/GeoDataFrame (#2902).
- Added ``remove_repeated_points`` method from shapely to GeoSeries/GeoDataFrame (#2940).
- Added ``reverse`` method from shapely to GeoSeries/GeoDataFrame (#2988).
- Added ``segmentize`` method from shapely to GeoSeries/GeoDataFrame (#2910).
- Added ``shortest_line`` method from shapely to GeoSeries/GeoDataFrame (#2960).

New features and improvements:

- Added ``exclusive`` parameter to ``sjoin_nearest`` method for Shapely >= 2.0 (#2877)
- The ``to_file()`` method will now automatically detect the FlatGeoBuf driver
  for files with the `.fgb` extension (#2958)

Bug fixes:

- Fix ambiguous error when GeoDataFrame is initialized with a column called ``"crs"`` (#2944)
- Fix a color assignment in ``explore`` when using ``UserDefined`` bins (#2923)
- Fix bug in `apply` with `axis=1` where the given user defined function returns nested
  data in the geometry column (#2959)
- Properly infer schema for ``np.int32`` and ``pd.Int32Dtype`` columns (#2950)
- ``assert_geodataframe_equal`` now handles GeoDataFrames with no active geometry (#2498)

Notes on (optional) dependencies:

- GeoPandas 0.14 drops support for Python 3.8 and pandas 1.3 and below (the minimum
  supported pandas version is now 1.4). Further, the minimum required versions for the
  listed dependencies have now changed to shapely 1.8.0, fiona 1.8.21, pyproj 3.3.0 and
  matplotlib 3.5.0 (#3001)

Deprecations and compatibility notes:

- `geom_almost_equals()` methods have been deprecated and
   `geom_equals_exact()` should be used instead (#2604).

## Version 0.13.2 (Jun 6, 2023)

Bug fix:

- Fix a regression in reading from local file URIs (``file://..``) using
  ``geopandas.read_file`` (#2948).

## Version 0.13.1 (Jun 5, 2023)

Bug fix:

- Fix a regression in reading from URLs using ``geopandas.read_file`` (#2908). This
  restores the behaviour to download all data up-front before passing it to the
  underlying engine (fiona or pyogrio), except if the server supports partial requests
  (to support reading a subset of a large file).

## Version 0.13 (May 6, 2023)

New methods:

- Added ``sample_points`` method to sample random points from Polygon or LineString
  geometries (#2860).
- New ``hilbert_distance()`` method that calculates the distance along a Hilbert curve
  for each geometry in a GeoSeries/GeoDataFrame (#2297).
- Support for sorting geometries (for example, using ``sort_values()``) based on
  the distance along the Hilbert curve (#2070).
- Added ``get_coordinates()`` method from shapely to GeoSeries/GeoDataFrame (#2624).
- Added ``minimum_bounding_circle()`` method from shapely to GeoSeries/GeoDataFrame (#2621).
- Added `minimum_bounding_radius()` as GeoSeries method (#2827).

Other new features and improvements:

- The Parquet and Feather IO functions now support the latest 1.0.0-beta.1 version
  of the GeoParquet specification (<geoparquet.org>) (#2663).
- Added support to fill missing values in `GeoSeries.fillna` via another `GeoSeries` (#2535).
- Support specifying ``min_zoom`` and ``max_zoom`` inside the ``map_kwds`` argument for ``.explore()`` (#2599).
- Added support for append (``mode="a"`` or ``append=True``) in ``to_file()``
  using ``engine="pyogrio"`` (#2788).
- Added a ``to_wgs84`` keyword to ``to_json`` allowing automatic re-projecting to follow
  the 2016 GeoJSON specification (#416).
- ``to_json`` output now includes a ``"crs"`` field if the CRS is not the default WGS84 (#1774).
- Improve error messages when accessing the `geometry` attribute of GeoDataFrame without an active geometry column
  related to the default name `"geometry"` being provided in the constructor (#2577)

Deprecations and compatibility notes:

- Added warning that ``unary_union`` will return ``'GEOMETRYCOLLECTION EMPTY'`` instead
  of None for all-None GeoSeries. (#2618)
- The ``query_bulk()`` method of the spatial index `.sindex` property is deprecated
  in favor of ``query()`` (#2823).

Bug fixes:

- Ensure that GeoDataFrame created from DataFrame is a copy, not a view (#2667)
- Fix mismatch between geometries and colors in ``plot()`` if an empty or missing
  geometry is present (#2224)
- Escape special characters to avoid TemplateSyntaxError in ``explore()`` (#2657)
- Fix `to_parquet`/`to_feather` to not write an invalid bbox (with NaNs) in the
  metadata in case of an empty GeoDataFrame (#2653)
- Fix `to_parquet`/`to_feather` to use correct WKB flavor for 3D geometries (#2654)
- Fix `read_file` to avoid reading all file bytes prior to calling Fiona or
  Pyogrio if provided a URL as input (#2796)
- Fix `copy()` downcasting GeoDataFrames without an active geometry column to a
  DataFrame (#2775)
- Fix geometry column name propagation when GeoDataFrame columns are a multiindex (#2088)
- Fix `iterfeatures()` method of GeoDataFrame to correctly handle non-scalar values
  when `na='drop'` is specified (#2811)
- Fix issue with passing custom legend labels to `plot` (#2886)

Notes on (optional) dependencies:

- GeoPandas 0.13 drops support pandas 1.0.5 (the minimum supported
  pandas version is now 1.1). Further, the minimum required versions for the listed
  dependencies have now changed to shapely 1.7.1, fiona 1.8.19, pyproj 3.0.1 and
  matplotlib 3.3.4 (#2655)

## Version 0.12.2 (December 10, 2022)

Bug fixes:

- Correctly handle geometries with Z dimension in ``to_crs()`` when using PyGEOS or
  Shapely >= 2.0 (previously the z coordinates were lost) (#1345).
- Assign Crimea to Ukraine in the ``naturalearth_lowres`` built-in dataset (#2670)

## Version 0.12.1 (October 29, 2022)

Small bug-fix release removing the shapely<2 pin in the installation requirements.

## Version 0.12 (October 24, 2022)

The highlight of this release is the support for Shapely 2.0. This makes it possible to
test Shapely 2.0 (currently 2.0b1) alongside GeoPandas.

Note that if you also have PyGEOS installed, you need to set an environment variable
(`USE_PYGEOS=0`) before importing geopandas to actually test Shapely 2.0 features instead of PyGEOS. See
<https://geopandas.org/en/latest/getting_started/install.html#using-the-optional-pygeos-dependency>
for more details.

New features and improvements:

- Added ``normalize()`` method from shapely to GeoSeries/GeoDataFrame (#2537).
- Added ``make_valid()`` method from shapely to GeoSeries/GeoDataFrame (#2539).
- Added ``where`` filter to ``read_file`` (#2552).
- Updated the distributed natural earth datasets (*naturalearth_lowres* and
  *naturalearth_cities*) to version 5.1 (#2555).

Deprecations and compatibility notes:

- Accessing the `crs` of a `GeoDataFrame` without active geometry column was deprecated
  and this now raises an AttributeError (#2578).
- Resolved colormap-related warning in ``.explore()`` for recent Matplotlib versions
  (#2596).

Bug fixes:

- Fix cryptic error message in ``geopandas.clip()`` when clipping with an empty geometry (#2589).
- Accessing `gdf.geometry` where the active geometry column is missing, and a column
  named `"geometry"` is present will now raise an `AttributeError`, rather than
  returning `gdf["geometry"]` (#2575).
- Combining GeoSeries/GeoDataFrames with ``pandas.concat`` will no longer silently
  override CRS information if not all inputs have the same CRS (#2056).

## Version 0.11.1 (July 24, 2022)

Small bug-fix release:

- Fix regression (RecursionError) in reshape methods such as ``unstack()``
  and ``pivot()`` involving MultiIndex, or GeoDataFrame construction with
  MultiIndex (#2486).
- Fix regression in ``GeoDataFrame.explode()`` with non-default
  geometry column name.
- Fix regression in ``apply()`` causing row-wise all nan float columns to be
  casted to GeometryDtype (#2482).
- Fix a crash in datetime column reading where the file contains mixed timezone
  offsets (#2479). These will be read as UTC localized values.
- Fix a crash in datetime column reading where the file contains datetimes
  outside the range supported by [ns] precision (#2505).
- Fix regression in passing the Parquet or Feather format ``version`` in
  ``to_parquet`` and ``to_feather``. As a result, the ``version`` parameter
  for the ``to_parquet`` and ``to_feather`` methods has been replaced with
  ``schema_version``. ``version`` will be passed directly to underlying
  feather or parquet writer. ``version`` will only be used to set
  ``schema_version`` if ``version`` is one of 0.1.0 or 0.4.0 (#2496).

Version 0.11 (June 20, 2022)
----------------------------

Highlights of this release:

- The ``geopandas.read_file()`` and `GeoDataFrame.to_file()` methods to read
  and write GIS file formats can now optionally use the
  [pyogrio](https://github.com/geopandas/pyogrio/) package under the hood
  through the ``engine="pyogrio"`` keyword. The pyogrio package implements
  vectorized IO for GDAL/OGR vector data sources, and is faster compared to
  the ``fiona``-based engine (#2225).
- GeoParquet support updated to implement
  [v0.4.0](https://github.com/opengeospatial/geoparquet/releases/tag/v0.4.0) of the
  OpenGeospatial/GeoParquet specification (#2441). Backwards compatibility with v0.1.0 of
  the metadata spec (implemented in the previous releases of GeoPandas) is guaranteed,
  and reading and writing Parquet and Feather files will no longer produce a ``UserWarning``
  (#2327).

New features and improvements:

- Improved handling of GeoDataFrame when the active geometry column is
  lost from the GeoDataFrame. Previously, square bracket indexing ``gdf[[...]]`` returned
  a GeoDataFrame when the active geometry column was retained and a DataFrame was
  returned otherwise. Other pandas indexing methods (``loc``, ``iloc``, etc) did not follow
  the same rules. The new behaviour for all indexing/reshaping operations is now as
  follows (#2329, #2060):
  - If operations produce a ``DataFrame`` containing the active geometry column, a
    GeoDataFrame is returned
  - If operations produce a ``DataFrame`` containing ``GeometryDtype`` columns, but not the
    active geometry column, a ``GeoDataFrame`` is returned, where the active geometry
    column is set to ``None`` (set the new geometry column with ``set_geometry()``)
  - If operations produce a ``DataFrame`` containing no ``GeometryDtype`` columns, a
    ``DataFrame`` is returned (this can be upcast again by calling ``set_geometry()`` or the
    ``GeoDataFrame`` constructor)
  - If operations produce a ``Series`` of ``GeometryDtype``, a ``GeoSeries`` is returned,
    otherwise ``Series`` is returned.
  - Error messages for having an invalid geometry column
    have been improved, indicating the name of the last valid active geometry column set
    and whether other geometry columns can be promoted to the active geometry column
    (#2329).

- Datetime fields are now read and written correctly for GIS formats which support them
  (e.g. GPKG, GeoJSON) with fiona 1.8.14 or higher. Previously, datetimes were read as
  strings (#2202).
- ``folium.Map`` keyword arguments can now be specified as the ``map_kwds`` argument to
  ``GeoDataFrame.explore()`` method (#2315).
- Add a new parameter ``style_function`` to ``GeoDataFrame.explore()`` to enable plot styling
  based on GeoJSON properties (#2377).
- It is now possible to write an empty ``GeoDataFrame`` to a file for supported formats
  (#2240). Attempting to do so will now emit a ``UserWarning`` instead of a ``ValueError``.
- Fast rectangle clipping has been exposed as ``GeoSeries/GeoDataFrame.clip_by_rect()``
  (#1928).
- The ``mask`` parameter of ``GeoSeries/GeoDataFrame.clip()`` now accepts a rectangular mask
  as a list-like to perform fast rectangle clipping using the new
  ``GeoSeries/GeoDataFrame.clip_by_rect()`` (#2414).
- Bundled demo dataset ``naturalearth_lowres`` has been updated to version 5.0.1 of the
  source, with field ``ISO_A3`` manually corrected for some cases (#2418).

Deprecations and compatibility notes:

- The active development branch of geopandas on GitHub has been renamed from master to
  main (#2277).
- Deprecated methods ``GeometryArray.equals_exact()`` and ``GeometryArray.almost_equals()``
  have been removed. They should
  be replaced with ``GeometryArray.geom_equals_exact()`` and
  ``GeometryArray.geom_almost_equals()`` respectively (#2267).
- Deprecated CRS functions ``explicit_crs_from_epsg()``, ``epsg_from_crs()`` and
  ``get_epsg_file_contents()`` were removed (#2340).
- Warning about the behaviour change to ``GeoSeries.isna()`` with empty
  geometries present has been removed (#2349).
- Specifying a CRS in the ``GeoDataFrame/GeoSeries`` constructor which contradicted the
  underlying ``GeometryArray`` now raises a ``ValueError`` (#2100).
- Specifying a CRS in the ``GeoDataFrame`` constructor when no geometry column is provided
  and calling ``GeoDataFrame. set_crs`` on a ``GeoDataFrame`` without an active geometry
  column now raise a ``ValueError`` (#2100)
- Passing non-geometry data to the``GeoSeries`` constructor is now fully deprecated and
  will raise a ``TypeError`` (#2314). Previously, a ``pandas.Series`` was returned for
  non-geometry data.
- Deprecated ``GeoSeries/GeoDataFrame`` set operations ``__xor__()``,
  ``__or__()``, ``__and__()`` and ``__sub__()``, ``geopandas.io.file.read_file``/``to_file`` and
  ``geopandas.io.sql.read_postgis`` now emit ``FutureWarning`` instead of
  ``DeprecationWarning`` and will be completely removed in a future release.
- Accessing the ``crs`` of a ``GeoDataFrame`` without active geometry column is deprecated and will be removed in GeoPandas 0.12 (#2373).

Bug fixes:

- ``GeoSeries.to_frame`` now creates a ``GeoDataFrame`` with the geometry column name set
  correctly (#2296)
- Fix pickle files created with pygeos installed can not being readable when pygeos is
  not installed (#2237).
- Fixed ``UnboundLocalError`` in ``GeoDataFrame.plot()`` using ``legend=True`` and
  ``missing_kwds`` (#2281).
- Fix ``explode()`` incorrectly relating index to columns, including where the input index
  is not unique (#2292)
- Fix ``GeoSeries.[xyz]`` raising an ``IndexError`` when the underlying GeoSeries contains
  empty points (#2335). Rows corresponding to empty points now contain ``np.nan``.
- Fix ``GeoDataFrame.iloc`` raising a ``TypeError`` when indexing a ``GeoDataFrame`` with only
  a single column of ``GeometryDtype`` (#1970).
- Fix ``GeoDataFrame.iterfeatures()`` not returning features with the same field order as
  ``GeoDataFrame.columns`` (#2396).
- Fix ``GeoDataFrame.from_features()`` to support reading GeoJSON with null properties
  (#2243).
- Fix ``GeoDataFrame.to_parquet()`` not intercepting ``engine`` keyword argument, breaking
  consistency with pandas (#2227)
- Fix ``GeoDataFrame.explore()`` producing an error when ``column`` is of boolean dtype
  (#2403).
- Fix an issue where ``GeoDataFrame.to_postgis()`` output the wrong SRID for ESRI
  authority CRS (#2414).
- Fix ``GeoDataFrame.from_dict/from_features`` classmethods using ``GeoDataFrame`` rather
  than ``cls`` as the constructor.
- Fix ``GeoDataFrame.plot()`` producing incorrect colors with mixed geometry types when
  ``colors`` keyword is provided. (#2420)

Notes on (optional) dependencies:

- GeoPandas 0.11 drops support for Python 3.7 and pandas 0.25 (the minimum supported
  pandas version is now 1.0.5). Further, the minimum required versions for the listed
  dependencies have now changed to shapely 1.7, fiona 1.8.13.post1, pyproj 2.6.1.post1,
  matplotlib 3.2, mapclassify 2.4.0 (#2358, #2391)

Version 0.10.2 (October 16, 2021)
---------------------------------

Small bug-fix release:

- Fix regression in ``overlay()`` in case no geometries are intersecting (but
  have overlapping total bounds) (#2172).
- Fix regression in ``overlay()`` with ``keep_geom_type=True`` in case the
  overlay of two geometries in a GeometryCollection with other geometry types
  (#2177).
- Fix ``overlay()`` to honor the ``keep_geom_type`` keyword for the
  ``op="differnce"`` case (#2164).
- Fix regression in ``plot()`` with a mapclassify ``scheme`` in case the
  formatted legend labels have duplicates (#2166).
- Fix a bug in the ``explore()`` method ignoring the ``vmin`` and ``vmax`` keywords
  in case they are set to 0 (#2175).
- Fix ``unary_union`` to correctly handle a GeoSeries with missing values (#2181).
- Avoid internal deprecation warning in ``clip()`` (#2179).

Version 0.10.1 (October 8, 2021)
--------------------------------

Small bug-fix release:

- Fix regression in ``overlay()`` with non-overlapping geometries and a
  non-default ``how`` (i.e. not "intersection") (#2157).

Version 0.10.0 (October 3, 2021)
--------------------------------

Highlights of this release:

- A new ``sjoin_nearest()`` method to join based on proximity, with the
  ability to set a maximum search radius (#1865). In addition, the ``sindex``
  attribute gained a new method for a "nearest" spatial index query (#1865,
  #2053).
- A new ``explore()`` method on GeoDataFrame and GeoSeries with native support
  for interactive visualization based on folium / leaflet.js (#1953)
- The ``geopandas.sjoin()``/``overlay()``/``clip()`` functions are now also
  available as methods on the GeoDataFrame (#2141, #1984, #2150).

New features and improvements:

- Add support for pandas' ``value_counts()`` method for geometry dtype (#2047).
- The ``explode()`` method has a new ``ignore_index`` keyword (consistent with
  pandas' explode method) to reset the index in the result, and a new
  ``index_parts`` keywords to control whether a cumulative count indexing the
  parts of the exploded multi-geometries should be added (#1871).
- ``points_from_xy()`` is now available as a GeoSeries method ``from_xy`` (#1936).
- The ``to_file()`` method will now attempt to detect the driver (if not
  specified) based on the extension of the provided filename, instead of
  defaulting to ESRI Shapefile (#1609).
- Support for the ``storage_options`` keyword in ``read_parquet()`` for
  specifying filesystem-specific options (e.g. for S3) based on fsspec (#2107).
- The read/write functions now support ``~`` (user home directory) expansion (#1876).
- Support the ``convert_dtypes()`` method from pandas to preserve the
  GeoDataFrame class (#2115).
- Support WKB values in the hex format in ``GeoSeries.from_wkb()`` (#2106).
- Update the ``estimate_utm_crs()`` method to handle crossing the antimeridian
  with pyproj 3.1+ (#2049).
- Improved heuristic to decide how many decimals to show in the repr based on
  whether the CRS is projected or geographic (#1895).
- Switched the default for ``geocode()`` from GeoCode.Farm to the Photon
  geocoding API (<https://photon.komoot.io>) (#2007).

Deprecations and compatibility notes:

- The ``op=`` keyword of ``sjoin()`` to indicate which spatial predicate to use
  for joining is being deprecated and renamed in favor of a new ``predicate=``
  keyword (#1626).
- The ``cascaded_union`` attribute is deprecated, use ``unary_union`` instead (#2074).
- Constructing a GeoDataFrame with a duplicated "geometry" column is now
  disallowed. This can also raise an error in the ``pd.concat(.., axis=1)``
  function if this results in duplicated active geometry columns (#2046).
- The ``explode()`` method currently returns a GeoSeries/GeoDataFrame with a
  MultiIndex, with an additional level with indices of the parts of the
  exploded multi-geometries. For consistency with pandas, this will change in
  the future and the new ``index_parts`` keyword is added to control this.

Bug fixes:

- Fix in the ``clip()`` function to correctly clip MultiPoints instead of
  leaving them intact when partly outside of the clip bounds (#2148).
- Fix ``GeoSeries.isna()`` to correctly return a boolean Series in case of an
  empty GeoSeries (#2073).
- Fix the GeoDataFrame constructor to preserve the geometry name when the
  argument is already a GeoDataFrame object (i.e. ``GeoDataFrame(gdf)``) (#2138).
- Fix loss of the values' CRS when setting those values as a column
  (``GeoDataFrame.__setitem__``) (#1963)
- Fix in ``GeoDataFrame.apply()`` to preserve the active geometry column name
  (#1955).
- Fix in ``sjoin()`` to not ignore the suffixes in case of a right-join
  (``how="right``) (#2065).
- Fix ``GeoDataFrame.explode()`` with a MultiIndex (#1945).
- Fix the handling of missing values in ``to/from_wkb`` and ``to_from_wkt`` (#1891).
- Fix ``to_file()`` and ``to_json()`` when DataFrame has duplicate columns to
  raise an error (#1900).
- Fix bug in the colors shown with user-defined classification scheme (#2019).
- Fix handling of the ``path_effects`` keyword in ``plot()`` (#2127).
- Fix ``GeoDataFrame.explode()`` to preserve ``attrs`` (#1935)

Notes on (optional) dependencies:

- GeoPandas 0.10.0 dropped support for Python 3.6 and pandas 0.24. Further,
  the minimum required versions are numpy 1.18, shapely 1.6, fiona 1.8,
  matplotlib 3.1 and pyproj 2.2.
- Plotting with a classification schema now requires mapclassify version >=
  2.4 (#1737).
- Compatibility fixes for the latest numpy in combination with Shapely 1.7 (#2072)
- Compatibility fixes for the upcoming Shapely 1.8 (#2087).
- Compatibility fixes for the latest PyGEOS (#1872, #2014) and matplotlib
  (colorbar issue, #2066).

Version 0.9.0 (February 28, 2021)
---------------------------------

Many documentation improvements and a restyled and restructured website with
a new logo (#1564, #1579, #1617, #1668, #1731, #1750, #1757, #1759).

New features and improvements:

- The ``geopandas.read_file`` function now accepts more general
  file-like objects (e.g. ``fsspec`` open file objects). It will now also
  automatically recognize zipped files (#1535).
- The ``GeoDataFrame.plot()`` method now provides access to the pandas plotting
  functionality for the non-geometry columns, either using the ``kind`` keyword
  or the accessor method (e.g. ``gdf.plot(kind="bar")`` or ``gdf.plot.bar()``)
  (#1465).
- New ``from_wkt()``, ``from_wkb()``, ``to_wkt()``, ``to_wkb()`` methods for
  GeoSeries to construct a GeoSeries from geometries in WKT or WKB
  representation, or to convert a GeoSeries to a pandas Seriew with WKT or WKB
  values (#1710).
- New ``GeoSeries.z`` attribute to access the z-coordinates of Point geometries
  (similar to the existing ``.x`` and ``.y`` attributes) (#1773).
- The ``to_crs()`` method now handles missing values (#1618).
- Support for pandas' new ``.attrs`` functionality (#1658).
- The ``dissolve()`` method now allows dissolving by no column (``by=None``) to
  create a union of all geometries (single-row GeoDataFrame) (#1568).
- New ``estimate_utm_crs()`` method on GeoSeries/GeoDataFrame to determine the
  UTM CRS based on the bounds (#1646).
- ``GeoDataFrame.from_dict()`` now accepts ``geometry`` and ``crs`` keywords
  (#1619).
- ``GeoDataFrame.to_postgis()`` and ``geopandas.read_postgis()`` now supports
  both sqlalchemy engine and connection objects (#1638).
- The ``GeoDataFrame.explode()`` method now allows exploding based on a
  non-geometry column, using the pandas implementation (#1720).
- Performance improvement in ``GeoDataFrame/GeoSeries.explode()`` when using
  the PyGEOS backend (#1693).
- The binary operation and predicate methods (eg ``intersection()``,
  ``intersects()``) have a new ``align`` keyword which allows optionally not
  aligning on the index before performing the operation with ``align=False``
  (#1668).
- The ``GeoDataFrame.dissolve()`` method now supports all relevant keywords of
  ``groupby()``, i.e. the ``level``, ``sort``, ``observed`` and ``dropna`` keywords
  (#1845).
- The ``geopandas.overlay()`` function now accepts ``make_valid=False`` to skip
  the step to ensure the input geometries are valid using ``buffer(0)`` (#1802).
- The ``GeoDataFrame.to_json()`` method gained a ``drop_id`` keyword to
  optionally not write the GeoDataFrame's index as the "id" field in the
  resulting JSON (#1637).
- A new ``aspect`` keyword in the plotting methods to optionally allow retaining
  the original aspect (#1512)
- A new ``interval`` keyword in the ``legend_kwds`` group of the ``plot()`` method
  to control the appearance of the legend labels when using a classification
  scheme (#1605).
- The spatial index of a GeoSeries (accessed with the ``sindex`` attribute) is
  now stored on the underlying array. This ensures that the spatial index is
  preserved in more operations where possible, and that multiple geometry
  columns of a GeoDataFrame can each have a spatial index (#1444).
- Addition of a ``has_sindex`` attribute on the GeoSeries/GeoDataFrame to check
  if a spatial index has already been initialized (#1627).
- The ``geopandas.testing.assert_geoseries_equal()`` and ``assert_geodataframe_equal()``
  testing utilities now have a ``normalize`` keyword (False by default) to
  normalize geometries before comparing for equality (#1826). Those functions
  now also give a more informative error message when failing (#1808).

Deprecations and compatibility notes:

- The ``is_ring`` attribute currently returns True for Polygons. In the future,
  this will be False (#1631). In addition, start to check it for LineStrings
  and LinearRings (instead of always returning False).
- The deprecated ``objects`` keyword in the ``intersection()`` method of the
  ``GeoDataFrame/GeoSeries.sindex`` spatial index object has been removed
  (#1444).

Bug fixes:

- Fix regression in the ``plot()`` method raising an error with empty
  geometries (#1702, #1828).
- Fix ``geopandas.overlay()`` to preserve geometries of the correct type which
  are nested within a GeometryCollection as a result of the overlay
  operation (#1582). In addition, a warning will now be raised if geometries
  of different type are dropped from the result (#1554).
- Fix the repr of an empty GeoSeries to not show spurious warnings (#1673).
- Fix the ``.crs`` for empty GeoDataFrames (#1560).
- Fix ``geopandas.clip`` to preserve the correct geometry column name (#1566).
- Fix bug in ``plot()`` method when using ``legend_kwds`` with multiple subplots
  (#1583)
- Fix spurious warning with ``missing_kwds`` keyword of the ``plot()`` method
  when there are no areas with missing data (#1600).
- Fix the ``plot()`` method to correctly align values passed to the ``column``
  keyword as a pandas Series (#1670).
- Fix bug in plotting MultiPoints when passing values to determine the color
  (#1694)
- The ``rename_geometry()`` method now raises a more informative error message
  when a duplicate column name is used (#1602).
- Fix ``explode()`` method to preserve the CRS (#1655)
- Fix the ``GeoSeries.apply()`` method to again accept the ``convert_dtype``
  keyword to be consistent with pandas (#1636).
- Fix ``GeoDataFrame.apply()`` to preserve the CRS when possible (#1848).
- Fix bug in containment test as ``geom in geoseries`` (#1753).
- The ``shift()`` method of a GeoSeries/GeoDataFrame now preserves the CRS
  (#1744).
- The PostGIS IO functionality now quotes table names to ensure it works with
  case-sensitive names (#1825).
- Fix the ``GeoSeries`` constructor without passing data but only an index (#1798).

Notes on (optional) dependencies:

- GeoPandas 0.9.0 dropped support for Python 3.5. Further, the minimum
  required versions are pandas 0.24, numpy 1.15 and shapely 1.6 and fiona 1.8.
- The ``descartes`` package is no longer required for plotting polygons. This
  functionality is now included by default in GeoPandas itself, when
  matplotlib is available (#1677).
- Fiona is now only imported when used in ``read_file``/``to_file``. This means
  you can now force geopandas to install without fiona installed (although it
  is still a default requirement) (#1775).
- Compatibility with the upcoming Shapely 1.8 (#1659, #1662, #1819).

Version 0.8.2 (January 25, 2021)
--------------------------------

Small bug-fix release for compatibility with PyGEOS 0.9.

Version 0.8.1 (July 15, 2020)
-----------------------------

Small bug-fix release:

- Fix a regression in the ``plot()`` method when visualizing with a
  JenksCaspallSampled or FisherJenksSampled scheme (#1486).
- Fix spurious warning in ``GeoDataFrame.to_postgis`` (#1497).
- Fix the un-pickling with ``pd.read_pickle`` of files written with older
  GeoPandas versions (#1511).

Version 0.8.0 (June 24, 2020)
-----------------------------

**Experimental**: optional use of PyGEOS to speed up spatial operations (#1155).
PyGEOS is a faster alternative for Shapely (being contributed back to a future
version of Shapely), and is used in element-wise spatial operations and for
spatial index in e.g. ``sjoin`` (#1343, #1401, #1421, #1427, #1428). See the
[installation docs](https://geopandas.readthedocs.io/en/latest/install.html#using-the-optional-pygeos-dependency)
for more info and how to enable it.

New features and improvements:

- IO enhancements:

  - New ``GeoDataFrame.to_postgis()`` method to write to PostGIS database (#1248).
  - New Apache Parquet and Feather file format support (#1180, #1435)
  - Allow appending to files with ``GeoDataFrame.to_file`` (#1229).
  - Add support for the ``ignore_geometry`` keyword in ``read_file`` to only read
    the attribute data. If set to True, a pandas DataFrame without geometry is
    returned (#1383).
  - ``geopandas.read_file`` now supports reading from file-like objects (#1329).
  - ``GeoDataFrame.to_file`` now supports specifying the CRS to write to the file
    (#802). By default it still uses the CRS of the GeoDataFrame.
  - New ``chunksize`` keyword in ``geopandas.read_postgis`` to read a query in
    chunks (#1123).

- Improvements related to geometry columns and CRS:

  - Any column of the GeoDataFrame that has a "geometry" dtype is now returned
    as a GeoSeries. This means that when having multiple geometry columns, not
    only the "active" geometry column is returned as a GeoSeries, but also
    accessing another geometry column (``gdf["other_geom_column"]``) gives a
    GeoSeries (#1336).
  - Multiple geometry columns in a GeoDataFrame can now each have a different
    CRS. The global ``gdf.crs`` attribute continues to returns the CRS of the
    "active" geometry column. The CRS of other geometry columns can be accessed
    from the column itself (eg ``gdf["other_geom_column"].crs``) (#1339).
  - New ``set_crs()`` method on GeoDataFrame/GeoSeries to set the CRS of naive
    geometries (#747).

- Improvements related to plotting:

  - The y-axis is now scaled depending on the center of the plot when using a
    geographic CRS, instead of using an equal aspect ratio (#1290).
  - When passing a column of categorical dtype to the ``column=`` keyword of the
    GeoDataFrame ``plot()``, we now honor all categories and its order (#1483).
    In addition, a new ``categories`` keyword allows to specify all categories
    and their order otherwise (#1173).
  - For choropleths using a classification scheme (using ``scheme=``), the
    ``legend_kwds`` accept two new keywords to control the formatting of the
    legend: ``fmt`` with a format string for the bin edges (#1253), and ``labels``
    to pass fully custom class labels (#1302).

- New ``covers()`` and ``covered_by()`` methods on GeoSeries/GeoDataFrame for the
  equivalent spatial predicates (#1460, #1462).
- GeoPandas now warns when using distance-based methods with data in a
  geographic projection (#1378).

Deprecations:

- When constructing a GeoSeries or GeoDataFrame from data that already has a
  CRS, a deprecation warning is raised when both CRS don't match, and in the
  future an error will be raised in such a case. You can use the new ``set_crs``
  method to override an existing CRS. See
  [the docs](https://geopandas.readthedocs.io/en/latest/projections.html#projection-for-multiple-geometry-columns).
- The helper functions in the ``geopandas.plotting`` module are deprecated for
  public usage (#656).
- The ``geopandas.io`` functions are deprecated, use the top-level ``read_file`` and
  ``to_file`` instead (#1407).
- The set operators (``&``, ``|``, ``^``, ``-``) are deprecated, use the
  ``intersection()``, ``union()``, ``symmetric_difference()``, ``difference()`` methods
  instead (#1255).
- The ``sindex`` for empty dataframe will in the future return an empty spatial
  index instead of ``None`` (#1438).
- The ``objects`` keyword in the ``intersection`` method of the spatial index
  returned by the ``sindex`` attribute is deprecated and will be removed in the
  future (#1440).

Bug fixes:

- Fix the ``total_bounds()`` method to ignore missing and empty geometries (#1312).
- Fix ``geopandas.clip`` when masking with non-overlapping area resulting in an
  empty GeoDataFrame (#1309, #1365).
- Fix error in ``geopandas.sjoin`` when joining on an empty geometry column (#1318).
- CRS related fixes: ``pandas.concat`` preserves CRS when concatenating GeoSeries
  objects (#1340), preserve the CRS in ``geopandas.clip`` (#1362) and in
  ``GeoDataFrame.astype`` (#1366).
- Fix bug in ``GeoDataFrame.explode()`` when 'level_1' is one of the column names
  (#1445).
- Better error message when rtree is not installed (#1425).
- Fix bug in ``GeoSeries.equals()`` (#1451).
- Fix plotting of multi-part geometries with additional style keywords (#1385).

And we now have a [Code of Conduct](https://github.com/geopandas/geopandas/blob/main/CODE_OF_CONDUCT.md)!

GeoPandas 0.8.0 is the last release to support Python 3.5. The next release
will require Python 3.6, pandas 0.24, numpy 1.15 and shapely 1.6 or higher.

Version 0.7.0 (February 16, 2020)
---------------------------------

Support for Python 2.7 has been dropped. GeoPandas now works with Python >= 3.5.

The important API change of this release is that GeoPandas now requires
PROJ > 6 and pyproj > 2.2, and that the ``.crs`` attribute of a GeoSeries and
GeoDataFrame no longer stores the CRS information as a proj4 string or dict,
but as a ``pyproj.CRS`` object (#1101).

This gives a better user interface and integrates improvements from pyproj and
PROJ 6, but might also require some changes in your code. Check the
[migration guide](https://geopandas.readthedocs.io/en/latest/projections.html#upgrading-to-geopandas-0-7-with-pyproj-2-2-and-proj-6)
in the documentation.

Other API changes;

- The ``GeoDataFrame.to_file`` method will now also write the GeoDataFrame index
  to the file, if the index is named and/or non-integer. You can use the
  ``index=True/False`` keyword to overwrite this default inference (#1059).

New features and improvements:

- A new ``geopandas.clip`` function to clip a GeoDataFrame to the spatial extent
  of another shape (#1128).
- The ``geopandas.overlay`` function now works for all geometry types, including
  points and linestrings in addition to polygons (#1110).
- The ``plot()`` method gained support for missing values (in the column that
  determines the colors). By default it doesn't plot the corresponding
  geometries, but using the new ``missing_kwds`` argument you can specify how to
  style those geometries (#1156).
- The ``plot()`` method now also supports plotting GeometryCollection and
  LinearRing objects (#1225).
- Added support for filtering with a geometry or reading a subset of the rows in
  ``geopandas.read_file`` (#1160).
- Added support for the new nullable integer data type of pandas in
  ``GeoDataFrame.to_file`` (#1220).

Bug fixes:

- ``GeoSeries.reset_index()`` now correctly results in a GeoDataFrame instead of DataFrame (#1252).
- Fixed the ``geopandas.sjoin`` function to handle MultiIndex correctly (#1159).
- Fixed the ``geopandas.sjoin`` function to preserve the index name of the left GeoDataFrame (#1150).

Version 0.6.3 (February 6, 2020)
---------------------------------

Small bug-fix release:

- Compatibility with Shapely 1.7 and pandas 1.0 (#1244).
- Fix ``GeoDataFrame.fillna`` to accept non-geometry values again when there are
  no missing values in the geometry column. This should make it easier to fill
  the numerical columns of the GeoDataFrame (#1279).

Version 0.6.2 (November 18, 2019)
---------------------------------

Small bug-fix release fixing a few regressions:

- Fix a regression in passing an array of RRB(A) tuples to the ``.plot()``
  method (#1178, #1211).
- Fix the ``bounds`` and ``total_bounds`` attributes for empty GeoSeries, which
  also fixes the repr of an empty or all-NA GeoSeries (#1184, #1195).
- Fix filtering of a GeoDataFrame to preserve the index type when ending up
  with an empty result (#1190).

Version 0.6.1 (October 12, 2019)
--------------------------------

Small bug-fix release fixing a few regressions:

- Fix ``astype`` when converting to string with Multi geometries (#1145) or when converting a dataframe without geometries (#1144).
- Fix ``GeoSeries.fillna`` to accept ``np.nan`` again (#1149).

Version 0.6.0 (September 27, 2019)
----------------------------------

Important note! This will be the last release to support Python 2.7 (#1031)

API changes:

- A refactor of the internals based on the pandas ExtensionArray interface (#1000). The main user visible changes are:

  - The ``.dtype`` of a GeoSeries is now a ``'geometry'`` dtype (and no longer a numpy ``object`` dtype).
  - The ``.values`` of a GeoSeries now returns a custom ``GeometryArray``, and no longer a numpy array. To get back a numpy array of Shapely scalars, you can convert explicitly using ``np.asarray(..)``.

- The ``GeoSeries`` constructor now raises a warning when passed non-geometry data. Currently the constructor falls back to return a pandas ``Series``, but in the future this will raise an error (#1085).
- The missing value handling has been changed to now separate the concepts of missing geometries and empty geometries (#601, 1062). In practice this means that (see [the docs](https://geopandas.readthedocs.io/en/v0.6.0/missing_empty.html) for more details):

  - ``GeoSeries.isna`` now considers only missing values, and if you want to check for empty geometries, you can use ``GeoSeries.is_empty`` (``GeoDataFrame.isna`` already only looked at missing values).
  - ``GeoSeries.dropna`` now actually drops missing values (before it didn't drop either missing or empty geometries)
  - ``GeoSeries.fillna`` only fills missing values (behaviour unchanged).
  - ``GeoSeries.align`` uses missing values instead of empty geometries by default to fill non-matching index entries.

New features and improvements:

- Addition of a ``GeoSeries.affine_transform`` method, equivalent of Shapely's function (#1008).
- Addition of a ``GeoDataFrame.rename_geometry`` method to easily rename the active geometry column (#1053).
- Addition of ``geopandas.show_versions()`` function, which can be used to give an overview of the installed libraries in bug reports (#899).
- The ``legend_kwds`` keyword of the ``plot()`` method can now also be used to specify keywords for the color bar (#1102).
- Performance improvement in the ``sjoin()`` operation by re-using existing spatial index of the input dataframes, if available (#789).
- Updated documentation to work with latest version of geoplot and contextily (#1044, #1088).
- A new ``geopandas.options`` configuration, with currently a single option to control the display precision of the coordinates (``options.display_precision``). The default is now to show less coordinates (3 for projected and 5 for geographic coordinates), but the default can be overridden with the option.

Bug fixes:

- Also try to use ``pysal`` instead of ``mapclassify`` if available (#1082).
- The ``GeoDataFrame.astype()`` method now correctly returns a ``GeoDataFrame`` if the geometry column is preserved (#1009).
- The ``to_crs`` method now uses ``always_xy=True`` to ensure correct lon/lat order handling for pyproj>=2.2.0 (#1122).
- Fixed passing list-like colors in the ``plot()`` method in case of "multi" geometries (#1119).
- Fixed the coloring of shapes and colorbar when passing a custom ``norm`` in the ``plot()`` method (#1091, #1089).
- Fixed ``GeoDataFrame.to_file`` to preserve VFS file paths (e.g. when a "s3://" path is specified) (#1124).
- Fixed failing case in ``geopandas.sjoin`` with empty geometries (#1138).

In addition, the minimum required versions of some dependencies have been increased: GeoPandas now requires pandas >=0.23.4 and matplotlib >=2.0.1 (#1002).

Version 0.5.1 (July 11, 2019)
-----------------------------

- Compatibility with latest mapclassify version 2.1.0 (#1025).

Version 0.5.0 (April 25, 2019)
------------------------------

Improvements:

- Significant performance improvement (around 10x) for ``GeoDataFrame.iterfeatures``,
  which also improves ``GeoDataFrame.to_file`` (#864).
- File IO enhancements based on Fiona 1.8:

  - Support for writing bool dtype (#855) and datetime dtype, if the file format supports it (#728).
  - Support for writing dataframes with multiple geometry types, if the file format allows it (e.g. GeoJSON for all types, or ESRI Shapefile for Polygon+MultiPolygon) (#827, #867, #870).

- Compatibility with pyproj >= 2 (#962).
- A new ``geopandas.points_from_xy()`` helper function to convert x and y coordinates to Point objects (#896).
- The ``buffer`` and ``interpolate`` methods now accept an array-like to specify a variable distance for each geometry (#781).
- Addition of a ``relate`` method, corresponding to the shapely method that returns the DE-9IM matrix (#853).
- Plotting improvements:

  - Performance improvement in plotting by only flattening the geometries if there are actually 'Multi' geometries (#785).
  - Choropleths: access to all ``mapclassify`` classification schemes and addition of the ``classification_kwds`` keyword in the ``plot`` method to specify options for the scheme (#876).
  - Ability to specify a matplotlib axes object on which to plot the color bar with the ``cax`` keyword, in order to have more control over the color bar placement (#894).

- Changed the default provider in ``geopandas.tools.geocode`` from Google (now requires an API key) to Geocode.Farm (#907, #975).

Bug fixes:

- Remove the edge in the legend marker (#807).
- Fix the ``align`` method to preserve the CRS (#829).
- Fix ``geopandas.testing.assert_geodataframe_equal`` to correctly compare left and right dataframes (#810).
- Fix in choropleth mapping when the values contain missing values (#877).
- Better error message in ``sjoin`` if the input is not a GeoDataFrame (#842).
- Fix in ``read_postgis`` to handle nullable (missing) geometries (#856).
- Correctly passing through the ``parse_dates`` keyword in ``read_postgis`` to the underlying pandas method (#860).
- Fixed the shape of Antarctica in the included demo dataset 'naturalearth_lowres'
  (by updating to the latest version) (#804).

Version 0.4.1 (March 5, 2019)
-----------------------------

Small bug-fix release for compatibility with the latest Fiona and PySAL
releases:

- Compatibility with Fiona 1.8: fix deprecation warning (#854).
- Compatibility with PySAL 2.0: switched to ``mapclassify`` instead of ``PySAL`` as
  dependency for choropleth mapping with the ``scheme`` keyword (#872).
- Fix for new ``overlay`` implementation in case the intersection is empty (#800).

Version 0.4.0 (July 15, 2018)
-----------------------------

Improvements:

- Improved ``overlay`` function (better performance, several incorrect behaviours fixed) (#429)
- Pass keywords to control legend behavior (``legend_kwds``) to ``plot`` (#434)
- Add basic support for reading remote datasets in ``read_file`` (#531)
- Pass kwargs for ``buffer`` operation on GeoSeries (#535)
- Expose all geopy services as options in geocoding (#550)
- Faster write speeds to GeoPackage (#605)
- Permit ``read_file`` filtering with a bounding box from a GeoDataFrame (#613)
- Set CRS on GeoDataFrame returned by ``read_postgis`` (#627)
- Permit setting markersize for Point GeoSeries plots with column values (#633)
- Started an example gallery (#463, #690, #717)
- Support for plotting MultiPoints (#683)
- Testing functionality (e.g. ``assert_geodataframe_equal``) is now publicly exposed (#707)
- Add ``explode`` method to GeoDataFrame (similar to the GeoSeries method) (#671)
- Set equal aspect on active axis on multi-axis figures (#718)
- Pass array of values to column argument in ``plot`` (#770)

Bug fixes:

- Ensure that colorbars are plotted on the correct axis (#523)
- Handle plotting empty GeoDataFrame (#571)
- Save z-dimension when writing files (#652)
- Handle reading empty shapefiles (#653)
- Correct dtype for empty result of spatial operations (#685)
- Fix empty ``sjoin`` handling for pandas>=0.23 (#762)

Version 0.3.0 (August 29, 2017)
-------------------------------

Improvements:

- Improve plotting performance using ``matplotlib.collections`` (#267)
- Improve default plotting appearance. The defaults now follow the new matplotlib defaults (#318, #502, #510)
- Provide access to x/y coordinates as attributes for Point GeoSeries (#383)
- Make the NYBB dataset available through ``geopandas.datasets`` (#384)
- Enable ``sjoin`` on non-integer-index GeoDataFrames (#422)
- Add ``cx`` indexer to GeoDataFrame (#482)
- ``GeoDataFrame.from_features`` now also accepts a Feature Collection (#225, #507)
- Use index label instead of integer id in output of ``iterfeatures`` and
  ``to_json`` (#421)
- Return empty data frame rather than raising an error when performing a spatial join with non overlapping geodataframes (#335)

Bug fixes:

- Compatibility with shapely 1.6.0 (#512)
- Fix ``fiona.filter`` results when bbox is not None (#372)
- Fix ``dissolve`` to retain CRS (#389)
- Fix ``cx`` behavior when using index of 0 (#478)
- Fix display of lower bin in legend label of choropleth plots using a PySAL scheme (#450)

Version 0.2.0
-------------

Improvements:

- Complete overhaul of the documentation
- Addition of ``overlay`` to perform spatial overlays with polygons (#142)
- Addition of ``sjoin`` to perform spatial joins (#115, #145, #188)
- Addition of ``__geo_interface__`` that returns a python data structure
  to represent the ``GeoSeries`` as a GeoJSON-like ``FeatureCollection`` (#116)
  and ``iterfeatures`` method (#178)
- Addition of the ``explode`` (#146) and ``dissolve`` (#310, #311) methods.
- Addition of the ``sindex`` attribute, a Spatial Index using the optional
  dependency ``rtree`` (``libspatialindex``) that can be used to speed up
  certain operations such as overlays (#140, #141).
- Addition of the ``GeoSeries.cx`` coordinate indexer to slice a GeoSeries based
  on a bounding box of the coordinates (#55).
- Improvements to plotting: ability to specify edge colors (#173), support for
  the ``vmin``, ``vmax``, ``figsize``, ``linewidth`` keywords (#207), legends
  for chloropleth plots (#210), color points by specifying a colormap (#186) or
  a single color (#238).
- Larger flexibility of ``to_crs``, accepting both dicts and proj strings (#289)
- Addition of embedded example data, accessible through
  ``geopandas.datasets.get_path``.

API changes:

- In the ``plot`` method, the ``axes`` keyword is renamed to ``ax`` for
  consistency with pandas, and the ``colormap`` keyword is renamed to ``cmap``
  for consistency with matplotlib (#208, #228, #240).

Bug fixes:

- Properly handle rows with missing geometries (#139, #193).
- Fix ``GeoSeries.to_json`` (#263).
- Correctly serialize metadata when pickling (#199, #206).
- Fix ``merge`` and ``concat`` to return correct GeoDataFrame (#247, #320, #322).<|MERGE_RESOLUTION|>--- conflicted
+++ resolved
@@ -10,18 +10,15 @@
 Bug fixes:
 
 - Fix an issue that caused an error in `GeoDataFrame.from_features` when there is no `properties` field (#3599).
-<<<<<<< HEAD
+- Fix `read_file` and `to_file` errors (#3682)
+- Fix `read_parquet` with `to_pandas_kwargs` for complex (list/struct) arrow types (#3640)
+- `value_counts` on GeoSeries now preserves CRS in index (#3669)
 - Fix f-string placeholders appearing in error messages when `pyogrio` cannot be imported (#3682).
 - Fix `read_parquet` with `to_pandas_kwargs` for complex (list/struct) arrow types (#3640).
 - `.to_json` now provides a clearer error message when called on a GeoDataFrame without an active geometry
   column (#3648).
 - Calling `del gdf["geometry"]` now will downcast to a `pd.DataFrame` if there are no geometry columns left
   in the dataframe (#3648).
-=======
-- Fix `read_file` and `to_file` errors (#3682)
-- Fix `read_parquet` with `to_pandas_kwargs` for complex (list/struct) arrow types (#3640)
-- `value_counts` on GeoSeries now preserves CRS (#3669)
->>>>>>> 1f1bd787
 
 ## Version 1.1.1 (June 27, 2025)
 
