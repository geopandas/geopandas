--- conflicted
+++ resolved
@@ -1,23 +1,21 @@
 # Changelog
 
-<<<<<<< HEAD
 
 ## Version 1.1.0
 
 Notes on dependencies:
 - GeoPandas 1.1 now requires Python 3.10 or greater and pandas 1.5, numpy 1.24, pyproj 3.4,
   are now the minimum required version for these dependencies.
-  Furthermore, the minimum tested version for optional dependencies has been updated to 
+  Furthermore, the minimum tested version for optional dependencies has been updated to
   matplotlib 3.6.1, mapclassify 2.5, folium 0.12 and SQLAlchemy 1.4. Older versions of
-  these libraries may continue to work, but are no longer considered supported (#xxxx)
-=======
+  these libraries may continue to work, but are no longer considered supported (#3371)
+
 ## Version 1.0.1 (July 2, 2024)
 
 Bug fixes:
 
 - Support a named datetime or object dtype index in `explore()` (#3360, #3364).
 - Fix a regression preventing a Series as an argument for geometric methods (#3363)
->>>>>>> 9f0b928f
 
 ## Version 1.0.0 (June 24, 2024)
 
