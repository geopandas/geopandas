--- conflicted
+++ resolved
@@ -2,15 +2,14 @@
 
 ## Development version
 
-<<<<<<< HEAD
-API changes:
-
-- Renamed ``seed`` keyword to ``rng`` in ``sample_points`` (#2913).
-=======
 GeoPandas will use Shapely 2.0 by default instead of PyGEOS when both Shapely >= 2.0 and
 PyGEOS are installed.  PyGEOS will continue to be used by default when PyGEOS is
 installed alongside Shapely < 2.0.  Support for PyGEOS and Shapely < 2.0 will be removed
 in GeoPandas 1.0.
+
+API changes:
+
+- ``seed`` keyword in ``sample_points`` is deprecated. Use ``rng`` instead. (#2913).
 
 New methods:
 
@@ -23,12 +22,11 @@
 - Added ``offset_curve`` method from shapely to GeoSeries/GeoDataframe (#2902).
 - Added ``shortest_line`` method from shapely to GeoSeries/GeoDataframe (#2960).
 - Added ``minimum_rotated_rectangle`` method from shapely to GeoSeries/GeoDataframe (#2541).
->>>>>>> d940b63f
 
 New features and improvements:
 
 - Added ``exclusive`` parameter to ``sjoin_nearest`` method for Shapely >= 2.0 (#2877)
-- The ``to_file()`` method will now automatically detect the FlatGeoBuf driver 
+- The ``to_file()`` method will now automatically detect the FlatGeoBuf driver
   for files with the `.fgb` extension (#2958)
 
 Bug fixes:
