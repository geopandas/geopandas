--- conflicted
+++ resolved
@@ -4,9 +4,7 @@
 
 New features and improvements:
 
-<<<<<<< HEAD
 - Added support to fill missing values in `GeoSeries.fillna` via another `GeoSeries` (#2535).
-=======
 - Added ``minimum_bounding_circle()`` method from shapely to GeoSeries/GeoDataframe (#2621).
 
 Deprecations and compatibility notes:
@@ -19,7 +17,6 @@
 - Ensure that GeoDataFrame created from DataFrame is a copy, not a view (#2667)
 - Fix mismatch between geometries and colors in ``plot()`` if an empty or missing
   geometry is present (#2224)
->>>>>>> 0a951ec3
 
 ## Version 0.12.2 (December 10, 2022)
 
