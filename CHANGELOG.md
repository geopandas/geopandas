--- conflicted
+++ resolved
@@ -5,6 +5,16 @@
 Bug fixes:
 
 - Fix an issue that caused an error in `GeoDataFrame.from_features` when there is no `properties` field (#3599).
+
+
+Notes on dependencies:
+
+- GeoPandas 1.2 now requires Python 3.11 or greater and pandas 2.1, numpy 1.26, pyproj 3.7,
+  are now the minimum required version for these dependencies.
+  Furthermore, the minimum tested version for optional dependencies has been updated to
+  fiona 1.8.21, scipy 1.9, matplotlib 3.8, mapclassify 2.6, folium 0.15 and
+  SQLAlchemy 2.0. Older versions of these libraries may continue to work, but are no longer
+  considered supported (#3371, #3581).
 
 ## Version 1.1.1 (June 27, 2025)
 
@@ -76,20 +86,8 @@
   failed when `crs` was provided (#3383).
 - Fix plotting of polygons with holes by normalizing the coordinate order prior to plotting (#3483).
 - Fix an issue in plotting when polygon patches were not closed (#3576).
-<<<<<<< HEAD
-
-Notes on dependencies:
-
-- GeoPandas 1.1 now requires Python 3.11 or greater and pandas 2.1, numpy 1.26, pyproj 3.7,
-  are now the minimum required version for these dependencies.
-  Furthermore, the minimum tested version for optional dependencies has been updated to
-  fiona 1.8.21, scipy 1.9, matplotlib 3.8, mapclassify 2.6, folium 0.15 and
-  SQLAlchemy 2.0. Older versions of these libraries may continue to work, but are no longer
-  considered supported (#3371, #3581).
-=======
 - Fix ambiguous error when GeoDataFrame is initialised with a column called "crs" (#3502).
 - Avoid change of the plot aspect when plotting missing values (#3438).
->>>>>>> 523ce285
 
 Deprecations and compatibility notes:
 
