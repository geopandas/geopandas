--- conflicted
+++ resolved
@@ -24,12 +24,10 @@
 
 New methods:
 
-<<<<<<< HEAD
+
 - Added `count_geometries` method from shapely to GeoSeries/GeoDataframe (#3154).
 - Added `count_interior_rings` method from shapely to GeoSeries/GeoDataframe (#3154)
-=======
 - Added `relate_pattern` method from shapely to GeoSeries/GeoDataframe (#3211).
->>>>>>> 7f6ed0eb
 - Added `intersection_all` method from shapely to GeoSeries/GeoDataframe (#3228).
 - Added `line_merge` method from shapely to GeoSeries/GeoDataframe (#3214).
 - Added `set_precision` and `get_precision` methods from shapely to GeoSeries/GeoDataframe (#3175).
