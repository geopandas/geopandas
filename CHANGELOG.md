--- conflicted
+++ resolved
@@ -4,11 +4,8 @@
 
 New methods:
 
-<<<<<<< HEAD
 - Added ``remove_repeated_points`` method from shapely to GeoSeries/GeoDataframe.
-=======
 - Added ``segmentize`` method from shapely to GeoSeries/GeoDataFrame (#2910).
->>>>>>> 35463add
 - Added ``extract_unique_points`` method from shapely to GeoSeries/GeoDataframe (#2915).
 - Added ``hausdorff_distance`` method from shapely to GeoSeries/GeoDataframe (#2909).
 - Added ``delaunay_triangles`` method from shapely to GeoSeries/GeoDataframe (#2907).
