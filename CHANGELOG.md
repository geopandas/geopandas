--- conflicted
+++ resolved
@@ -12,8 +12,7 @@
 
 API changes:
 
-<<<<<<< HEAD
-- `unary_union` is now deprecated and replaced by the `union_all` method (#3007) allowing
+- `unary_union` attribute is now deprecated and replaced by the `union_all()` method (#3007) allowing
   opting for a faster union algorithm for coverages (#3151).
 - `align` keyword in binary methods now defaults to `None`, treated as True. Explicit True
   will silence the warning about mismachted indices. (#3212)
@@ -22,10 +21,6 @@
   name for the resulting column in the return value (#846, #2144).
 - GeoPandas now raises a ValueError when an unaligned Series is passed as a method
   argument to avoid confusion of whether the automatic alignment happens or not (#3271).
-=======
-- `unary_union` attribute is now deprecated and replaced by the `union_all()` method (#3007) allowing
-  opting for a faster union algorithm for coverages (#3151).
->>>>>>> 87c355d8
 
 New methods:
 
