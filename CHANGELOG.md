--- conflicted
+++ resolved
@@ -15,13 +15,10 @@
 - Added ``delaunay_triangles`` method from shapely to GeoSeries/GeoDataframe (#2907).
 - Added ``concave_hull`` method from shapely to GeoSeries/GeoDataframe (#2903).
 - Added ``offset_curve`` method from shapely to GeoSeries/GeoDataframe (#2902).
-<<<<<<< HEAD
 - Added ``polygonize`` method exposing both ``polygonize`` and ``polygonize_full`` from
   shapely to GeoSeries/GeoDataframe (#2963).
-=======
 - Added ``shortest_line`` method from shapely to GeoSeries/GeoDataframe (#2960).
 - Added ``minimum_rotated_rectangle`` method from shapely to GeoSeries/GeoDataframe (#2541).
->>>>>>> 09506f05
 
 New features and improvements:
 
