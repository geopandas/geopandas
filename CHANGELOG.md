--- conflicted
+++ resolved
@@ -4,12 +4,8 @@
 
 Bug fixes:
 
-<<<<<<< HEAD
-- Support a named datetime or object dtype index in `explore()` (#3360).
-=======
+- Support a named datetime or object dtype index in `explore()` (#3360, #3364).
 - Fix a regression preventing a Series as an argument for geometric methods (#3363)
-- Support a named datetime index in `explore()` (#3360).
->>>>>>> 16d45711
 
 ## Version 1.0.0 (June 24, 2024)
 
