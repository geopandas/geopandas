# Changelog

## Development version

Notes on dependencies:

- GeoPandas 1.0 drops support for shapely<2 and PyGEOS. The only geometry engine that is
  currently supported is shapely >= 2. As a consequence, spatial indexing based on the
  rtree package has also been removed. (#3035)

API changes:

- `unary_union` is now deprecated and replaced by the `union_all` method (#3007).
- The `sjoin` method will now preserve the name of the index of the right
  GeoDataFrame, if it has one, instead of always using `"index_right"` as the
  name for the resulting column in the return value (#846, #2144).

New methods:

<<<<<<< HEAD
- Added `count_geometries` method from shapely to GeoSeries/GeoDataframe (#3154).
- Added `count_interior_rings` method from shapely to GeoSeries/GeoDataframe (#3154)
=======
- Added `set_precision` and `get_precision` methods from shapely to GeoSeries/GeoDataframe (#3175).
>>>>>>> 912f1cd8
- Added `count_coordinates` method from shapely to GeoSeries/GeoDataframe (#3026).
- Added `minimum_clearance` method from shapely to GeoSeries/GeoDataframe (#2989).
- Added `is_ccw` method from shapely to GeoSeries/GeoDataframe (#3027).
- Added `is_closed` attribute from shapely to GeoSeries/GeoDataframe (#3092).
- Added `force_2d` and `force_3d` methods from shapely to GeoSeries/GeoDataframe (#3090).
- Added `contains_properly` method from shapely to GeoSeries/GeoDataframe (#3105).
- Added `snap` method from shapely to GeoSeries/GeoDataframe (#3086).
- Added `transform` method from shapely to GeoSeries/GeoDataFrame (#3075).
- Added `dwithin` method to check for a "distance within" predicate on
  GeoSeries/GeoDataFrame (#3153).
- Added `to_geo_dict` method to generate GeoJSON-like dictionary from a GeoDataFrame (#3132).

New features and improvements:

- Added ``predicate="dwithin"`` option and ``distance`` argument to the ``sindex.query()`` method
 and ``sjoin`` (#2882).
- GeoSeries and GeoDataFrame `__repr__` now trims trailing zeros for a more readable
  output (#3087).
- Add `on_invalid` parameter to `from_wkt` and `from_wkb` (#3110).
- `make_valid` option in `overlay` now uses the `make_valid` method instead of
  `buffer(0)` (#3113).
- Passing `"geometry"` as `dtype` to `pd.read_csv` will now return a GeoSeries for
  the specified columns (#3101).
- 
API changes:
- Added support for ``mask`` keyword for pyogrio engine for pyogrio >= 0.7.0 (#3062).

Backwards incompatible API changes:
- The deprecated default value of GeoDataFrame/ GeoSeries `explode(.., index_parts=True)` is now
  set to false for consistency with pandas (#3174)

Potentially breaking changes:

- reading a data source that does not have a geometry field using ``read_file``
  now returns a Pandas DataFrame instead of a GeoDataFrame with an empty
  ``geometry`` column.

Bug fixes:

- Fix `GeoDataFrame.merge()` incorrectly returning a `DataFrame` instead of a
  `GeoDataFrame` when the `suffixes` argument is applied to the active
  geometry column (#2933).

Deprecations and compatibility notes:

- The deprecation of `geopandas.datasets` has been enforced and the module has been
  removed. New sample datasets are now available in the
  [geodatasets](https://geodatasets.readthedocs.io/en/latest/) package (#3084).
- Many longstanding deprecated functions, methods and properties have been removed (#3174)
  - Removed deprecated functions  
    `geopandas.io.read_file`, `geopandas.io.to_file` and `geopandas.io.sql.read_postgis`. 
    `geopandas.read_file`, `geopandas.read_postgis` and the GeoDataFrame/GeoSeries `to_file(..)` 
    method should be used instead.
  - Removed deprecated `GeometryArray.data` property, `np.asarray(..)` or the `to_numpy()`
    method should be used instead.
  - Removed deprecated `sindex.query_bulk` method, using `sindex.query` instead.
  - Removed deprecated `sjoin` parameter `op`, `predicate` should be supplied instead.
  - Removed deprecated GeoSeries/ GeoDataFrame methods `__xor__`, `__or__`, `__and__` and 
    `__sub__`. Instead use methods `symmetric_difference`, `union`, `intersection` and 
    `difference` respectively.
- Fixes for compatibility with psycopg (#3167).


## Version 0.14.3 (Jan 31, 2024)

- Several fixes for compatibility with the latest pandas 2.2 release.
- Fix bug in `pandas.concat` CRS consistency checking where CRS differing by WKT
  whitespace only were treated as incompatible (#3023).

## Version 0.14.2 (Jan 4, 2024)

- Fix regression in `overlay` where using `buffer(0)` instead of `make_valid` internally
  produced invalid results (#3074).
- Fix `explore()` method when the active geometry contains missing and empty geometries (#3094).

## Version 0.14.1 (Nov 11, 2023)

- The Parquet and Feather IO functions now support the latest 1.0.0 version
  of the GeoParquet specification (geoparquet.org) (#2663).
- Fix `read_parquet` and `read_feather` for [CVE-2023-47248](https://www.cve.org/CVERecord?id=CVE-2023-47248>) (#3070).

## Version 0.14 (Sep 15, 2023)

GeoPandas will use Shapely 2.0 by default instead of PyGEOS when both Shapely >= 2.0 and
PyGEOS are installed.  PyGEOS will continue to be used by default when PyGEOS is
installed alongside Shapely < 2.0.  Support for PyGEOS and Shapely < 2.0 will be removed
in GeoPandas 1.0. (#2999)

API changes:

- ``seed`` keyword in ``sample_points`` is deprecated. Use ``rng`` instead. (#2913).

New methods:

- Added ``concave_hull`` method from shapely to GeoSeries/GeoDataframe (#2903).
- Added ``delaunay_triangles`` method from shapely to GeoSeries/GeoDataframe (#2907).
- Added ``extract_unique_points`` method from shapely to GeoSeries/GeoDataframe (#2915).
- Added ``frechet_distance()`` method from shapely to GeoSeries/GeoDataframe (#2929).
- Added ``hausdorff_distance`` method from shapely to GeoSeries/GeoDataframe (#2909).
- Added ``minimum_rotated_rectangle`` method from shapely to GeoSeries/GeoDataframe (#2541).
- Added ``offset_curve`` method from shapely to GeoSeries/GeoDataframe (#2902).
- Added ``remove_repeated_points`` method from shapely to GeoSeries/GeoDataframe (#2940).
- Added ``reverse`` method from shapely to GeoSeries/GeoDataframe (#2988).
- Added ``segmentize`` method from shapely to GeoSeries/GeoDataFrame (#2910).
- Added ``shortest_line`` method from shapely to GeoSeries/GeoDataframe (#2960).

New features and improvements:

- Added ``exclusive`` parameter to ``sjoin_nearest`` method for Shapely >= 2.0 (#2877)
- Added ``GeoDataFrame.active_geometry_name`` property returning the active geometry column's name or None if no active geometry column is set.
- The ``to_file()`` method will now automatically detect the FlatGeoBuf driver
  for files with the `.fgb` extension (#2958)

Bug fixes:

- Fix ambiguous error when GeoDataFrame is initialized with a column called ``"crs"`` (#2944)
- Fix a color assignment in ``explore`` when using ``UserDefined`` bins (#2923)
- Fix bug in `apply` with `axis=1` where the given user defined function returns nested
  data in the geometry column (#2959)
- Properly infer schema for ``np.int32`` and ``pd.Int32Dtype`` columns (#2950)
- ``assert_geodataframe_equal`` now handles GeoDataFrames with no active geometry (#2498)

Notes on (optional) dependencies:

- GeoPandas 0.14 drops support for Python 3.8 and pandas 1.3 and below (the minimum
  supported pandas version is now 1.4). Further, the minimum required versions for the
  listed dependencies have now changed to shapely 1.8.0, fiona 1.8.21, pyproj 3.3.0 and
  matplotlib 3.5.0 (#3001)

Deprecations and compatibility notes:

- `geom_almost_equals()` methods have been deprecated and
   `geom_equals_exact()` should be used instead (#2604).

## Version 0.13.2 (Jun 6, 2023)

Bug fix:

- Fix a regression in reading from local file URIs (``file://..``) using
  ``geopandas.read_file`` (#2948).

## Version 0.13.1 (Jun 5, 2023)

Bug fix:

- Fix a regression in reading from URLs using ``geopandas.read_file`` (#2908). This
  restores the behaviour to download all data up-front before passing it to the
  underlying engine (fiona or pyogrio), except if the server supports partial requests
  (to support reading a subset of a large file).

## Version 0.13 (May 6, 2023)

New methods:

- Added ``sample_points`` method to sample random points from Polygon or LineString
  geometries (#2860).
- New ``hilbert_distance()`` method that calculates the distance along a Hilbert curve
  for each geometry in a GeoSeries/GeoDataFrame (#2297).
- Support for sorting geometries (for example, using ``sort_values()``) based on
  the distance along the Hilbert curve (#2070).
- Added ``get_coordinates()`` method from shapely to GeoSeries/GeoDataframe (#2624).
- Added ``minimum_bounding_circle()`` method from shapely to GeoSeries/GeoDataframe (#2621).
- Added `minimum_bounding_radius()` as GeoSeries method (#2827).

Other new features and improvements:

- The Parquet and Feather IO functions now support the latest 1.0.0-beta.1 version
  of the GeoParquet specification (<geoparquet.org>) (#2663).
- Added support to fill missing values in `GeoSeries.fillna` via another `GeoSeries` (#2535).
- Support specifying ``min_zoom`` and ``max_zoom`` inside the ``map_kwds`` argument for ``.explore()`` (#2599).
- Added support for append (``mode="a"`` or ``append=True``) in ``to_file()``
  using ``engine="pyogrio"`` (#2788).
- Added a ``to_wgs84`` keyword to ``to_json`` allowing automatic re-projecting to follow
  the 2016 GeoJSON specification (#416).
- ``to_json`` output now includes a ``"crs"`` field if the CRS is not the default WGS84 (#1774).
- Improve error messages when accessing the `geometry` attribute of GeoDataFrame without an active geometry column
  related to the default name `"geometry"` being provided in the constructor (#2577)

Deprecations and compatibility notes:

- Added warning that ``unary_union`` will return ``'GEOMETRYCOLLECTION EMPTY'`` instead
  of None for all-None GeoSeries. (#2618)
- The ``query_bulk()`` method of the spatial index `.sindex` property is deprecated
  in favor of ``query()`` (#2823).

Bug fixes:

- Ensure that GeoDataFrame created from DataFrame is a copy, not a view (#2667)
- Fix mismatch between geometries and colors in ``plot()`` if an empty or missing
  geometry is present (#2224)
- Escape special characters to avoid TemplateSyntaxError in ``explore()`` (#2657)
- Fix `to_parquet`/`to_feather` to not write an invalid bbox (with NaNs) in the
  metadata in case of an empty GeoDataFrame (#2653)
- Fix `to_parquet`/`to_feather` to use correct WKB flavor for 3D geometries (#2654)
- Fix `read_file` to avoid reading all file bytes prior to calling Fiona or
  Pyogrio if provided a URL as input (#2796)
- Fix `copy()` downcasting GeoDataFrames without an active geometry column to a
  DataFrame (#2775)
- Fix geometry column name propagation when GeoDataFrame columns are a multiindex (#2088)
- Fix `iterfeatures()` method of GeoDataFrame to correctly handle non-scalar values
  when `na='drop'` is specified (#2811)
- Fix issue with passing custom legend labels to `plot` (#2886)

Notes on (optional) dependencies:

- GeoPandas 0.13 drops support pandas 1.0.5 (the minimum supported
  pandas version is now 1.1). Further, the minimum required versions for the listed
  dependencies have now changed to shapely 1.7.1, fiona 1.8.19, pyproj 3.0.1 and
  matplotlib 3.3.4 (#2655)

## Version 0.12.2 (December 10, 2022)

Bug fixes:

- Correctly handle geometries with Z dimension in ``to_crs()`` when using PyGEOS or
  Shapely >= 2.0 (previously the z coordinates were lost) (#1345).
- Assign Crimea to Ukraine in the ``naturalearth_lowres`` built-in dataset (#2670)

## Version 0.12.1 (October 29, 2022)

Small bug-fix release removing the shapely<2 pin in the installation requirements.

## Version 0.12 (October 24, 2022)

The highlight of this release is the support for Shapely 2.0. This makes it possible to
test Shapely 2.0 (currently 2.0b1) alongside GeoPandas.

Note that if you also have PyGEOS installed, you need to set an environment variable
(`USE_PYGEOS=0`) before importing geopandas to actually test Shapely 2.0 features instead of PyGEOS. See
<https://geopandas.org/en/latest/getting_started/install.html#using-the-optional-pygeos-dependency>
for more details.

New features and improvements:

- Added ``normalize()`` method from shapely to GeoSeries/GeoDataframe (#2537).
- Added ``make_valid()`` method from shapely to GeoSeries/GeoDataframe (#2539).
- Added ``where`` filter to ``read_file`` (#2552).
- Updated the distributed natural earth datasets (*naturalearth_lowres* and
  *naturalearth_cities*) to version 5.1 (#2555).

Deprecations and compatibility notes:

- Accessing the `crs` of a `GeoDataFrame` without active geometry column was deprecated
  and this now raises an AttributeError (#2578).
- Resolved colormap-related warning in ``.explore()`` for recent Matplotlib versions
  (#2596).

Bug fixes:

- Fix cryptic error message in ``geopandas.clip()`` when clipping with an empty geometry (#2589).
- Accessing `gdf.geometry` where the active geometry column is missing, and a column
  named `"geometry"` is present will now raise an `AttributeError`, rather than
  returning `gdf["geometry"]` (#2575).
- Combining GeoSeries/GeoDataFrames with ``pandas.concat`` will no longer silently
  override CRS information if not all inputs have the same CRS (#2056).

## Version 0.11.1 (July 24, 2022)

Small bug-fix release:

- Fix regression (RecursionError) in reshape methods such as ``unstack()``
  and ``pivot()`` involving MultiIndex, or GeoDataFrame construction with
  MultiIndex (#2486).
- Fix regression in ``GeoDataFrame.explode()`` with non-default
  geometry column name.
- Fix regression in ``apply()`` causing row-wise all nan float columns to be
  casted to GeometryDtype (#2482).
- Fix a crash in datetime column reading where the file contains mixed timezone
  offsets (#2479). These will be read as UTC localized values.
- Fix a crash in datetime column reading where the file contains datetimes
  outside the range supported by [ns] precision (#2505).
- Fix regression in passing the Parquet or Feather format ``version`` in
  ``to_parquet`` and ``to_feather``. As a result, the ``version`` parameter
  for the ``to_parquet`` and ``to_feather`` methods has been replaced with
  ``schema_version``. ``version`` will be passed directly to underlying
  feather or parquet writer. ``version`` will only be used to set
  ``schema_version`` if ``version`` is one of 0.1.0 or 0.4.0 (#2496).

Version 0.11 (June 20, 2022)
----------------------------

Highlights of this release:

- The ``geopandas.read_file()`` and `GeoDataFrame.to_file()` methods to read
  and write GIS file formats can now optionally use the
  [pyogrio](https://github.com/geopandas/pyogrio/) package under the hood
  through the ``engine="pyogrio"`` keyword. The pyogrio package implements
  vectorized IO for GDAL/OGR vector data sources, and is faster compared to
  the ``fiona``-based engine (#2225).
- GeoParquet support updated to implement
  [v0.4.0](https://github.com/opengeospatial/geoparquet/releases/tag/v0.4.0) of the
  OpenGeospatial/GeoParquet specification (#2441). Backwards compatibility with v0.1.0 of
  the metadata spec (implemented in the previous releases of GeoPandas) is guaranteed,
  and reading and writing Parquet and Feather files will no longer produce a ``UserWarning``
  (#2327).

New features and improvements:

- Improved handling of GeoDataFrame when the active geometry column is
  lost from the GeoDataFrame. Previously, square bracket indexing ``gdf[[...]]`` returned
  a GeoDataFrame when the active geometry column was retained and a DataFrame was
  returned otherwise. Other pandas indexing methods (``loc``, ``iloc``, etc) did not follow
  the same rules. The new behaviour for all indexing/reshaping operations is now as
  follows (#2329, #2060):
  - If operations produce a ``DataFrame`` containing the active geometry column, a
    GeoDataFrame is returned
  - If operations produce a ``DataFrame`` containing ``GeometryDtype`` columns, but not the
    active geometry column, a ``GeoDataFrame`` is returned, where the active geometry
    column is set to ``None`` (set the new geometry column with ``set_geometry()``)
  - If operations produce a ``DataFrame`` containing no ``GeometryDtype`` columns, a
    ``DataFrame`` is returned (this can be upcast again by calling ``set_geometry()`` or the
    ``GeoDataFrame`` constructor)
  - If operations produce a ``Series`` of ``GeometryDtype``, a ``GeoSeries`` is returned,
    otherwise ``Series`` is returned.
  - Error messages for having an invalid geometry column
    have been improved, indicating the name of the last valid active geometry column set
    and whether other geometry columns can be promoted to the active geometry column
    (#2329).

- Datetime fields are now read and written correctly for GIS formats which support them
  (e.g. GPKG, GeoJSON) with fiona 1.8.14 or higher. Previously, datetimes were read as
  strings (#2202).
- ``folium.Map`` keyword arguments can now be specified as the ``map_kwds`` argument to
  ``GeoDataFrame.explore()`` method (#2315).
- Add a new parameter ``style_function`` to ``GeoDataFrame.explore()`` to enable plot styling
  based on GeoJSON properties (#2377).
- It is now possible to write an empty ``GeoDataFrame`` to a file for supported formats
  (#2240). Attempting to do so will now emit a ``UserWarning`` instead of a ``ValueError``.
- Fast rectangle clipping has been exposed as ``GeoSeries/GeoDataFrame.clip_by_rect()``
  (#1928).
- The ``mask`` parameter of ``GeoSeries/GeoDataFrame.clip()`` now accepts a rectangular mask
  as a list-like to perform fast rectangle clipping using the new
  ``GeoSeries/GeoDataFrame.clip_by_rect()`` (#2414).
- Bundled demo dataset ``naturalearth_lowres`` has been updated to version 5.0.1 of the
  source, with field ``ISO_A3`` manually corrected for some cases (#2418).

Deprecations and compatibility notes:

- The active development branch of geopandas on GitHub has been renamed from master to
  main (#2277).
- Deprecated methods ``GeometryArray.equals_exact()`` and ``GeometryArray.almost_equals()``
  have been removed. They should
  be replaced with ``GeometryArray.geom_equals_exact()`` and
  ``GeometryArray.geom_almost_equals()`` respectively (#2267).
- Deprecated CRS functions ``explicit_crs_from_epsg()``, ``epsg_from_crs()`` and
  ``get_epsg_file_contents()`` were removed (#2340).
- Warning about the behaviour change to ``GeoSeries.isna()`` with empty
  geometries present has been removed (#2349).
- Specifying a CRS in the ``GeoDataFrame/GeoSeries`` constructor which contradicted the
  underlying ``GeometryArray`` now raises a ``ValueError`` (#2100).
- Specifying a CRS in the ``GeoDataFrame`` constructor when no geometry column is provided
  and calling ``GeoDataFrame. set_crs`` on a ``GeoDataFrame`` without an active geometry
  column now raise a ``ValueError`` (#2100)
- Passing non-geometry data to the``GeoSeries`` constructor is now fully deprecated and
  will raise a ``TypeError`` (#2314). Previously, a ``pandas.Series`` was returned for
  non-geometry data.
- Deprecated ``GeoSeries/GeoDataFrame`` set operations ``__xor__()``,
  ``__or__()``, ``__and__()`` and ``__sub__()``, ``geopandas.io.file.read_file``/``to_file`` and
  ``geopandas.io.sql.read_postgis`` now emit ``FutureWarning`` instead of
  ``DeprecationWarning`` and will be completely removed in a future release.
- Accessing the ``crs`` of a ``GeoDataFrame`` without active geometry column is deprecated and will be removed in GeoPandas 0.12 (#2373).

Bug fixes:

- ``GeoSeries.to_frame`` now creates a ``GeoDataFrame`` with the geometry column name set
  correctly (#2296)
- Fix pickle files created with pygeos installed can not being readable when pygeos is
  not installed (#2237).
- Fixed ``UnboundLocalError`` in ``GeoDataFrame.plot()`` using ``legend=True`` and
  ``missing_kwds`` (#2281).
- Fix ``explode()`` incorrectly relating index to columns, including where the input index
  is not unique (#2292)
- Fix ``GeoSeries.[xyz]`` raising an ``IndexError`` when the underlying GeoSeries contains
  empty points (#2335). Rows corresponding to empty points now contain ``np.nan``.
- Fix ``GeoDataFrame.iloc`` raising a ``TypeError`` when indexing a ``GeoDataFrame`` with only
  a single column of ``GeometryDtype`` (#1970).
- Fix ``GeoDataFrame.iterfeatures()`` not returning features with the same field order as
  ``GeoDataFrame.columns`` (#2396).
- Fix ``GeoDataFrame.from_features()`` to support reading GeoJSON with null properties
  (#2243).
- Fix ``GeoDataFrame.to_parquet()`` not intercepting ``engine`` keyword argument, breaking
  consistency with pandas (#2227)
- Fix ``GeoDataFrame.explore()`` producing an error when ``column`` is of boolean dtype
  (#2403).
- Fix an issue where ``GeoDataFrame.to_postgis()`` output the wrong SRID for ESRI
  authority CRS (#2414).
- Fix ``GeoDataFrame.from_dict/from_features`` classmethods using ``GeoDataFrame`` rather
  than ``cls`` as the constructor.
- Fix ``GeoDataFrame.plot()`` producing incorrect colors with mixed geometry types when
  ``colors`` keyword is provided. (#2420)

Notes on (optional) dependencies:

- GeoPandas 0.11 drops support for Python 3.7 and pandas 0.25 (the minimum supported
  pandas version is now 1.0.5). Further, the minimum required versions for the listed
  dependencies have now changed to shapely 1.7, fiona 1.8.13.post1, pyproj 2.6.1.post1,
  matplotlib 3.2, mapclassify 2.4.0 (#2358, #2391)

Version 0.10.2 (October 16, 2021)
---------------------------------

Small bug-fix release:

- Fix regression in ``overlay()`` in case no geometries are intersecting (but
  have overlapping total bounds) (#2172).
- Fix regression in ``overlay()`` with ``keep_geom_type=True`` in case the
  overlay of two geometries in a GeometryCollection with other geometry types
  (#2177).
- Fix ``overlay()`` to honor the ``keep_geom_type`` keyword for the
  ``op="differnce"`` case (#2164).
- Fix regression in ``plot()`` with a mapclassify ``scheme`` in case the
  formatted legend labels have duplicates (#2166).
- Fix a bug in the ``explore()`` method ignoring the ``vmin`` and ``vmax`` keywords
  in case they are set to 0 (#2175).
- Fix ``unary_union`` to correctly handle a GeoSeries with missing values (#2181).
- Avoid internal deprecation warning in ``clip()`` (#2179).

Version 0.10.1 (October 8, 2021)
--------------------------------

Small bug-fix release:

- Fix regression in ``overlay()`` with non-overlapping geometries and a
  non-default ``how`` (i.e. not "intersection") (#2157).

Version 0.10.0 (October 3, 2021)
--------------------------------

Highlights of this release:

- A new ``sjoin_nearest()`` method to join based on proximity, with the
  ability to set a maximum search radius (#1865). In addition, the ``sindex``
  attribute gained a new method for a "nearest" spatial index query (#1865,
  #2053).
- A new ``explore()`` method on GeoDataFrame and GeoSeries with native support
  for interactive visualization based on folium / leaflet.js (#1953)
- The ``geopandas.sjoin()``/``overlay()``/``clip()`` functions are now also
  available as methods on the GeoDataFrame (#2141, #1984, #2150).

New features and improvements:

- Add support for pandas' ``value_counts()`` method for geometry dtype (#2047).
- The ``explode()`` method has a new ``ignore_index`` keyword (consistent with
  pandas' explode method) to reset the index in the result, and a new
  ``index_parts`` keywords to control whether a cumulative count indexing the
  parts of the exploded multi-geometries should be added (#1871).
- ``points_from_xy()`` is now available as a GeoSeries method ``from_xy`` (#1936).
- The ``to_file()`` method will now attempt to detect the driver (if not
  specified) based on the extension of the provided filename, instead of
  defaulting to ESRI Shapefile (#1609).
- Support for the ``storage_options`` keyword in ``read_parquet()`` for
  specifying filesystem-specific options (e.g. for S3) based on fsspec (#2107).
- The read/write functions now support ``~`` (user home directory) expansion (#1876).
- Support the ``convert_dtypes()`` method from pandas to preserve the
  GeoDataFrame class (#2115).
- Support WKB values in the hex format in ``GeoSeries.from_wkb()`` (#2106).
- Update the ``estimate_utm_crs()`` method to handle crossing the antimeridian
  with pyproj 3.1+ (#2049).
- Improved heuristic to decide how many decimals to show in the repr based on
  whether the CRS is projected or geographic (#1895).
- Switched the default for ``geocode()`` from GeoCode.Farm to the Photon
  geocoding API (<https://photon.komoot.io>) (#2007).

Deprecations and compatibility notes:

- The ``op=`` keyword of ``sjoin()`` to indicate which spatial predicate to use
  for joining is being deprecated and renamed in favor of a new ``predicate=``
  keyword (#1626).
- The ``cascaded_union`` attribute is deprecated, use ``unary_union`` instead (#2074).
- Constructing a GeoDataFrame with a duplicated "geometry" column is now
  disallowed. This can also raise an error in the ``pd.concat(.., axis=1)``
  function if this results in duplicated active geometry columns (#2046).
- The ``explode()`` method currently returns a GeoSeries/GeoDataFrame with a
  MultiIndex, with an additional level with indices of the parts of the
  exploded multi-geometries. For consistency with pandas, this will change in
  the future and the new ``index_parts`` keyword is added to control this.

Bug fixes:

- Fix in the ``clip()`` function to correctly clip MultiPoints instead of
  leaving them intact when partly outside of the clip bounds (#2148).
- Fix ``GeoSeries.isna()`` to correctly return a boolean Series in case of an
  empty GeoSeries (#2073).
- Fix the GeoDataFrame constructor to preserve the geometry name when the
  argument is already a GeoDataFrame object (i.e. ``GeoDataFrame(gdf)``) (#2138).
- Fix loss of the values' CRS when setting those values as a column
  (``GeoDataFrame.__setitem__``) (#1963)
- Fix in ``GeoDataFrame.apply()`` to preserve the active geometry column name
  (#1955).
- Fix in ``sjoin()`` to not ignore the suffixes in case of a right-join
  (``how="right``) (#2065).
- Fix ``GeoDataFrame.explode()`` with a MultiIndex (#1945).
- Fix the handling of missing values in ``to/from_wkb`` and ``to_from_wkt`` (#1891).
- Fix ``to_file()`` and ``to_json()`` when DataFrame has duplicate columns to
  raise an error (#1900).
- Fix bug in the colors shown with user-defined classification scheme (#2019).
- Fix handling of the ``path_effects`` keyword in ``plot()`` (#2127).
- Fix ``GeoDataFrame.explode()`` to preserve ``attrs`` (#1935)

Notes on (optional) dependencies:

- GeoPandas 0.10.0 dropped support for Python 3.6 and pandas 0.24. Further,
  the minimum required versions are numpy 1.18, shapely 1.6, fiona 1.8,
  matplotlib 3.1 and pyproj 2.2.
- Plotting with a classification schema now requires mapclassify version >=
  2.4 (#1737).
- Compatibility fixes for the latest numpy in combination with Shapely 1.7 (#2072)
- Compatibility fixes for the upcoming Shapely 1.8 (#2087).
- Compatibility fixes for the latest PyGEOS (#1872, #2014) and matplotlib
  (colorbar issue, #2066).

Version 0.9.0 (February 28, 2021)
---------------------------------

Many documentation improvements and a restyled and restructured website with
a new logo (#1564, #1579, #1617, #1668, #1731, #1750, #1757, #1759).

New features and improvements:

- The ``geopandas.read_file`` function now accepts more general
  file-like objects (e.g. ``fsspec`` open file objects). It will now also
  automatically recognize zipped files (#1535).
- The ``GeoDataFrame.plot()`` method now provides access to the pandas plotting
  functionality for the non-geometry columns, either using the ``kind`` keyword
  or the accessor method (e.g. ``gdf.plot(kind="bar")`` or ``gdf.plot.bar()``)
  (#1465).
- New ``from_wkt()``, ``from_wkb()``, ``to_wkt()``, ``to_wkb()`` methods for
  GeoSeries to construct a GeoSeries from geometries in WKT or WKB
  representation, or to convert a GeoSeries to a pandas Seriew with WKT or WKB
  values (#1710).
- New ``GeoSeries.z`` attribute to access the z-coordinates of Point geometries
  (similar to the existing ``.x`` and ``.y`` attributes) (#1773).
- The ``to_crs()`` method now handles missing values (#1618).
- Support for pandas' new ``.attrs`` functionality (#1658).
- The ``dissolve()`` method now allows dissolving by no column (``by=None``) to
  create a union of all geometries (single-row GeoDataFrame) (#1568).
- New ``estimate_utm_crs()`` method on GeoSeries/GeoDataFrame to determine the
  UTM CRS based on the bounds (#1646).
- ``GeoDataFrame.from_dict()`` now accepts ``geometry`` and ``crs`` keywords
  (#1619).
- ``GeoDataFrame.to_postgis()`` and ``geopandas.read_postgis()`` now supports
  both sqlalchemy engine and connection objects (#1638).
- The ``GeoDataFrame.explode()`` method now allows exploding based on a
  non-geometry column, using the pandas implementation (#1720).
- Performance improvement in ``GeoDataFrame/GeoSeries.explode()`` when using
  the PyGEOS backend (#1693).
- The binary operation and predicate methods (eg ``intersection()``,
  ``intersects()``) have a new ``align`` keyword which allows optionally not
  aligning on the index before performing the operation with ``align=False``
  (#1668).
- The ``GeoDataFrame.dissolve()`` method now supports all relevant keywords of
  ``groupby()``, i.e. the ``level``, ``sort``, ``observed`` and ``dropna`` keywords
  (#1845).
- The ``geopandas.overlay()`` function now accepts ``make_valid=False`` to skip
  the step to ensure the input geometries are valid using ``buffer(0)`` (#1802).
- The ``GeoDataFrame.to_json()`` method gained a ``drop_id`` keyword to
  optionally not write the GeoDataFrame's index as the "id" field in the
  resulting JSON (#1637).
- A new ``aspect`` keyword in the plotting methods to optionally allow retaining
  the original aspect (#1512)
- A new ``interval`` keyword in the ``legend_kwds`` group of the ``plot()`` method
  to control the appearance of the legend labels when using a classification
  scheme (#1605).
- The spatial index of a GeoSeries (accessed with the ``sindex`` attribute) is
  now stored on the underlying array. This ensures that the spatial index is
  preserved in more operations where possible, and that multiple geometry
  columns of a GeoDataFrame can each have a spatial index (#1444).
- Addition of a ``has_sindex`` attribute on the GeoSeries/GeoDataFrame to check
  if a spatial index has already been initialized (#1627).
- The ``geopandas.testing.assert_geoseries_equal()`` and ``assert_geodataframe_equal()``
  testing utilities now have a ``normalize`` keyword (False by default) to
  normalize geometries before comparing for equality (#1826). Those functions
  now also give a more informative error message when failing (#1808).

Deprecations and compatibility notes:

- The ``is_ring`` attribute currently returns True for Polygons. In the future,
  this will be False (#1631). In addition, start to check it for LineStrings
  and LinearRings (instead of always returning False).
- The deprecated ``objects`` keyword in the ``intersection()`` method of the
  ``GeoDataFrame/GeoSeries.sindex`` spatial index object has been removed
  (#1444).

Bug fixes:

- Fix regression in the ``plot()`` method raising an error with empty
  geometries (#1702, #1828).
- Fix ``geopandas.overlay()`` to preserve geometries of the correct type which
  are nested within a GeometryCollection as a result of the overlay
  operation (#1582). In addition, a warning will now be raised if geometries
  of different type are dropped from the result (#1554).
- Fix the repr of an empty GeoSeries to not show spurious warnings (#1673).
- Fix the ``.crs`` for empty GeoDataFrames (#1560).
- Fix ``geopandas.clip`` to preserve the correct geometry column name (#1566).
- Fix bug in ``plot()`` method when using ``legend_kwds`` with multiple subplots
  (#1583)
- Fix spurious warning with ``missing_kwds`` keyword of the ``plot()`` method
  when there are no areas with missing data (#1600).
- Fix the ``plot()`` method to correctly align values passed to the ``column``
  keyword as a pandas Series (#1670).
- Fix bug in plotting MultiPoints when passing values to determine the color
  (#1694)
- The ``rename_geometry()`` method now raises a more informative error message
  when a duplicate column name is used (#1602).
- Fix ``explode()`` method to preserve the CRS (#1655)
- Fix the ``GeoSeries.apply()`` method to again accept the ``convert_dtype``
  keyword to be consistent with pandas (#1636).
- Fix ``GeoDataFrame.apply()`` to preserve the CRS when possible (#1848).
- Fix bug in containment test as ``geom in geoseries`` (#1753).
- The ``shift()`` method of a GeoSeries/GeoDataFrame now preserves the CRS
  (#1744).
- The PostGIS IO functionality now quotes table names to ensure it works with
  case-sensitive names (#1825).
- Fix the ``GeoSeries`` constructor without passing data but only an index (#1798).

Notes on (optional) dependencies:

- GeoPandas 0.9.0 dropped support for Python 3.5. Further, the minimum
  required versions are pandas 0.24, numpy 1.15 and shapely 1.6 and fiona 1.8.
- The ``descartes`` package is no longer required for plotting polygons. This
  functionality is now included by default in GeoPandas itself, when
  matplotlib is available (#1677).
- Fiona is now only imported when used in ``read_file``/``to_file``. This means
  you can now force geopandas to install without fiona installed (although it
  is still a default requirement) (#1775).
- Compatibility with the upcoming Shapely 1.8 (#1659, #1662, #1819).

Version 0.8.2 (January 25, 2021)
--------------------------------

Small bug-fix release for compatibility with PyGEOS 0.9.

Version 0.8.1 (July 15, 2020)
-----------------------------

Small bug-fix release:

- Fix a regression in the ``plot()`` method when visualizing with a
  JenksCaspallSampled or FisherJenksSampled scheme (#1486).
- Fix spurious warning in ``GeoDataFrame.to_postgis`` (#1497).
- Fix the un-pickling with ``pd.read_pickle`` of files written with older
  GeoPandas versions (#1511).

Version 0.8.0 (June 24, 2020)
-----------------------------

**Experimental**: optional use of PyGEOS to speed up spatial operations (#1155).
PyGEOS is a faster alternative for Shapely (being contributed back to a future
version of Shapely), and is used in element-wise spatial operations and for
spatial index in e.g. ``sjoin`` (#1343, #1401, #1421, #1427, #1428). See the
[installation docs](https://geopandas.readthedocs.io/en/latest/install.html#using-the-optional-pygeos-dependency)
for more info and how to enable it.

New features and improvements:

- IO enhancements:

  - New ``GeoDataFrame.to_postgis()`` method to write to PostGIS database (#1248).
  - New Apache Parquet and Feather file format support (#1180, #1435)
  - Allow appending to files with ``GeoDataFrame.to_file`` (#1229).
  - Add support for the ``ignore_geometry`` keyword in ``read_file`` to only read
    the attribute data. If set to True, a pandas DataFrame without geometry is
    returned (#1383).
  - ``geopandas.read_file`` now supports reading from file-like objects (#1329).
  - ``GeoDataFrame.to_file`` now supports specifying the CRS to write to the file
    (#802). By default it still uses the CRS of the GeoDataFrame.
  - New ``chunksize`` keyword in ``geopandas.read_postgis`` to read a query in
    chunks (#1123).

- Improvements related to geometry columns and CRS:

  - Any column of the GeoDataFrame that has a "geometry" dtype is now returned
    as a GeoSeries. This means that when having multiple geometry columns, not
    only the "active" geometry column is returned as a GeoSeries, but also
    accessing another geometry column (``gdf["other_geom_column"]``) gives a
    GeoSeries (#1336).
  - Multiple geometry columns in a GeoDataFrame can now each have a different
    CRS. The global ``gdf.crs`` attribute continues to returns the CRS of the
    "active" geometry column. The CRS of other geometry columns can be accessed
    from the column itself (eg ``gdf["other_geom_column"].crs``) (#1339).
  - New ``set_crs()`` method on GeoDataFrame/GeoSeries to set the CRS of naive
    geometries (#747).

- Improvements related to plotting:

  - The y-axis is now scaled depending on the center of the plot when using a
    geographic CRS, instead of using an equal aspect ratio (#1290).
  - When passing a column of categorical dtype to the ``column=`` keyword of the
    GeoDataFrame ``plot()``, we now honor all categories and its order (#1483).
    In addition, a new ``categories`` keyword allows to specify all categories
    and their order otherwise (#1173).
  - For choropleths using a classification scheme (using ``scheme=``), the
    ``legend_kwds`` accept two new keywords to control the formatting of the
    legend: ``fmt`` with a format string for the bin edges (#1253), and ``labels``
    to pass fully custom class labels (#1302).

- New ``covers()`` and ``covered_by()`` methods on GeoSeries/GeoDataframe for the
  equivalent spatial predicates (#1460, #1462).
- GeoPandas now warns when using distance-based methods with data in a
  geographic projection (#1378).

Deprecations:

- When constructing a GeoSeries or GeoDataFrame from data that already has a
  CRS, a deprecation warning is raised when both CRS don't match, and in the
  future an error will be raised in such a case. You can use the new ``set_crs``
  method to override an existing CRS. See
  [the docs](https://geopandas.readthedocs.io/en/latest/projections.html#projection-for-multiple-geometry-columns).
- The helper functions in the ``geopandas.plotting`` module are deprecated for
  public usage (#656).
- The ``geopandas.io`` functions are deprecated, use the top-level ``read_file`` and
  ``to_file`` instead (#1407).
- The set operators (``&``, ``|``, ``^``, ``-``) are deprecated, use the
  ``intersection()``, ``union()``, ``symmetric_difference()``, ``difference()`` methods
  instead (#1255).
- The ``sindex`` for empty dataframe will in the future return an empty spatial
  index instead of ``None`` (#1438).
- The ``objects`` keyword in the ``intersection`` method of the spatial index
  returned by the ``sindex`` attribute is deprecated and will be removed in the
  future (#1440).

Bug fixes:

- Fix the ``total_bounds()`` method to ignore missing and empty geometries (#1312).
- Fix ``geopandas.clip`` when masking with non-overlapping area resulting in an
  empty GeoDataFrame (#1309, #1365).
- Fix error in ``geopandas.sjoin`` when joining on an empty geometry column (#1318).
- CRS related fixes: ``pandas.concat`` preserves CRS when concatenating GeoSeries
  objects (#1340), preserve the CRS in ``geopandas.clip`` (#1362) and in
  ``GeoDataFrame.astype`` (#1366).
- Fix bug in ``GeoDataFrame.explode()`` when 'level_1' is one of the column names
  (#1445).
- Better error message when rtree is not installed (#1425).
- Fix bug in ``GeoSeries.equals()`` (#1451).
- Fix plotting of multi-part geometries with additional style keywords (#1385).

And we now have a [Code of Conduct](https://github.com/geopandas/geopandas/blob/main/CODE_OF_CONDUCT.md)!

GeoPandas 0.8.0 is the last release to support Python 3.5. The next release
will require Python 3.6, pandas 0.24, numpy 1.15 and shapely 1.6 or higher.

Version 0.7.0 (February 16, 2020)
---------------------------------

Support for Python 2.7 has been dropped. GeoPandas now works with Python >= 3.5.

The important API change of this release is that GeoPandas now requires
PROJ > 6 and pyproj > 2.2, and that the ``.crs`` attribute of a GeoSeries and
GeoDataFrame no longer stores the CRS information as a proj4 string or dict,
but as a ``pyproj.CRS`` object (#1101).

This gives a better user interface and integrates improvements from pyproj and
PROJ 6, but might also require some changes in your code. Check the
[migration guide](https://geopandas.readthedocs.io/en/latest/projections.html#upgrading-to-geopandas-0-7-with-pyproj-2-2-and-proj-6)
in the documentation.

Other API changes;

- The ``GeoDataFrame.to_file`` method will now also write the GeoDataFrame index
  to the file, if the index is named and/or non-integer. You can use the
  ``index=True/False`` keyword to overwrite this default inference (#1059).

New features and improvements:

- A new ``geopandas.clip`` function to clip a GeoDataFrame to the spatial extent
  of another shape (#1128).
- The ``geopandas.overlay`` function now works for all geometry types, including
  points and linestrings in addition to polygons (#1110).
- The ``plot()`` method gained support for missing values (in the column that
  determines the colors). By default it doesn't plot the corresponding
  geometries, but using the new ``missing_kwds`` argument you can specify how to
  style those geometries (#1156).
- The ``plot()`` method now also supports plotting GeometryCollection and
  LinearRing objects (#1225).
- Added support for filtering with a geometry or reading a subset of the rows in
  ``geopandas.read_file`` (#1160).
- Added support for the new nullable integer data type of pandas in
  ``GeoDataFrame.to_file`` (#1220).

Bug fixes:

- ``GeoSeries.reset_index()`` now correctly results in a GeoDataFrame instead of DataFrame (#1252).
- Fixed the ``geopandas.sjoin`` function to handle MultiIndex correctly (#1159).
- Fixed the ``geopandas.sjoin`` function to preserve the index name of the left GeoDataFrame (#1150).

Version 0.6.3 (February 6, 2020)
---------------------------------

Small bug-fix release:

- Compatibility with Shapely 1.7 and pandas 1.0 (#1244).
- Fix ``GeoDataFrame.fillna`` to accept non-geometry values again when there are
  no missing values in the geometry column. This should make it easier to fill
  the numerical columns of the GeoDataFrame (#1279).

Version 0.6.2 (November 18, 2019)
---------------------------------

Small bug-fix release fixing a few regressions:

- Fix a regression in passing an array of RRB(A) tuples to the ``.plot()``
  method (#1178, #1211).
- Fix the ``bounds`` and ``total_bounds`` attributes for empty GeoSeries, which
  also fixes the repr of an empty or all-NA GeoSeries (#1184, #1195).
- Fix filtering of a GeoDataFrame to preserve the index type when ending up
  with an empty result (#1190).

Version 0.6.1 (October 12, 2019)
--------------------------------

Small bug-fix release fixing a few regressions:

- Fix ``astype`` when converting to string with Multi geometries (#1145) or when converting a dataframe without geometries (#1144).
- Fix ``GeoSeries.fillna`` to accept ``np.nan`` again (#1149).

Version 0.6.0 (September 27, 2019)
----------------------------------

Important note! This will be the last release to support Python 2.7 (#1031)

API changes:

- A refactor of the internals based on the pandas ExtensionArray interface (#1000). The main user visible changes are:

  - The ``.dtype`` of a GeoSeries is now a ``'geometry'`` dtype (and no longer a numpy ``object`` dtype).
  - The ``.values`` of a GeoSeries now returns a custom ``GeometryArray``, and no longer a numpy array. To get back a numpy array of Shapely scalars, you can convert explicitly using ``np.asarray(..)``.

- The ``GeoSeries`` constructor now raises a warning when passed non-geometry data. Currently the constructor falls back to return a pandas ``Series``, but in the future this will raise an error (#1085).
- The missing value handling has been changed to now separate the concepts of missing geometries and empty geometries (#601, 1062). In practice this means that (see [the docs](https://geopandas.readthedocs.io/en/v0.6.0/missing_empty.html) for more details):

  - ``GeoSeries.isna`` now considers only missing values, and if you want to check for empty geometries, you can use ``GeoSeries.is_empty`` (``GeoDataFrame.isna`` already only looked at missing values).
  - ``GeoSeries.dropna`` now actually drops missing values (before it didn't drop either missing or empty geometries)
  - ``GeoSeries.fillna`` only fills missing values (behaviour unchanged).
  - ``GeoSeries.align`` uses missing values instead of empty geometries by default to fill non-matching index entries.

New features and improvements:

- Addition of a ``GeoSeries.affine_transform`` method, equivalent of Shapely's function (#1008).
- Addition of a ``GeoDataFrame.rename_geometry`` method to easily rename the active geometry column (#1053).
- Addition of ``geopandas.show_versions()`` function, which can be used to give an overview of the installed libraries in bug reports (#899).
- The ``legend_kwds`` keyword of the ``plot()`` method can now also be used to specify keywords for the color bar (#1102).
- Performance improvement in the ``sjoin()`` operation by re-using existing spatial index of the input dataframes, if available (#789).
- Updated documentation to work with latest version of geoplot and contextily (#1044, #1088).
- A new ``geopandas.options`` configuration, with currently a single option to control the display precision of the coordinates (``options.display_precision``). The default is now to show less coordinates (3 for projected and 5 for geographic coordinates), but the default can be overridden with the option.

Bug fixes:

- Also try to use ``pysal`` instead of ``mapclassify`` if available (#1082).
- The ``GeoDataFrame.astype()`` method now correctly returns a ``GeoDataFrame`` if the geometry column is preserved (#1009).
- The ``to_crs`` method now uses ``always_xy=True`` to ensure correct lon/lat order handling for pyproj>=2.2.0 (#1122).
- Fixed passing list-like colors in the ``plot()`` method in case of "multi" geometries (#1119).
- Fixed the coloring of shapes and colorbar when passing a custom ``norm`` in the ``plot()`` method (#1091, #1089).
- Fixed ``GeoDataFrame.to_file`` to preserve VFS file paths (e.g. when a "s3://" path is specified) (#1124).
- Fixed failing case in ``geopandas.sjoin`` with empty geometries (#1138).

In addition, the minimum required versions of some dependencies have been increased: GeoPandas now requirs pandas >=0.23.4 and matplotlib >=2.0.1 (#1002).

Version 0.5.1 (July 11, 2019)
-----------------------------

- Compatibility with latest mapclassify version 2.1.0 (#1025).

Version 0.5.0 (April 25, 2019)
------------------------------

Improvements:

- Significant performance improvement (around 10x) for ``GeoDataFrame.iterfeatures``,
  which also improves ``GeoDataFrame.to_file`` (#864).
- File IO enhancements based on Fiona 1.8:

  - Support for writing bool dtype (#855) and datetime dtype, if the file format supports it (#728).
  - Support for writing dataframes with multiple geometry types, if the file format allows it (e.g. GeoJSON for all types, or ESRI Shapefile for Polygon+MultiPolygon) (#827, #867, #870).

- Compatibility with pyproj >= 2 (#962).
- A new ``geopandas.points_from_xy()`` helper function to convert x and y coordinates to Point objects (#896).
- The ``buffer`` and ``interpolate`` methods now accept an array-like to specify a variable distance for each geometry (#781).
- Addition of a ``relate`` method, corresponding to the shapely method that returns the DE-9IM matrix (#853).
- Plotting improvements:

  - Performance improvement in plotting by only flattening the geometries if there are actually 'Multi' geometries (#785).
  - Choropleths: access to all ``mapclassify`` classification schemes and addition of the ``classification_kwds`` keyword in the ``plot`` method to specify options for the scheme (#876).
  - Ability to specify a matplotlib axes object on which to plot the color bar with the ``cax`` keyword, in order to have more control over the color bar placement (#894).

- Changed the default provider in ``geopandas.tools.geocode`` from Google (now requires an API key) to Geocode.Farm (#907, #975).

Bug fixes:

- Remove the edge in the legend marker (#807).
- Fix the ``align`` method to preserve the CRS (#829).
- Fix ``geopandas.testing.assert_geodataframe_equal`` to correctly compare left and right dataframes (#810).
- Fix in choropleth mapping when the values contain missing values (#877).
- Better error message in ``sjoin`` if the input is not a GeoDataFrame (#842).
- Fix in ``read_postgis`` to handle nullable (missing) geometries (#856).
- Correctly passing through the ``parse_dates`` keyword in ``read_postgis`` to the underlying pandas method (#860).
- Fixed the shape of Antarctica in the included demo dataset 'naturalearth_lowres'
  (by updating to the latest version) (#804).

Version 0.4.1 (March 5, 2019)
-----------------------------

Small bug-fix release for compatibility with the latest Fiona and PySAL
releases:

- Compatibility with Fiona 1.8: fix deprecation warning (#854).
- Compatibility with PySAL 2.0: switched to ``mapclassify`` instead of ``PySAL`` as
  dependency for choropleth mapping with the ``scheme`` keyword (#872).
- Fix for new ``overlay`` implementation in case the intersection is empty (#800).

Version 0.4.0 (July 15, 2018)
-----------------------------

Improvements:

- Improved ``overlay`` function (better performance, several incorrect behaviours fixed) (#429)
- Pass keywords to control legend behavior (``legend_kwds``) to ``plot`` (#434)
- Add basic support for reading remote datasets in ``read_file`` (#531)
- Pass kwargs for ``buffer`` operation on GeoSeries (#535)
- Expose all geopy services as options in geocoding (#550)
- Faster write speeds to GeoPackage (#605)
- Permit ``read_file`` filtering with a bounding box from a GeoDataFrame (#613)
- Set CRS on GeoDataFrame returned by ``read_postgis`` (#627)
- Permit setting markersize for Point GeoSeries plots with column values (#633)
- Started an example gallery (#463, #690, #717)
- Support for plotting MultiPoints (#683)
- Testing functionality (e.g. ``assert_geodataframe_equal``) is now publicly exposed (#707)
- Add ``explode`` method to GeoDataFrame (similar to the GeoSeries method) (#671)
- Set equal aspect on active axis on multi-axis figures (#718)
- Pass array of values to column argument in ``plot`` (#770)

Bug fixes:

- Ensure that colorbars are plotted on the correct axis (#523)
- Handle plotting empty GeoDataFrame (#571)
- Save z-dimension when writing files (#652)
- Handle reading empty shapefiles (#653)
- Correct dtype for empty result of spatial operations (#685)
- Fix empty ``sjoin`` handling for pandas>=0.23 (#762)

Version 0.3.0 (August 29, 2017)
-------------------------------

Improvements:

- Improve plotting performance using ``matplotlib.collections`` (#267)
- Improve default plotting appearance. The defaults now follow the new matplotlib defaults (#318, #502, #510)
- Provide access to x/y coordinates as attributes for Point GeoSeries (#383)
- Make the NYBB dataset available through ``geopandas.datasets`` (#384)
- Enable ``sjoin`` on non-integer-index GeoDataFrames (#422)
- Add ``cx`` indexer to GeoDataFrame (#482)
- ``GeoDataFrame.from_features`` now also accepts a Feature Collection (#225, #507)
- Use index label instead of integer id in output of ``iterfeatures`` and
  ``to_json`` (#421)
- Return empty data frame rather than raising an error when performing a spatial join with non overlapping geodataframes (#335)

Bug fixes:

- Compatibility with shapely 1.6.0 (#512)
- Fix ``fiona.filter`` results when bbox is not None (#372)
- Fix ``dissolve`` to retain CRS (#389)
- Fix ``cx`` behavior when using index of 0 (#478)
- Fix display of lower bin in legend label of choropleth plots using a PySAL scheme (#450)

Version 0.2.0
-------------

Improvements:

- Complete overhaul of the documentation
- Addition of ``overlay`` to perform spatial overlays with polygons (#142)
- Addition of ``sjoin`` to perform spatial joins (#115, #145, #188)
- Addition of ``__geo_interface__`` that returns a python data structure
  to represent the ``GeoSeries`` as a GeoJSON-like ``FeatureCollection`` (#116)
  and ``iterfeatures`` method (#178)
- Addition of the ``explode`` (#146) and ``dissolve`` (#310, #311) methods.
- Addition of the ``sindex`` attribute, a Spatial Index using the optional
  dependency ``rtree`` (``libspatialindex``) that can be used to speed up
  certain operations such as overlays (#140, #141).
- Addition of the ``GeoSeries.cx`` coordinate indexer to slice a GeoSeries based
  on a bounding box of the coordinates (#55).
- Improvements to plotting: ability to specify edge colors (#173), support for
  the ``vmin``, ``vmax``, ``figsize``, ``linewidth`` keywords (#207), legends
  for chloropleth plots (#210), color points by specifying a colormap (#186) or
  a single color (#238).
- Larger flexibility of ``to_crs``, accepting both dicts and proj strings (#289)
- Addition of embedded example data, accessible through
  ``geopandas.datasets.get_path``.

API changes:

- In the ``plot`` method, the ``axes`` keyword is renamed to ``ax`` for
  consistency with pandas, and the ``colormap`` keyword is renamed to ``cmap``
  for consistency with matplotlib (#208, #228, #240).

Bug fixes:

- Properly handle rows with missing geometries (#139, #193).
- Fix ``GeoSeries.to_json`` (#263).
- Correctly serialize metadata when pickling (#199, #206).
- Fix ``merge`` and ``concat`` to return correct GeoDataFrame (#247, #320, #322).<|MERGE_RESOLUTION|>--- conflicted
+++ resolved
@@ -17,12 +17,9 @@
 
 New methods:
 
-<<<<<<< HEAD
 - Added `count_geometries` method from shapely to GeoSeries/GeoDataframe (#3154).
 - Added `count_interior_rings` method from shapely to GeoSeries/GeoDataframe (#3154)
-=======
 - Added `set_precision` and `get_precision` methods from shapely to GeoSeries/GeoDataframe (#3175).
->>>>>>> 912f1cd8
 - Added `count_coordinates` method from shapely to GeoSeries/GeoDataframe (#3026).
 - Added `minimum_clearance` method from shapely to GeoSeries/GeoDataframe (#2989).
 - Added `is_ccw` method from shapely to GeoSeries/GeoDataframe (#3027).
@@ -46,7 +43,7 @@
   `buffer(0)` (#3113).
 - Passing `"geometry"` as `dtype` to `pd.read_csv` will now return a GeoSeries for
   the specified columns (#3101).
-- 
+-
 API changes:
 - Added support for ``mask`` keyword for pyogrio engine for pyogrio >= 0.7.0 (#3062).
 
@@ -72,16 +69,16 @@
   removed. New sample datasets are now available in the
   [geodatasets](https://geodatasets.readthedocs.io/en/latest/) package (#3084).
 - Many longstanding deprecated functions, methods and properties have been removed (#3174)
-  - Removed deprecated functions  
-    `geopandas.io.read_file`, `geopandas.io.to_file` and `geopandas.io.sql.read_postgis`. 
-    `geopandas.read_file`, `geopandas.read_postgis` and the GeoDataFrame/GeoSeries `to_file(..)` 
+  - Removed deprecated functions
+    `geopandas.io.read_file`, `geopandas.io.to_file` and `geopandas.io.sql.read_postgis`.
+    `geopandas.read_file`, `geopandas.read_postgis` and the GeoDataFrame/GeoSeries `to_file(..)`
     method should be used instead.
   - Removed deprecated `GeometryArray.data` property, `np.asarray(..)` or the `to_numpy()`
     method should be used instead.
   - Removed deprecated `sindex.query_bulk` method, using `sindex.query` instead.
   - Removed deprecated `sjoin` parameter `op`, `predicate` should be supplied instead.
-  - Removed deprecated GeoSeries/ GeoDataFrame methods `__xor__`, `__or__`, `__and__` and 
-    `__sub__`. Instead use methods `symmetric_difference`, `union`, `intersection` and 
+  - Removed deprecated GeoSeries/ GeoDataFrame methods `__xor__`, `__or__`, `__and__` and
+    `__sub__`. Instead use methods `symmetric_difference`, `union`, `intersection` and
     `difference` respectively.
 - Fixes for compatibility with psycopg (#3167).
 
