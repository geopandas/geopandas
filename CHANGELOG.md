--- conflicted
+++ resolved
@@ -61,8 +61,6 @@
 - The deprecation of `geopandas.datasets` has been enforced and the module has been
   removed. New sample datasets are now available in the
   [geodatasets](https://geodatasets.readthedocs.io/en/latest/) package (#3084).
-<<<<<<< HEAD
-=======
 - Many longstanding deprecated functions, methods and properties have been removed (#3174)
   - Removed deprecated functions  
     `geopandas.io.read_file`, `geopandas.io.to_file` and `geopandas.io.sql.read_postgis`. 
@@ -81,7 +79,6 @@
 - Several fixes for compatibility with the latest pandas 2.2 release.
 - Fix bug in `pandas.concat` CRS consistency checking where CRS differing by WKT
   whitespace only were treated as incompatible (#3023).
->>>>>>> 32c223fe
 
 ## Version 0.14.2 (Jan 4, 2024)
 
