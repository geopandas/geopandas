# Changelog

## Development version

GeoPandas will use Shapely 2.0 by default instead of PyGEOS when both Shapely >= 2.0 and
PyGEOS are installed.  PyGEOS will continue to be used by default when PyGEOS is
installed alongside Shapely < 2.0.  Support for PyGEOS and Shapely < 2.0 will be removed
in GeoPandas 1.0.

New methods:

- Added ``frechet_distance()`` method from shapely to GeoSeries/GeoDataframe (#2929).
- Added ``segmentize`` method from shapely to GeoSeries/GeoDataFrame (#2910).
- Added ``extract_unique_points`` method from shapely to GeoSeries/GeoDataframe (#2915).
- Added ``hausdorff_distance`` method from shapely to GeoSeries/GeoDataframe (#2909).
- Added ``delaunay_triangles`` method from shapely to GeoSeries/GeoDataframe (#2907).
- Added ``concave_hull`` method from shapely to GeoSeries/GeoDataframe (#2903).
- Added ``offset_curve`` method from shapely to GeoSeries/GeoDataframe (#2902).
- Added ``shortest_line`` method from shapely to GeoSeries/GeoDataframe (#2960).
- Added ``minimum_rotated_rectangle`` method from shapely to GeoSeries/GeoDataframe (#2541).

New features and improvements:

- Added ``exclusive`` parameter to ``sjoin_nearest`` method for Shapely >= 2.0 (#2877)
<<<<<<< HEAD
- Added ``GeoDataFrame.active_geometry_name`` property returning an active geometry column's name or None.
=======
- The ``to_file()`` method will now automatically detect the FlatGeoBuf driver 
  for files with the `.fgb` extension (#2958)
>>>>>>> d940b63f

Bug fixes:

- Fix ambiguous error when GeoDataFrame is initialised with a column called "crs" (#2944)

- Fix a color assignment in ``explore`` when using ``UserDefined`` bins (#2923)
- ``assert_geodataframe_equal`` now handles GeoDataFrames with no active geometry (#2498)
- Fix bug in `apply` with `axis=1` where the given user defined function returns nested
  data in the geometry column (#2959)
- Properly infer schema for np.int32 and pd.Int32Dtype columns (#2950)

Notes on (optional) dependencies:

- GeoPandas 0.14 drops support for Python 3.8 and pandas 1.3 and below (the minimum
  supported pandas version is now 1.4). Further, the minimum required versions for the
  listed dependencies have now changed to shapely 1.8.0, fiona 1.8.21, pyproj 3.3.0 and
  matplotlib 3.5.0 (#3001)

## Version 0.13.2 (Jun 6, 2023)

Bug fix:

- Fix a regression in reading from local file URIs (``file://..``) using
  ``geopandas.read_file`` (#2948).

## Version 0.13.1 (Jun 5, 2023)

Bug fix:

- Fix a regression in reading from URLs using ``geopandas.read_file`` (#2908). This
  restores the behaviour to download all data up-front before passing it to the
  underlying engine (fiona or pyogrio), except if the server supports partial requests
  (to support reading a subset of a large file).

## Version 0.13 (May 6, 2023)

New methods:

- Added ``sample_points`` method to sample random points from Polygon or LineString
  geometries (#2860).
- New ``hilbert_distance()`` method that calculates the distance along a Hilbert curve
  for each geometry in a GeoSeries/GeoDataFrame (#2297).
- Support for sorting geometries (for example, using ``sort_values()``) based on
  the distance along the Hilbert curve (#2070).
- Added ``get_coordinates()`` method from shapely to GeoSeries/GeoDataframe (#2624).
- Added ``minimum_bounding_circle()`` method from shapely to GeoSeries/GeoDataframe (#2621).
- Added `minimum_bounding_radius()` as GeoSeries method (#2827).

Other new features and improvements:

- The Parquet and Feather IO functions now support the latest 1.0.0-beta.1 version
  of the GeoParquet specification (<geoparquet.org>) (#2663).
- Added support to fill missing values in `GeoSeries.fillna` via another `GeoSeries` (#2535).
- Support specifying ``min_zoom`` and ``max_zoom`` inside the ``map_kwds`` argument for ``.explore()`` (#2599).
- Added support for append (``mode="a"`` or ``append=True``) in ``to_file()``
  using ``engine="pyogrio"`` (#2788).
- Added a ``to_wgs84`` keyword to ``to_json`` allowing automatic re-projecting to follow
  the 2016 GeoJSON specification (#416).
- ``to_json`` output now includes a ``"crs"`` field if the CRS is not the default WGS84 (#1774).
- Improve error messages when accessing the `geometry` attribute of GeoDataFrame without an active geometry column
  related to the default name `"geometry"` being provided in the constructor (#2577)

Deprecations and compatibility notes:

- Added warning that ``unary_union`` will return ``'GEOMETRYCOLLECTION EMPTY'`` instead
  of None for all-None GeoSeries. (#2618)
- The ``query_bulk()`` method of the spatial index `.sindex` property is deprecated
  in favor of ``query()`` (#2823).

Bug fixes:

- Ensure that GeoDataFrame created from DataFrame is a copy, not a view (#2667)
- Fix mismatch between geometries and colors in ``plot()`` if an empty or missing
  geometry is present (#2224)
- Escape special characters to avoid TemplateSyntaxError in ``explore()`` (#2657)
- Fix `to_parquet`/`to_feather` to not write an invalid bbox (with NaNs) in the
  metadata in case of an empty GeoDataFrame (#2653)
- Fix `to_parquet`/`to_feather` to use correct WKB flavor for 3D geometries (#2654)
- Fix `read_file` to avoid reading all file bytes prior to calling Fiona or
  Pyogrio if provided a URL as input (#2796)
- Fix `copy()` downcasting GeoDataFrames without an active geometry column to a
  DataFrame (#2775)
- Fix geometry column name propagation when GeoDataFrame columns are a multiindex (#2088)
- Fix `iterfeatures()` method of GeoDataFrame to correctly handle non-scalar values
  when `na='drop'` is specified (#2811)
- Fix issue with passing custom legend labels to `plot` (#2886)

Notes on (optional) dependencies:

- GeoPandas 0.13 drops support pandas 1.0.5 (the minimum supported
  pandas version is now 1.1). Further, the minimum required versions for the listed
  dependencies have now changed to shapely 1.7.1, fiona 1.8.19, pyproj 3.0.1 and
  matplotlib 3.3.4 (#2655)

## Version 0.12.2 (December 10, 2022)

Bug fixes:

- Correctly handle geometries with Z dimension in ``to_crs()`` when using PyGEOS or
  Shapely >= 2.0 (previously the z coordinates were lost) (#1345).
- Assign Crimea to Ukraine in the ``naturalearth_lowres`` built-in dataset (#2670)

## Version 0.12.1 (October 29, 2022)

Small bug-fix release removing the shapely<2 pin in the installation requirements.

## Version 0.12 (October 24, 2022)

The highlight of this release is the support for Shapely 2.0. This makes it possible to
test Shapely 2.0 (currently 2.0b1) alongside GeoPandas.

Note that if you also have PyGEOS installed, you need to set an environment variable
(`USE_PYGEOS=0`) before importing geopandas to actually test Shapely 2.0 features instead of PyGEOS. See
<https://geopandas.org/en/latest/getting_started/install.html#using-the-optional-pygeos-dependency>
for more details.

New features and improvements:

- Added ``normalize()`` method from shapely to GeoSeries/GeoDataframe (#2537).
- Added ``make_valid()`` method from shapely to GeoSeries/GeoDataframe (#2539).
- Added ``where`` filter to ``read_file`` (#2552).
- Updated the distributed natural earth datasets (*naturalearth_lowres* and
  *naturalearth_cities*) to version 5.1 (#2555).

Deprecations and compatibility notes:

- Accessing the `crs` of a `GeoDataFrame` without active geometry column was deprecated
  and this now raises an AttributeError (#2578).
- Resolved colormap-related warning in ``.explore()`` for recent Matplotlib versions
  (#2596).

Bug fixes:

- Fix cryptic error message in ``geopandas.clip()`` when clipping with an empty geometry (#2589).
- Accessing `gdf.geometry` where the active geometry column is missing, and a column
  named `"geometry"` is present will now raise an `AttributeError`, rather than
  returning `gdf["geometry"]` (#2575).
- Combining GeoSeries/GeoDataFrames with ``pandas.concat`` will no longer silently
  override CRS information if not all inputs have the same CRS (#2056).

## Version 0.11.1 (July 24, 2022)

Small bug-fix release:

- Fix regression (RecursionError) in reshape methods such as ``unstack()``
  and ``pivot()`` involving MultiIndex, or GeoDataFrame construction with
  MultiIndex (#2486).
- Fix regression in ``GeoDataFrame.explode()`` with non-default
  geometry column name.
- Fix regression in ``apply()`` causing row-wise all nan float columns to be
  casted to GeometryDtype (#2482).
- Fix a crash in datetime column reading where the file contains mixed timezone
  offsets (#2479). These will be read as UTC localized values.
- Fix a crash in datetime column reading where the file contains datetimes
  outside the range supported by [ns] precision (#2505).
- Fix regression in passing the Parquet or Feather format ``version`` in
  ``to_parquet`` and ``to_feather``. As a result, the ``version`` parameter
  for the ``to_parquet`` and ``to_feather`` methods has been replaced with
  ``schema_version``. ``version`` will be passed directly to underlying
  feather or parquet writer. ``version`` will only be used to set
  ``schema_version`` if ``version`` is one of 0.1.0 or 0.4.0 (#2496).

Version 0.11 (June 20, 2022)
----------------------------

Highlights of this release:

- The ``geopandas.read_file()`` and `GeoDataFrame.to_file()` methods to read
  and write GIS file formats can now optionally use the
  [pyogrio](https://github.com/geopandas/pyogrio/) package under the hood
  through the ``engine="pyogrio"`` keyword. The pyogrio package implements
  vectorized IO for GDAL/OGR vector data sources, and is faster compared to
  the ``fiona``-based engine (#2225).
- GeoParquet support updated to implement
  [v0.4.0](https://github.com/opengeospatial/geoparquet/releases/tag/v0.4.0) of the
  OpenGeospatial/GeoParquet specification (#2441). Backwards compatibility with v0.1.0 of
  the metadata spec (implemented in the previous releases of GeoPandas) is guaranteed,
  and reading and writing Parquet and Feather files will no longer produce a ``UserWarning``
  (#2327).

New features and improvements:

- Improved handling of GeoDataFrame when the active geometry column is
  lost from the GeoDataFrame. Previously, square bracket indexing ``gdf[[...]]`` returned
  a GeoDataFrame when the active geometry column was retained and a DataFrame was
  returned otherwise. Other pandas indexing methods (``loc``, ``iloc``, etc) did not follow
  the same rules. The new behaviour for all indexing/reshaping operations is now as
  follows (#2329, #2060):
  - If operations produce a ``DataFrame`` containing the active geometry column, a
    GeoDataFrame is returned
  - If operations produce a ``DataFrame`` containing ``GeometryDtype`` columns, but not the
    active geometry column, a ``GeoDataFrame`` is returned, where the active geometry
    column is set to ``None`` (set the new geometry column with ``set_geometry()``)
  - If operations produce a ``DataFrame`` containing no ``GeometryDtype`` columns, a
    ``DataFrame`` is returned (this can be upcast again by calling ``set_geometry()`` or the
    ``GeoDataFrame`` constructor)
  - If operations produce a ``Series`` of ``GeometryDtype``, a ``GeoSeries`` is returned,
    otherwise ``Series`` is returned.
  - Error messages for having an invalid geometry column
    have been improved, indicating the name of the last valid active geometry column set
    and whether other geometry columns can be promoted to the active geometry column
    (#2329).

- Datetime fields are now read and written correctly for GIS formats which support them
  (e.g. GPKG, GeoJSON) with fiona 1.8.14 or higher. Previously, datetimes were read as
  strings (#2202).
- ``folium.Map`` keyword arguments can now be specified as the ``map_kwds`` argument to
  ``GeoDataFrame.explore()`` method (#2315).
- Add a new parameter ``style_function`` to ``GeoDataFrame.explore()`` to enable plot styling
  based on GeoJSON properties (#2377).
- It is now possible to write an empty ``GeoDataFrame`` to a file for supported formats
  (#2240). Attempting to do so will now emit a ``UserWarning`` instead of a ``ValueError``.
- Fast rectangle clipping has been exposed as ``GeoSeries/GeoDataFrame.clip_by_rect()``
  (#1928).
- The ``mask`` parameter of ``GeoSeries/GeoDataFrame.clip()`` now accepts a rectangular mask
  as a list-like to perform fast rectangle clipping using the new
  ``GeoSeries/GeoDataFrame.clip_by_rect()`` (#2414).
- Bundled demo dataset ``naturalearth_lowres`` has been updated to version 5.0.1 of the
  source, with field ``ISO_A3`` manually corrected for some cases (#2418).

Deprecations and compatibility notes:

- The active development branch of geopandas on GitHub has been renamed from master to
  main (#2277).
- Deprecated methods ``GeometryArray.equals_exact()`` and ``GeometryArray.almost_equals()``
  have been removed. They should
  be replaced with ``GeometryArray.geom_equals_exact()`` and
  ``GeometryArray.geom_almost_equals()`` respectively (#2267).
- Deprecated CRS functions ``explicit_crs_from_epsg()``, ``epsg_from_crs()`` and
  ``get_epsg_file_contents()`` were removed (#2340).
- Warning about the behaviour change to ``GeoSeries.isna()`` with empty
  geometries present has been removed (#2349).
- Specifying a CRS in the ``GeoDataFrame/GeoSeries`` constructor which contradicted the
  underlying ``GeometryArray`` now raises a ``ValueError`` (#2100).
- Specifying a CRS in the ``GeoDataFrame`` constructor when no geometry column is provided
  and calling ``GeoDataFrame. set_crs`` on a ``GeoDataFrame`` without an active geometry
  column now raise a ``ValueError`` (#2100)
- Passing non-geometry data to the``GeoSeries`` constructor is now fully deprecated and
  will raise a ``TypeError`` (#2314). Previously, a ``pandas.Series`` was returned for
  non-geometry data.
- Deprecated ``GeoSeries/GeoDataFrame`` set operations ``__xor__()``,
  ``__or__()``, ``__and__()`` and ``__sub__()``, ``geopandas.io.file.read_file``/``to_file`` and
  ``geopandas.io.sql.read_postgis`` now emit ``FutureWarning`` instead of
  ``DeprecationWarning`` and will be completely removed in a future release.
- Accessing the ``crs`` of a ``GeoDataFrame`` without active geometry column is deprecated and will be removed in GeoPandas 0.12 (#2373).

Bug fixes:

- ``GeoSeries.to_frame`` now creates a ``GeoDataFrame`` with the geometry column name set
  correctly (#2296)
- Fix pickle files created with pygeos installed can not being readable when pygeos is
  not installed (#2237).
- Fixed ``UnboundLocalError`` in ``GeoDataFrame.plot()`` using ``legend=True`` and
  ``missing_kwds`` (#2281).
- Fix ``explode()`` incorrectly relating index to columns, including where the input index
  is not unique (#2292)
- Fix ``GeoSeries.[xyz]`` raising an ``IndexError`` when the underlying GeoSeries contains
  empty points (#2335). Rows corresponding to empty points now contain ``np.nan``.
- Fix ``GeoDataFrame.iloc`` raising a ``TypeError`` when indexing a ``GeoDataFrame`` with only
  a single column of ``GeometryDtype`` (#1970).
- Fix ``GeoDataFrame.iterfeatures()`` not returning features with the same field order as
  ``GeoDataFrame.columns`` (#2396).
- Fix ``GeoDataFrame.from_features()`` to support reading GeoJSON with null properties
  (#2243).
- Fix ``GeoDataFrame.to_parquet()`` not intercepting ``engine`` keyword argument, breaking
  consistency with pandas (#2227)
- Fix ``GeoDataFrame.explore()`` producing an error when ``column`` is of boolean dtype
  (#2403).
- Fix an issue where ``GeoDataFrame.to_postgis()`` output the wrong SRID for ESRI
  authority CRS (#2414).
- Fix ``GeoDataFrame.from_dict/from_features`` classmethods using ``GeoDataFrame`` rather
  than ``cls`` as the constructor.
- Fix ``GeoDataFrame.plot()`` producing incorrect colors with mixed geometry types when
  ``colors`` keyword is provided. (#2420)

Notes on (optional) dependencies:

- GeoPandas 0.11 drops support for Python 3.7 and pandas 0.25 (the minimum supported
  pandas version is now 1.0.5). Further, the minimum required versions for the listed
  dependencies have now changed to shapely 1.7, fiona 1.8.13.post1, pyproj 2.6.1.post1,
  matplotlib 3.2, mapclassify 2.4.0 (#2358, #2391)

Version 0.10.2 (October 16, 2021)
---------------------------------

Small bug-fix release:

- Fix regression in ``overlay()`` in case no geometries are intersecting (but
  have overlapping total bounds) (#2172).
- Fix regression in ``overlay()`` with ``keep_geom_type=True`` in case the
  overlay of two geometries in a GeometryCollection with other geometry types
  (#2177).
- Fix ``overlay()`` to honor the ``keep_geom_type`` keyword for the
  ``op="differnce"`` case (#2164).
- Fix regression in ``plot()`` with a mapclassify ``scheme`` in case the
  formatted legend labels have duplicates (#2166).
- Fix a bug in the ``explore()`` method ignoring the ``vmin`` and ``vmax`` keywords
  in case they are set to 0 (#2175).
- Fix ``unary_union`` to correctly handle a GeoSeries with missing values (#2181).
- Avoid internal deprecation warning in ``clip()`` (#2179).

Version 0.10.1 (October 8, 2021)
--------------------------------

Small bug-fix release:

- Fix regression in ``overlay()`` with non-overlapping geometries and a
  non-default ``how`` (i.e. not "intersection") (#2157).

Version 0.10.0 (October 3, 2021)
--------------------------------

Highlights of this release:

- A new ``sjoin_nearest()`` method to join based on proximity, with the
  ability to set a maximum search radius (#1865). In addition, the ``sindex``
  attribute gained a new method for a "nearest" spatial index query (#1865,
  #2053).
- A new ``explore()`` method on GeoDataFrame and GeoSeries with native support
  for interactive visualization based on folium / leaflet.js (#1953)
- The ``geopandas.sjoin()``/``overlay()``/``clip()`` functions are now also
  available as methods on the GeoDataFrame (#2141, #1984, #2150).

New features and improvements:

- Add support for pandas' ``value_counts()`` method for geometry dtype (#2047).
- The ``explode()`` method has a new ``ignore_index`` keyword (consistent with
  pandas' explode method) to reset the index in the result, and a new
  ``index_parts`` keywords to control whether a cumulative count indexing the
  parts of the exploded multi-geometries should be added (#1871).
- ``points_from_xy()`` is now available as a GeoSeries method ``from_xy`` (#1936).
- The ``to_file()`` method will now attempt to detect the driver (if not
  specified) based on the extension of the provided filename, instead of
  defaulting to ESRI Shapefile (#1609).
- Support for the ``storage_options`` keyword in ``read_parquet()`` for
  specifying filesystem-specific options (e.g. for S3) based on fsspec (#2107).
- The read/write functions now support ``~`` (user home directory) expansion (#1876).
- Support the ``convert_dtypes()`` method from pandas to preserve the
  GeoDataFrame class (#2115).
- Support WKB values in the hex format in ``GeoSeries.from_wkb()`` (#2106).
- Update the ``estimate_utm_crs()`` method to handle crossing the antimeridian
  with pyproj 3.1+ (#2049).
- Improved heuristic to decide how many decimals to show in the repr based on
  whether the CRS is projected or geographic (#1895).
- Switched the default for ``geocode()`` from GeoCode.Farm to the Photon
  geocoding API (<https://photon.komoot.io>) (#2007).

Deprecations and compatibility notes:

- The ``op=`` keyword of ``sjoin()`` to indicate which spatial predicate to use
  for joining is being deprecated and renamed in favor of a new ``predicate=``
  keyword (#1626).
- The ``cascaded_union`` attribute is deprecated, use ``unary_union`` instead (#2074).
- Constructing a GeoDataFrame with a duplicated "geometry" column is now
  disallowed. This can also raise an error in the ``pd.concat(.., axis=1)``
  function if this results in duplicated active geometry columns (#2046).
- The ``explode()`` method currently returns a GeoSeries/GeoDataFrame with a
  MultiIndex, with an additional level with indices of the parts of the
  exploded multi-geometries. For consistency with pandas, this will change in
  the future and the new ``index_parts`` keyword is added to control this.

Bug fixes:

- Fix in the ``clip()`` function to correctly clip MultiPoints instead of
  leaving them intact when partly outside of the clip bounds (#2148).
- Fix ``GeoSeries.isna()`` to correctly return a boolean Series in case of an
  empty GeoSeries (#2073).
- Fix the GeoDataFrame constructor to preserve the geometry name when the
  argument is already a GeoDataFrame object (i.e. ``GeoDataFrame(gdf)``) (#2138).
- Fix loss of the values' CRS when setting those values as a column
  (``GeoDataFrame.__setitem__``) (#1963)
- Fix in ``GeoDataFrame.apply()`` to preserve the active geometry column name
  (#1955).
- Fix in ``sjoin()`` to not ignore the suffixes in case of a right-join
  (``how="right``) (#2065).
- Fix ``GeoDataFrame.explode()`` with a MultiIndex (#1945).
- Fix the handling of missing values in ``to/from_wkb`` and ``to_from_wkt`` (#1891).
- Fix ``to_file()`` and ``to_json()`` when DataFrame has duplicate columns to
  raise an error (#1900).
- Fix bug in the colors shown with user-defined classification scheme (#2019).
- Fix handling of the ``path_effects`` keyword in ``plot()`` (#2127).
- Fix ``GeoDataFrame.explode()`` to preserve ``attrs`` (#1935)

Notes on (optional) dependencies:

- GeoPandas 0.10.0 dropped support for Python 3.6 and pandas 0.24. Further,
  the minimum required versions are numpy 1.18, shapely 1.6, fiona 1.8,
  matplotlib 3.1 and pyproj 2.2.
- Plotting with a classification schema now requires mapclassify version >=
  2.4 (#1737).
- Compatibility fixes for the latest numpy in combination with Shapely 1.7 (#2072)
- Compatibility fixes for the upcoming Shapely 1.8 (#2087).
- Compatibility fixes for the latest PyGEOS (#1872, #2014) and matplotlib
  (colorbar issue, #2066).

Version 0.9.0 (February 28, 2021)
---------------------------------

Many documentation improvements and a restyled and restructured website with
a new logo (#1564, #1579, #1617, #1668, #1731, #1750, #1757, #1759).

New features and improvements:

- The ``geopandas.read_file`` function now accepts more general
  file-like objects (e.g. ``fsspec`` open file objects). It will now also
  automatically recognize zipped files (#1535).
- The ``GeoDataFrame.plot()`` method now provides access to the pandas plotting
  functionality for the non-geometry columns, either using the ``kind`` keyword
  or the accessor method (e.g. ``gdf.plot(kind="bar")`` or ``gdf.plot.bar()``)
  (#1465).
- New ``from_wkt()``, ``from_wkb()``, ``to_wkt()``, ``to_wkb()`` methods for
  GeoSeries to construct a GeoSeries from geometries in WKT or WKB
  representation, or to convert a GeoSeries to a pandas Seriew with WKT or WKB
  values (#1710).
- New ``GeoSeries.z`` attribute to access the z-coordinates of Point geometries
  (similar to the existing ``.x`` and ``.y`` attributes) (#1773).
- The ``to_crs()`` method now handles missing values (#1618).
- Support for pandas' new ``.attrs`` functionality (#1658).
- The ``dissolve()`` method now allows dissolving by no column (``by=None``) to
  create a union of all geometries (single-row GeoDataFrame) (#1568).
- New ``estimate_utm_crs()`` method on GeoSeries/GeoDataFrame to determine the
  UTM CRS based on the bounds (#1646).
- ``GeoDataFrame.from_dict()`` now accepts ``geometry`` and ``crs`` keywords
  (#1619).
- ``GeoDataFrame.to_postgis()`` and ``geopandas.read_postgis()`` now supports
  both sqlalchemy engine and connection objects (#1638).
- The ``GeoDataFrame.explode()`` method now allows exploding based on a
  non-geometry column, using the pandas implementation (#1720).
- Performance improvement in ``GeoDataFrame/GeoSeries.explode()`` when using
  the PyGEOS backend (#1693).
- The binary operation and predicate methods (eg ``intersection()``,
  ``intersects()``) have a new ``align`` keyword which allows optionally not
  aligning on the index before performing the operation with ``align=False``
  (#1668).
- The ``GeoDataFrame.dissolve()`` method now supports all relevant keywords of
  ``groupby()``, i.e. the ``level``, ``sort``, ``observed`` and ``dropna`` keywords
  (#1845).
- The ``geopandas.overlay()`` function now accepts ``make_valid=False`` to skip
  the step to ensure the input geometries are valid using ``buffer(0)`` (#1802).
- The ``GeoDataFrame.to_json()`` method gained a ``drop_id`` keyword to
  optionally not write the GeoDataFrame's index as the "id" field in the
  resulting JSON (#1637).
- A new ``aspect`` keyword in the plotting methods to optionally allow retaining
  the original aspect (#1512)
- A new ``interval`` keyword in the ``legend_kwds`` group of the ``plot()`` method
  to control the appearance of the legend labels when using a classification
  scheme (#1605).
- The spatial index of a GeoSeries (accessed with the ``sindex`` attribute) is
  now stored on the underlying array. This ensures that the spatial index is
  preserved in more operations where possible, and that multiple geometry
  columns of a GeoDataFrame can each have a spatial index (#1444).
- Addition of a ``has_sindex`` attribute on the GeoSeries/GeoDataFrame to check
  if a spatial index has already been initialized (#1627).
- The ``geopandas.testing.assert_geoseries_equal()`` and ``assert_geodataframe_equal()``
  testing utilities now have a ``normalize`` keyword (False by default) to
  normalize geometries before comparing for equality (#1826). Those functions
  now also give a more informative error message when failing (#1808).

Deprecations and compatibility notes:

- The ``is_ring`` attribute currently returns True for Polygons. In the future,
  this will be False (#1631). In addition, start to check it for LineStrings
  and LinearRings (instead of always returning False).
- The deprecated ``objects`` keyword in the ``intersection()`` method of the
  ``GeoDataFrame/GeoSeries.sindex`` spatial index object has been removed
  (#1444).

Bug fixes:

- Fix regression in the ``plot()`` method raising an error with empty
  geometries (#1702, #1828).
- Fix ``geopandas.overlay()`` to preserve geometries of the correct type which
  are nested within a GeometryCollection as a result of the overlay
  operation (#1582). In addition, a warning will now be raised if geometries
  of different type are dropped from the result (#1554).
- Fix the repr of an empty GeoSeries to not show spurious warnings (#1673).
- Fix the ``.crs`` for empty GeoDataFrames (#1560).
- Fix ``geopandas.clip`` to preserve the correct geometry column name (#1566).
- Fix bug in ``plot()`` method when using ``legend_kwds`` with multiple subplots
  (#1583)
- Fix spurious warning with ``missing_kwds`` keyword of the ``plot()`` method
  when there are no areas with missing data (#1600).
- Fix the ``plot()`` method to correctly align values passed to the ``column``
  keyword as a pandas Series (#1670).
- Fix bug in plotting MultiPoints when passing values to determine the color
  (#1694)
- The ``rename_geometry()`` method now raises a more informative error message
  when a duplicate column name is used (#1602).
- Fix ``explode()`` method to preserve the CRS (#1655)
- Fix the ``GeoSeries.apply()`` method to again accept the ``convert_dtype``
  keyword to be consistent with pandas (#1636).
- Fix ``GeoDataFrame.apply()`` to preserve the CRS when possible (#1848).
- Fix bug in containment test as ``geom in geoseries`` (#1753).
- The ``shift()`` method of a GeoSeries/GeoDataFrame now preserves the CRS
  (#1744).
- The PostGIS IO functionality now quotes table names to ensure it works with
  case-sensitive names (#1825).
- Fix the ``GeoSeries`` constructor without passing data but only an index (#1798).

Notes on (optional) dependencies:

- GeoPandas 0.9.0 dropped support for Python 3.5. Further, the minimum
  required versions are pandas 0.24, numpy 1.15 and shapely 1.6 and fiona 1.8.
- The ``descartes`` package is no longer required for plotting polygons. This
  functionality is now included by default in GeoPandas itself, when
  matplotlib is available (#1677).
- Fiona is now only imported when used in ``read_file``/``to_file``. This means
  you can now force geopandas to install without fiona installed (although it
  is still a default requirement) (#1775).
- Compatibility with the upcoming Shapely 1.8 (#1659, #1662, #1819).

Version 0.8.2 (January 25, 2021)
--------------------------------

Small bug-fix release for compatibility with PyGEOS 0.9.

Version 0.8.1 (July 15, 2020)
-----------------------------

Small bug-fix release:

- Fix a regression in the ``plot()`` method when visualizing with a
  JenksCaspallSampled or FisherJenksSampled scheme (#1486).
- Fix spurious warning in ``GeoDataFrame.to_postgis`` (#1497).
- Fix the un-pickling with ``pd.read_pickle`` of files written with older
  GeoPandas versions (#1511).

Version 0.8.0 (June 24, 2020)
-----------------------------

**Experimental**: optional use of PyGEOS to speed up spatial operations (#1155).
PyGEOS is a faster alternative for Shapely (being contributed back to a future
version of Shapely), and is used in element-wise spatial operations and for
spatial index in e.g. ``sjoin`` (#1343, #1401, #1421, #1427, #1428). See the
[installation docs](https://geopandas.readthedocs.io/en/latest/install.html#using-the-optional-pygeos-dependency)
for more info and how to enable it.

New features and improvements:

- IO enhancements:

  - New ``GeoDataFrame.to_postgis()`` method to write to PostGIS database (#1248).
  - New Apache Parquet and Feather file format support (#1180, #1435)
  - Allow appending to files with ``GeoDataFrame.to_file`` (#1229).
  - Add support for the ``ignore_geometry`` keyword in ``read_file`` to only read
    the attribute data. If set to True, a pandas DataFrame without geometry is
    returned (#1383).
  - ``geopandas.read_file`` now supports reading from file-like objects (#1329).
  - ``GeoDataFrame.to_file`` now supports specifying the CRS to write to the file
    (#802). By default it still uses the CRS of the GeoDataFrame.
  - New ``chunksize`` keyword in ``geopandas.read_postgis`` to read a query in
    chunks (#1123).

- Improvements related to geometry columns and CRS:

  - Any column of the GeoDataFrame that has a "geometry" dtype is now returned
    as a GeoSeries. This means that when having multiple geometry columns, not
    only the "active" geometry column is returned as a GeoSeries, but also
    accessing another geometry column (``gdf["other_geom_column"]``) gives a
    GeoSeries (#1336).
  - Multiple geometry columns in a GeoDataFrame can now each have a different
    CRS. The global ``gdf.crs`` attribute continues to returns the CRS of the
    "active" geometry column. The CRS of other geometry columns can be accessed
    from the column itself (eg ``gdf["other_geom_column"].crs``) (#1339).
  - New ``set_crs()`` method on GeoDataFrame/GeoSeries to set the CRS of naive
    geometries (#747).

- Improvements related to plotting:

  - The y-axis is now scaled depending on the center of the plot when using a
    geographic CRS, instead of using an equal aspect ratio (#1290).
  - When passing a column of categorical dtype to the ``column=`` keyword of the
    GeoDataFrame ``plot()``, we now honor all categories and its order (#1483).
    In addition, a new ``categories`` keyword allows to specify all categories
    and their order otherwise (#1173).
  - For choropleths using a classification scheme (using ``scheme=``), the
    ``legend_kwds`` accept two new keywords to control the formatting of the
    legend: ``fmt`` with a format string for the bin edges (#1253), and ``labels``
    to pass fully custom class labels (#1302).

- New ``covers()`` and ``covered_by()`` methods on GeoSeries/GeoDataframe for the
  equivalent spatial predicates (#1460, #1462).
- GeoPandas now warns when using distance-based methods with data in a
  geographic projection (#1378).

Deprecations:

- When constructing a GeoSeries or GeoDataFrame from data that already has a
  CRS, a deprecation warning is raised when both CRS don't match, and in the
  future an error will be raised in such a case. You can use the new ``set_crs``
  method to override an existing CRS. See
  [the docs](https://geopandas.readthedocs.io/en/latest/projections.html#projection-for-multiple-geometry-columns).
- The helper functions in the ``geopandas.plotting`` module are deprecated for
  public usage (#656).
- The ``geopandas.io`` functions are deprecated, use the top-level ``read_file`` and
  ``to_file`` instead (#1407).
- The set operators (``&``, ``|``, ``^``, ``-``) are deprecated, use the
  ``intersection()``, ``union()``, ``symmetric_difference()``, ``difference()`` methods
  instead (#1255).
- The ``sindex`` for empty dataframe will in the future return an empty spatial
  index instead of ``None`` (#1438).
- The ``objects`` keyword in the ``intersection`` method of the spatial index
  returned by the ``sindex`` attribute is deprecated and will be removed in the
  future (#1440).

Bug fixes:

- Fix the ``total_bounds()`` method to ignore missing and empty geometries (#1312).
- Fix ``geopandas.clip`` when masking with non-overlapping area resulting in an
  empty GeoDataFrame (#1309, #1365).
- Fix error in ``geopandas.sjoin`` when joining on an empty geometry column (#1318).
- CRS related fixes: ``pandas.concat`` preserves CRS when concatenating GeoSeries
  objects (#1340), preserve the CRS in ``geopandas.clip`` (#1362) and in
  ``GeoDataFrame.astype`` (#1366).
- Fix bug in ``GeoDataFrame.explode()`` when 'level_1' is one of the column names
  (#1445).
- Better error message when rtree is not installed (#1425).
- Fix bug in ``GeoSeries.equals()`` (#1451).
- Fix plotting of multi-part geometries with additional style keywords (#1385).

And we now have a [Code of Conduct](https://github.com/geopandas/geopandas/blob/main/CODE_OF_CONDUCT.md)!

GeoPandas 0.8.0 is the last release to support Python 3.5. The next release
will require Python 3.6, pandas 0.24, numpy 1.15 and shapely 1.6 or higher.

Version 0.7.0 (February 16, 2020)
---------------------------------

Support for Python 2.7 has been dropped. GeoPandas now works with Python >= 3.5.

The important API change of this release is that GeoPandas now requires
PROJ > 6 and pyproj > 2.2, and that the ``.crs`` attribute of a GeoSeries and
GeoDataFrame no longer stores the CRS information as a proj4 string or dict,
but as a ``pyproj.CRS`` object (#1101).

This gives a better user interface and integrates improvements from pyproj and
PROJ 6, but might also require some changes in your code. Check the
[migration guide](https://geopandas.readthedocs.io/en/latest/projections.html#upgrading-to-geopandas-0-7-with-pyproj-2-2-and-proj-6)
in the documentation.

Other API changes;

- The ``GeoDataFrame.to_file`` method will now also write the GeoDataFrame index
  to the file, if the index is named and/or non-integer. You can use the
  ``index=True/False`` keyword to overwrite this default inference (#1059).

New features and improvements:

- A new ``geopandas.clip`` function to clip a GeoDataFrame to the spatial extent
  of another shape (#1128).
- The ``geopandas.overlay`` function now works for all geometry types, including
  points and linestrings in addition to polygons (#1110).
- The ``plot()`` method gained support for missing values (in the column that
  determines the colors). By default it doesn't plot the corresponding
  geometries, but using the new ``missing_kwds`` argument you can specify how to
  style those geometries (#1156).
- The ``plot()`` method now also supports plotting GeometryCollection and
  LinearRing objects (#1225).
- Added support for filtering with a geometry or reading a subset of the rows in
  ``geopandas.read_file`` (#1160).
- Added support for the new nullable integer data type of pandas in
  ``GeoDataFrame.to_file`` (#1220).

Bug fixes:

- ``GeoSeries.reset_index()`` now correctly results in a GeoDataFrame instead of DataFrame (#1252).
- Fixed the ``geopandas.sjoin`` function to handle MultiIndex correctly (#1159).
- Fixed the ``geopandas.sjoin`` function to preserve the index name of the left GeoDataFrame (#1150).

Version 0.6.3 (February 6, 2020)
---------------------------------

Small bug-fix release:

- Compatibility with Shapely 1.7 and pandas 1.0 (#1244).
- Fix ``GeoDataFrame.fillna`` to accept non-geometry values again when there are
  no missing values in the geometry column. This should make it easier to fill
  the numerical columns of the GeoDataFrame (#1279).

Version 0.6.2 (November 18, 2019)
---------------------------------

Small bug-fix release fixing a few regressions:

- Fix a regression in passing an array of RRB(A) tuples to the ``.plot()``
  method (#1178, #1211).
- Fix the ``bounds`` and ``total_bounds`` attributes for empty GeoSeries, which
  also fixes the repr of an empty or all-NA GeoSeries (#1184, #1195).
- Fix filtering of a GeoDataFrame to preserve the index type when ending up
  with an empty result (#1190).

Version 0.6.1 (October 12, 2019)
--------------------------------

Small bug-fix release fixing a few regressions:

- Fix ``astype`` when converting to string with Multi geometries (#1145) or when converting a dataframe without geometries (#1144).
- Fix ``GeoSeries.fillna`` to accept ``np.nan`` again (#1149).

Version 0.6.0 (September 27, 2019)
----------------------------------

Important note! This will be the last release to support Python 2.7 (#1031)

API changes:

- A refactor of the internals based on the pandas ExtensionArray interface (#1000). The main user visible changes are:

  - The ``.dtype`` of a GeoSeries is now a ``'geometry'`` dtype (and no longer a numpy ``object`` dtype).
  - The ``.values`` of a GeoSeries now returns a custom ``GeometryArray``, and no longer a numpy array. To get back a numpy array of Shapely scalars, you can convert explicitly using ``np.asarray(..)``.

- The ``GeoSeries`` constructor now raises a warning when passed non-geometry data. Currently the constructor falls back to return a pandas ``Series``, but in the future this will raise an error (#1085).
- The missing value handling has been changed to now separate the concepts of missing geometries and empty geometries (#601, 1062). In practice this means that (see [the docs](https://geopandas.readthedocs.io/en/v0.6.0/missing_empty.html) for more details):

  - ``GeoSeries.isna`` now considers only missing values, and if you want to check for empty geometries, you can use ``GeoSeries.is_empty`` (``GeoDataFrame.isna`` already only looked at missing values).
  - ``GeoSeries.dropna`` now actually drops missing values (before it didn't drop either missing or empty geometries)
  - ``GeoSeries.fillna`` only fills missing values (behaviour unchanged).
  - ``GeoSeries.align`` uses missing values instead of empty geometries by default to fill non-matching index entries.

New features and improvements:

- Addition of a ``GeoSeries.affine_transform`` method, equivalent of Shapely's function (#1008).
- Addition of a ``GeoDataFrame.rename_geometry`` method to easily rename the active geometry column (#1053).
- Addition of ``geopandas.show_versions()`` function, which can be used to give an overview of the installed libraries in bug reports (#899).
- The ``legend_kwds`` keyword of the ``plot()`` method can now also be used to specify keywords for the color bar (#1102).
- Performance improvement in the ``sjoin()`` operation by re-using existing spatial index of the input dataframes, if available (#789).
- Updated documentation to work with latest version of geoplot and contextily (#1044, #1088).
- A new ``geopandas.options`` configuration, with currently a single option to control the display precision of the coordinates (``options.display_precision``). The default is now to show less coordinates (3 for projected and 5 for geographic coordinates), but the default can be overridden with the option.

Bug fixes:

- Also try to use ``pysal`` instead of ``mapclassify`` if available (#1082).
- The ``GeoDataFrame.astype()`` method now correctly returns a ``GeoDataFrame`` if the geometry column is preserved (#1009).
- The ``to_crs`` method now uses ``always_xy=True`` to ensure correct lon/lat order handling for pyproj>=2.2.0 (#1122).
- Fixed passing list-like colors in the ``plot()`` method in case of "multi" geometries (#1119).
- Fixed the coloring of shapes and colorbar when passing a custom ``norm`` in the ``plot()`` method (#1091, #1089).
- Fixed ``GeoDataFrame.to_file`` to preserve VFS file paths (e.g. when a "s3://" path is specified) (#1124).
- Fixed failing case in ``geopandas.sjoin`` with empty geometries (#1138).

In addition, the minimum required versions of some dependencies have been increased: GeoPandas now requirs pandas >=0.23.4 and matplotlib >=2.0.1 (#1002).

Version 0.5.1 (July 11, 2019)
-----------------------------

- Compatibility with latest mapclassify version 2.1.0 (#1025).

Version 0.5.0 (April 25, 2019)
------------------------------

Improvements:

- Significant performance improvement (around 10x) for ``GeoDataFrame.iterfeatures``,
  which also improves ``GeoDataFrame.to_file`` (#864).
- File IO enhancements based on Fiona 1.8:

  - Support for writing bool dtype (#855) and datetime dtype, if the file format supports it (#728).
  - Support for writing dataframes with multiple geometry types, if the file format allows it (e.g. GeoJSON for all types, or ESRI Shapefile for Polygon+MultiPolygon) (#827, #867, #870).

- Compatibility with pyproj >= 2 (#962).
- A new ``geopandas.points_from_xy()`` helper function to convert x and y coordinates to Point objects (#896).
- The ``buffer`` and ``interpolate`` methods now accept an array-like to specify a variable distance for each geometry (#781).
- Addition of a ``relate`` method, corresponding to the shapely method that returns the DE-9IM matrix (#853).
- Plotting improvements:

  - Performance improvement in plotting by only flattening the geometries if there are actually 'Multi' geometries (#785).
  - Choropleths: access to all ``mapclassify`` classification schemes and addition of the ``classification_kwds`` keyword in the ``plot`` method to specify options for the scheme (#876).
  - Ability to specify a matplotlib axes object on which to plot the color bar with the ``cax`` keyword, in order to have more control over the color bar placement (#894).

- Changed the default provider in ``geopandas.tools.geocode`` from Google (now requires an API key) to Geocode.Farm (#907, #975).

Bug fixes:

- Remove the edge in the legend marker (#807).
- Fix the ``align`` method to preserve the CRS (#829).
- Fix ``geopandas.testing.assert_geodataframe_equal`` to correctly compare left and right dataframes (#810).
- Fix in choropleth mapping when the values contain missing values (#877).
- Better error message in ``sjoin`` if the input is not a GeoDataFrame (#842).
- Fix in ``read_postgis`` to handle nullable (missing) geometries (#856).
- Correctly passing through the ``parse_dates`` keyword in ``read_postgis`` to the underlying pandas method (#860).
- Fixed the shape of Antarctica in the included demo dataset 'naturalearth_lowres'
  (by updating to the latest version) (#804).

Version 0.4.1 (March 5, 2019)
-----------------------------

Small bug-fix release for compatibility with the latest Fiona and PySAL
releases:

- Compatibility with Fiona 1.8: fix deprecation warning (#854).
- Compatibility with PySAL 2.0: switched to ``mapclassify`` instead of ``PySAL`` as
  dependency for choropleth mapping with the ``scheme`` keyword (#872).
- Fix for new ``overlay`` implementation in case the intersection is empty (#800).

Version 0.4.0 (July 15, 2018)
-----------------------------

Improvements:

- Improved ``overlay`` function (better performance, several incorrect behaviours fixed) (#429)
- Pass keywords to control legend behavior (``legend_kwds``) to ``plot`` (#434)
- Add basic support for reading remote datasets in ``read_file`` (#531)
- Pass kwargs for ``buffer`` operation on GeoSeries (#535)
- Expose all geopy services as options in geocoding (#550)
- Faster write speeds to GeoPackage (#605)
- Permit ``read_file`` filtering with a bounding box from a GeoDataFrame (#613)
- Set CRS on GeoDataFrame returned by ``read_postgis`` (#627)
- Permit setting markersize for Point GeoSeries plots with column values (#633)
- Started an example gallery (#463, #690, #717)
- Support for plotting MultiPoints (#683)
- Testing functionality (e.g. ``assert_geodataframe_equal``) is now publicly exposed (#707)
- Add ``explode`` method to GeoDataFrame (similar to the GeoSeries method) (#671)
- Set equal aspect on active axis on multi-axis figures (#718)
- Pass array of values to column argument in ``plot`` (#770)

Bug fixes:

- Ensure that colorbars are plotted on the correct axis (#523)
- Handle plotting empty GeoDataFrame (#571)
- Save z-dimension when writing files (#652)
- Handle reading empty shapefiles (#653)
- Correct dtype for empty result of spatial operations (#685)
- Fix empty ``sjoin`` handling for pandas>=0.23 (#762)

Version 0.3.0 (August 29, 2017)
-------------------------------

Improvements:

- Improve plotting performance using ``matplotlib.collections`` (#267)
- Improve default plotting appearance. The defaults now follow the new matplotlib defaults (#318, #502, #510)
- Provide access to x/y coordinates as attributes for Point GeoSeries (#383)
- Make the NYBB dataset available through ``geopandas.datasets`` (#384)
- Enable ``sjoin`` on non-integer-index GeoDataFrames (#422)
- Add ``cx`` indexer to GeoDataFrame (#482)
- ``GeoDataFrame.from_features`` now also accepts a Feature Collection (#225, #507)
- Use index label instead of integer id in output of ``iterfeatures`` and
  ``to_json`` (#421)
- Return empty data frame rather than raising an error when performing a spatial join with non overlapping geodataframes (#335)

Bug fixes:

- Compatibility with shapely 1.6.0 (#512)
- Fix ``fiona.filter`` results when bbox is not None (#372)
- Fix ``dissolve`` to retain CRS (#389)
- Fix ``cx`` behavior when using index of 0 (#478)
- Fix display of lower bin in legend label of choropleth plots using a PySAL scheme (#450)

Version 0.2.0
-------------

Improvements:

- Complete overhaul of the documentation
- Addition of ``overlay`` to perform spatial overlays with polygons (#142)
- Addition of ``sjoin`` to perform spatial joins (#115, #145, #188)
- Addition of ``__geo_interface__`` that returns a python data structure
  to represent the ``GeoSeries`` as a GeoJSON-like ``FeatureCollection`` (#116)
  and ``iterfeatures`` method (#178)
- Addition of the ``explode`` (#146) and ``dissolve`` (#310, #311) methods.
- Addition of the ``sindex`` attribute, a Spatial Index using the optional
  dependency ``rtree`` (``libspatialindex``) that can be used to speed up
  certain operations such as overlays (#140, #141).
- Addition of the ``GeoSeries.cx`` coordinate indexer to slice a GeoSeries based
  on a bounding box of the coordinates (#55).
- Improvements to plotting: ability to specify edge colors (#173), support for
  the ``vmin``, ``vmax``, ``figsize``, ``linewidth`` keywords (#207), legends
  for chloropleth plots (#210), color points by specifying a colormap (#186) or
  a single color (#238).
- Larger flexibility of ``to_crs``, accepting both dicts and proj strings (#289)
- Addition of embedded example data, accessible through
  ``geopandas.datasets.get_path``.

API changes:

- In the ``plot`` method, the ``axes`` keyword is renamed to ``ax`` for
  consistency with pandas, and the ``colormap`` keyword is renamed to ``cmap``
  for consistency with matplotlib (#208, #228, #240).

Bug fixes:

- Properly handle rows with missing geometries (#139, #193).
- Fix ``GeoSeries.to_json`` (#263).
- Correctly serialize metadata when pickling (#199, #206).
- Fix ``merge`` and ``concat`` to return correct GeoDataFrame (#247, #320, #322).<|MERGE_RESOLUTION|>--- conflicted
+++ resolved
@@ -22,12 +22,9 @@
 New features and improvements:
 
 - Added ``exclusive`` parameter to ``sjoin_nearest`` method for Shapely >= 2.0 (#2877)
-<<<<<<< HEAD
 - Added ``GeoDataFrame.active_geometry_name`` property returning an active geometry column's name or None.
-=======
-- The ``to_file()`` method will now automatically detect the FlatGeoBuf driver 
+- The ``to_file()`` method will now automatically detect the FlatGeoBuf driver
   for files with the `.fgb` extension (#2958)
->>>>>>> d940b63f
 
 Bug fixes:
 
