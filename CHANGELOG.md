--- conflicted
+++ resolved
@@ -10,11 +10,8 @@
 - Added ``delaunay_triangles`` method from shapely to GeoSeries/GeoDataframe (#2907).
 - Added ``concave_hull`` method from shapely to GeoSeries/GeoDataframe (#2903).
 - Added ``offset_curve`` method from shapely to GeoSeries/GeoDataframe (#2902).
-<<<<<<< HEAD
+- Added ``shortest_line`` method from shapely to GeoSeries/GeoDataframe (#2960).
 - Added ``minimum_rotated_rectangle`` method from shapely to GeoSeries/GeoDataframe (#2541).
-=======
-- Added ``shortest_line`` method from shapely to GeoSeries/GeoDataframe (#2960).
->>>>>>> bd0b354c
 
 New features and improvements:
 
