--- conflicted
+++ resolved
@@ -2,14 +2,6 @@
 
 ## Development version
 
-<<<<<<< HEAD
-New methods:
-
-- Added ``count_coordinates`` method from shapely to GeoSeries/GeoDataframe (#3026).
-- Added ``transform`` method from shapely to GeoSeries/GeoDataFrame (#3075).
-
-=======
->>>>>>> 1b1c9a65
 Notes on dependencies:
 
 - GeoPandas 1.0 drops support for shapely<2 and PyGEOS. The only geometry engine that is
@@ -20,6 +12,7 @@
 - Added `count_coordinates` method from shapely to GeoSeries/GeoDataframe (#3026).
 - Added `minimum_clearance` method from shapely to GeoSeries/GeoDataframe (#2989).
 - Added `is_ccw` method from shapely to GeoSeries/GeoDataframe (#3027).
+- Added ``transform`` method from shapely to GeoSeries/GeoDataFrame (#3075).
 
 Potentially breaking changes:
 - reading a data source that does not have a geometry field using ``read_file``
