# Changelog

## Development version

<<<<<<< HEAD
Version 0.12.2 (TBD)
---------------------------------

Uses min and max zoom levels from arguments, if provided, rather than overriding with defaults (#2599).

Version 0.12.1 (October 29, 2022)
---------------------------------
=======

## Version 0.12.1 (October 29, 2022)
>>>>>>> 5ee690dc

Small bug-fix release removing the shapely<2 pin in the installation requirements.

## Version 0.12 (October 24, 2022)

The highlight of this release is the support for Shapely 2.0. This makes it possible to
test Shapely 2.0 (currently 2.0b1) alongside GeoPandas.

Note that if you also have PyGEOS installed, you need to set an environment variable
(`USE_PYGEOS=0`) before importing geopandas to actually test Shapely 2.0 features instead of PyGEOS. See
https://geopandas.org/en/latest/getting_started/install.html#using-the-optional-pygeos-dependency
for more details.

New features and improvements:

- Added ``normalize()`` method from shapely to GeoSeries/GeoDataframe (#2537).
- Added ``make_valid()`` method from shapely to GeoSeries/GeoDataframe (#2539).
- Added ``where`` filter to ``read_file`` (#2552).
- Updated the distributed natural earth datasets (*naturalearth_lowres* and
  *naturalearth_cities*) to version 5.1 (#2555).

Deprecations and compatibility notes:

- Accessing the `crs` of a `GeoDataFrame` without active geometry column was deprecated
  and this now raises an AttributeError (#2578).
- Resolved colormap-related warning in ``.explore()`` for recent Matplotlib versions
  (#2596).

Bug fixes:

- Fix cryptic error message in ``geopandas.clip()`` when clipping with an empty geometry (#2589).
- Accessing `gdf.geometry` where the active geometry column is missing, and a column
  named `"geometry"` is present will now raise an `AttributeError`, rather than
  returning `gdf["geometry"]` (#2575).
- Combining GeoSeries/GeoDataFrames with ``pandas.concat`` will no longer silently
  override CRS information if not all inputs have the same CRS (#2056).

## Version 0.11.1 (July 24, 2022)

Small bug-fix release:

- Fix regression (RecursionError) in reshape methods such as ``unstack()``
  and ``pivot()`` involving MultiIndex, or GeoDataFrame construction with
  MultiIndex (#2486).
- Fix regression in ``GeoDataFrame.explode()`` with non-default
  geometry column name.
- Fix regression in ``apply()`` causing row-wise all nan float columns to be 
  casted to GeometryDtype (#2482). 
- Fix a crash in datetime column reading where the file contains mixed timezone
  offsets (#2479). These will be read as UTC localized values.
- Fix a crash in datetime column reading where the file contains datetimes
  outside the range supported by [ns] precision (#2505).
- Fix regression in passing the Parquet or Feather format ``version`` in
  ``to_parquet`` and ``to_feather``. As a result, the ``version`` parameter
  for the ``to_parquet`` and ``to_feather`` methods has been replaced with
  ``schema_version``. ``version`` will be passed directly to underlying
  feather or parquet writer. ``version`` will only be used to set
  ``schema_version`` if ``version`` is one of 0.1.0 or 0.4.0 (#2496).


Version 0.11 (June 20, 2022)
----------------------------

Highlights of this release:

- The ``geopandas.read_file()`` and `GeoDataFrame.to_file()` methods to read
  and write GIS file formats can now optionally use the
  [pyogrio](https://github.com/geopandas/pyogrio/) package under the hood
  through the ``engine="pyogrio"`` keyword. The pyogrio package implements
  vectorized IO for GDAL/OGR vector data sources, and is faster compared to
  the ``fiona``-based engine (#2225).
- GeoParquet support updated to implement
  [v0.4.0](https://github.com/opengeospatial/geoparquet/releases/tag/v0.4.0) of the
  OpenGeospatial/GeoParquet specification (#2441). Backwards compatibility with v0.1.0 of
  the metadata spec (implemented in the previous releases of GeoPandas) is guaranteed,
  and reading and writing Parquet and Feather files will no longer produce a ``UserWarning``
  (#2327).

New features and improvements:

- Improved handling of GeoDataFrame when the active geometry column is
  lost from the GeoDataFrame. Previously, square bracket indexing ``gdf[[...]]`` returned
  a GeoDataFrame when the active geometry column was retained and a DataFrame was
  returned otherwise. Other pandas indexing methods (``loc``, ``iloc``, etc) did not follow
  the same rules. The new behaviour for all indexing/reshaping operations is now as
  follows (#2329, #2060):
  - If operations produce a ``DataFrame`` containing the active geometry column, a
    GeoDataFrame is returned
  - If operations produce a ``DataFrame`` containing ``GeometryDtype`` columns, but not the
    active geometry column, a ``GeoDataFrame`` is returned, where the active geometry
    column is set to ``None`` (set the new geometry column with ``set_geometry()``)
  - If operations produce a ``DataFrame`` containing no ``GeometryDtype`` columns, a
    ``DataFrame`` is returned (this can be upcast again by calling ``set_geometry()`` or the
    ``GeoDataFrame`` constructor)
  - If operations produce a ``Series`` of ``GeometryDtype``, a ``GeoSeries`` is returned,
    otherwise ``Series`` is returned.
  - Error messages for having an invalid geometry column
    have been improved, indicating the name of the last valid active geometry column set
    and whether other geometry columns can be promoted to the active geometry column
    (#2329).

- Datetime fields are now read and written correctly for GIS formats which support them
  (e.g. GPKG, GeoJSON) with fiona 1.8.14 or higher. Previously, datetimes were read as
  strings (#2202).
- ``folium.Map`` keyword arguments can now be specified as the ``map_kwds`` argument to
  ``GeoDataFrame.explore()`` method (#2315).
- Add a new parameter ``style_function`` to ``GeoDataFrame.explore()`` to enable plot styling
  based on GeoJSON properties (#2377).
- It is now possible to write an empty ``GeoDataFrame`` to a file for supported formats
  (#2240). Attempting to do so will now emit a ``UserWarning`` instead of a ``ValueError``.
- Fast rectangle clipping has been exposed as ``GeoSeries/GeoDataFrame.clip_by_rect()``
  (#1928).
- The ``mask`` parameter of ``GeoSeries/GeoDataFrame.clip()`` now accepts a rectangular mask
  as a list-like to perform fast rectangle clipping using the new
  ``GeoSeries/GeoDataFrame.clip_by_rect()`` (#2414).
- Bundled demo dataset ``naturalearth_lowres`` has been updated to version 5.0.1 of the
  source, with field ``ISO_A3`` manually corrected for some cases (#2418).

Deprecations and compatibility notes:

- The active development branch of geopandas on GitHub has been renamed from master to
  main (#2277).
- Deprecated methods ``GeometryArray.equals_exact()`` and ``GeometryArray.almost_equals()``
  have been removed. They should
  be replaced with ``GeometryArray.geom_equals_exact()`` and
  ``GeometryArray.geom_almost_equals()`` respectively (#2267).
- Deprecated CRS functions ``explicit_crs_from_epsg()``, ``epsg_from_crs()`` and
  ``get_epsg_file_contents()`` were removed (#2340).
- Warning about the behaviour change to ``GeoSeries.isna()`` with empty
  geometries present has been removed (#2349).
- Specifying a CRS in the ``GeoDataFrame/GeoSeries`` constructor which contradicted the
  underlying ``GeometryArray`` now raises a ``ValueError`` (#2100).
- Specifying a CRS in the ``GeoDataFrame`` constructor when no geometry column is provided
  and calling ``GeoDataFrame. set_crs`` on a ``GeoDataFrame`` without an active geometry
  column now raise a ``ValueError`` (#2100)
- Passing non-geometry data to the``GeoSeries`` constructor is now fully deprecated and
  will raise a ``TypeError`` (#2314). Previously, a ``pandas.Series`` was returned for
  non-geometry data.
- Deprecated ``GeoSeries/GeoDataFrame`` set operations ``__xor__()``,
  ``__or__()``, ``__and__()`` and ``__sub__()``, ``geopandas.io.file.read_file``/``to_file`` and
  ``geopandas.io.sql.read_postgis`` now emit ``FutureWarning`` instead of
  ``DeprecationWarning`` and will be completely removed in a future release.
- Accessing the ``crs`` of a ``GeoDataFrame`` without active geometry column is deprecated and will be removed in GeoPandas 0.12 (#2373).

Bug fixes:

- ``GeoSeries.to_frame`` now creates a ``GeoDataFrame`` with the geometry column name set
  correctly (#2296)
- Fix pickle files created with pygeos installed can not being readable when pygeos is
  not installed (#2237).
- Fixed ``UnboundLocalError`` in ``GeoDataFrame.plot()`` using ``legend=True`` and
  ``missing_kwds`` (#2281).
- Fix ``explode()`` incorrectly relating index to columns, including where the input index
  is not unique (#2292)
- Fix ``GeoSeries.[xyz]`` raising an ``IndexError`` when the underlying GeoSeries contains
  empty points (#2335). Rows corresponding to empty points now contain ``np.nan``.
- Fix ``GeoDataFrame.iloc`` raising a ``TypeError`` when indexing a ``GeoDataFrame`` with only
  a single column of ``GeometryDtype`` (#1970).
- Fix ``GeoDataFrame.iterfeatures()`` not returning features with the same field order as
  ``GeoDataFrame.columns`` (#2396).
- Fix ``GeoDataFrame.from_features()`` to support reading GeoJSON with null properties
  (#2243).
- Fix ``GeoDataFrame.to_parquet()`` not intercepting ``engine`` keyword argument, breaking
  consistency with pandas (#2227)
- Fix ``GeoDataFrame.explore()`` producing an error when ``column`` is of boolean dtype
  (#2403).
- Fix an issue where ``GeoDataFrame.to_postgis()`` output the wrong SRID for ESRI
  authority CRS (#2414).
- Fix ``GeoDataFrame.from_dict/from_features`` classmethods using ``GeoDataFrame`` rather
  than ``cls`` as the constructor.
- Fix ``GeoDataFrame.plot()`` producing incorrect colors with mixed geometry types when
  ``colors`` keyword is provided. (#2420)

Notes on (optional) dependencies:

- GeoPandas 0.11 drops support for Python 3.7 and pandas 0.25 (the minimum supported
  pandas version is now 1.0.5). Further, the minimum required versions for the listed
  dependencies have now changed to shapely 1.7, fiona 1.8.13.post1, pyproj 2.6.1.post1,
  matplotlib 3.2, mapclassify 2.4.0 (#2358, #2391)

Version 0.10.2 (October 16, 2021)
---------------------------------

Small bug-fix release:

- Fix regression in ``overlay()`` in case no geometries are intersecting (but
  have overlapping total bounds) (#2172).
- Fix regression in ``overlay()`` with ``keep_geom_type=True`` in case the
  overlay of two geometries in a GeometryCollection with other geometry types
  (#2177).
- Fix ``overlay()`` to honor the ``keep_geom_type`` keyword for the
  ``op="differnce"`` case (#2164).
- Fix regression in ``plot()`` with a mapclassify ``scheme`` in case the
  formatted legend labels have duplicates (#2166).
- Fix a bug in the ``explore()`` method ignoring the ``vmin`` and ``vmax`` keywords
  in case they are set to 0 (#2175).
- Fix ``unary_union`` to correctly handle a GeoSeries with missing values (#2181).
- Avoid internal deprecation warning in ``clip()`` (#2179).

Version 0.10.1 (October 8, 2021)
--------------------------------

Small bug-fix release:

- Fix regression in ``overlay()`` with non-overlapping geometries and a
  non-default ``how`` (i.e. not "intersection") (#2157).

Version 0.10.0 (October 3, 2021)
--------------------------------

Highlights of this release:

- A new ``sjoin_nearest()`` method to join based on proximity, with the
  ability to set a maximum search radius (#1865). In addition, the ``sindex``
  attribute gained a new method for a "nearest" spatial index query (#1865,
  #2053).
- A new ``explore()`` method on GeoDataFrame and GeoSeries with native support
  for interactive visualization based on folium / leaflet.js (#1953)
- The ``geopandas.sjoin()``/``overlay()``/``clip()`` functions are now also
  available as methods on the GeoDataFrame (#2141, #1984, #2150).

New features and improvements:

- Add support for pandas' ``value_counts()`` method for geometry dtype (#2047).
- The ``explode()`` method has a new ``ignore_index`` keyword (consistent with
  pandas' explode method) to reset the index in the result, and a new
  ``index_parts`` keywords to control whether a cumulative count indexing the
  parts of the exploded multi-geometries should be added (#1871).
- ``points_from_xy()`` is now available as a GeoSeries method ``from_xy`` (#1936).
- The ``to_file()`` method will now attempt to detect the driver (if not
  specified) based on the extension of the provided filename, instead of
  defaulting to ESRI Shapefile (#1609).
- Support for the ``storage_options`` keyword in ``read_parquet()`` for
  specifying filesystem-specific options (e.g. for S3) based on fsspec (#2107).
- The read/write functions now support ``~`` (user home directory) expansion (#1876).
- Support the ``convert_dtypes()`` method from pandas to preserve the
  GeoDataFrame class (#2115).
- Support WKB values in the hex format in ``GeoSeries.from_wkb()`` (#2106).
- Update the ``estimate_utm_crs()`` method to handle crossing the antimeridian
  with pyproj 3.1+ (#2049).
- Improved heuristic to decide how many decimals to show in the repr based on
  whether the CRS is projected or geographic (#1895).
- Switched the default for ``geocode()`` from GeoCode.Farm to the Photon
  geocoding API (<https://photon.komoot.io>) (#2007).

Deprecations and compatibility notes:

- The ``op=`` keyword of ``sjoin()`` to indicate which spatial predicate to use
  for joining is being deprecated and renamed in favor of a new ``predicate=``
  keyword (#1626).
- The ``cascaded_union`` attribute is deprecated, use ``unary_union`` instead (#2074).
- Constructing a GeoDataFrame with a duplicated "geometry" column is now
  disallowed. This can also raise an error in the ``pd.concat(.., axis=1)``
  function if this results in duplicated active geometry columns (#2046).
- The ``explode()`` method currently returns a GeoSeries/GeoDataFrame with a
  MultiIndex, with an additional level with indices of the parts of the
  exploded multi-geometries. For consistency with pandas, this will change in
  the future and the new ``index_parts`` keyword is added to control this.

Bug fixes:

- Fix in the ``clip()`` function to correctly clip MultiPoints instead of
  leaving them intact when partly outside of the clip bounds (#2148).
- Fix ``GeoSeries.isna()`` to correctly return a boolean Series in case of an
  empty GeoSeries (#2073).
- Fix the GeoDataFrame constructor to preserve the geometry name when the
  argument is already a GeoDataFrame object (i.e. ``GeoDataFrame(gdf)``) (#2138).
- Fix loss of the values' CRS when setting those values as a column
  (``GeoDataFrame.__setitem__``) (#1963)
- Fix in ``GeoDataFrame.apply()`` to preserve the active geometry column name
  (#1955).
- Fix in ``sjoin()`` to not ignore the suffixes in case of a right-join
  (``how="right``) (#2065).
- Fix ``GeoDataFrame.explode()`` with a MultiIndex (#1945).
- Fix the handling of missing values in ``to/from_wkb`` and ``to_from_wkt`` (#1891).
- Fix ``to_file()`` and ``to_json()`` when DataFrame has duplicate columns to
  raise an error (#1900).
- Fix bug in the colors shown with user-defined classification scheme (#2019).
- Fix handling of the ``path_effects`` keyword in ``plot()`` (#2127).
- Fix ``GeoDataFrame.explode()`` to preserve ``attrs`` (#1935)

Notes on (optional) dependencies:

- GeoPandas 0.10.0 dropped support for Python 3.6 and pandas 0.24. Further,
  the minimum required versions are numpy 1.18, shapely 1.6, fiona 1.8,
  matplotlib 3.1 and pyproj 2.2.
- Plotting with a classification schema now requires mapclassify version >=
  2.4 (#1737).
- Compatibility fixes for the latest numpy in combination with Shapely 1.7 (#2072)
- Compatibility fixes for the upcoming Shapely 1.8 (#2087).
- Compatibility fixes for the latest PyGEOS (#1872, #2014) and matplotlib
  (colorbar issue, #2066).

Version 0.9.0 (February 28, 2021)
---------------------------------

Many documentation improvements and a restyled and restructured website with
a new logo (#1564, #1579, #1617, #1668, #1731, #1750, #1757, #1759).

New features and improvements:

- The ``geopandas.read_file`` function now accepts more general
  file-like objects (e.g. ``fsspec`` open file objects). It will now also
  automatically recognize zipped files (#1535).
- The ``GeoDataFrame.plot()`` method now provides access to the pandas plotting
  functionality for the non-geometry columns, either using the ``kind`` keyword
  or the accessor method (e.g. ``gdf.plot(kind="bar")`` or ``gdf.plot.bar()``)
  (#1465).
- New ``from_wkt()``, ``from_wkb()``, ``to_wkt()``, ``to_wkb()`` methods for
  GeoSeries to construct a GeoSeries from geometries in WKT or WKB
  representation, or to convert a GeoSeries to a pandas Seriew with WKT or WKB
  values (#1710).
- New ``GeoSeries.z`` attribute to access the z-coordinates of Point geometries
  (similar to the existing ``.x`` and ``.y`` attributes) (#1773).
- The ``to_crs()`` method now handles missing values (#1618).
- Support for pandas' new ``.attrs`` functionality (#1658).
- The ``dissolve()`` method now allows dissolving by no column (``by=None``) to
  create a union of all geometries (single-row GeoDataFrame) (#1568).
- New ``estimate_utm_crs()`` method on GeoSeries/GeoDataFrame to determine the
  UTM CRS based on the bounds (#1646).
- ``GeoDataFrame.from_dict()`` now accepts ``geometry`` and ``crs`` keywords
  (#1619).
- ``GeoDataFrame.to_postgis()`` and ``geopandas.read_postgis()`` now supports
  both sqlalchemy engine and connection objects (#1638).
- The ``GeoDataFrame.explode()`` method now allows exploding based on a
  non-geometry column, using the pandas implementation (#1720).
- Performance improvement in ``GeoDataFrame/GeoSeries.explode()`` when using
  the PyGEOS backend (#1693).
- The binary operation and predicate methods (eg ``intersection()``,
  ``intersects()``) have a new ``align`` keyword which allows optionally not
  aligning on the index before performing the operation with ``align=False``
  (#1668).
- The ``GeoDataFrame.dissolve()`` method now supports all relevant keywords of
  ``groupby()``, i.e. the ``level``, ``sort``, ``observed`` and ``dropna`` keywords
  (#1845).
- The ``geopandas.overlay()`` function now accepts ``make_valid=False`` to skip
  the step to ensure the input geometries are valid using ``buffer(0)`` (#1802).
- The ``GeoDataFrame.to_json()`` method gained a ``drop_id`` keyword to
  optionally not write the GeoDataFrame's index as the "id" field in the
  resulting JSON (#1637).
- A new ``aspect`` keyword in the plotting methods to optionally allow retaining
  the original aspect (#1512)
- A new ``interval`` keyword in the ``legend_kwds`` group of the ``plot()`` method
  to control the appearance of the legend labels when using a classification
  scheme (#1605).
- The spatial index of a GeoSeries (accessed with the ``sindex`` attribute) is
  now stored on the underlying array. This ensures that the spatial index is
  preserved in more operations where possible, and that multiple geometry
  columns of a GeoDataFrame can each have a spatial index (#1444).
- Addition of a ``has_sindex`` attribute on the GeoSeries/GeoDataFrame to check
  if a spatial index has already been initialized (#1627).
- The ``geopandas.testing.assert_geoseries_equal()`` and ``assert_geodataframe_equal()``
  testing utilities now have a ``normalize`` keyword (False by default) to
  normalize geometries before comparing for equality (#1826). Those functions
  now also give a more informative error message when failing (#1808).

Deprecations and compatibility notes:

- The ``is_ring`` attribute currently returns True for Polygons. In the future,
  this will be False (#1631). In addition, start to check it for LineStrings
  and LinearRings (instead of always returning False).
- The deprecated ``objects`` keyword in the ``intersection()`` method of the
  ``GeoDataFrame/GeoSeries.sindex`` spatial index object has been removed
  (#1444).

Bug fixes:

- Fix regression in the ``plot()`` method raising an error with empty
  geometries (#1702, #1828).
- Fix ``geopandas.overlay()`` to preserve geometries of the correct type which
  are nested within a GeometryCollection as a result of the overlay
  operation (#1582). In addition, a warning will now be raised if geometries
  of different type are dropped from the result (#1554).
- Fix the repr of an empty GeoSeries to not show spurious warnings (#1673).
- Fix the ``.crs`` for empty GeoDataFrames (#1560).
- Fix ``geopandas.clip`` to preserve the correct geometry column name (#1566).
- Fix bug in ``plot()`` method when using ``legend_kwds`` with multiple subplots
  (#1583)
- Fix spurious warning with ``missing_kwds`` keyword of the ``plot()`` method
  when there are no areas with missing data (#1600).
- Fix the ``plot()`` method to correctly align values passed to the ``column``
  keyword as a pandas Series (#1670).
- Fix bug in plotting MultiPoints when passing values to determine the color
  (#1694)
- The ``rename_geometry()`` method now raises a more informative error message
  when a duplicate column name is used (#1602).
- Fix ``explode()`` method to preserve the CRS (#1655)
- Fix the ``GeoSeries.apply()`` method to again accept the ``convert_dtype``
  keyword to be consistent with pandas (#1636).
- Fix ``GeoDataFrame.apply()`` to preserve the CRS when possible (#1848).
- Fix bug in containment test as ``geom in geoseries`` (#1753).
- The ``shift()`` method of a GeoSeries/GeoDataFrame now preserves the CRS
  (#1744).
- The PostGIS IO functionality now quotes table names to ensure it works with
  case-sensitive names (#1825).
- Fix the ``GeoSeries`` constructor without passing data but only an index (#1798).

Notes on (optional) dependencies:

- GeoPandas 0.9.0 dropped support for Python 3.5. Further, the minimum
  required versions are pandas 0.24, numpy 1.15 and shapely 1.6 and fiona 1.8.
- The ``descartes`` package is no longer required for plotting polygons. This
  functionality is now included by default in GeoPandas itself, when
  matplotlib is available (#1677).
- Fiona is now only imported when used in ``read_file``/``to_file``. This means
  you can now force geopandas to install without fiona installed (although it
  is still a default requirement) (#1775).
- Compatibility with the upcoming Shapely 1.8 (#1659, #1662, #1819).

Version 0.8.2 (January 25, 2021)
--------------------------------

Small bug-fix release for compatibility with PyGEOS 0.9.

Version 0.8.1 (July 15, 2020)
-----------------------------

Small bug-fix release:

- Fix a regression in the ``plot()`` method when visualizing with a
  JenksCaspallSampled or FisherJenksSampled scheme (#1486).
- Fix spurious warning in ``GeoDataFrame.to_postgis`` (#1497).
- Fix the un-pickling with ``pd.read_pickle`` of files written with older
  GeoPandas versions (#1511).

Version 0.8.0 (June 24, 2020)
-----------------------------

**Experimental**: optional use of PyGEOS to speed up spatial operations (#1155).
PyGEOS is a faster alternative for Shapely (being contributed back to a future
version of Shapely), and is used in element-wise spatial operations and for
spatial index in e.g. ``sjoin`` (#1343, #1401, #1421, #1427, #1428). See the
[installation docs](https://geopandas.readthedocs.io/en/latest/install.html#using-the-optional-pygeos-dependency)
for more info and how to enable it.

New features and improvements:

- IO enhancements:

  - New ``GeoDataFrame.to_postgis()`` method to write to PostGIS database (#1248).
  - New Apache Parquet and Feather file format support (#1180, #1435)
  - Allow appending to files with ``GeoDataFrame.to_file`` (#1229).
  - Add support for the ``ignore_geometry`` keyword in ``read_file`` to only read
    the attribute data. If set to True, a pandas DataFrame without geometry is
    returned (#1383).
  - ``geopandas.read_file`` now supports reading from file-like objects (#1329).
  - ``GeoDataFrame.to_file`` now supports specifying the CRS to write to the file
    (#802). By default it still uses the CRS of the GeoDataFrame.
  - New ``chunksize`` keyword in ``geopandas.read_postgis`` to read a query in
    chunks (#1123).

- Improvements related to geometry columns and CRS:

  - Any column of the GeoDataFrame that has a "geometry" dtype is now returned
    as a GeoSeries. This means that when having multiple geometry columns, not
    only the "active" geometry column is returned as a GeoSeries, but also
    accessing another geometry column (``gdf["other_geom_column"]``) gives a
    GeoSeries (#1336).
  - Multiple geometry columns in a GeoDataFrame can now each have a different
    CRS. The global ``gdf.crs`` attribute continues to returns the CRS of the
    "active" geometry column. The CRS of other geometry columns can be accessed
    from the column itself (eg ``gdf["other_geom_column"].crs``) (#1339).
  - New ``set_crs()`` method on GeoDataFrame/GeoSeries to set the CRS of naive
    geometries (#747).

- Improvements related to plotting:

  - The y-axis is now scaled depending on the center of the plot when using a
    geographic CRS, instead of using an equal aspect ratio (#1290).
  - When passing a column of categorical dtype to the ``column=`` keyword of the
    GeoDataFrame ``plot()``, we now honor all categories and its order (#1483).
    In addition, a new ``categories`` keyword allows to specify all categories
    and their order otherwise (#1173).
  - For choropleths using a classification scheme (using ``scheme=``), the
    ``legend_kwds`` accept two new keywords to control the formatting of the
    legend: ``fmt`` with a format string for the bin edges (#1253), and ``labels``
    to pass fully custom class labels (#1302).

- New ``covers()`` and ``covered_by()`` methods on GeoSeries/GeoDataframe for the
  equivalent spatial predicates (#1460, #1462).
- GeoPandas now warns when using distance-based methods with data in a
  geographic projection (#1378).

Deprecations:

- When constructing a GeoSeries or GeoDataFrame from data that already has a
  CRS, a deprecation warning is raised when both CRS don't match, and in the
  future an error will be raised in such a case. You can use the new ``set_crs``
  method to override an existing CRS. See
  [the docs](https://geopandas.readthedocs.io/en/latest/projections.html#projection-for-multiple-geometry-columns).
- The helper functions in the ``geopandas.plotting`` module are deprecated for
  public usage (#656).
- The ``geopandas.io`` functions are deprecated, use the top-level ``read_file`` and
  ``to_file`` instead (#1407).
- The set operators (``&``, ``|``, ``^``, ``-``) are deprecated, use the
  ``intersection()``, ``union()``, ``symmetric_difference()``, ``difference()`` methods
  instead (#1255).
- The ``sindex`` for empty dataframe will in the future return an empty spatial
  index instead of ``None`` (#1438).
- The ``objects`` keyword in the ``intersection`` method of the spatial index
  returned by the ``sindex`` attribute is deprecated and will be removed in the
  future (#1440).

Bug fixes:

- Fix the ``total_bounds()`` method to ignore missing and empty geometries (#1312).
- Fix ``geopandas.clip`` when masking with non-overlapping area resulting in an
  empty GeoDataFrame (#1309, #1365).
- Fix error in ``geopandas.sjoin`` when joining on an empty geometry column (#1318).
- CRS related fixes: ``pandas.concat`` preserves CRS when concatenating GeoSeries
  objects (#1340), preserve the CRS in ``geopandas.clip`` (#1362) and in
  ``GeoDataFrame.astype`` (#1366).
- Fix bug in ``GeoDataFrame.explode()`` when 'level_1' is one of the column names
  (#1445).
- Better error message when rtree is not installed (#1425).
- Fix bug in ``GeoSeries.equals()`` (#1451).
- Fix plotting of multi-part geometries with additional style keywords (#1385).

And we now have a [Code of Conduct](https://github.com/geopandas/geopandas/blob/main/CODE_OF_CONDUCT.md)!

GeoPandas 0.8.0 is the last release to support Python 3.5. The next release
will require Python 3.6, pandas 0.24, numpy 1.15 and shapely 1.6 or higher.

Version 0.7.0 (February 16, 2020)
---------------------------------

Support for Python 2.7 has been dropped. GeoPandas now works with Python >= 3.5.

The important API change of this release is that GeoPandas now requires
PROJ > 6 and pyproj > 2.2, and that the ``.crs`` attribute of a GeoSeries and
GeoDataFrame no longer stores the CRS information as a proj4 string or dict,
but as a ``pyproj.CRS`` object (#1101).

This gives a better user interface and integrates improvements from pyproj and
PROJ 6, but might also require some changes in your code. Check the
[migration guide](https://geopandas.readthedocs.io/en/latest/projections.html#upgrading-to-geopandas-0-7-with-pyproj-2-2-and-proj-6)
in the documentation.

Other API changes;

- The ``GeoDataFrame.to_file`` method will now also write the GeoDataFrame index
  to the file, if the index is named and/or non-integer. You can use the
  ``index=True/False`` keyword to overwrite this default inference (#1059).

New features and improvements:

- A new ``geopandas.clip`` function to clip a GeoDataFrame to the spatial extent
  of another shape (#1128).
- The ``geopandas.overlay`` function now works for all geometry types, including
  points and linestrings in addition to polygons (#1110).
- The ``plot()`` method gained support for missing values (in the column that
  determines the colors). By default it doesn't plot the corresponding
  geometries, but using the new ``missing_kwds`` argument you can specify how to
  style those geometries (#1156).
- The ``plot()`` method now also supports plotting GeometryCollection and
  LinearRing objects (#1225).
- Added support for filtering with a geometry or reading a subset of the rows in
  ``geopandas.read_file`` (#1160).
- Added support for the new nullable integer data type of pandas in
  ``GeoDataFrame.to_file`` (#1220).

Bug fixes:

- ``GeoSeries.reset_index()`` now correctly results in a GeoDataFrame instead of DataFrame (#1252).
- Fixed the ``geopandas.sjoin`` function to handle MultiIndex correctly (#1159).
- Fixed the ``geopandas.sjoin`` function to preserve the index name of the left GeoDataFrame (#1150).

Version 0.6.3 (February 6, 2020)
---------------------------------

Small bug-fix release:

- Compatibility with Shapely 1.7 and pandas 1.0 (#1244).
- Fix ``GeoDataFrame.fillna`` to accept non-geometry values again when there are
  no missing values in the geometry column. This should make it easier to fill
  the numerical columns of the GeoDataFrame (#1279).

Version 0.6.2 (November 18, 2019)
---------------------------------

Small bug-fix release fixing a few regressions:

- Fix a regression in passing an array of RRB(A) tuples to the ``.plot()``
  method (#1178, #1211).
- Fix the ``bounds`` and ``total_bounds`` attributes for empty GeoSeries, which
  also fixes the repr of an empty or all-NA GeoSeries (#1184, #1195).
- Fix filtering of a GeoDataFrame to preserve the index type when ending up
  with an empty result (#1190).

Version 0.6.1 (October 12, 2019)
--------------------------------

Small bug-fix release fixing a few regressions:

- Fix ``astype`` when converting to string with Multi geometries (#1145) or when converting a dataframe without geometries (#1144).
- Fix ``GeoSeries.fillna`` to accept ``np.nan`` again (#1149).

Version 0.6.0 (September 27, 2019)
----------------------------------

Important note! This will be the last release to support Python 2.7 (#1031)

API changes:

- A refactor of the internals based on the pandas ExtensionArray interface (#1000). The main user visible changes are:

  - The ``.dtype`` of a GeoSeries is now a ``'geometry'`` dtype (and no longer a numpy ``object`` dtype).
  - The ``.values`` of a GeoSeries now returns a custom ``GeometryArray``, and no longer a numpy array. To get back a numpy array of Shapely scalars, you can convert explicitly using ``np.asarray(..)``.

- The ``GeoSeries`` constructor now raises a warning when passed non-geometry data. Currently the constructor falls back to return a pandas ``Series``, but in the future this will raise an error (#1085).
- The missing value handling has been changed to now separate the concepts of missing geometries and empty geometries (#601, 1062). In practice this means that (see [the docs](https://geopandas.readthedocs.io/en/v0.6.0/missing_empty.html) for more details):

  - ``GeoSeries.isna`` now considers only missing values, and if you want to check for empty geometries, you can use ``GeoSeries.is_empty`` (``GeoDataFrame.isna`` already only looked at missing values).
  - ``GeoSeries.dropna`` now actually drops missing values (before it didn't drop either missing or empty geometries)
  - ``GeoSeries.fillna`` only fills missing values (behaviour unchanged).
  - ``GeoSeries.align`` uses missing values instead of empty geometries by default to fill non-matching index entries.

New features and improvements:

- Addition of a ``GeoSeries.affine_transform`` method, equivalent of Shapely's function (#1008).
- Addition of a ``GeoDataFrame.rename_geometry`` method to easily rename the active geometry column (#1053).
- Addition of ``geopandas.show_versions()`` function, which can be used to give an overview of the installed libraries in bug reports (#899).
- The ``legend_kwds`` keyword of the ``plot()`` method can now also be used to specify keywords for the color bar (#1102).
- Performance improvement in the ``sjoin()`` operation by re-using existing spatial index of the input dataframes, if available (#789).
- Updated documentation to work with latest version of geoplot and contextily (#1044, #1088).
- A new ``geopandas.options`` configuration, with currently a single option to control the display precision of the coordinates (``options.display_precision``). The default is now to show less coordinates (3 for projected and 5 for geographic coordinates), but the default can be overridden with the option.

Bug fixes:

- Also try to use ``pysal`` instead of ``mapclassify`` if available (#1082).
- The ``GeoDataFrame.astype()`` method now correctly returns a ``GeoDataFrame`` if the geometry column is preserved (#1009).
- The ``to_crs`` method now uses ``always_xy=True`` to ensure correct lon/lat order handling for pyproj>=2.2.0 (#1122).
- Fixed passing list-like colors in the ``plot()`` method in case of "multi" geometries (#1119).
- Fixed the coloring of shapes and colorbar when passing a custom ``norm`` in the ``plot()`` method (#1091, #1089).
- Fixed ``GeoDataFrame.to_file`` to preserve VFS file paths (e.g. when a "s3://" path is specified) (#1124).
- Fixed failing case in ``geopandas.sjoin`` with empty geometries (#1138).

In addition, the minimum required versions of some dependencies have been increased: GeoPandas now requirs pandas >=0.23.4 and matplotlib >=2.0.1 (#1002).

Version 0.5.1 (July 11, 2019)
-----------------------------

- Compatibility with latest mapclassify version 2.1.0 (#1025).

Version 0.5.0 (April 25, 2019)
------------------------------

Improvements:

- Significant performance improvement (around 10x) for ``GeoDataFrame.iterfeatures``,
  which also improves ``GeoDataFrame.to_file`` (#864).
- File IO enhancements based on Fiona 1.8:

  - Support for writing bool dtype (#855) and datetime dtype, if the file format supports it (#728).
  - Support for writing dataframes with multiple geometry types, if the file format allows it (e.g. GeoJSON for all types, or ESRI Shapefile for Polygon+MultiPolygon) (#827, #867, #870).

- Compatibility with pyproj >= 2 (#962).
- A new ``geopandas.points_from_xy()`` helper function to convert x and y coordinates to Point objects (#896).
- The ``buffer`` and ``interpolate`` methods now accept an array-like to specify a variable distance for each geometry (#781).
- Addition of a ``relate`` method, corresponding to the shapely method that returns the DE-9IM matrix (#853).
- Plotting improvements:

  - Performance improvement in plotting by only flattening the geometries if there are actually 'Multi' geometries (#785).
  - Choropleths: access to all ``mapclassify`` classification schemes and addition of the ``classification_kwds`` keyword in the ``plot`` method to specify options for the scheme (#876).
  - Ability to specify a matplotlib axes object on which to plot the color bar with the ``cax`` keyword, in order to have more control over the color bar placement (#894).

- Changed the default provider in ``geopandas.tools.geocode`` from Google (now requires an API key) to Geocode.Farm (#907, #975).

Bug fixes:

- Remove the edge in the legend marker (#807).
- Fix the ``align`` method to preserve the CRS (#829).
- Fix ``geopandas.testing.assert_geodataframe_equal`` to correctly compare left and right dataframes (#810).
- Fix in choropleth mapping when the values contain missing values (#877).
- Better error message in ``sjoin`` if the input is not a GeoDataFrame (#842).
- Fix in ``read_postgis`` to handle nullable (missing) geometries (#856).
- Correctly passing through the ``parse_dates`` keyword in ``read_postgis`` to the underlying pandas method (#860).
- Fixed the shape of Antarctica in the included demo dataset 'naturalearth_lowres'
  (by updating to the latest version) (#804).

Version 0.4.1 (March 5, 2019)
-----------------------------

Small bug-fix release for compatibility with the latest Fiona and PySAL
releases:

- Compatibility with Fiona 1.8: fix deprecation warning (#854).
- Compatibility with PySAL 2.0: switched to ``mapclassify`` instead of ``PySAL`` as
  dependency for choropleth mapping with the ``scheme`` keyword (#872).
- Fix for new ``overlay`` implementation in case the intersection is empty (#800).

Version 0.4.0 (July 15, 2018)
-----------------------------

Improvements:

- Improved ``overlay`` function (better performance, several incorrect behaviours fixed) (#429)
- Pass keywords to control legend behavior (``legend_kwds``) to ``plot`` (#434)
- Add basic support for reading remote datasets in ``read_file`` (#531)
- Pass kwargs for ``buffer`` operation on GeoSeries (#535)
- Expose all geopy services as options in geocoding (#550)
- Faster write speeds to GeoPackage (#605)
- Permit ``read_file`` filtering with a bounding box from a GeoDataFrame (#613)
- Set CRS on GeoDataFrame returned by ``read_postgis`` (#627)
- Permit setting markersize for Point GeoSeries plots with column values (#633)
- Started an example gallery (#463, #690, #717)
- Support for plotting MultiPoints (#683)
- Testing functionality (e.g. ``assert_geodataframe_equal``) is now publicly exposed (#707)
- Add ``explode`` method to GeoDataFrame (similar to the GeoSeries method) (#671)
- Set equal aspect on active axis on multi-axis figures (#718)
- Pass array of values to column argument in ``plot`` (#770)

Bug fixes:

- Ensure that colorbars are plotted on the correct axis (#523)
- Handle plotting empty GeoDataFrame (#571)
- Save z-dimension when writing files (#652)
- Handle reading empty shapefiles (#653)
- Correct dtype for empty result of spatial operations (#685)
- Fix empty ``sjoin`` handling for pandas>=0.23 (#762)

Version 0.3.0 (August 29, 2017)
-------------------------------

Improvements:

- Improve plotting performance using ``matplotlib.collections`` (#267)
- Improve default plotting appearance. The defaults now follow the new matplotlib defaults (#318, #502, #510)
- Provide access to x/y coordinates as attributes for Point GeoSeries (#383)
- Make the NYBB dataset available through ``geopandas.datasets`` (#384)
- Enable ``sjoin`` on non-integer-index GeoDataFrames (#422)
- Add ``cx`` indexer to GeoDataFrame (#482)
- ``GeoDataFrame.from_features`` now also accepts a Feature Collection (#225, #507)
- Use index label instead of integer id in output of ``iterfeatures`` and
  ``to_json`` (#421)
- Return empty data frame rather than raising an error when performing a spatial join with non overlapping geodataframes (#335)

Bug fixes:

- Compatibility with shapely 1.6.0 (#512)
- Fix ``fiona.filter`` results when bbox is not None (#372)
- Fix ``dissolve`` to retain CRS (#389)
- Fix ``cx`` behavior when using index of 0 (#478)
- Fix display of lower bin in legend label of choropleth plots using a PySAL scheme (#450)

Version 0.2.0
-------------

Improvements:

- Complete overhaul of the documentation
- Addition of ``overlay`` to perform spatial overlays with polygons (#142)
- Addition of ``sjoin`` to perform spatial joins (#115, #145, #188)
- Addition of ``__geo_interface__`` that returns a python data structure
  to represent the ``GeoSeries`` as a GeoJSON-like ``FeatureCollection`` (#116)
  and ``iterfeatures`` method (#178)
- Addition of the ``explode`` (#146) and ``dissolve`` (#310, #311) methods.
- Addition of the ``sindex`` attribute, a Spatial Index using the optional
  dependency ``rtree`` (``libspatialindex``) that can be used to speed up
  certain operations such as overlays (#140, #141).
- Addition of the ``GeoSeries.cx`` coordinate indexer to slice a GeoSeries based
  on a bounding box of the coordinates (#55).
- Improvements to plotting: ability to specify edge colors (#173), support for
  the ``vmin``, ``vmax``, ``figsize``, ``linewidth`` keywords (#207), legends
  for chloropleth plots (#210), color points by specifying a colormap (#186) or
  a single color (#238).
- Larger flexibility of ``to_crs``, accepting both dicts and proj strings (#289)
- Addition of embedded example data, accessible through
  ``geopandas.datasets.get_path``.

API changes:

- In the ``plot`` method, the ``axes`` keyword is renamed to ``ax`` for
  consistency with pandas, and the ``colormap`` keyword is renamed to ``cmap``
  for consistency with matplotlib (#208, #228, #240).

Bug fixes:

- Properly handle rows with missing geometries (#139, #193).
- Fix ``GeoSeries.to_json`` (#263).
- Correctly serialize metadata when pickling (#199, #206).
- Fix ``merge`` and ``concat`` to return correct GeoDataFrame (#247, #320, #322).<|MERGE_RESOLUTION|>--- conflicted
+++ resolved
@@ -2,18 +2,15 @@
 
 ## Development version
 
-<<<<<<< HEAD
-Version 0.12.2 (TBD)
+## Version 0.12.2 (TBD)
 ---------------------------------
 
 Uses min and max zoom levels from arguments, if provided, rather than overriding with defaults (#2599).
 
 Version 0.12.1 (October 29, 2022)
 ---------------------------------
-=======
 
 ## Version 0.12.1 (October 29, 2022)
->>>>>>> 5ee690dc
 
 Small bug-fix release removing the shapely<2 pin in the installation requirements.
 
