# Changelog

## Development version

New methods:

<<<<<<< HEAD
- Added ``frechet_distance()`` method from shapely to GeoSeries/GeoDataframe (#2929).

New features and improvements:

- Added ``offset_curve`` method from shapely to GeoSeries/GeoDataframe.
=======
- Added ``segmentize`` method from shapely to GeoSeries/GeoDataFrame (#2910).
- Added ``extract_unique_points`` method from shapely to GeoSeries/GeoDataframe (#2915).
- Added ``hausdorff_distance`` method from shapely to GeoSeries/GeoDataframe (#2909).
- Added ``delaunay_triangles`` method from shapely to GeoSeries/GeoDataframe (#2907).
- Added ``concave_hull`` method from shapely to GeoSeries/GeoDataframe (#2903).
- Added ``offset_curve`` method from shapely to GeoSeries/GeoDataframe (#2902).
>>>>>>> 35463add

New features and improvements:

- Added ``exclusive`` parameter to ``sjoin_nearest`` method for Shapely >= 2.0 (#2877)

Bug fixes:

- Fix a color assignment in ``explore`` when using ``UserDefined`` bins (#2923)
- ``assert_geodataframe_equal`` now handles GeoDataFrames with no active geometry (#2498)

## Version 0.13.2 (Jun 6, 2023)

Bug fix:

- Fix a regression in reading from local file URIs (``file://..``) using
  ``geopandas.read_file`` (#2948).

## Version 0.13.1 (Jun 5, 2023)

Bug fix:

- Fix a regression in reading from URLs using ``geopandas.read_file`` (#2908). This
  restores the behaviour to download all data up-front before passing it to the
  underlying engine (fiona or pyogrio), except if the server supports partial requests
  (to support reading a subset of a large file).

## Version 0.13 (May 6, 2023)

New methods:

- Added ``sample_points`` method to sample random points from Polygon or LineString
  geometries (#2860).
- New ``hilbert_distance()`` method that calculates the distance along a Hilbert curve
  for each geometry in a GeoSeries/GeoDataFrame (#2297).
- Support for sorting geometries (for example, using ``sort_values()``) based on
  the distance along the Hilbert curve (#2070).
- Added ``get_coordinates()`` method from shapely to GeoSeries/GeoDataframe (#2624).
- Added ``minimum_bounding_circle()`` method from shapely to GeoSeries/GeoDataframe (#2621).
- Added `minimum_bounding_radius()` as GeoSeries method (#2827).

Other new features and improvements:

- The Parquet and Feather IO functions now support the latest 1.0.0-beta.1 version
  of the GeoParquet specification (<geoparquet.org>) (#2663).
- Added support to fill missing values in `GeoSeries.fillna` via another `GeoSeries` (#2535).
- Support specifying ``min_zoom`` and ``max_zoom`` inside the ``map_kwds`` argument for ``.explore()`` (#2599).
- Added support for append (``mode="a"`` or ``append=True``) in ``to_file()``
  using ``engine="pyogrio"`` (#2788).
- Added a ``to_wgs84`` keyword to ``to_json`` allowing automatic re-projecting to follow
  the 2016 GeoJSON specification (#416).
- ``to_json`` output now includes a ``"crs"`` field if the CRS is not the default WGS84 (#1774).
- Improve error messages when accessing the `geometry` attribute of GeoDataFrame without an active geometry column
  related to the default name `"geometry"` being provided in the constructor (#2577)

Deprecations and compatibility notes:

- Added warning that ``unary_union`` will return ``'GEOMETRYCOLLECTION EMPTY'`` instead
  of None for all-None GeoSeries. (#2618)
- The ``query_bulk()`` method of the spatial index `.sindex` property is deprecated
  in favor of ``query()`` (#2823).

Bug fixes:

- Ensure that GeoDataFrame created from DataFrame is a copy, not a view (#2667)
- Fix mismatch between geometries and colors in ``plot()`` if an empty or missing
  geometry is present (#2224)
- Escape special characters to avoid TemplateSyntaxError in ``explore()`` (#2657)
- Fix `to_parquet`/`to_feather` to not write an invalid bbox (with NaNs) in the
  metadata in case of an empty GeoDataFrame (#2653)
- Fix `to_parquet`/`to_feather` to use correct WKB flavor for 3D geometries (#2654)
- Fix `read_file` to avoid reading all file bytes prior to calling Fiona or
  Pyogrio if provided a URL as input (#2796)
- Fix `copy()` downcasting GeoDataFrames without an active geometry column to a
  DataFrame (#2775)
- Fix geometry column name propagation when GeoDataFrame columns are a multiindex (#2088)
- Fix `iterfeatures()` method of GeoDataFrame to correctly handle non-scalar values
  when `na='drop'` is specified (#2811)
- Fix issue with passing custom legend labels to `plot` (#2886)

Notes on (optional) dependencies:

- GeoPandas 0.13 drops support pandas 1.0.5 (the minimum supported
  pandas version is now 1.1). Further, the minimum required versions for the listed
  dependencies have now changed to shapely 1.7.1, fiona 1.8.19, pyproj 3.0.1 and
  matplotlib 3.3.4 (#2655)

## Version 0.12.2 (December 10, 2022)

Bug fixes:

- Correctly handle geometries with Z dimension in ``to_crs()`` when using PyGEOS or
  Shapely >= 2.0 (previously the z coordinates were lost) (#1345).
- Assign Crimea to Ukraine in the ``naturalearth_lowres`` built-in dataset (#2670)

## Version 0.12.1 (October 29, 2022)

Small bug-fix release removing the shapely<2 pin in the installation requirements.

## Version 0.12 (October 24, 2022)

The highlight of this release is the support for Shapely 2.0. This makes it possible to
test Shapely 2.0 (currently 2.0b1) alongside GeoPandas.

Note that if you also have PyGEOS installed, you need to set an environment variable
(`USE_PYGEOS=0`) before importing geopandas to actually test Shapely 2.0 features instead of PyGEOS. See
<https://geopandas.org/en/latest/getting_started/install.html#using-the-optional-pygeos-dependency>
for more details.

New features and improvements:

- Added ``normalize()`` method from shapely to GeoSeries/GeoDataframe (#2537).
- Added ``make_valid()`` method from shapely to GeoSeries/GeoDataframe (#2539).
- Added ``where`` filter to ``read_file`` (#2552).
- Updated the distributed natural earth datasets (*naturalearth_lowres* and
  *naturalearth_cities*) to version 5.1 (#2555).

Deprecations and compatibility notes:

- Accessing the `crs` of a `GeoDataFrame` without active geometry column was deprecated
  and this now raises an AttributeError (#2578).
- Resolved colormap-related warning in ``.explore()`` for recent Matplotlib versions
  (#2596).

Bug fixes:

- Fix cryptic error message in ``geopandas.clip()`` when clipping with an empty geometry (#2589).
- Accessing `gdf.geometry` where the active geometry column is missing, and a column
  named `"geometry"` is present will now raise an `AttributeError`, rather than
  returning `gdf["geometry"]` (#2575).
- Combining GeoSeries/GeoDataFrames with ``pandas.concat`` will no longer silently
  override CRS information if not all inputs have the same CRS (#2056).

## Version 0.11.1 (July 24, 2022)

Small bug-fix release:

- Fix regression (RecursionError) in reshape methods such as ``unstack()``
  and ``pivot()`` involving MultiIndex, or GeoDataFrame construction with
  MultiIndex (#2486).
- Fix regression in ``GeoDataFrame.explode()`` with non-default
  geometry column name.
- Fix regression in ``apply()`` causing row-wise all nan float columns to be
  casted to GeometryDtype (#2482).
- Fix a crash in datetime column reading where the file contains mixed timezone
  offsets (#2479). These will be read as UTC localized values.
- Fix a crash in datetime column reading where the file contains datetimes
  outside the range supported by [ns] precision (#2505).
- Fix regression in passing the Parquet or Feather format ``version`` in
  ``to_parquet`` and ``to_feather``. As a result, the ``version`` parameter
  for the ``to_parquet`` and ``to_feather`` methods has been replaced with
  ``schema_version``. ``version`` will be passed directly to underlying
  feather or parquet writer. ``version`` will only be used to set
  ``schema_version`` if ``version`` is one of 0.1.0 or 0.4.0 (#2496).

Version 0.11 (June 20, 2022)
----------------------------

Highlights of this release:

- The ``geopandas.read_file()`` and `GeoDataFrame.to_file()` methods to read
  and write GIS file formats can now optionally use the
  [pyogrio](https://github.com/geopandas/pyogrio/) package under the hood
  through the ``engine="pyogrio"`` keyword. The pyogrio package implements
  vectorized IO for GDAL/OGR vector data sources, and is faster compared to
  the ``fiona``-based engine (#2225).
- GeoParquet support updated to implement
  [v0.4.0](https://github.com/opengeospatial/geoparquet/releases/tag/v0.4.0) of the
  OpenGeospatial/GeoParquet specification (#2441). Backwards compatibility with v0.1.0 of
  the metadata spec (implemented in the previous releases of GeoPandas) is guaranteed,
  and reading and writing Parquet and Feather files will no longer produce a ``UserWarning``
  (#2327).

New features and improvements:

- Improved handling of GeoDataFrame when the active geometry column is
  lost from the GeoDataFrame. Previously, square bracket indexing ``gdf[[...]]`` returned
  a GeoDataFrame when the active geometry column was retained and a DataFrame was
  returned otherwise. Other pandas indexing methods (``loc``, ``iloc``, etc) did not follow
  the same rules. The new behaviour for all indexing/reshaping operations is now as
  follows (#2329, #2060):
  - If operations produce a ``DataFrame`` containing the active geometry column, a
    GeoDataFrame is returned
  - If operations produce a ``DataFrame`` containing ``GeometryDtype`` columns, but not the
    active geometry column, a ``GeoDataFrame`` is returned, where the active geometry
    column is set to ``None`` (set the new geometry column with ``set_geometry()``)
  - If operations produce a ``DataFrame`` containing no ``GeometryDtype`` columns, a
    ``DataFrame`` is returned (this can be upcast again by calling ``set_geometry()`` or the
    ``GeoDataFrame`` constructor)
  - If operations produce a ``Series`` of ``GeometryDtype``, a ``GeoSeries`` is returned,
    otherwise ``Series`` is returned.
  - Error messages for having an invalid geometry column
    have been improved, indicating the name of the last valid active geometry column set
    and whether other geometry columns can be promoted to the active geometry column
    (#2329).

- Datetime fields are now read and written correctly for GIS formats which support them
  (e.g. GPKG, GeoJSON) with fiona 1.8.14 or higher. Previously, datetimes were read as
  strings (#2202).
- ``folium.Map`` keyword arguments can now be specified as the ``map_kwds`` argument to
  ``GeoDataFrame.explore()`` method (#2315).
- Add a new parameter ``style_function`` to ``GeoDataFrame.explore()`` to enable plot styling
  based on GeoJSON properties (#2377).
- It is now possible to write an empty ``GeoDataFrame`` to a file for supported formats
  (#2240). Attempting to do so will now emit a ``UserWarning`` instead of a ``ValueError``.
- Fast rectangle clipping has been exposed as ``GeoSeries/GeoDataFrame.clip_by_rect()``
  (#1928).
- The ``mask`` parameter of ``GeoSeries/GeoDataFrame.clip()`` now accepts a rectangular mask
  as a list-like to perform fast rectangle clipping using the new
  ``GeoSeries/GeoDataFrame.clip_by_rect()`` (#2414).
- Bundled demo dataset ``naturalearth_lowres`` has been updated to version 5.0.1 of the
  source, with field ``ISO_A3`` manually corrected for some cases (#2418).

Deprecations and compatibility notes:

- The active development branch of geopandas on GitHub has been renamed from master to
  main (#2277).
- Deprecated methods ``GeometryArray.equals_exact()`` and ``GeometryArray.almost_equals()``
  have been removed. They should
  be replaced with ``GeometryArray.geom_equals_exact()`` and
  ``GeometryArray.geom_almost_equals()`` respectively (#2267).
- Deprecated CRS functions ``explicit_crs_from_epsg()``, ``epsg_from_crs()`` and
  ``get_epsg_file_contents()`` were removed (#2340).
- Warning about the behaviour change to ``GeoSeries.isna()`` with empty
  geometries present has been removed (#2349).
- Specifying a CRS in the ``GeoDataFrame/GeoSeries`` constructor which contradicted the
  underlying ``GeometryArray`` now raises a ``ValueError`` (#2100).
- Specifying a CRS in the ``GeoDataFrame`` constructor when no geometry column is provided
  and calling ``GeoDataFrame. set_crs`` on a ``GeoDataFrame`` without an active geometry
  column now raise a ``ValueError`` (#2100)
- Passing non-geometry data to the``GeoSeries`` constructor is now fully deprecated and
  will raise a ``TypeError`` (#2314). Previously, a ``pandas.Series`` was returned for
  non-geometry data.
- Deprecated ``GeoSeries/GeoDataFrame`` set operations ``__xor__()``,
  ``__or__()``, ``__and__()`` and ``__sub__()``, ``geopandas.io.file.read_file``/``to_file`` and
  ``geopandas.io.sql.read_postgis`` now emit ``FutureWarning`` instead of
  ``DeprecationWarning`` and will be completely removed in a future release.
- Accessing the ``crs`` of a ``GeoDataFrame`` without active geometry column is deprecated and will be removed in GeoPandas 0.12 (#2373).

Bug fixes:

- ``GeoSeries.to_frame`` now creates a ``GeoDataFrame`` with the geometry column name set
  correctly (#2296)
- Fix pickle files created with pygeos installed can not being readable when pygeos is
  not installed (#2237).
- Fixed ``UnboundLocalError`` in ``GeoDataFrame.plot()`` using ``legend=True`` and
  ``missing_kwds`` (#2281).
- Fix ``explode()`` incorrectly relating index to columns, including where the input index
  is not unique (#2292)
- Fix ``GeoSeries.[xyz]`` raising an ``IndexError`` when the underlying GeoSeries contains
  empty points (#2335). Rows corresponding to empty points now contain ``np.nan``.
- Fix ``GeoDataFrame.iloc`` raising a ``TypeError`` when indexing a ``GeoDataFrame`` with only
  a single column of ``GeometryDtype`` (#1970).
- Fix ``GeoDataFrame.iterfeatures()`` not returning features with the same field order as
  ``GeoDataFrame.columns`` (#2396).
- Fix ``GeoDataFrame.from_features()`` to support reading GeoJSON with null properties
  (#2243).
- Fix ``GeoDataFrame.to_parquet()`` not intercepting ``engine`` keyword argument, breaking
  consistency with pandas (#2227)
- Fix ``GeoDataFrame.explore()`` producing an error when ``column`` is of boolean dtype
  (#2403).
- Fix an issue where ``GeoDataFrame.to_postgis()`` output the wrong SRID for ESRI
  authority CRS (#2414).
- Fix ``GeoDataFrame.from_dict/from_features`` classmethods using ``GeoDataFrame`` rather
  than ``cls`` as the constructor.
- Fix ``GeoDataFrame.plot()`` producing incorrect colors with mixed geometry types when
  ``colors`` keyword is provided. (#2420)

Notes on (optional) dependencies:

- GeoPandas 0.11 drops support for Python 3.7 and pandas 0.25 (the minimum supported
  pandas version is now 1.0.5). Further, the minimum required versions for the listed
  dependencies have now changed to shapely 1.7, fiona 1.8.13.post1, pyproj 2.6.1.post1,
  matplotlib 3.2, mapclassify 2.4.0 (#2358, #2391)

Version 0.10.2 (October 16, 2021)
---------------------------------

Small bug-fix release:

- Fix regression in ``overlay()`` in case no geometries are intersecting (but
  have overlapping total bounds) (#2172).
- Fix regression in ``overlay()`` with ``keep_geom_type=True`` in case the
  overlay of two geometries in a GeometryCollection with other geometry types
  (#2177).
- Fix ``overlay()`` to honor the ``keep_geom_type`` keyword for the
  ``op="differnce"`` case (#2164).
- Fix regression in ``plot()`` with a mapclassify ``scheme`` in case the
  formatted legend labels have duplicates (#2166).
- Fix a bug in the ``explore()`` method ignoring the ``vmin`` and ``vmax`` keywords
  in case they are set to 0 (#2175).
- Fix ``unary_union`` to correctly handle a GeoSeries with missing values (#2181).
- Avoid internal deprecation warning in ``clip()`` (#2179).

Version 0.10.1 (October 8, 2021)
--------------------------------

Small bug-fix release:

- Fix regression in ``overlay()`` with non-overlapping geometries and a
  non-default ``how`` (i.e. not "intersection") (#2157).

Version 0.10.0 (October 3, 2021)
--------------------------------

Highlights of this release:

- A new ``sjoin_nearest()`` method to join based on proximity, with the
  ability to set a maximum search radius (#1865). In addition, the ``sindex``
  attribute gained a new method for a "nearest" spatial index query (#1865,
  #2053).
- A new ``explore()`` method on GeoDataFrame and GeoSeries with native support
  for interactive visualization based on folium / leaflet.js (#1953)
- The ``geopandas.sjoin()``/``overlay()``/``clip()`` functions are now also
  available as methods on the GeoDataFrame (#2141, #1984, #2150).

New features and improvements:

- Add support for pandas' ``value_counts()`` method for geometry dtype (#2047).
- The ``explode()`` method has a new ``ignore_index`` keyword (consistent with
  pandas' explode method) to reset the index in the result, and a new
  ``index_parts`` keywords to control whether a cumulative count indexing the
  parts of the exploded multi-geometries should be added (#1871).
- ``points_from_xy()`` is now available as a GeoSeries method ``from_xy`` (#1936).
- The ``to_file()`` method will now attempt to detect the driver (if not
  specified) based on the extension of the provided filename, instead of
  defaulting to ESRI Shapefile (#1609).
- Support for the ``storage_options`` keyword in ``read_parquet()`` for
  specifying filesystem-specific options (e.g. for S3) based on fsspec (#2107).
- The read/write functions now support ``~`` (user home directory) expansion (#1876).
- Support the ``convert_dtypes()`` method from pandas to preserve the
  GeoDataFrame class (#2115).
- Support WKB values in the hex format in ``GeoSeries.from_wkb()`` (#2106).
- Update the ``estimate_utm_crs()`` method to handle crossing the antimeridian
  with pyproj 3.1+ (#2049).
- Improved heuristic to decide how many decimals to show in the repr based on
  whether the CRS is projected or geographic (#1895).
- Switched the default for ``geocode()`` from GeoCode.Farm to the Photon
  geocoding API (<https://photon.komoot.io>) (#2007).

Deprecations and compatibility notes:

- The ``op=`` keyword of ``sjoin()`` to indicate which spatial predicate to use
  for joining is being deprecated and renamed in favor of a new ``predicate=``
  keyword (#1626).
- The ``cascaded_union`` attribute is deprecated, use ``unary_union`` instead (#2074).
- Constructing a GeoDataFrame with a duplicated "geometry" column is now
  disallowed. This can also raise an error in the ``pd.concat(.., axis=1)``
  function if this results in duplicated active geometry columns (#2046).
- The ``explode()`` method currently returns a GeoSeries/GeoDataFrame with a
  MultiIndex, with an additional level with indices of the parts of the
  exploded multi-geometries. For consistency with pandas, this will change in
  the future and the new ``index_parts`` keyword is added to control this.

Bug fixes:

- Fix in the ``clip()`` function to correctly clip MultiPoints instead of
  leaving them intact when partly outside of the clip bounds (#2148).
- Fix ``GeoSeries.isna()`` to correctly return a boolean Series in case of an
  empty GeoSeries (#2073).
- Fix the GeoDataFrame constructor to preserve the geometry name when the
  argument is already a GeoDataFrame object (i.e. ``GeoDataFrame(gdf)``) (#2138).
- Fix loss of the values' CRS when setting those values as a column
  (``GeoDataFrame.__setitem__``) (#1963)
- Fix in ``GeoDataFrame.apply()`` to preserve the active geometry column name
  (#1955).
- Fix in ``sjoin()`` to not ignore the suffixes in case of a right-join
  (``how="right``) (#2065).
- Fix ``GeoDataFrame.explode()`` with a MultiIndex (#1945).
- Fix the handling of missing values in ``to/from_wkb`` and ``to_from_wkt`` (#1891).
- Fix ``to_file()`` and ``to_json()`` when DataFrame has duplicate columns to
  raise an error (#1900).
- Fix bug in the colors shown with user-defined classification scheme (#2019).
- Fix handling of the ``path_effects`` keyword in ``plot()`` (#2127).
- Fix ``GeoDataFrame.explode()`` to preserve ``attrs`` (#1935)

Notes on (optional) dependencies:

- GeoPandas 0.10.0 dropped support for Python 3.6 and pandas 0.24. Further,
  the minimum required versions are numpy 1.18, shapely 1.6, fiona 1.8,
  matplotlib 3.1 and pyproj 2.2.
- Plotting with a classification schema now requires mapclassify version >=
  2.4 (#1737).
- Compatibility fixes for the latest numpy in combination with Shapely 1.7 (#2072)
- Compatibility fixes for the upcoming Shapely 1.8 (#2087).
- Compatibility fixes for the latest PyGEOS (#1872, #2014) and matplotlib
  (colorbar issue, #2066).

Version 0.9.0 (February 28, 2021)
---------------------------------

Many documentation improvements and a restyled and restructured website with
a new logo (#1564, #1579, #1617, #1668, #1731, #1750, #1757, #1759).

New features and improvements:

- The ``geopandas.read_file`` function now accepts more general
  file-like objects (e.g. ``fsspec`` open file objects). It will now also
  automatically recognize zipped files (#1535).
- The ``GeoDataFrame.plot()`` method now provides access to the pandas plotting
  functionality for the non-geometry columns, either using the ``kind`` keyword
  or the accessor method (e.g. ``gdf.plot(kind="bar")`` or ``gdf.plot.bar()``)
  (#1465).
- New ``from_wkt()``, ``from_wkb()``, ``to_wkt()``, ``to_wkb()`` methods for
  GeoSeries to construct a GeoSeries from geometries in WKT or WKB
  representation, or to convert a GeoSeries to a pandas Seriew with WKT or WKB
  values (#1710).
- New ``GeoSeries.z`` attribute to access the z-coordinates of Point geometries
  (similar to the existing ``.x`` and ``.y`` attributes) (#1773).
- The ``to_crs()`` method now handles missing values (#1618).
- Support for pandas' new ``.attrs`` functionality (#1658).
- The ``dissolve()`` method now allows dissolving by no column (``by=None``) to
  create a union of all geometries (single-row GeoDataFrame) (#1568).
- New ``estimate_utm_crs()`` method on GeoSeries/GeoDataFrame to determine the
  UTM CRS based on the bounds (#1646).
- ``GeoDataFrame.from_dict()`` now accepts ``geometry`` and ``crs`` keywords
  (#1619).
- ``GeoDataFrame.to_postgis()`` and ``geopandas.read_postgis()`` now supports
  both sqlalchemy engine and connection objects (#1638).
- The ``GeoDataFrame.explode()`` method now allows exploding based on a
  non-geometry column, using the pandas implementation (#1720).
- Performance improvement in ``GeoDataFrame/GeoSeries.explode()`` when using
  the PyGEOS backend (#1693).
- The binary operation and predicate methods (eg ``intersection()``,
  ``intersects()``) have a new ``align`` keyword which allows optionally not
  aligning on the index before performing the operation with ``align=False``
  (#1668).
- The ``GeoDataFrame.dissolve()`` method now supports all relevant keywords of
  ``groupby()``, i.e. the ``level``, ``sort``, ``observed`` and ``dropna`` keywords
  (#1845).
- The ``geopandas.overlay()`` function now accepts ``make_valid=False`` to skip
  the step to ensure the input geometries are valid using ``buffer(0)`` (#1802).
- The ``GeoDataFrame.to_json()`` method gained a ``drop_id`` keyword to
  optionally not write the GeoDataFrame's index as the "id" field in the
  resulting JSON (#1637).
- A new ``aspect`` keyword in the plotting methods to optionally allow retaining
  the original aspect (#1512)
- A new ``interval`` keyword in the ``legend_kwds`` group of the ``plot()`` method
  to control the appearance of the legend labels when using a classification
  scheme (#1605).
- The spatial index of a GeoSeries (accessed with the ``sindex`` attribute) is
  now stored on the underlying array. This ensures that the spatial index is
  preserved in more operations where possible, and that multiple geometry
  columns of a GeoDataFrame can each have a spatial index (#1444).
- Addition of a ``has_sindex`` attribute on the GeoSeries/GeoDataFrame to check
  if a spatial index has already been initialized (#1627).
- The ``geopandas.testing.assert_geoseries_equal()`` and ``assert_geodataframe_equal()``
  testing utilities now have a ``normalize`` keyword (False by default) to
  normalize geometries before comparing for equality (#1826). Those functions
  now also give a more informative error message when failing (#1808).

Deprecations and compatibility notes:

- The ``is_ring`` attribute currently returns True for Polygons. In the future,
  this will be False (#1631). In addition, start to check it for LineStrings
  and LinearRings (instead of always returning False).
- The deprecated ``objects`` keyword in the ``intersection()`` method of the
  ``GeoDataFrame/GeoSeries.sindex`` spatial index object has been removed
  (#1444).

Bug fixes:

- Fix regression in the ``plot()`` method raising an error with empty
  geometries (#1702, #1828).
- Fix ``geopandas.overlay()`` to preserve geometries of the correct type which
  are nested within a GeometryCollection as a result of the overlay
  operation (#1582). In addition, a warning will now be raised if geometries
  of different type are dropped from the result (#1554).
- Fix the repr of an empty GeoSeries to not show spurious warnings (#1673).
- Fix the ``.crs`` for empty GeoDataFrames (#1560).
- Fix ``geopandas.clip`` to preserve the correct geometry column name (#1566).
- Fix bug in ``plot()`` method when using ``legend_kwds`` with multiple subplots
  (#1583)
- Fix spurious warning with ``missing_kwds`` keyword of the ``plot()`` method
  when there are no areas with missing data (#1600).
- Fix the ``plot()`` method to correctly align values passed to the ``column``
  keyword as a pandas Series (#1670).
- Fix bug in plotting MultiPoints when passing values to determine the color
  (#1694)
- The ``rename_geometry()`` method now raises a more informative error message
  when a duplicate column name is used (#1602).
- Fix ``explode()`` method to preserve the CRS (#1655)
- Fix the ``GeoSeries.apply()`` method to again accept the ``convert_dtype``
  keyword to be consistent with pandas (#1636).
- Fix ``GeoDataFrame.apply()`` to preserve the CRS when possible (#1848).
- Fix bug in containment test as ``geom in geoseries`` (#1753).
- The ``shift()`` method of a GeoSeries/GeoDataFrame now preserves the CRS
  (#1744).
- The PostGIS IO functionality now quotes table names to ensure it works with
  case-sensitive names (#1825).
- Fix the ``GeoSeries`` constructor without passing data but only an index (#1798).

Notes on (optional) dependencies:

- GeoPandas 0.9.0 dropped support for Python 3.5. Further, the minimum
  required versions are pandas 0.24, numpy 1.15 and shapely 1.6 and fiona 1.8.
- The ``descartes`` package is no longer required for plotting polygons. This
  functionality is now included by default in GeoPandas itself, when
  matplotlib is available (#1677).
- Fiona is now only imported when used in ``read_file``/``to_file``. This means
  you can now force geopandas to install without fiona installed (although it
  is still a default requirement) (#1775).
- Compatibility with the upcoming Shapely 1.8 (#1659, #1662, #1819).

Version 0.8.2 (January 25, 2021)
--------------------------------

Small bug-fix release for compatibility with PyGEOS 0.9.

Version 0.8.1 (July 15, 2020)
-----------------------------

Small bug-fix release:

- Fix a regression in the ``plot()`` method when visualizing with a
  JenksCaspallSampled or FisherJenksSampled scheme (#1486).
- Fix spurious warning in ``GeoDataFrame.to_postgis`` (#1497).
- Fix the un-pickling with ``pd.read_pickle`` of files written with older
  GeoPandas versions (#1511).

Version 0.8.0 (June 24, 2020)
-----------------------------

**Experimental**: optional use of PyGEOS to speed up spatial operations (#1155).
PyGEOS is a faster alternative for Shapely (being contributed back to a future
version of Shapely), and is used in element-wise spatial operations and for
spatial index in e.g. ``sjoin`` (#1343, #1401, #1421, #1427, #1428). See the
[installation docs](https://geopandas.readthedocs.io/en/latest/install.html#using-the-optional-pygeos-dependency)
for more info and how to enable it.

New features and improvements:

- IO enhancements:

  - New ``GeoDataFrame.to_postgis()`` method to write to PostGIS database (#1248).
  - New Apache Parquet and Feather file format support (#1180, #1435)
  - Allow appending to files with ``GeoDataFrame.to_file`` (#1229).
  - Add support for the ``ignore_geometry`` keyword in ``read_file`` to only read
    the attribute data. If set to True, a pandas DataFrame without geometry is
    returned (#1383).
  - ``geopandas.read_file`` now supports reading from file-like objects (#1329).
  - ``GeoDataFrame.to_file`` now supports specifying the CRS to write to the file
    (#802). By default it still uses the CRS of the GeoDataFrame.
  - New ``chunksize`` keyword in ``geopandas.read_postgis`` to read a query in
    chunks (#1123).

- Improvements related to geometry columns and CRS:

  - Any column of the GeoDataFrame that has a "geometry" dtype is now returned
    as a GeoSeries. This means that when having multiple geometry columns, not
    only the "active" geometry column is returned as a GeoSeries, but also
    accessing another geometry column (``gdf["other_geom_column"]``) gives a
    GeoSeries (#1336).
  - Multiple geometry columns in a GeoDataFrame can now each have a different
    CRS. The global ``gdf.crs`` attribute continues to returns the CRS of the
    "active" geometry column. The CRS of other geometry columns can be accessed
    from the column itself (eg ``gdf["other_geom_column"].crs``) (#1339).
  - New ``set_crs()`` method on GeoDataFrame/GeoSeries to set the CRS of naive
    geometries (#747).

- Improvements related to plotting:

  - The y-axis is now scaled depending on the center of the plot when using a
    geographic CRS, instead of using an equal aspect ratio (#1290).
  - When passing a column of categorical dtype to the ``column=`` keyword of the
    GeoDataFrame ``plot()``, we now honor all categories and its order (#1483).
    In addition, a new ``categories`` keyword allows to specify all categories
    and their order otherwise (#1173).
  - For choropleths using a classification scheme (using ``scheme=``), the
    ``legend_kwds`` accept two new keywords to control the formatting of the
    legend: ``fmt`` with a format string for the bin edges (#1253), and ``labels``
    to pass fully custom class labels (#1302).

- New ``covers()`` and ``covered_by()`` methods on GeoSeries/GeoDataframe for the
  equivalent spatial predicates (#1460, #1462).
- GeoPandas now warns when using distance-based methods with data in a
  geographic projection (#1378).

Deprecations:

- When constructing a GeoSeries or GeoDataFrame from data that already has a
  CRS, a deprecation warning is raised when both CRS don't match, and in the
  future an error will be raised in such a case. You can use the new ``set_crs``
  method to override an existing CRS. See
  [the docs](https://geopandas.readthedocs.io/en/latest/projections.html#projection-for-multiple-geometry-columns).
- The helper functions in the ``geopandas.plotting`` module are deprecated for
  public usage (#656).
- The ``geopandas.io`` functions are deprecated, use the top-level ``read_file`` and
  ``to_file`` instead (#1407).
- The set operators (``&``, ``|``, ``^``, ``-``) are deprecated, use the
  ``intersection()``, ``union()``, ``symmetric_difference()``, ``difference()`` methods
  instead (#1255).
- The ``sindex`` for empty dataframe will in the future return an empty spatial
  index instead of ``None`` (#1438).
- The ``objects`` keyword in the ``intersection`` method of the spatial index
  returned by the ``sindex`` attribute is deprecated and will be removed in the
  future (#1440).

Bug fixes:

- Fix the ``total_bounds()`` method to ignore missing and empty geometries (#1312).
- Fix ``geopandas.clip`` when masking with non-overlapping area resulting in an
  empty GeoDataFrame (#1309, #1365).
- Fix error in ``geopandas.sjoin`` when joining on an empty geometry column (#1318).
- CRS related fixes: ``pandas.concat`` preserves CRS when concatenating GeoSeries
  objects (#1340), preserve the CRS in ``geopandas.clip`` (#1362) and in
  ``GeoDataFrame.astype`` (#1366).
- Fix bug in ``GeoDataFrame.explode()`` when 'level_1' is one of the column names
  (#1445).
- Better error message when rtree is not installed (#1425).
- Fix bug in ``GeoSeries.equals()`` (#1451).
- Fix plotting of multi-part geometries with additional style keywords (#1385).

And we now have a [Code of Conduct](https://github.com/geopandas/geopandas/blob/main/CODE_OF_CONDUCT.md)!

GeoPandas 0.8.0 is the last release to support Python 3.5. The next release
will require Python 3.6, pandas 0.24, numpy 1.15 and shapely 1.6 or higher.

Version 0.7.0 (February 16, 2020)
---------------------------------

Support for Python 2.7 has been dropped. GeoPandas now works with Python >= 3.5.

The important API change of this release is that GeoPandas now requires
PROJ > 6 and pyproj > 2.2, and that the ``.crs`` attribute of a GeoSeries and
GeoDataFrame no longer stores the CRS information as a proj4 string or dict,
but as a ``pyproj.CRS`` object (#1101).

This gives a better user interface and integrates improvements from pyproj and
PROJ 6, but might also require some changes in your code. Check the
[migration guide](https://geopandas.readthedocs.io/en/latest/projections.html#upgrading-to-geopandas-0-7-with-pyproj-2-2-and-proj-6)
in the documentation.

Other API changes;

- The ``GeoDataFrame.to_file`` method will now also write the GeoDataFrame index
  to the file, if the index is named and/or non-integer. You can use the
  ``index=True/False`` keyword to overwrite this default inference (#1059).

New features and improvements:

- A new ``geopandas.clip`` function to clip a GeoDataFrame to the spatial extent
  of another shape (#1128).
- The ``geopandas.overlay`` function now works for all geometry types, including
  points and linestrings in addition to polygons (#1110).
- The ``plot()`` method gained support for missing values (in the column that
  determines the colors). By default it doesn't plot the corresponding
  geometries, but using the new ``missing_kwds`` argument you can specify how to
  style those geometries (#1156).
- The ``plot()`` method now also supports plotting GeometryCollection and
  LinearRing objects (#1225).
- Added support for filtering with a geometry or reading a subset of the rows in
  ``geopandas.read_file`` (#1160).
- Added support for the new nullable integer data type of pandas in
  ``GeoDataFrame.to_file`` (#1220).

Bug fixes:

- ``GeoSeries.reset_index()`` now correctly results in a GeoDataFrame instead of DataFrame (#1252).
- Fixed the ``geopandas.sjoin`` function to handle MultiIndex correctly (#1159).
- Fixed the ``geopandas.sjoin`` function to preserve the index name of the left GeoDataFrame (#1150).

Version 0.6.3 (February 6, 2020)
---------------------------------

Small bug-fix release:

- Compatibility with Shapely 1.7 and pandas 1.0 (#1244).
- Fix ``GeoDataFrame.fillna`` to accept non-geometry values again when there are
  no missing values in the geometry column. This should make it easier to fill
  the numerical columns of the GeoDataFrame (#1279).

Version 0.6.2 (November 18, 2019)
---------------------------------

Small bug-fix release fixing a few regressions:

- Fix a regression in passing an array of RRB(A) tuples to the ``.plot()``
  method (#1178, #1211).
- Fix the ``bounds`` and ``total_bounds`` attributes for empty GeoSeries, which
  also fixes the repr of an empty or all-NA GeoSeries (#1184, #1195).
- Fix filtering of a GeoDataFrame to preserve the index type when ending up
  with an empty result (#1190).

Version 0.6.1 (October 12, 2019)
--------------------------------

Small bug-fix release fixing a few regressions:

- Fix ``astype`` when converting to string with Multi geometries (#1145) or when converting a dataframe without geometries (#1144).
- Fix ``GeoSeries.fillna`` to accept ``np.nan`` again (#1149).

Version 0.6.0 (September 27, 2019)
----------------------------------

Important note! This will be the last release to support Python 2.7 (#1031)

API changes:

- A refactor of the internals based on the pandas ExtensionArray interface (#1000). The main user visible changes are:

  - The ``.dtype`` of a GeoSeries is now a ``'geometry'`` dtype (and no longer a numpy ``object`` dtype).
  - The ``.values`` of a GeoSeries now returns a custom ``GeometryArray``, and no longer a numpy array. To get back a numpy array of Shapely scalars, you can convert explicitly using ``np.asarray(..)``.

- The ``GeoSeries`` constructor now raises a warning when passed non-geometry data. Currently the constructor falls back to return a pandas ``Series``, but in the future this will raise an error (#1085).
- The missing value handling has been changed to now separate the concepts of missing geometries and empty geometries (#601, 1062). In practice this means that (see [the docs](https://geopandas.readthedocs.io/en/v0.6.0/missing_empty.html) for more details):

  - ``GeoSeries.isna`` now considers only missing values, and if you want to check for empty geometries, you can use ``GeoSeries.is_empty`` (``GeoDataFrame.isna`` already only looked at missing values).
  - ``GeoSeries.dropna`` now actually drops missing values (before it didn't drop either missing or empty geometries)
  - ``GeoSeries.fillna`` only fills missing values (behaviour unchanged).
  - ``GeoSeries.align`` uses missing values instead of empty geometries by default to fill non-matching index entries.

New features and improvements:

- Addition of a ``GeoSeries.affine_transform`` method, equivalent of Shapely's function (#1008).
- Addition of a ``GeoDataFrame.rename_geometry`` method to easily rename the active geometry column (#1053).
- Addition of ``geopandas.show_versions()`` function, which can be used to give an overview of the installed libraries in bug reports (#899).
- The ``legend_kwds`` keyword of the ``plot()`` method can now also be used to specify keywords for the color bar (#1102).
- Performance improvement in the ``sjoin()`` operation by re-using existing spatial index of the input dataframes, if available (#789).
- Updated documentation to work with latest version of geoplot and contextily (#1044, #1088).
- A new ``geopandas.options`` configuration, with currently a single option to control the display precision of the coordinates (``options.display_precision``). The default is now to show less coordinates (3 for projected and 5 for geographic coordinates), but the default can be overridden with the option.

Bug fixes:

- Also try to use ``pysal`` instead of ``mapclassify`` if available (#1082).
- The ``GeoDataFrame.astype()`` method now correctly returns a ``GeoDataFrame`` if the geometry column is preserved (#1009).
- The ``to_crs`` method now uses ``always_xy=True`` to ensure correct lon/lat order handling for pyproj>=2.2.0 (#1122).
- Fixed passing list-like colors in the ``plot()`` method in case of "multi" geometries (#1119).
- Fixed the coloring of shapes and colorbar when passing a custom ``norm`` in the ``plot()`` method (#1091, #1089).
- Fixed ``GeoDataFrame.to_file`` to preserve VFS file paths (e.g. when a "s3://" path is specified) (#1124).
- Fixed failing case in ``geopandas.sjoin`` with empty geometries (#1138).

In addition, the minimum required versions of some dependencies have been increased: GeoPandas now requirs pandas >=0.23.4 and matplotlib >=2.0.1 (#1002).

Version 0.5.1 (July 11, 2019)
-----------------------------

- Compatibility with latest mapclassify version 2.1.0 (#1025).

Version 0.5.0 (April 25, 2019)
------------------------------

Improvements:

- Significant performance improvement (around 10x) for ``GeoDataFrame.iterfeatures``,
  which also improves ``GeoDataFrame.to_file`` (#864).
- File IO enhancements based on Fiona 1.8:

  - Support for writing bool dtype (#855) and datetime dtype, if the file format supports it (#728).
  - Support for writing dataframes with multiple geometry types, if the file format allows it (e.g. GeoJSON for all types, or ESRI Shapefile for Polygon+MultiPolygon) (#827, #867, #870).

- Compatibility with pyproj >= 2 (#962).
- A new ``geopandas.points_from_xy()`` helper function to convert x and y coordinates to Point objects (#896).
- The ``buffer`` and ``interpolate`` methods now accept an array-like to specify a variable distance for each geometry (#781).
- Addition of a ``relate`` method, corresponding to the shapely method that returns the DE-9IM matrix (#853).
- Plotting improvements:

  - Performance improvement in plotting by only flattening the geometries if there are actually 'Multi' geometries (#785).
  - Choropleths: access to all ``mapclassify`` classification schemes and addition of the ``classification_kwds`` keyword in the ``plot`` method to specify options for the scheme (#876).
  - Ability to specify a matplotlib axes object on which to plot the color bar with the ``cax`` keyword, in order to have more control over the color bar placement (#894).

- Changed the default provider in ``geopandas.tools.geocode`` from Google (now requires an API key) to Geocode.Farm (#907, #975).

Bug fixes:

- Remove the edge in the legend marker (#807).
- Fix the ``align`` method to preserve the CRS (#829).
- Fix ``geopandas.testing.assert_geodataframe_equal`` to correctly compare left and right dataframes (#810).
- Fix in choropleth mapping when the values contain missing values (#877).
- Better error message in ``sjoin`` if the input is not a GeoDataFrame (#842).
- Fix in ``read_postgis`` to handle nullable (missing) geometries (#856).
- Correctly passing through the ``parse_dates`` keyword in ``read_postgis`` to the underlying pandas method (#860).
- Fixed the shape of Antarctica in the included demo dataset 'naturalearth_lowres'
  (by updating to the latest version) (#804).

Version 0.4.1 (March 5, 2019)
-----------------------------

Small bug-fix release for compatibility with the latest Fiona and PySAL
releases:

- Compatibility with Fiona 1.8: fix deprecation warning (#854).
- Compatibility with PySAL 2.0: switched to ``mapclassify`` instead of ``PySAL`` as
  dependency for choropleth mapping with the ``scheme`` keyword (#872).
- Fix for new ``overlay`` implementation in case the intersection is empty (#800).

Version 0.4.0 (July 15, 2018)
-----------------------------

Improvements:

- Improved ``overlay`` function (better performance, several incorrect behaviours fixed) (#429)
- Pass keywords to control legend behavior (``legend_kwds``) to ``plot`` (#434)
- Add basic support for reading remote datasets in ``read_file`` (#531)
- Pass kwargs for ``buffer`` operation on GeoSeries (#535)
- Expose all geopy services as options in geocoding (#550)
- Faster write speeds to GeoPackage (#605)
- Permit ``read_file`` filtering with a bounding box from a GeoDataFrame (#613)
- Set CRS on GeoDataFrame returned by ``read_postgis`` (#627)
- Permit setting markersize for Point GeoSeries plots with column values (#633)
- Started an example gallery (#463, #690, #717)
- Support for plotting MultiPoints (#683)
- Testing functionality (e.g. ``assert_geodataframe_equal``) is now publicly exposed (#707)
- Add ``explode`` method to GeoDataFrame (similar to the GeoSeries method) (#671)
- Set equal aspect on active axis on multi-axis figures (#718)
- Pass array of values to column argument in ``plot`` (#770)

Bug fixes:

- Ensure that colorbars are plotted on the correct axis (#523)
- Handle plotting empty GeoDataFrame (#571)
- Save z-dimension when writing files (#652)
- Handle reading empty shapefiles (#653)
- Correct dtype for empty result of spatial operations (#685)
- Fix empty ``sjoin`` handling for pandas>=0.23 (#762)

Version 0.3.0 (August 29, 2017)
-------------------------------

Improvements:

- Improve plotting performance using ``matplotlib.collections`` (#267)
- Improve default plotting appearance. The defaults now follow the new matplotlib defaults (#318, #502, #510)
- Provide access to x/y coordinates as attributes for Point GeoSeries (#383)
- Make the NYBB dataset available through ``geopandas.datasets`` (#384)
- Enable ``sjoin`` on non-integer-index GeoDataFrames (#422)
- Add ``cx`` indexer to GeoDataFrame (#482)
- ``GeoDataFrame.from_features`` now also accepts a Feature Collection (#225, #507)
- Use index label instead of integer id in output of ``iterfeatures`` and
  ``to_json`` (#421)
- Return empty data frame rather than raising an error when performing a spatial join with non overlapping geodataframes (#335)

Bug fixes:

- Compatibility with shapely 1.6.0 (#512)
- Fix ``fiona.filter`` results when bbox is not None (#372)
- Fix ``dissolve`` to retain CRS (#389)
- Fix ``cx`` behavior when using index of 0 (#478)
- Fix display of lower bin in legend label of choropleth plots using a PySAL scheme (#450)

Version 0.2.0
-------------

Improvements:

- Complete overhaul of the documentation
- Addition of ``overlay`` to perform spatial overlays with polygons (#142)
- Addition of ``sjoin`` to perform spatial joins (#115, #145, #188)
- Addition of ``__geo_interface__`` that returns a python data structure
  to represent the ``GeoSeries`` as a GeoJSON-like ``FeatureCollection`` (#116)
  and ``iterfeatures`` method (#178)
- Addition of the ``explode`` (#146) and ``dissolve`` (#310, #311) methods.
- Addition of the ``sindex`` attribute, a Spatial Index using the optional
  dependency ``rtree`` (``libspatialindex``) that can be used to speed up
  certain operations such as overlays (#140, #141).
- Addition of the ``GeoSeries.cx`` coordinate indexer to slice a GeoSeries based
  on a bounding box of the coordinates (#55).
- Improvements to plotting: ability to specify edge colors (#173), support for
  the ``vmin``, ``vmax``, ``figsize``, ``linewidth`` keywords (#207), legends
  for chloropleth plots (#210), color points by specifying a colormap (#186) or
  a single color (#238).
- Larger flexibility of ``to_crs``, accepting both dicts and proj strings (#289)
- Addition of embedded example data, accessible through
  ``geopandas.datasets.get_path``.

API changes:

- In the ``plot`` method, the ``axes`` keyword is renamed to ``ax`` for
  consistency with pandas, and the ``colormap`` keyword is renamed to ``cmap``
  for consistency with matplotlib (#208, #228, #240).

Bug fixes:

- Properly handle rows with missing geometries (#139, #193).
- Fix ``GeoSeries.to_json`` (#263).
- Correctly serialize metadata when pickling (#199, #206).
- Fix ``merge`` and ``concat`` to return correct GeoDataFrame (#247, #320, #322).<|MERGE_RESOLUTION|>--- conflicted
+++ resolved
@@ -4,20 +4,13 @@
 
 New methods:
 
-<<<<<<< HEAD
 - Added ``frechet_distance()`` method from shapely to GeoSeries/GeoDataframe (#2929).
-
-New features and improvements:
-
-- Added ``offset_curve`` method from shapely to GeoSeries/GeoDataframe.
-=======
 - Added ``segmentize`` method from shapely to GeoSeries/GeoDataFrame (#2910).
 - Added ``extract_unique_points`` method from shapely to GeoSeries/GeoDataframe (#2915).
 - Added ``hausdorff_distance`` method from shapely to GeoSeries/GeoDataframe (#2909).
 - Added ``delaunay_triangles`` method from shapely to GeoSeries/GeoDataframe (#2907).
 - Added ``concave_hull`` method from shapely to GeoSeries/GeoDataframe (#2903).
 - Added ``offset_curve`` method from shapely to GeoSeries/GeoDataframe (#2902).
->>>>>>> 35463add
 
 New features and improvements:
 
