--- conflicted
+++ resolved
@@ -3,15 +3,9 @@
 ## Development version
 
 New methods:
-<<<<<<< HEAD
-
-- Added ``delaunay_triangles`` method from shapely to GeoSeries/GeoDataframe.
-
-New features and improvements:
-=======
->>>>>>> 3a45af89
-
-- Added ``offset_curve`` method from shapely to GeoSeries/GeoDataframe.
+
+- Added ``delaunay_triangles`` method from shapely to GeoSeries/GeoDataframe (#2907).
+- Added ``offset_curve`` method from shapely to GeoSeries/GeoDataframe (#2902).
 
 New features and improvements:
 
