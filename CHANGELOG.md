--- conflicted
+++ resolved
@@ -4,12 +4,10 @@
 
 New features and improvements:
 
-<<<<<<< HEAD
+- `GeoDataFrame.to_parquet` and `read_parquet` will now write and read ``attrs``
+  respectively (#3597)
 - Add ``grid_size`` parameter to ``union``, ``difference``, ``symmetric_difference``
   and ``intersection`` (#3593).
-=======
-- `GeoDataFrame.to_parquet` and `read_parquet` will now write and read ``attrs``
-  respectively (#3597)
 
 Deprecations and compatibility notes:
 
@@ -32,7 +30,31 @@
   considered supported (#3371, #3581).
 
 ## Version 1.1.2 (December 22, 2025)
->>>>>>> 491c0944
+
+New features and improvements:
+
+- `GeoDataFrame.to_parquet` and `read_parquet` will now write and read ``attrs``
+  respectively (#3597)
+
+Deprecations and compatibility notes:
+
+- The `resolution` keyword to `buffer` has been deprecated to align with the convention in shapely,
+  `quad_segs` should be used instead (#3600).
+- Expired deprecations; option `use_pygeos` which had no functionality,
+  `seed` keyword in sample_points (replaced by `rng`) (#3613)
+
+Community:
+
+- GeoPandas now uses the NumFOCUS Code of Conduct.
+
+Notes on dependencies:
+
+- GeoPandas 1.2 now requires Python 3.11 or greater and pandas 2.2, numpy 2.0, pyproj 3.7, and
+  shapely 2.1, are now the minimum required version for these dependencies.
+  Furthermore, the minimum tested version for optional dependencies has been updated to
+  fiona 1.8.21, scipy 1.9, matplotlib 3.9, mapclassify 2.7 folium 0.15, pyarrow 15.0 and
+  SQLAlchemy 2.0. Older versions of these libraries may continue to work, but are no longer
+  considered supported (#3371, #3581).
 
 Bug fixes:
 
