# Changelog

## Development version

<<<<<<< HEAD
New features and improvements:

- Added ``get_coordinates()`` method from shapely to GeoSeries/GeoDataframe (#2624).
=======
Deprecations and compatibility notes:

- Added warning that ``unary_union`` will return ``'GEOMETRYCOLLECTION EMPTY'`` instead
  of None for all-None GeoSeries. (#2618)
>>>>>>> 037c4283

Bug fixes:

- Ensure that GeoDataFrame created from DataFrame is a copy, not a view (#2667)

## Version 0.12.2 (December 10, 2022)

Bug fixes:

- Correctly handle geometries with Z dimension in ``to_crs()`` when using PyGEOS or
  Shapely >= 2.0 (previously the z coordinates were lost) (#1345).
- Assign Crimea to Ukraine in the ``naturalearth_lowres`` built-in dataset (#2670)

## Version 0.12.1 (October 29, 2022)

Small bug-fix release removing the shapely<2 pin in the installation requirements.

## Version 0.12 (October 24, 2022)

The highlight of this release is the support for Shapely 2.0. This makes it possible to
test Shapely 2.0 (currently 2.0b1) alongside GeoPandas.

Note that if you also have PyGEOS installed, you need to set an environment variable
(`USE_PYGEOS=0`) before importing geopandas to actually test Shapely 2.0 features instead of PyGEOS. See
<https://geopandas.org/en/latest/getting_started/install.html#using-the-optional-pygeos-dependency>
for more details.

New features and improvements:

- Added ``normalize()`` method from shapely to GeoSeries/GeoDataframe (#2537).
- Added ``make_valid()`` method from shapely to GeoSeries/GeoDataframe (#2539).
- Added ``where`` filter to ``read_file`` (#2552).
- Updated the distributed natural earth datasets (*naturalearth_lowres* and
  *naturalearth_cities*) to version 5.1 (#2555).

Deprecations and compatibility notes:

- Accessing the `crs` of a `GeoDataFrame` without active geometry column was deprecated
  and this now raises an AttributeError (#2578).
- Resolved colormap-related warning in ``.explore()`` for recent Matplotlib versions
  (#2596).

Bug fixes:

- Fix cryptic error message in ``geopandas.clip()`` when clipping with an empty geometry (#2589).
- Accessing `gdf.geometry` where the active geometry column is missing, and a column
  named `"geometry"` is present will now raise an `AttributeError`, rather than
  returning `gdf["geometry"]` (#2575).
- Combining GeoSeries/GeoDataFrames with ``pandas.concat`` will no longer silently
  override CRS information if not all inputs have the same CRS (#2056).

## Version 0.11.1 (July 24, 2022)

Small bug-fix release:

- Fix regression (RecursionError) in reshape methods such as ``unstack()``
  and ``pivot()`` involving MultiIndex, or GeoDataFrame construction with
  MultiIndex (#2486).
- Fix regression in ``GeoDataFrame.explode()`` with non-default
  geometry column name.
- Fix regression in ``apply()`` causing row-wise all nan float columns to be
  casted to GeometryDtype (#2482).
- Fix a crash in datetime column reading where the file contains mixed timezone
  offsets (#2479). These will be read as UTC localized values.
- Fix a crash in datetime column reading where the file contains datetimes
  outside the range supported by [ns] precision (#2505).
- Fix regression in passing the Parquet or Feather format ``version`` in
  ``to_parquet`` and ``to_feather``. As a result, the ``version`` parameter
  for the ``to_parquet`` and ``to_feather`` methods has been replaced with
  ``schema_version``. ``version`` will be passed directly to underlying
  feather or parquet writer. ``version`` will only be used to set
  ``schema_version`` if ``version`` is one of 0.1.0 or 0.4.0 (#2496).

Version 0.11 (June 20, 2022)
----------------------------

Highlights of this release:

- The ``geopandas.read_file()`` and `GeoDataFrame.to_file()` methods to read
  and write GIS file formats can now optionally use the
  [pyogrio](https://github.com/geopandas/pyogrio/) package under the hood
  through the ``engine="pyogrio"`` keyword. The pyogrio package implements
  vectorized IO for GDAL/OGR vector data sources, and is faster compared to
  the ``fiona``-based engine (#2225).
- GeoParquet support updated to implement
  [v0.4.0](https://github.com/opengeospatial/geoparquet/releases/tag/v0.4.0) of the
  OpenGeospatial/GeoParquet specification (#2441). Backwards compatibility with v0.1.0 of
  the metadata spec (implemented in the previous releases of GeoPandas) is guaranteed,
  and reading and writing Parquet and Feather files will no longer produce a ``UserWarning``
  (#2327).

New features and improvements:

- Improved handling of GeoDataFrame when the active geometry column is
  lost from the GeoDataFrame. Previously, square bracket indexing ``gdf[[...]]`` returned
  a GeoDataFrame when the active geometry column was retained and a DataFrame was
  returned otherwise. Other pandas indexing methods (``loc``, ``iloc``, etc) did not follow
  the same rules. The new behaviour for all indexing/reshaping operations is now as
  follows (#2329, #2060):
  - If operations produce a ``DataFrame`` containing the active geometry column, a
    GeoDataFrame is returned
  - If operations produce a ``DataFrame`` containing ``GeometryDtype`` columns, but not the
    active geometry column, a ``GeoDataFrame`` is returned, where the active geometry
    column is set to ``None`` (set the new geometry column with ``set_geometry()``)
  - If operations produce a ``DataFrame`` containing no ``GeometryDtype`` columns, a
    ``DataFrame`` is returned (this can be upcast again by calling ``set_geometry()`` or the
    ``GeoDataFrame`` constructor)
  - If operations produce a ``Series`` of ``GeometryDtype``, a ``GeoSeries`` is returned,
    otherwise ``Series`` is returned.
  - Error messages for having an invalid geometry column
    have been improved, indicating the name of the last valid active geometry column set
    and whether other geometry columns can be promoted to the active geometry column
    (#2329).

- Datetime fields are now read and written correctly for GIS formats which support them
  (e.g. GPKG, GeoJSON) with fiona 1.8.14 or higher. Previously, datetimes were read as
  strings (#2202).
- ``folium.Map`` keyword arguments can now be specified as the ``map_kwds`` argument to
  ``GeoDataFrame.explore()`` method (#2315).
- Add a new parameter ``style_function`` to ``GeoDataFrame.explore()`` to enable plot styling
  based on GeoJSON properties (#2377).
- It is now possible to write an empty ``GeoDataFrame`` to a file for supported formats
  (#2240). Attempting to do so will now emit a ``UserWarning`` instead of a ``ValueError``.
- Fast rectangle clipping has been exposed as ``GeoSeries/GeoDataFrame.clip_by_rect()``
  (#1928).
- The ``mask`` parameter of ``GeoSeries/GeoDataFrame.clip()`` now accepts a rectangular mask
  as a list-like to perform fast rectangle clipping using the new
  ``GeoSeries/GeoDataFrame.clip_by_rect()`` (#2414).
- Bundled demo dataset ``naturalearth_lowres`` has been updated to version 5.0.1 of the
  source, with field ``ISO_A3`` manually corrected for some cases (#2418).

Deprecations and compatibility notes:

- The active development branch of geopandas on GitHub has been renamed from master to
  main (#2277).
- Deprecated methods ``GeometryArray.equals_exact()`` and ``GeometryArray.almost_equals()``
  have been removed. They should
  be replaced with ``GeometryArray.geom_equals_exact()`` and
  ``GeometryArray.geom_almost_equals()`` respectively (#2267).
- Deprecated CRS functions ``explicit_crs_from_epsg()``, ``epsg_from_crs()`` and
  ``get_epsg_file_contents()`` were removed (#2340).
- Warning about the behaviour change to ``GeoSeries.isna()`` with empty
  geometries present has been removed (#2349).
- Specifying a CRS in the ``GeoDataFrame/GeoSeries`` constructor which contradicted the
  underlying ``GeometryArray`` now raises a ``ValueError`` (#2100).
- Specifying a CRS in the ``GeoDataFrame`` constructor when no geometry column is provided
  and calling ``GeoDataFrame. set_crs`` on a ``GeoDataFrame`` without an active geometry
  column now raise a ``ValueError`` (#2100)
- Passing non-geometry data to the``GeoSeries`` constructor is now fully deprecated and
  will raise a ``TypeError`` (#2314). Previously, a ``pandas.Series`` was returned for
  non-geometry data.
- Deprecated ``GeoSeries/GeoDataFrame`` set operations ``__xor__()``,
  ``__or__()``, ``__and__()`` and ``__sub__()``, ``geopandas.io.file.read_file``/``to_file`` and
  ``geopandas.io.sql.read_postgis`` now emit ``FutureWarning`` instead of
  ``DeprecationWarning`` and will be completely removed in a future release.
- Accessing the ``crs`` of a ``GeoDataFrame`` without active geometry column is deprecated and will be removed in GeoPandas 0.12 (#2373).

Bug fixes:

- ``GeoSeries.to_frame`` now creates a ``GeoDataFrame`` with the geometry column name set
  correctly (#2296)
- Fix pickle files created with pygeos installed can not being readable when pygeos is
  not installed (#2237).
- Fixed ``UnboundLocalError`` in ``GeoDataFrame.plot()`` using ``legend=True`` and
  ``missing_kwds`` (#2281).
- Fix ``explode()`` incorrectly relating index to columns, including where the input index
  is not unique (#2292)
- Fix ``GeoSeries.[xyz]`` raising an ``IndexError`` when the underlying GeoSeries contains
  empty points (#2335). Rows corresponding to empty points now contain ``np.nan``.
- Fix ``GeoDataFrame.iloc`` raising a ``TypeError`` when indexing a ``GeoDataFrame`` with only
  a single column of ``GeometryDtype`` (#1970).
- Fix ``GeoDataFrame.iterfeatures()`` not returning features with the same field order as
  ``GeoDataFrame.columns`` (#2396).
- Fix ``GeoDataFrame.from_features()`` to support reading GeoJSON with null properties
  (#2243).
- Fix ``GeoDataFrame.to_parquet()`` not intercepting ``engine`` keyword argument, breaking
  consistency with pandas (#2227)
- Fix ``GeoDataFrame.explore()`` producing an error when ``column`` is of boolean dtype
  (#2403).
- Fix an issue where ``GeoDataFrame.to_postgis()`` output the wrong SRID for ESRI
  authority CRS (#2414).
- Fix ``GeoDataFrame.from_dict/from_features`` classmethods using ``GeoDataFrame`` rather
  than ``cls`` as the constructor.
- Fix ``GeoDataFrame.plot()`` producing incorrect colors with mixed geometry types when
  ``colors`` keyword is provided. (#2420)

Notes on (optional) dependencies:

- GeoPandas 0.11 drops support for Python 3.7 and pandas 0.25 (the minimum supported
  pandas version is now 1.0.5). Further, the minimum required versions for the listed
  dependencies have now changed to shapely 1.7, fiona 1.8.13.post1, pyproj 2.6.1.post1,
  matplotlib 3.2, mapclassify 2.4.0 (#2358, #2391)

Version 0.10.2 (October 16, 2021)
---------------------------------

Small bug-fix release:

- Fix regression in ``overlay()`` in case no geometries are intersecting (but
  have overlapping total bounds) (#2172).
- Fix regression in ``overlay()`` with ``keep_geom_type=True`` in case the
  overlay of two geometries in a GeometryCollection with other geometry types
  (#2177).
- Fix ``overlay()`` to honor the ``keep_geom_type`` keyword for the
  ``op="differnce"`` case (#2164).
- Fix regression in ``plot()`` with a mapclassify ``scheme`` in case the
  formatted legend labels have duplicates (#2166).
- Fix a bug in the ``explore()`` method ignoring the ``vmin`` and ``vmax`` keywords
  in case they are set to 0 (#2175).
- Fix ``unary_union`` to correctly handle a GeoSeries with missing values (#2181).
- Avoid internal deprecation warning in ``clip()`` (#2179).

Version 0.10.1 (October 8, 2021)
--------------------------------

Small bug-fix release:

- Fix regression in ``overlay()`` with non-overlapping geometries and a
  non-default ``how`` (i.e. not "intersection") (#2157).

Version 0.10.0 (October 3, 2021)
--------------------------------

Highlights of this release:

- A new ``sjoin_nearest()`` method to join based on proximity, with the
  ability to set a maximum search radius (#1865). In addition, the ``sindex``
  attribute gained a new method for a "nearest" spatial index query (#1865,
  #2053).
- A new ``explore()`` method on GeoDataFrame and GeoSeries with native support
  for interactive visualization based on folium / leaflet.js (#1953)
- The ``geopandas.sjoin()``/``overlay()``/``clip()`` functions are now also
  available as methods on the GeoDataFrame (#2141, #1984, #2150).

New features and improvements:

- Add support for pandas' ``value_counts()`` method for geometry dtype (#2047).
- The ``explode()`` method has a new ``ignore_index`` keyword (consistent with
  pandas' explode method) to reset the index in the result, and a new
  ``index_parts`` keywords to control whether a cumulative count indexing the
  parts of the exploded multi-geometries should be added (#1871).
- ``points_from_xy()`` is now available as a GeoSeries method ``from_xy`` (#1936).
- The ``to_file()`` method will now attempt to detect the driver (if not
  specified) based on the extension of the provided filename, instead of
  defaulting to ESRI Shapefile (#1609).
- Support for the ``storage_options`` keyword in ``read_parquet()`` for
  specifying filesystem-specific options (e.g. for S3) based on fsspec (#2107).
- The read/write functions now support ``~`` (user home directory) expansion (#1876).
- Support the ``convert_dtypes()`` method from pandas to preserve the
  GeoDataFrame class (#2115).
- Support WKB values in the hex format in ``GeoSeries.from_wkb()`` (#2106).
- Update the ``estimate_utm_crs()`` method to handle crossing the antimeridian
  with pyproj 3.1+ (#2049).
- Improved heuristic to decide how many decimals to show in the repr based on
  whether the CRS is projected or geographic (#1895).
- Switched the default for ``geocode()`` from GeoCode.Farm to the Photon
  geocoding API (<https://photon.komoot.io>) (#2007).

Deprecations and compatibility notes:

- The ``op=`` keyword of ``sjoin()`` to indicate which spatial predicate to use
  for joining is being deprecated and renamed in favor of a new ``predicate=``
  keyword (#1626).
- The ``cascaded_union`` attribute is deprecated, use ``unary_union`` instead (#2074).
- Constructing a GeoDataFrame with a duplicated "geometry" column is now
  disallowed. This can also raise an error in the ``pd.concat(.., axis=1)``
  function if this results in duplicated active geometry columns (#2046).
- The ``explode()`` method currently returns a GeoSeries/GeoDataFrame with a
  MultiIndex, with an additional level with indices of the parts of the
  exploded multi-geometries. For consistency with pandas, this will change in
  the future and the new ``index_parts`` keyword is added to control this.

Bug fixes:

- Fix in the ``clip()`` function to correctly clip MultiPoints instead of
  leaving them intact when partly outside of the clip bounds (#2148).
- Fix ``GeoSeries.isna()`` to correctly return a boolean Series in case of an
  empty GeoSeries (#2073).
- Fix the GeoDataFrame constructor to preserve the geometry name when the
  argument is already a GeoDataFrame object (i.e. ``GeoDataFrame(gdf)``) (#2138).
- Fix loss of the values' CRS when setting those values as a column
  (``GeoDataFrame.__setitem__``) (#1963)
- Fix in ``GeoDataFrame.apply()`` to preserve the active geometry column name
  (#1955).
- Fix in ``sjoin()`` to not ignore the suffixes in case of a right-join
  (``how="right``) (#2065).
- Fix ``GeoDataFrame.explode()`` with a MultiIndex (#1945).
- Fix the handling of missing values in ``to/from_wkb`` and ``to_from_wkt`` (#1891).
- Fix ``to_file()`` and ``to_json()`` when DataFrame has duplicate columns to
  raise an error (#1900).
- Fix bug in the colors shown with user-defined classification scheme (#2019).
- Fix handling of the ``path_effects`` keyword in ``plot()`` (#2127).
- Fix ``GeoDataFrame.explode()`` to preserve ``attrs`` (#1935)

Notes on (optional) dependencies:

- GeoPandas 0.10.0 dropped support for Python 3.6 and pandas 0.24. Further,
  the minimum required versions are numpy 1.18, shapely 1.6, fiona 1.8,
  matplotlib 3.1 and pyproj 2.2.
- Plotting with a classification schema now requires mapclassify version >=
  2.4 (#1737).
- Compatibility fixes for the latest numpy in combination with Shapely 1.7 (#2072)
- Compatibility fixes for the upcoming Shapely 1.8 (#2087).
- Compatibility fixes for the latest PyGEOS (#1872, #2014) and matplotlib
  (colorbar issue, #2066).

Version 0.9.0 (February 28, 2021)
---------------------------------

Many documentation improvements and a restyled and restructured website with
a new logo (#1564, #1579, #1617, #1668, #1731, #1750, #1757, #1759).

New features and improvements:

- The ``geopandas.read_file`` function now accepts more general
  file-like objects (e.g. ``fsspec`` open file objects). It will now also
  automatically recognize zipped files (#1535).
- The ``GeoDataFrame.plot()`` method now provides access to the pandas plotting
  functionality for the non-geometry columns, either using the ``kind`` keyword
  or the accessor method (e.g. ``gdf.plot(kind="bar")`` or ``gdf.plot.bar()``)
  (#1465).
- New ``from_wkt()``, ``from_wkb()``, ``to_wkt()``, ``to_wkb()`` methods for
  GeoSeries to construct a GeoSeries from geometries in WKT or WKB
  representation, or to convert a GeoSeries to a pandas Seriew with WKT or WKB
  values (#1710).
- New ``GeoSeries.z`` attribute to access the z-coordinates of Point geometries
  (similar to the existing ``.x`` and ``.y`` attributes) (#1773).
- The ``to_crs()`` method now handles missing values (#1618).
- Support for pandas' new ``.attrs`` functionality (#1658).
- The ``dissolve()`` method now allows dissolving by no column (``by=None``) to
  create a union of all geometries (single-row GeoDataFrame) (#1568).
- New ``estimate_utm_crs()`` method on GeoSeries/GeoDataFrame to determine the
  UTM CRS based on the bounds (#1646).
- ``GeoDataFrame.from_dict()`` now accepts ``geometry`` and ``crs`` keywords
  (#1619).
- ``GeoDataFrame.to_postgis()`` and ``geopandas.read_postgis()`` now supports
  both sqlalchemy engine and connection objects (#1638).
- The ``GeoDataFrame.explode()`` method now allows exploding based on a
  non-geometry column, using the pandas implementation (#1720).
- Performance improvement in ``GeoDataFrame/GeoSeries.explode()`` when using
  the PyGEOS backend (#1693).
- The binary operation and predicate methods (eg ``intersection()``,
  ``intersects()``) have a new ``align`` keyword which allows optionally not
  aligning on the index before performing the operation with ``align=False``
  (#1668).
- The ``GeoDataFrame.dissolve()`` method now supports all relevant keywords of
  ``groupby()``, i.e. the ``level``, ``sort``, ``observed`` and ``dropna`` keywords
  (#1845).
- The ``geopandas.overlay()`` function now accepts ``make_valid=False`` to skip
  the step to ensure the input geometries are valid using ``buffer(0)`` (#1802).
- The ``GeoDataFrame.to_json()`` method gained a ``drop_id`` keyword to
  optionally not write the GeoDataFrame's index as the "id" field in the
  resulting JSON (#1637).
- A new ``aspect`` keyword in the plotting methods to optionally allow retaining
  the original aspect (#1512)
- A new ``interval`` keyword in the ``legend_kwds`` group of the ``plot()`` method
  to control the appearance of the legend labels when using a classification
  scheme (#1605).
- The spatial index of a GeoSeries (accessed with the ``sindex`` attribute) is
  now stored on the underlying array. This ensures that the spatial index is
  preserved in more operations where possible, and that multiple geometry
  columns of a GeoDataFrame can each have a spatial index (#1444).
- Addition of a ``has_sindex`` attribute on the GeoSeries/GeoDataFrame to check
  if a spatial index has already been initialized (#1627).
- The ``geopandas.testing.assert_geoseries_equal()`` and ``assert_geodataframe_equal()``
  testing utilities now have a ``normalize`` keyword (False by default) to
  normalize geometries before comparing for equality (#1826). Those functions
  now also give a more informative error message when failing (#1808).

Deprecations and compatibility notes:

- The ``is_ring`` attribute currently returns True for Polygons. In the future,
  this will be False (#1631). In addition, start to check it for LineStrings
  and LinearRings (instead of always returning False).
- The deprecated ``objects`` keyword in the ``intersection()`` method of the
  ``GeoDataFrame/GeoSeries.sindex`` spatial index object has been removed
  (#1444).

Bug fixes:

- Fix regression in the ``plot()`` method raising an error with empty
  geometries (#1702, #1828).
- Fix ``geopandas.overlay()`` to preserve geometries of the correct type which
  are nested within a GeometryCollection as a result of the overlay
  operation (#1582). In addition, a warning will now be raised if geometries
  of different type are dropped from the result (#1554).
- Fix the repr of an empty GeoSeries to not show spurious warnings (#1673).
- Fix the ``.crs`` for empty GeoDataFrames (#1560).
- Fix ``geopandas.clip`` to preserve the correct geometry column name (#1566).
- Fix bug in ``plot()`` method when using ``legend_kwds`` with multiple subplots
  (#1583)
- Fix spurious warning with ``missing_kwds`` keyword of the ``plot()`` method
  when there are no areas with missing data (#1600).
- Fix the ``plot()`` method to correctly align values passed to the ``column``
  keyword as a pandas Series (#1670).
- Fix bug in plotting MultiPoints when passing values to determine the color
  (#1694)
- The ``rename_geometry()`` method now raises a more informative error message
  when a duplicate column name is used (#1602).
- Fix ``explode()`` method to preserve the CRS (#1655)
- Fix the ``GeoSeries.apply()`` method to again accept the ``convert_dtype``
  keyword to be consistent with pandas (#1636).
- Fix ``GeoDataFrame.apply()`` to preserve the CRS when possible (#1848).
- Fix bug in containment test as ``geom in geoseries`` (#1753).
- The ``shift()`` method of a GeoSeries/GeoDataFrame now preserves the CRS
  (#1744).
- The PostGIS IO functionality now quotes table names to ensure it works with
  case-sensitive names (#1825).
- Fix the ``GeoSeries`` constructor without passing data but only an index (#1798).

Notes on (optional) dependencies:

- GeoPandas 0.9.0 dropped support for Python 3.5. Further, the minimum
  required versions are pandas 0.24, numpy 1.15 and shapely 1.6 and fiona 1.8.
- The ``descartes`` package is no longer required for plotting polygons. This
  functionality is now included by default in GeoPandas itself, when
  matplotlib is available (#1677).
- Fiona is now only imported when used in ``read_file``/``to_file``. This means
  you can now force geopandas to install without fiona installed (although it
  is still a default requirement) (#1775).
- Compatibility with the upcoming Shapely 1.8 (#1659, #1662, #1819).

Version 0.8.2 (January 25, 2021)
--------------------------------

Small bug-fix release for compatibility with PyGEOS 0.9.

Version 0.8.1 (July 15, 2020)
-----------------------------

Small bug-fix release:

- Fix a regression in the ``plot()`` method when visualizing with a
  JenksCaspallSampled or FisherJenksSampled scheme (#1486).
- Fix spurious warning in ``GeoDataFrame.to_postgis`` (#1497).
- Fix the un-pickling with ``pd.read_pickle`` of files written with older
  GeoPandas versions (#1511).

Version 0.8.0 (June 24, 2020)
-----------------------------

**Experimental**: optional use of PyGEOS to speed up spatial operations (#1155).
PyGEOS is a faster alternative for Shapely (being contributed back to a future
version of Shapely), and is used in element-wise spatial operations and for
spatial index in e.g. ``sjoin`` (#1343, #1401, #1421, #1427, #1428). See the
[installation docs](https://geopandas.readthedocs.io/en/latest/install.html#using-the-optional-pygeos-dependency)
for more info and how to enable it.

New features and improvements:

- IO enhancements:

  - New ``GeoDataFrame.to_postgis()`` method to write to PostGIS database (#1248).
  - New Apache Parquet and Feather file format support (#1180, #1435)
  - Allow appending to files with ``GeoDataFrame.to_file`` (#1229).
  - Add support for the ``ignore_geometry`` keyword in ``read_file`` to only read
    the attribute data. If set to True, a pandas DataFrame without geometry is
    returned (#1383).
  - ``geopandas.read_file`` now supports reading from file-like objects (#1329).
  - ``GeoDataFrame.to_file`` now supports specifying the CRS to write to the file
    (#802). By default it still uses the CRS of the GeoDataFrame.
  - New ``chunksize`` keyword in ``geopandas.read_postgis`` to read a query in
    chunks (#1123).

- Improvements related to geometry columns and CRS:

  - Any column of the GeoDataFrame that has a "geometry" dtype is now returned
    as a GeoSeries. This means that when having multiple geometry columns, not
    only the "active" geometry column is returned as a GeoSeries, but also
    accessing another geometry column (``gdf["other_geom_column"]``) gives a
    GeoSeries (#1336).
  - Multiple geometry columns in a GeoDataFrame can now each have a different
    CRS. The global ``gdf.crs`` attribute continues to returns the CRS of the
    "active" geometry column. The CRS of other geometry columns can be accessed
    from the column itself (eg ``gdf["other_geom_column"].crs``) (#1339).
  - New ``set_crs()`` method on GeoDataFrame/GeoSeries to set the CRS of naive
    geometries (#747).

- Improvements related to plotting:

  - The y-axis is now scaled depending on the center of the plot when using a
    geographic CRS, instead of using an equal aspect ratio (#1290).
  - When passing a column of categorical dtype to the ``column=`` keyword of the
    GeoDataFrame ``plot()``, we now honor all categories and its order (#1483).
    In addition, a new ``categories`` keyword allows to specify all categories
    and their order otherwise (#1173).
  - For choropleths using a classification scheme (using ``scheme=``), the
    ``legend_kwds`` accept two new keywords to control the formatting of the
    legend: ``fmt`` with a format string for the bin edges (#1253), and ``labels``
    to pass fully custom class labels (#1302).

- New ``covers()`` and ``covered_by()`` methods on GeoSeries/GeoDataframe for the
  equivalent spatial predicates (#1460, #1462).
- GeoPandas now warns when using distance-based methods with data in a
  geographic projection (#1378).

Deprecations:

- When constructing a GeoSeries or GeoDataFrame from data that already has a
  CRS, a deprecation warning is raised when both CRS don't match, and in the
  future an error will be raised in such a case. You can use the new ``set_crs``
  method to override an existing CRS. See
  [the docs](https://geopandas.readthedocs.io/en/latest/projections.html#projection-for-multiple-geometry-columns).
- The helper functions in the ``geopandas.plotting`` module are deprecated for
  public usage (#656).
- The ``geopandas.io`` functions are deprecated, use the top-level ``read_file`` and
  ``to_file`` instead (#1407).
- The set operators (``&``, ``|``, ``^``, ``-``) are deprecated, use the
  ``intersection()``, ``union()``, ``symmetric_difference()``, ``difference()`` methods
  instead (#1255).
- The ``sindex`` for empty dataframe will in the future return an empty spatial
  index instead of ``None`` (#1438).
- The ``objects`` keyword in the ``intersection`` method of the spatial index
  returned by the ``sindex`` attribute is deprecated and will be removed in the
  future (#1440).

Bug fixes:

- Fix the ``total_bounds()`` method to ignore missing and empty geometries (#1312).
- Fix ``geopandas.clip`` when masking with non-overlapping area resulting in an
  empty GeoDataFrame (#1309, #1365).
- Fix error in ``geopandas.sjoin`` when joining on an empty geometry column (#1318).
- CRS related fixes: ``pandas.concat`` preserves CRS when concatenating GeoSeries
  objects (#1340), preserve the CRS in ``geopandas.clip`` (#1362) and in
  ``GeoDataFrame.astype`` (#1366).
- Fix bug in ``GeoDataFrame.explode()`` when 'level_1' is one of the column names
  (#1445).
- Better error message when rtree is not installed (#1425).
- Fix bug in ``GeoSeries.equals()`` (#1451).
- Fix plotting of multi-part geometries with additional style keywords (#1385).

And we now have a [Code of Conduct](https://github.com/geopandas/geopandas/blob/main/CODE_OF_CONDUCT.md)!

GeoPandas 0.8.0 is the last release to support Python 3.5. The next release
will require Python 3.6, pandas 0.24, numpy 1.15 and shapely 1.6 or higher.

Version 0.7.0 (February 16, 2020)
---------------------------------

Support for Python 2.7 has been dropped. GeoPandas now works with Python >= 3.5.

The important API change of this release is that GeoPandas now requires
PROJ > 6 and pyproj > 2.2, and that the ``.crs`` attribute of a GeoSeries and
GeoDataFrame no longer stores the CRS information as a proj4 string or dict,
but as a ``pyproj.CRS`` object (#1101).

This gives a better user interface and integrates improvements from pyproj and
PROJ 6, but might also require some changes in your code. Check the
[migration guide](https://geopandas.readthedocs.io/en/latest/projections.html#upgrading-to-geopandas-0-7-with-pyproj-2-2-and-proj-6)
in the documentation.

Other API changes;

- The ``GeoDataFrame.to_file`` method will now also write the GeoDataFrame index
  to the file, if the index is named and/or non-integer. You can use the
  ``index=True/False`` keyword to overwrite this default inference (#1059).

New features and improvements:

- A new ``geopandas.clip`` function to clip a GeoDataFrame to the spatial extent
  of another shape (#1128).
- The ``geopandas.overlay`` function now works for all geometry types, including
  points and linestrings in addition to polygons (#1110).
- The ``plot()`` method gained support for missing values (in the column that
  determines the colors). By default it doesn't plot the corresponding
  geometries, but using the new ``missing_kwds`` argument you can specify how to
  style those geometries (#1156).
- The ``plot()`` method now also supports plotting GeometryCollection and
  LinearRing objects (#1225).
- Added support for filtering with a geometry or reading a subset of the rows in
  ``geopandas.read_file`` (#1160).
- Added support for the new nullable integer data type of pandas in
  ``GeoDataFrame.to_file`` (#1220).

Bug fixes:

- ``GeoSeries.reset_index()`` now correctly results in a GeoDataFrame instead of DataFrame (#1252).
- Fixed the ``geopandas.sjoin`` function to handle MultiIndex correctly (#1159).
- Fixed the ``geopandas.sjoin`` function to preserve the index name of the left GeoDataFrame (#1150).

Version 0.6.3 (February 6, 2020)
---------------------------------

Small bug-fix release:

- Compatibility with Shapely 1.7 and pandas 1.0 (#1244).
- Fix ``GeoDataFrame.fillna`` to accept non-geometry values again when there are
  no missing values in the geometry column. This should make it easier to fill
  the numerical columns of the GeoDataFrame (#1279).

Version 0.6.2 (November 18, 2019)
---------------------------------

Small bug-fix release fixing a few regressions:

- Fix a regression in passing an array of RRB(A) tuples to the ``.plot()``
  method (#1178, #1211).
- Fix the ``bounds`` and ``total_bounds`` attributes for empty GeoSeries, which
  also fixes the repr of an empty or all-NA GeoSeries (#1184, #1195).
- Fix filtering of a GeoDataFrame to preserve the index type when ending up
  with an empty result (#1190).

Version 0.6.1 (October 12, 2019)
--------------------------------

Small bug-fix release fixing a few regressions:

- Fix ``astype`` when converting to string with Multi geometries (#1145) or when converting a dataframe without geometries (#1144).
- Fix ``GeoSeries.fillna`` to accept ``np.nan`` again (#1149).

Version 0.6.0 (September 27, 2019)
----------------------------------

Important note! This will be the last release to support Python 2.7 (#1031)

API changes:

- A refactor of the internals based on the pandas ExtensionArray interface (#1000). The main user visible changes are:

  - The ``.dtype`` of a GeoSeries is now a ``'geometry'`` dtype (and no longer a numpy ``object`` dtype).
  - The ``.values`` of a GeoSeries now returns a custom ``GeometryArray``, and no longer a numpy array. To get back a numpy array of Shapely scalars, you can convert explicitly using ``np.asarray(..)``.

- The ``GeoSeries`` constructor now raises a warning when passed non-geometry data. Currently the constructor falls back to return a pandas ``Series``, but in the future this will raise an error (#1085).
- The missing value handling has been changed to now separate the concepts of missing geometries and empty geometries (#601, 1062). In practice this means that (see [the docs](https://geopandas.readthedocs.io/en/v0.6.0/missing_empty.html) for more details):

  - ``GeoSeries.isna`` now considers only missing values, and if you want to check for empty geometries, you can use ``GeoSeries.is_empty`` (``GeoDataFrame.isna`` already only looked at missing values).
  - ``GeoSeries.dropna`` now actually drops missing values (before it didn't drop either missing or empty geometries)
  - ``GeoSeries.fillna`` only fills missing values (behaviour unchanged).
  - ``GeoSeries.align`` uses missing values instead of empty geometries by default to fill non-matching index entries.

New features and improvements:

- Addition of a ``GeoSeries.affine_transform`` method, equivalent of Shapely's function (#1008).
- Addition of a ``GeoDataFrame.rename_geometry`` method to easily rename the active geometry column (#1053).
- Addition of ``geopandas.show_versions()`` function, which can be used to give an overview of the installed libraries in bug reports (#899).
- The ``legend_kwds`` keyword of the ``plot()`` method can now also be used to specify keywords for the color bar (#1102).
- Performance improvement in the ``sjoin()`` operation by re-using existing spatial index of the input dataframes, if available (#789).
- Updated documentation to work with latest version of geoplot and contextily (#1044, #1088).
- A new ``geopandas.options`` configuration, with currently a single option to control the display precision of the coordinates (``options.display_precision``). The default is now to show less coordinates (3 for projected and 5 for geographic coordinates), but the default can be overridden with the option.

Bug fixes:

- Also try to use ``pysal`` instead of ``mapclassify`` if available (#1082).
- The ``GeoDataFrame.astype()`` method now correctly returns a ``GeoDataFrame`` if the geometry column is preserved (#1009).
- The ``to_crs`` method now uses ``always_xy=True`` to ensure correct lon/lat order handling for pyproj>=2.2.0 (#1122).
- Fixed passing list-like colors in the ``plot()`` method in case of "multi" geometries (#1119).
- Fixed the coloring of shapes and colorbar when passing a custom ``norm`` in the ``plot()`` method (#1091, #1089).
- Fixed ``GeoDataFrame.to_file`` to preserve VFS file paths (e.g. when a "s3://" path is specified) (#1124).
- Fixed failing case in ``geopandas.sjoin`` with empty geometries (#1138).

In addition, the minimum required versions of some dependencies have been increased: GeoPandas now requirs pandas >=0.23.4 and matplotlib >=2.0.1 (#1002).

Version 0.5.1 (July 11, 2019)
-----------------------------

- Compatibility with latest mapclassify version 2.1.0 (#1025).

Version 0.5.0 (April 25, 2019)
------------------------------

Improvements:

- Significant performance improvement (around 10x) for ``GeoDataFrame.iterfeatures``,
  which also improves ``GeoDataFrame.to_file`` (#864).
- File IO enhancements based on Fiona 1.8:

  - Support for writing bool dtype (#855) and datetime dtype, if the file format supports it (#728).
  - Support for writing dataframes with multiple geometry types, if the file format allows it (e.g. GeoJSON for all types, or ESRI Shapefile for Polygon+MultiPolygon) (#827, #867, #870).

- Compatibility with pyproj >= 2 (#962).
- A new ``geopandas.points_from_xy()`` helper function to convert x and y coordinates to Point objects (#896).
- The ``buffer`` and ``interpolate`` methods now accept an array-like to specify a variable distance for each geometry (#781).
- Addition of a ``relate`` method, corresponding to the shapely method that returns the DE-9IM matrix (#853).
- Plotting improvements:

  - Performance improvement in plotting by only flattening the geometries if there are actually 'Multi' geometries (#785).
  - Choropleths: access to all ``mapclassify`` classification schemes and addition of the ``classification_kwds`` keyword in the ``plot`` method to specify options for the scheme (#876).
  - Ability to specify a matplotlib axes object on which to plot the color bar with the ``cax`` keyword, in order to have more control over the color bar placement (#894).

- Changed the default provider in ``geopandas.tools.geocode`` from Google (now requires an API key) to Geocode.Farm (#907, #975).

Bug fixes:

- Remove the edge in the legend marker (#807).
- Fix the ``align`` method to preserve the CRS (#829).
- Fix ``geopandas.testing.assert_geodataframe_equal`` to correctly compare left and right dataframes (#810).
- Fix in choropleth mapping when the values contain missing values (#877).
- Better error message in ``sjoin`` if the input is not a GeoDataFrame (#842).
- Fix in ``read_postgis`` to handle nullable (missing) geometries (#856).
- Correctly passing through the ``parse_dates`` keyword in ``read_postgis`` to the underlying pandas method (#860).
- Fixed the shape of Antarctica in the included demo dataset 'naturalearth_lowres'
  (by updating to the latest version) (#804).

Version 0.4.1 (March 5, 2019)
-----------------------------

Small bug-fix release for compatibility with the latest Fiona and PySAL
releases:

- Compatibility with Fiona 1.8: fix deprecation warning (#854).
- Compatibility with PySAL 2.0: switched to ``mapclassify`` instead of ``PySAL`` as
  dependency for choropleth mapping with the ``scheme`` keyword (#872).
- Fix for new ``overlay`` implementation in case the intersection is empty (#800).

Version 0.4.0 (July 15, 2018)
-----------------------------

Improvements:

- Improved ``overlay`` function (better performance, several incorrect behaviours fixed) (#429)
- Pass keywords to control legend behavior (``legend_kwds``) to ``plot`` (#434)
- Add basic support for reading remote datasets in ``read_file`` (#531)
- Pass kwargs for ``buffer`` operation on GeoSeries (#535)
- Expose all geopy services as options in geocoding (#550)
- Faster write speeds to GeoPackage (#605)
- Permit ``read_file`` filtering with a bounding box from a GeoDataFrame (#613)
- Set CRS on GeoDataFrame returned by ``read_postgis`` (#627)
- Permit setting markersize for Point GeoSeries plots with column values (#633)
- Started an example gallery (#463, #690, #717)
- Support for plotting MultiPoints (#683)
- Testing functionality (e.g. ``assert_geodataframe_equal``) is now publicly exposed (#707)
- Add ``explode`` method to GeoDataFrame (similar to the GeoSeries method) (#671)
- Set equal aspect on active axis on multi-axis figures (#718)
- Pass array of values to column argument in ``plot`` (#770)

Bug fixes:

- Ensure that colorbars are plotted on the correct axis (#523)
- Handle plotting empty GeoDataFrame (#571)
- Save z-dimension when writing files (#652)
- Handle reading empty shapefiles (#653)
- Correct dtype for empty result of spatial operations (#685)
- Fix empty ``sjoin`` handling for pandas>=0.23 (#762)

Version 0.3.0 (August 29, 2017)
-------------------------------

Improvements:

- Improve plotting performance using ``matplotlib.collections`` (#267)
- Improve default plotting appearance. The defaults now follow the new matplotlib defaults (#318, #502, #510)
- Provide access to x/y coordinates as attributes for Point GeoSeries (#383)
- Make the NYBB dataset available through ``geopandas.datasets`` (#384)
- Enable ``sjoin`` on non-integer-index GeoDataFrames (#422)
- Add ``cx`` indexer to GeoDataFrame (#482)
- ``GeoDataFrame.from_features`` now also accepts a Feature Collection (#225, #507)
- Use index label instead of integer id in output of ``iterfeatures`` and
  ``to_json`` (#421)
- Return empty data frame rather than raising an error when performing a spatial join with non overlapping geodataframes (#335)

Bug fixes:

- Compatibility with shapely 1.6.0 (#512)
- Fix ``fiona.filter`` results when bbox is not None (#372)
- Fix ``dissolve`` to retain CRS (#389)
- Fix ``cx`` behavior when using index of 0 (#478)
- Fix display of lower bin in legend label of choropleth plots using a PySAL scheme (#450)

Version 0.2.0
-------------

Improvements:

- Complete overhaul of the documentation
- Addition of ``overlay`` to perform spatial overlays with polygons (#142)
- Addition of ``sjoin`` to perform spatial joins (#115, #145, #188)
- Addition of ``__geo_interface__`` that returns a python data structure
  to represent the ``GeoSeries`` as a GeoJSON-like ``FeatureCollection`` (#116)
  and ``iterfeatures`` method (#178)
- Addition of the ``explode`` (#146) and ``dissolve`` (#310, #311) methods.
- Addition of the ``sindex`` attribute, a Spatial Index using the optional
  dependency ``rtree`` (``libspatialindex``) that can be used to speed up
  certain operations such as overlays (#140, #141).
- Addition of the ``GeoSeries.cx`` coordinate indexer to slice a GeoSeries based
  on a bounding box of the coordinates (#55).
- Improvements to plotting: ability to specify edge colors (#173), support for
  the ``vmin``, ``vmax``, ``figsize``, ``linewidth`` keywords (#207), legends
  for chloropleth plots (#210), color points by specifying a colormap (#186) or
  a single color (#238).
- Larger flexibility of ``to_crs``, accepting both dicts and proj strings (#289)
- Addition of embedded example data, accessible through
  ``geopandas.datasets.get_path``.

API changes:

- In the ``plot`` method, the ``axes`` keyword is renamed to ``ax`` for
  consistency with pandas, and the ``colormap`` keyword is renamed to ``cmap``
  for consistency with matplotlib (#208, #228, #240).

Bug fixes:

- Properly handle rows with missing geometries (#139, #193).
- Fix ``GeoSeries.to_json`` (#263).
- Correctly serialize metadata when pickling (#199, #206).
- Fix ``merge`` and ``concat`` to return correct GeoDataFrame (#247, #320, #322).<|MERGE_RESOLUTION|>--- conflicted
+++ resolved
@@ -2,16 +2,14 @@
 
 ## Development version
 
-<<<<<<< HEAD
 New features and improvements:
 
 - Added ``get_coordinates()`` method from shapely to GeoSeries/GeoDataframe (#2624).
-=======
+
 Deprecations and compatibility notes:
 
 - Added warning that ``unary_union`` will return ``'GEOMETRYCOLLECTION EMPTY'`` instead
   of None for all-None GeoSeries. (#2618)
->>>>>>> 037c4283
 
 Bug fixes:
 
