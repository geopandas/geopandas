# Changelog

## Development version

New methods:

- Added ``segmentize`` method from shapely to GeoSeries/GeoDataFrame (#2910).
- Added ``extract_unique_points`` method from shapely to GeoSeries/GeoDataframe (#2915).
- Added ``hausdorff_distance`` method from shapely to GeoSeries/GeoDataframe (#2909).
- Added ``delaunay_triangles`` method from shapely to GeoSeries/GeoDataframe (#2907).
- Added ``concave_hull`` method from shapely to GeoSeries/GeoDataframe (#2903).
- Added ``offset_curve`` method from shapely to GeoSeries/GeoDataframe (#2902).
<<<<<<< HEAD
- Added ``minimum_clearance`` method from shapely to GeoSeries/GeoDataframe (#2989).
=======
- Added ``shortest_line`` method from shapely to GeoSeries/GeoDataframe (#2960).
- Added ``minimum_rotated_rectangle`` method from shapely to GeoSeries/GeoDataframe (#2541).
>>>>>>> 140060f3

New features and improvements:

- Added ``exclusive`` parameter to ``sjoin_nearest`` method for Shapely >= 2.0 (#2877)

Bug fixes:
- Fix ambiguous error when GeoDataFrame is initialised with a column called "crs" (#2944)

- Fix a color assignment in ``explore`` when using ``UserDefined`` bins (#2923)
- ``assert_geodataframe_equal`` now handles GeoDataFrames with no active geometry (#2498)
- Fix bug in `apply` with `axis=1` where the given user defined function returns nested
  data in the geometry column (#2959)
- Properly infer schema for np.int32 and pd.Int32Dtype columns (#2950)

## Version 0.13.2 (Jun 6, 2023)

Bug fix:

- Fix a regression in reading from local file URIs (``file://..``) using
  ``geopandas.read_file`` (#2948).

## Version 0.13.1 (Jun 5, 2023)

Bug fix:

- Fix a regression in reading from URLs using ``geopandas.read_file`` (#2908). This
  restores the behaviour to download all data up-front before passing it to the
  underlying engine (fiona or pyogrio), except if the server supports partial requests
  (to support reading a subset of a large file).

## Version 0.13 (May 6, 2023)

New methods:

- Added ``sample_points`` method to sample random points from Polygon or LineString
  geometries (#2860).
- New ``hilbert_distance()`` method that calculates the distance along a Hilbert curve
  for each geometry in a GeoSeries/GeoDataFrame (#2297).
- Support for sorting geometries (for example, using ``sort_values()``) based on
  the distance along the Hilbert curve (#2070).
- Added ``get_coordinates()`` method from shapely to GeoSeries/GeoDataframe (#2624).
- Added ``minimum_bounding_circle()`` method from shapely to GeoSeries/GeoDataframe (#2621).
- Added `minimum_bounding_radius()` as GeoSeries method (#2827).

Other new features and improvements:

- The Parquet and Feather IO functions now support the latest 1.0.0-beta.1 version
  of the GeoParquet specification (<geoparquet.org>) (#2663).
- Added support to fill missing values in `GeoSeries.fillna` via another `GeoSeries` (#2535).
- Support specifying ``min_zoom`` and ``max_zoom`` inside the ``map_kwds`` argument for ``.explore()`` (#2599).
- Added support for append (``mode="a"`` or ``append=True``) in ``to_file()``
  using ``engine="pyogrio"`` (#2788).
- Added a ``to_wgs84`` keyword to ``to_json`` allowing automatic re-projecting to follow
  the 2016 GeoJSON specification (#416).
- ``to_json`` output now includes a ``"crs"`` field if the CRS is not the default WGS84 (#1774).
- Improve error messages when accessing the `geometry` attribute of GeoDataFrame without an active geometry column
  related to the default name `"geometry"` being provided in the constructor (#2577)

Deprecations and compatibility notes:

- Added warning that ``unary_union`` will return ``'GEOMETRYCOLLECTION EMPTY'`` instead
  of None for all-None GeoSeries. (#2618)
- The ``query_bulk()`` method of the spatial index `.sindex` property is deprecated
  in favor of ``query()`` (#2823).

Bug fixes:

- Ensure that GeoDataFrame created from DataFrame is a copy, not a view (#2667)
- Fix mismatch between geometries and colors in ``plot()`` if an empty or missing
  geometry is present (#2224)
- Escape special characters to avoid TemplateSyntaxError in ``explore()`` (#2657)
- Fix `to_parquet`/`to_feather` to not write an invalid bbox (with NaNs) in the
  metadata in case of an empty GeoDataFrame (#2653)
- Fix `to_parquet`/`to_feather` to use correct WKB flavor for 3D geometries (#2654)
- Fix `read_file` to avoid reading all file bytes prior to calling Fiona or
  Pyogrio if provided a URL as input (#2796)
- Fix `copy()` downcasting GeoDataFrames without an active geometry column to a
  DataFrame (#2775)
- Fix geometry column name propagation when GeoDataFrame columns are a multiindex (#2088)
- Fix `iterfeatures()` method of GeoDataFrame to correctly handle non-scalar values
  when `na='drop'` is specified (#2811)
- Fix issue with passing custom legend labels to `plot` (#2886)

Notes on (optional) dependencies:

- GeoPandas 0.13 drops support pandas 1.0.5 (the minimum supported
  pandas version is now 1.1). Further, the minimum required versions for the listed
  dependencies have now changed to shapely 1.7.1, fiona 1.8.19, pyproj 3.0.1 and
  matplotlib 3.3.4 (#2655)

## Version 0.12.2 (December 10, 2022)

Bug fixes:

- Correctly handle geometries with Z dimension in ``to_crs()`` when using PyGEOS or
  Shapely >= 2.0 (previously the z coordinates were lost) (#1345).
- Assign Crimea to Ukraine in the ``naturalearth_lowres`` built-in dataset (#2670)

## Version 0.12.1 (October 29, 2022)

Small bug-fix release removing the shapely<2 pin in the installation requirements.

## Version 0.12 (October 24, 2022)

The highlight of this release is the support for Shapely 2.0. This makes it possible to
test Shapely 2.0 (currently 2.0b1) alongside GeoPandas.

Note that if you also have PyGEOS installed, you need to set an environment variable
(`USE_PYGEOS=0`) before importing geopandas to actually test Shapely 2.0 features instead of PyGEOS. See
<https://geopandas.org/en/latest/getting_started/install.html#using-the-optional-pygeos-dependency>
for more details.

New features and improvements:

- Added ``normalize()`` method from shapely to GeoSeries/GeoDataframe (#2537).
- Added ``make_valid()`` method from shapely to GeoSeries/GeoDataframe (#2539).
- Added ``where`` filter to ``read_file`` (#2552).
- Updated the distributed natural earth datasets (*naturalearth_lowres* and
  *naturalearth_cities*) to version 5.1 (#2555).

Deprecations and compatibility notes:

- Accessing the `crs` of a `GeoDataFrame` without active geometry column was deprecated
  and this now raises an AttributeError (#2578).
- Resolved colormap-related warning in ``.explore()`` for recent Matplotlib versions
  (#2596).

Bug fixes:

- Fix cryptic error message in ``geopandas.clip()`` when clipping with an empty geometry (#2589).
- Accessing `gdf.geometry` where the active geometry column is missing, and a column
  named `"geometry"` is present will now raise an `AttributeError`, rather than
  returning `gdf["geometry"]` (#2575).
- Combining GeoSeries/GeoDataFrames with ``pandas.concat`` will no longer silently
  override CRS information if not all inputs have the same CRS (#2056).

## Version 0.11.1 (July 24, 2022)

Small bug-fix release:

- Fix regression (RecursionError) in reshape methods such as ``unstack()``
  and ``pivot()`` involving MultiIndex, or GeoDataFrame construction with
  MultiIndex (#2486).
- Fix regression in ``GeoDataFrame.explode()`` with non-default
  geometry column name.
- Fix regression in ``apply()`` causing row-wise all nan float columns to be
  casted to GeometryDtype (#2482).
- Fix a crash in datetime column reading where the file contains mixed timezone
  offsets (#2479). These will be read as UTC localized values.
- Fix a crash in datetime column reading where the file contains datetimes
  outside the range supported by [ns] precision (#2505).
- Fix regression in passing the Parquet or Feather format ``version`` in
  ``to_parquet`` and ``to_feather``. As a result, the ``version`` parameter
  for the ``to_parquet`` and ``to_feather`` methods has been replaced with
  ``schema_version``. ``version`` will be passed directly to underlying
  feather or parquet writer. ``version`` will only be used to set
  ``schema_version`` if ``version`` is one of 0.1.0 or 0.4.0 (#2496).

Version 0.11 (June 20, 2022)
----------------------------

Highlights of this release:

- The ``geopandas.read_file()`` and `GeoDataFrame.to_file()` methods to read
  and write GIS file formats can now optionally use the
  [pyogrio](https://github.com/geopandas/pyogrio/) package under the hood
  through the ``engine="pyogrio"`` keyword. The pyogrio package implements
  vectorized IO for GDAL/OGR vector data sources, and is faster compared to
  the ``fiona``-based engine (#2225).
- GeoParquet support updated to implement
  [v0.4.0](https://github.com/opengeospatial/geoparquet/releases/tag/v0.4.0) of the
  OpenGeospatial/GeoParquet specification (#2441). Backwards compatibility with v0.1.0 of
  the metadata spec (implemented in the previous releases of GeoPandas) is guaranteed,
  and reading and writing Parquet and Feather files will no longer produce a ``UserWarning``
  (#2327).

New features and improvements:

- Improved handling of GeoDataFrame when the active geometry column is
  lost from the GeoDataFrame. Previously, square bracket indexing ``gdf[[...]]`` returned
  a GeoDataFrame when the active geometry column was retained and a DataFrame was
  returned otherwise. Other pandas indexing methods (``loc``, ``iloc``, etc) did not follow
  the same rules. The new behaviour for all indexing/reshaping operations is now as
  follows (#2329, #2060):
  - If operations produce a ``DataFrame`` containing the active geometry column, a
    GeoDataFrame is returned
  - If operations produce a ``DataFrame`` containing ``GeometryDtype`` columns, but not the
    active geometry column, a ``GeoDataFrame`` is returned, where the active geometry
    column is set to ``None`` (set the new geometry column with ``set_geometry()``)
  - If operations produce a ``DataFrame`` containing no ``GeometryDtype`` columns, a
    ``DataFrame`` is returned (this can be upcast again by calling ``set_geometry()`` or the
    ``GeoDataFrame`` constructor)
  - If operations produce a ``Series`` of ``GeometryDtype``, a ``GeoSeries`` is returned,
    otherwise ``Series`` is returned.
  - Error messages for having an invalid geometry column
    have been improved, indicating the name of the last valid active geometry column set
    and whether other geometry columns can be promoted to the active geometry column
    (#2329).

- Datetime fields are now read and written correctly for GIS formats which support them
  (e.g. GPKG, GeoJSON) with fiona 1.8.14 or higher. Previously, datetimes were read as
  strings (#2202).
- ``folium.Map`` keyword arguments can now be specified as the ``map_kwds`` argument to
  ``GeoDataFrame.explore()`` method (#2315).
- Add a new parameter ``style_function`` to ``GeoDataFrame.explore()`` to enable plot styling
  based on GeoJSON properties (#2377).
- It is now possible to write an empty ``GeoDataFrame`` to a file for supported formats
  (#2240). Attempting to do so will now emit a ``UserWarning`` instead of a ``ValueError``.
- Fast rectangle clipping has been exposed as ``GeoSeries/GeoDataFrame.clip_by_rect()``
  (#1928).
- The ``mask`` parameter of ``GeoSeries/GeoDataFrame.clip()`` now accepts a rectangular mask
  as a list-like to perform fast rectangle clipping using the new
  ``GeoSeries/GeoDataFrame.clip_by_rect()`` (#2414).
- Bundled demo dataset ``naturalearth_lowres`` has been updated to version 5.0.1 of the
  source, with field ``ISO_A3`` manually corrected for some cases (#2418).

Deprecations and compatibility notes:

- The active development branch of geopandas on GitHub has been renamed from master to
  main (#2277).
- Deprecated methods ``GeometryArray.equals_exact()`` and ``GeometryArray.almost_equals()``
  have been removed. They should
  be replaced with ``GeometryArray.geom_equals_exact()`` and
  ``GeometryArray.geom_almost_equals()`` respectively (#2267).
- Deprecated CRS functions ``explicit_crs_from_epsg()``, ``epsg_from_crs()`` and
  ``get_epsg_file_contents()`` were removed (#2340).
- Warning about the behaviour change to ``GeoSeries.isna()`` with empty
  geometries present has been removed (#2349).
- Specifying a CRS in the ``GeoDataFrame/GeoSeries`` constructor which contradicted the
  underlying ``GeometryArray`` now raises a ``ValueError`` (#2100).
- Specifying a CRS in the ``GeoDataFrame`` constructor when no geometry column is provided
  and calling ``GeoDataFrame. set_crs`` on a ``GeoDataFrame`` without an active geometry
  column now raise a ``ValueError`` (#2100)
- Passing non-geometry data to the``GeoSeries`` constructor is now fully deprecated and
  will raise a ``TypeError`` (#2314). Previously, a ``pandas.Series`` was returned for
  non-geometry data.
- Deprecated ``GeoSeries/GeoDataFrame`` set operations ``__xor__()``,
  ``__or__()``, ``__and__()`` and ``__sub__()``, ``geopandas.io.file.read_file``/``to_file`` and
  ``geopandas.io.sql.read_postgis`` now emit ``FutureWarning`` instead of
  ``DeprecationWarning`` and will be completely removed in a future release.
- Accessing the ``crs`` of a ``GeoDataFrame`` without active geometry column is deprecated and will be removed in GeoPandas 0.12 (#2373).

Bug fixes:

- ``GeoSeries.to_frame`` now creates a ``GeoDataFrame`` with the geometry column name set
  correctly (#2296)
- Fix pickle files created with pygeos installed can not being readable when pygeos is
  not installed (#2237).
- Fixed ``UnboundLocalError`` in ``GeoDataFrame.plot()`` using ``legend=True`` and
  ``missing_kwds`` (#2281).
- Fix ``explode()`` incorrectly relating index to columns, including where the input index
  is not unique (#2292)
- Fix ``GeoSeries.[xyz]`` raising an ``IndexError`` when the underlying GeoSeries contains
  empty points (#2335). Rows corresponding to empty points now contain ``np.nan``.
- Fix ``GeoDataFrame.iloc`` raising a ``TypeError`` when indexing a ``GeoDataFrame`` with only
  a single column of ``GeometryDtype`` (#1970).
- Fix ``GeoDataFrame.iterfeatures()`` not returning features with the same field order as
  ``GeoDataFrame.columns`` (#2396).
- Fix ``GeoDataFrame.from_features()`` to support reading GeoJSON with null properties
  (#2243).
- Fix ``GeoDataFrame.to_parquet()`` not intercepting ``engine`` keyword argument, breaking
  consistency with pandas (#2227)
- Fix ``GeoDataFrame.explore()`` producing an error when ``column`` is of boolean dtype
  (#2403).
- Fix an issue where ``GeoDataFrame.to_postgis()`` output the wrong SRID for ESRI
  authority CRS (#2414).
- Fix ``GeoDataFrame.from_dict/from_features`` classmethods using ``GeoDataFrame`` rather
  than ``cls`` as the constructor.
- Fix ``GeoDataFrame.plot()`` producing incorrect colors with mixed geometry types when
  ``colors`` keyword is provided. (#2420)

Notes on (optional) dependencies:

- GeoPandas 0.11 drops support for Python 3.7 and pandas 0.25 (the minimum supported
  pandas version is now 1.0.5). Further, the minimum required versions for the listed
  dependencies have now changed to shapely 1.7, fiona 1.8.13.post1, pyproj 2.6.1.post1,
  matplotlib 3.2, mapclassify 2.4.0 (#2358, #2391)

Version 0.10.2 (October 16, 2021)
---------------------------------

Small bug-fix release:

- Fix regression in ``overlay()`` in case no geometries are intersecting (but
  have overlapping total bounds) (#2172).
- Fix regression in ``overlay()`` with ``keep_geom_type=True`` in case the
  overlay of two geometries in a GeometryCollection with other geometry types
  (#2177).
- Fix ``overlay()`` to honor the ``keep_geom_type`` keyword for the
  ``op="differnce"`` case (#2164).
- Fix regression in ``plot()`` with a mapclassify ``scheme`` in case the
  formatted legend labels have duplicates (#2166).
- Fix a bug in the ``explore()`` method ignoring the ``vmin`` and ``vmax`` keywords
  in case they are set to 0 (#2175).
- Fix ``unary_union`` to correctly handle a GeoSeries with missing values (#2181).
- Avoid internal deprecation warning in ``clip()`` (#2179).

Version 0.10.1 (October 8, 2021)
--------------------------------

Small bug-fix release:

- Fix regression in ``overlay()`` with non-overlapping geometries and a
  non-default ``how`` (i.e. not "intersection") (#2157).

Version 0.10.0 (October 3, 2021)
--------------------------------

Highlights of this release:

- A new ``sjoin_nearest()`` method to join based on proximity, with the
  ability to set a maximum search radius (#1865). In addition, the ``sindex``
  attribute gained a new method for a "nearest" spatial index query (#1865,
  #2053).
- A new ``explore()`` method on GeoDataFrame and GeoSeries with native support
  for interactive visualization based on folium / leaflet.js (#1953)
- The ``geopandas.sjoin()``/``overlay()``/``clip()`` functions are now also
  available as methods on the GeoDataFrame (#2141, #1984, #2150).

New features and improvements:

- Add support for pandas' ``value_counts()`` method for geometry dtype (#2047).
- The ``explode()`` method has a new ``ignore_index`` keyword (consistent with
  pandas' explode method) to reset the index in the result, and a new
  ``index_parts`` keywords to control whether a cumulative count indexing the
  parts of the exploded multi-geometries should be added (#1871).
- ``points_from_xy()`` is now available as a GeoSeries method ``from_xy`` (#1936).
- The ``to_file()`` method will now attempt to detect the driver (if not
  specified) based on the extension of the provided filename, instead of
  defaulting to ESRI Shapefile (#1609).
- Support for the ``storage_options`` keyword in ``read_parquet()`` for
  specifying filesystem-specific options (e.g. for S3) based on fsspec (#2107).
- The read/write functions now support ``~`` (user home directory) expansion (#1876).
- Support the ``convert_dtypes()`` method from pandas to preserve the
  GeoDataFrame class (#2115).
- Support WKB values in the hex format in ``GeoSeries.from_wkb()`` (#2106).
- Update the ``estimate_utm_crs()`` method to handle crossing the antimeridian
  with pyproj 3.1+ (#2049).
- Improved heuristic to decide how many decimals to show in the repr based on
  whether the CRS is projected or geographic (#1895).
- Switched the default for ``geocode()`` from GeoCode.Farm to the Photon
  geocoding API (<https://photon.komoot.io>) (#2007).

Deprecations and compatibility notes:

- The ``op=`` keyword of ``sjoin()`` to indicate which spatial predicate to use
  for joining is being deprecated and renamed in favor of a new ``predicate=``
  keyword (#1626).
- The ``cascaded_union`` attribute is deprecated, use ``unary_union`` instead (#2074).
- Constructing a GeoDataFrame with a duplicated "geometry" column is now
  disallowed. This can also raise an error in the ``pd.concat(.., axis=1)``
  function if this results in duplicated active geometry columns (#2046).
- The ``explode()`` method currently returns a GeoSeries/GeoDataFrame with a
  MultiIndex, with an additional level with indices of the parts of the
  exploded multi-geometries. For consistency with pandas, this will change in
  the future and the new ``index_parts`` keyword is added to control this.

Bug fixes:

- Fix in the ``clip()`` function to correctly clip MultiPoints instead of
  leaving them intact when partly outside of the clip bounds (#2148).
- Fix ``GeoSeries.isna()`` to correctly return a boolean Series in case of an
  empty GeoSeries (#2073).
- Fix the GeoDataFrame constructor to preserve the geometry name when the
  argument is already a GeoDataFrame object (i.e. ``GeoDataFrame(gdf)``) (#2138).
- Fix loss of the values' CRS when setting those values as a column
  (``GeoDataFrame.__setitem__``) (#1963)
- Fix in ``GeoDataFrame.apply()`` to preserve the active geometry column name
  (#1955).
- Fix in ``sjoin()`` to not ignore the suffixes in case of a right-join
  (``how="right``) (#2065).
- Fix ``GeoDataFrame.explode()`` with a MultiIndex (#1945).
- Fix the handling of missing values in ``to/from_wkb`` and ``to_from_wkt`` (#1891).
- Fix ``to_file()`` and ``to_json()`` when DataFrame has duplicate columns to
  raise an error (#1900).
- Fix bug in the colors shown with user-defined classification scheme (#2019).
- Fix handling of the ``path_effects`` keyword in ``plot()`` (#2127).
- Fix ``GeoDataFrame.explode()`` to preserve ``attrs`` (#1935)

Notes on (optional) dependencies:

- GeoPandas 0.10.0 dropped support for Python 3.6 and pandas 0.24. Further,
  the minimum required versions are numpy 1.18, shapely 1.6, fiona 1.8,
  matplotlib 3.1 and pyproj 2.2.
- Plotting with a classification schema now requires mapclassify version >=
  2.4 (#1737).
- Compatibility fixes for the latest numpy in combination with Shapely 1.7 (#2072)
- Compatibility fixes for the upcoming Shapely 1.8 (#2087).
- Compatibility fixes for the latest PyGEOS (#1872, #2014) and matplotlib
  (colorbar issue, #2066).

Version 0.9.0 (February 28, 2021)
---------------------------------

Many documentation improvements and a restyled and restructured website with
a new logo (#1564, #1579, #1617, #1668, #1731, #1750, #1757, #1759).

New features and improvements:

- The ``geopandas.read_file`` function now accepts more general
  file-like objects (e.g. ``fsspec`` open file objects). It will now also
  automatically recognize zipped files (#1535).
- The ``GeoDataFrame.plot()`` method now provides access to the pandas plotting
  functionality for the non-geometry columns, either using the ``kind`` keyword
  or the accessor method (e.g. ``gdf.plot(kind="bar")`` or ``gdf.plot.bar()``)
  (#1465).
- New ``from_wkt()``, ``from_wkb()``, ``to_wkt()``, ``to_wkb()`` methods for
  GeoSeries to construct a GeoSeries from geometries in WKT or WKB
  representation, or to convert a GeoSeries to a pandas Seriew with WKT or WKB
  values (#1710).
- New ``GeoSeries.z`` attribute to access the z-coordinates of Point geometries
  (similar to the existing ``.x`` and ``.y`` attributes) (#1773).
- The ``to_crs()`` method now handles missing values (#1618).
- Support for pandas' new ``.attrs`` functionality (#1658).
- The ``dissolve()`` method now allows dissolving by no column (``by=None``) to
  create a union of all geometries (single-row GeoDataFrame) (#1568).
- New ``estimate_utm_crs()`` method on GeoSeries/GeoDataFrame to determine the
  UTM CRS based on the bounds (#1646).
- ``GeoDataFrame.from_dict()`` now accepts ``geometry`` and ``crs`` keywords
  (#1619).
- ``GeoDataFrame.to_postgis()`` and ``geopandas.read_postgis()`` now supports
  both sqlalchemy engine and connection objects (#1638).
- The ``GeoDataFrame.explode()`` method now allows exploding based on a
  non-geometry column, using the pandas implementation (#1720).
- Performance improvement in ``GeoDataFrame/GeoSeries.explode()`` when using
  the PyGEOS backend (#1693).
- The binary operation and predicate methods (eg ``intersection()``,
  ``intersects()``) have a new ``align`` keyword which allows optionally not
  aligning on the index before performing the operation with ``align=False``
  (#1668).
- The ``GeoDataFrame.dissolve()`` method now supports all relevant keywords of
  ``groupby()``, i.e. the ``level``, ``sort``, ``observed`` and ``dropna`` keywords
  (#1845).
- The ``geopandas.overlay()`` function now accepts ``make_valid=False`` to skip
  the step to ensure the input geometries are valid using ``buffer(0)`` (#1802).
- The ``GeoDataFrame.to_json()`` method gained a ``drop_id`` keyword to
  optionally not write the GeoDataFrame's index as the "id" field in the
  resulting JSON (#1637).
- A new ``aspect`` keyword in the plotting methods to optionally allow retaining
  the original aspect (#1512)
- A new ``interval`` keyword in the ``legend_kwds`` group of the ``plot()`` method
  to control the appearance of the legend labels when using a classification
  scheme (#1605).
- The spatial index of a GeoSeries (accessed with the ``sindex`` attribute) is
  now stored on the underlying array. This ensures that the spatial index is
  preserved in more operations where possible, and that multiple geometry
  columns of a GeoDataFrame can each have a spatial index (#1444).
- Addition of a ``has_sindex`` attribute on the GeoSeries/GeoDataFrame to check
  if a spatial index has already been initialized (#1627).
- The ``geopandas.testing.assert_geoseries_equal()`` and ``assert_geodataframe_equal()``
  testing utilities now have a ``normalize`` keyword (False by default) to
  normalize geometries before comparing for equality (#1826). Those functions
  now also give a more informative error message when failing (#1808).

Deprecations and compatibility notes:

- The ``is_ring`` attribute currently returns True for Polygons. In the future,
  this will be False (#1631). In addition, start to check it for LineStrings
  and LinearRings (instead of always returning False).
- The deprecated ``objects`` keyword in the ``intersection()`` method of the
  ``GeoDataFrame/GeoSeries.sindex`` spatial index object has been removed
  (#1444).

Bug fixes:

- Fix regression in the ``plot()`` method raising an error with empty
  geometries (#1702, #1828).
- Fix ``geopandas.overlay()`` to preserve geometries of the correct type which
  are nested within a GeometryCollection as a result of the overlay
  operation (#1582). In addition, a warning will now be raised if geometries
  of different type are dropped from the result (#1554).
- Fix the repr of an empty GeoSeries to not show spurious warnings (#1673).
- Fix the ``.crs`` for empty GeoDataFrames (#1560).
- Fix ``geopandas.clip`` to preserve the correct geometry column name (#1566).
- Fix bug in ``plot()`` method when using ``legend_kwds`` with multiple subplots
  (#1583)
- Fix spurious warning with ``missing_kwds`` keyword of the ``plot()`` method
  when there are no areas with missing data (#1600).
- Fix the ``plot()`` method to correctly align values passed to the ``column``
  keyword as a pandas Series (#1670).
- Fix bug in plotting MultiPoints when passing values to determine the color
  (#1694)
- The ``rename_geometry()`` method now raises a more informative error message
  when a duplicate column name is used (#1602).
- Fix ``explode()`` method to preserve the CRS (#1655)
- Fix the ``GeoSeries.apply()`` method to again accept the ``convert_dtype``
  keyword to be consistent with pandas (#1636).
- Fix ``GeoDataFrame.apply()`` to preserve the CRS when possible (#1848).
- Fix bug in containment test as ``geom in geoseries`` (#1753).
- The ``shift()`` method of a GeoSeries/GeoDataFrame now preserves the CRS
  (#1744).
- The PostGIS IO functionality now quotes table names to ensure it works with
  case-sensitive names (#1825).
- Fix the ``GeoSeries`` constructor without passing data but only an index (#1798).

Notes on (optional) dependencies:

- GeoPandas 0.9.0 dropped support for Python 3.5. Further, the minimum
  required versions are pandas 0.24, numpy 1.15 and shapely 1.6 and fiona 1.8.
- The ``descartes`` package is no longer required for plotting polygons. This
  functionality is now included by default in GeoPandas itself, when
  matplotlib is available (#1677).
- Fiona is now only imported when used in ``read_file``/``to_file``. This means
  you can now force geopandas to install without fiona installed (although it
  is still a default requirement) (#1775).
- Compatibility with the upcoming Shapely 1.8 (#1659, #1662, #1819).

Version 0.8.2 (January 25, 2021)
--------------------------------

Small bug-fix release for compatibility with PyGEOS 0.9.

Version 0.8.1 (July 15, 2020)
-----------------------------

Small bug-fix release:

- Fix a regression in the ``plot()`` method when visualizing with a
  JenksCaspallSampled or FisherJenksSampled scheme (#1486).
- Fix spurious warning in ``GeoDataFrame.to_postgis`` (#1497).
- Fix the un-pickling with ``pd.read_pickle`` of files written with older
  GeoPandas versions (#1511).

Version 0.8.0 (June 24, 2020)
-----------------------------

**Experimental**: optional use of PyGEOS to speed up spatial operations (#1155).
PyGEOS is a faster alternative for Shapely (being contributed back to a future
version of Shapely), and is used in element-wise spatial operations and for
spatial index in e.g. ``sjoin`` (#1343, #1401, #1421, #1427, #1428). See the
[installation docs](https://geopandas.readthedocs.io/en/latest/install.html#using-the-optional-pygeos-dependency)
for more info and how to enable it.

New features and improvements:

- IO enhancements:

  - New ``GeoDataFrame.to_postgis()`` method to write to PostGIS database (#1248).
  - New Apache Parquet and Feather file format support (#1180, #1435)
  - Allow appending to files with ``GeoDataFrame.to_file`` (#1229).
  - Add support for the ``ignore_geometry`` keyword in ``read_file`` to only read
    the attribute data. If set to True, a pandas DataFrame without geometry is
    returned (#1383).
  - ``geopandas.read_file`` now supports reading from file-like objects (#1329).
  - ``GeoDataFrame.to_file`` now supports specifying the CRS to write to the file
    (#802). By default it still uses the CRS of the GeoDataFrame.
  - New ``chunksize`` keyword in ``geopandas.read_postgis`` to read a query in
    chunks (#1123).

- Improvements related to geometry columns and CRS:

  - Any column of the GeoDataFrame that has a "geometry" dtype is now returned
    as a GeoSeries. This means that when having multiple geometry columns, not
    only the "active" geometry column is returned as a GeoSeries, but also
    accessing another geometry column (``gdf["other_geom_column"]``) gives a
    GeoSeries (#1336).
  - Multiple geometry columns in a GeoDataFrame can now each have a different
    CRS. The global ``gdf.crs`` attribute continues to returns the CRS of the
    "active" geometry column. The CRS of other geometry columns can be accessed
    from the column itself (eg ``gdf["other_geom_column"].crs``) (#1339).
  - New ``set_crs()`` method on GeoDataFrame/GeoSeries to set the CRS of naive
    geometries (#747).

- Improvements related to plotting:

  - The y-axis is now scaled depending on the center of the plot when using a
    geographic CRS, instead of using an equal aspect ratio (#1290).
  - When passing a column of categorical dtype to the ``column=`` keyword of the
    GeoDataFrame ``plot()``, we now honor all categories and its order (#1483).
    In addition, a new ``categories`` keyword allows to specify all categories
    and their order otherwise (#1173).
  - For choropleths using a classification scheme (using ``scheme=``), the
    ``legend_kwds`` accept two new keywords to control the formatting of the
    legend: ``fmt`` with a format string for the bin edges (#1253), and ``labels``
    to pass fully custom class labels (#1302).

- New ``covers()`` and ``covered_by()`` methods on GeoSeries/GeoDataframe for the
  equivalent spatial predicates (#1460, #1462).
- GeoPandas now warns when using distance-based methods with data in a
  geographic projection (#1378).

Deprecations:

- When constructing a GeoSeries or GeoDataFrame from data that already has a
  CRS, a deprecation warning is raised when both CRS don't match, and in the
  future an error will be raised in such a case. You can use the new ``set_crs``
  method to override an existing CRS. See
  [the docs](https://geopandas.readthedocs.io/en/latest/projections.html#projection-for-multiple-geometry-columns).
- The helper functions in the ``geopandas.plotting`` module are deprecated for
  public usage (#656).
- The ``geopandas.io`` functions are deprecated, use the top-level ``read_file`` and
  ``to_file`` instead (#1407).
- The set operators (``&``, ``|``, ``^``, ``-``) are deprecated, use the
  ``intersection()``, ``union()``, ``symmetric_difference()``, ``difference()`` methods
  instead (#1255).
- The ``sindex`` for empty dataframe will in the future return an empty spatial
  index instead of ``None`` (#1438).
- The ``objects`` keyword in the ``intersection`` method of the spatial index
  returned by the ``sindex`` attribute is deprecated and will be removed in the
  future (#1440).

Bug fixes:

- Fix the ``total_bounds()`` method to ignore missing and empty geometries (#1312).
- Fix ``geopandas.clip`` when masking with non-overlapping area resulting in an
  empty GeoDataFrame (#1309, #1365).
- Fix error in ``geopandas.sjoin`` when joining on an empty geometry column (#1318).
- CRS related fixes: ``pandas.concat`` preserves CRS when concatenating GeoSeries
  objects (#1340), preserve the CRS in ``geopandas.clip`` (#1362) and in
  ``GeoDataFrame.astype`` (#1366).
- Fix bug in ``GeoDataFrame.explode()`` when 'level_1' is one of the column names
  (#1445).
- Better error message when rtree is not installed (#1425).
- Fix bug in ``GeoSeries.equals()`` (#1451).
- Fix plotting of multi-part geometries with additional style keywords (#1385).

And we now have a [Code of Conduct](https://github.com/geopandas/geopandas/blob/main/CODE_OF_CONDUCT.md)!

GeoPandas 0.8.0 is the last release to support Python 3.5. The next release
will require Python 3.6, pandas 0.24, numpy 1.15 and shapely 1.6 or higher.

Version 0.7.0 (February 16, 2020)
---------------------------------

Support for Python 2.7 has been dropped. GeoPandas now works with Python >= 3.5.

The important API change of this release is that GeoPandas now requires
PROJ > 6 and pyproj > 2.2, and that the ``.crs`` attribute of a GeoSeries and
GeoDataFrame no longer stores the CRS information as a proj4 string or dict,
but as a ``pyproj.CRS`` object (#1101).

This gives a better user interface and integrates improvements from pyproj and
PROJ 6, but might also require some changes in your code. Check the
[migration guide](https://geopandas.readthedocs.io/en/latest/projections.html#upgrading-to-geopandas-0-7-with-pyproj-2-2-and-proj-6)
in the documentation.

Other API changes;

- The ``GeoDataFrame.to_file`` method will now also write the GeoDataFrame index
  to the file, if the index is named and/or non-integer. You can use the
  ``index=True/False`` keyword to overwrite this default inference (#1059).

New features and improvements:

- A new ``geopandas.clip`` function to clip a GeoDataFrame to the spatial extent
  of another shape (#1128).
- The ``geopandas.overlay`` function now works for all geometry types, including
  points and linestrings in addition to polygons (#1110).
- The ``plot()`` method gained support for missing values (in the column that
  determines the colors). By default it doesn't plot the corresponding
  geometries, but using the new ``missing_kwds`` argument you can specify how to
  style those geometries (#1156).
- The ``plot()`` method now also supports plotting GeometryCollection and
  LinearRing objects (#1225).
- Added support for filtering with a geometry or reading a subset of the rows in
  ``geopandas.read_file`` (#1160).
- Added support for the new nullable integer data type of pandas in
  ``GeoDataFrame.to_file`` (#1220).

Bug fixes:

- ``GeoSeries.reset_index()`` now correctly results in a GeoDataFrame instead of DataFrame (#1252).
- Fixed the ``geopandas.sjoin`` function to handle MultiIndex correctly (#1159).
- Fixed the ``geopandas.sjoin`` function to preserve the index name of the left GeoDataFrame (#1150).

Version 0.6.3 (February 6, 2020)
---------------------------------

Small bug-fix release:

- Compatibility with Shapely 1.7 and pandas 1.0 (#1244).
- Fix ``GeoDataFrame.fillna`` to accept non-geometry values again when there are
  no missing values in the geometry column. This should make it easier to fill
  the numerical columns of the GeoDataFrame (#1279).

Version 0.6.2 (November 18, 2019)
---------------------------------

Small bug-fix release fixing a few regressions:

- Fix a regression in passing an array of RRB(A) tuples to the ``.plot()``
  method (#1178, #1211).
- Fix the ``bounds`` and ``total_bounds`` attributes for empty GeoSeries, which
  also fixes the repr of an empty or all-NA GeoSeries (#1184, #1195).
- Fix filtering of a GeoDataFrame to preserve the index type when ending up
  with an empty result (#1190).

Version 0.6.1 (October 12, 2019)
--------------------------------

Small bug-fix release fixing a few regressions:

- Fix ``astype`` when converting to string with Multi geometries (#1145) or when converting a dataframe without geometries (#1144).
- Fix ``GeoSeries.fillna`` to accept ``np.nan`` again (#1149).

Version 0.6.0 (September 27, 2019)
----------------------------------

Important note! This will be the last release to support Python 2.7 (#1031)

API changes:

- A refactor of the internals based on the pandas ExtensionArray interface (#1000). The main user visible changes are:

  - The ``.dtype`` of a GeoSeries is now a ``'geometry'`` dtype (and no longer a numpy ``object`` dtype).
  - The ``.values`` of a GeoSeries now returns a custom ``GeometryArray``, and no longer a numpy array. To get back a numpy array of Shapely scalars, you can convert explicitly using ``np.asarray(..)``.

- The ``GeoSeries`` constructor now raises a warning when passed non-geometry data. Currently the constructor falls back to return a pandas ``Series``, but in the future this will raise an error (#1085).
- The missing value handling has been changed to now separate the concepts of missing geometries and empty geometries (#601, 1062). In practice this means that (see [the docs](https://geopandas.readthedocs.io/en/v0.6.0/missing_empty.html) for more details):

  - ``GeoSeries.isna`` now considers only missing values, and if you want to check for empty geometries, you can use ``GeoSeries.is_empty`` (``GeoDataFrame.isna`` already only looked at missing values).
  - ``GeoSeries.dropna`` now actually drops missing values (before it didn't drop either missing or empty geometries)
  - ``GeoSeries.fillna`` only fills missing values (behaviour unchanged).
  - ``GeoSeries.align`` uses missing values instead of empty geometries by default to fill non-matching index entries.

New features and improvements:

- Addition of a ``GeoSeries.affine_transform`` method, equivalent of Shapely's function (#1008).
- Addition of a ``GeoDataFrame.rename_geometry`` method to easily rename the active geometry column (#1053).
- Addition of ``geopandas.show_versions()`` function, which can be used to give an overview of the installed libraries in bug reports (#899).
- The ``legend_kwds`` keyword of the ``plot()`` method can now also be used to specify keywords for the color bar (#1102).
- Performance improvement in the ``sjoin()`` operation by re-using existing spatial index of the input dataframes, if available (#789).
- Updated documentation to work with latest version of geoplot and contextily (#1044, #1088).
- A new ``geopandas.options`` configuration, with currently a single option to control the display precision of the coordinates (``options.display_precision``). The default is now to show less coordinates (3 for projected and 5 for geographic coordinates), but the default can be overridden with the option.

Bug fixes:

- Also try to use ``pysal`` instead of ``mapclassify`` if available (#1082).
- The ``GeoDataFrame.astype()`` method now correctly returns a ``GeoDataFrame`` if the geometry column is preserved (#1009).
- The ``to_crs`` method now uses ``always_xy=True`` to ensure correct lon/lat order handling for pyproj>=2.2.0 (#1122).
- Fixed passing list-like colors in the ``plot()`` method in case of "multi" geometries (#1119).
- Fixed the coloring of shapes and colorbar when passing a custom ``norm`` in the ``plot()`` method (#1091, #1089).
- Fixed ``GeoDataFrame.to_file`` to preserve VFS file paths (e.g. when a "s3://" path is specified) (#1124).
- Fixed failing case in ``geopandas.sjoin`` with empty geometries (#1138).

In addition, the minimum required versions of some dependencies have been increased: GeoPandas now requirs pandas >=0.23.4 and matplotlib >=2.0.1 (#1002).

Version 0.5.1 (July 11, 2019)
-----------------------------

- Compatibility with latest mapclassify version 2.1.0 (#1025).

Version 0.5.0 (April 25, 2019)
------------------------------

Improvements:

- Significant performance improvement (around 10x) for ``GeoDataFrame.iterfeatures``,
  which also improves ``GeoDataFrame.to_file`` (#864).
- File IO enhancements based on Fiona 1.8:

  - Support for writing bool dtype (#855) and datetime dtype, if the file format supports it (#728).
  - Support for writing dataframes with multiple geometry types, if the file format allows it (e.g. GeoJSON for all types, or ESRI Shapefile for Polygon+MultiPolygon) (#827, #867, #870).

- Compatibility with pyproj >= 2 (#962).
- A new ``geopandas.points_from_xy()`` helper function to convert x and y coordinates to Point objects (#896).
- The ``buffer`` and ``interpolate`` methods now accept an array-like to specify a variable distance for each geometry (#781).
- Addition of a ``relate`` method, corresponding to the shapely method that returns the DE-9IM matrix (#853).
- Plotting improvements:

  - Performance improvement in plotting by only flattening the geometries if there are actually 'Multi' geometries (#785).
  - Choropleths: access to all ``mapclassify`` classification schemes and addition of the ``classification_kwds`` keyword in the ``plot`` method to specify options for the scheme (#876).
  - Ability to specify a matplotlib axes object on which to plot the color bar with the ``cax`` keyword, in order to have more control over the color bar placement (#894).

- Changed the default provider in ``geopandas.tools.geocode`` from Google (now requires an API key) to Geocode.Farm (#907, #975).

Bug fixes:

- Remove the edge in the legend marker (#807).
- Fix the ``align`` method to preserve the CRS (#829).
- Fix ``geopandas.testing.assert_geodataframe_equal`` to correctly compare left and right dataframes (#810).
- Fix in choropleth mapping when the values contain missing values (#877).
- Better error message in ``sjoin`` if the input is not a GeoDataFrame (#842).
- Fix in ``read_postgis`` to handle nullable (missing) geometries (#856).
- Correctly passing through the ``parse_dates`` keyword in ``read_postgis`` to the underlying pandas method (#860).
- Fixed the shape of Antarctica in the included demo dataset 'naturalearth_lowres'
  (by updating to the latest version) (#804).

Version 0.4.1 (March 5, 2019)
-----------------------------

Small bug-fix release for compatibility with the latest Fiona and PySAL
releases:

- Compatibility with Fiona 1.8: fix deprecation warning (#854).
- Compatibility with PySAL 2.0: switched to ``mapclassify`` instead of ``PySAL`` as
  dependency for choropleth mapping with the ``scheme`` keyword (#872).
- Fix for new ``overlay`` implementation in case the intersection is empty (#800).

Version 0.4.0 (July 15, 2018)
-----------------------------

Improvements:

- Improved ``overlay`` function (better performance, several incorrect behaviours fixed) (#429)
- Pass keywords to control legend behavior (``legend_kwds``) to ``plot`` (#434)
- Add basic support for reading remote datasets in ``read_file`` (#531)
- Pass kwargs for ``buffer`` operation on GeoSeries (#535)
- Expose all geopy services as options in geocoding (#550)
- Faster write speeds to GeoPackage (#605)
- Permit ``read_file`` filtering with a bounding box from a GeoDataFrame (#613)
- Set CRS on GeoDataFrame returned by ``read_postgis`` (#627)
- Permit setting markersize for Point GeoSeries plots with column values (#633)
- Started an example gallery (#463, #690, #717)
- Support for plotting MultiPoints (#683)
- Testing functionality (e.g. ``assert_geodataframe_equal``) is now publicly exposed (#707)
- Add ``explode`` method to GeoDataFrame (similar to the GeoSeries method) (#671)
- Set equal aspect on active axis on multi-axis figures (#718)
- Pass array of values to column argument in ``plot`` (#770)

Bug fixes:

- Ensure that colorbars are plotted on the correct axis (#523)
- Handle plotting empty GeoDataFrame (#571)
- Save z-dimension when writing files (#652)
- Handle reading empty shapefiles (#653)
- Correct dtype for empty result of spatial operations (#685)
- Fix empty ``sjoin`` handling for pandas>=0.23 (#762)

Version 0.3.0 (August 29, 2017)
-------------------------------

Improvements:

- Improve plotting performance using ``matplotlib.collections`` (#267)
- Improve default plotting appearance. The defaults now follow the new matplotlib defaults (#318, #502, #510)
- Provide access to x/y coordinates as attributes for Point GeoSeries (#383)
- Make the NYBB dataset available through ``geopandas.datasets`` (#384)
- Enable ``sjoin`` on non-integer-index GeoDataFrames (#422)
- Add ``cx`` indexer to GeoDataFrame (#482)
- ``GeoDataFrame.from_features`` now also accepts a Feature Collection (#225, #507)
- Use index label instead of integer id in output of ``iterfeatures`` and
  ``to_json`` (#421)
- Return empty data frame rather than raising an error when performing a spatial join with non overlapping geodataframes (#335)

Bug fixes:

- Compatibility with shapely 1.6.0 (#512)
- Fix ``fiona.filter`` results when bbox is not None (#372)
- Fix ``dissolve`` to retain CRS (#389)
- Fix ``cx`` behavior when using index of 0 (#478)
- Fix display of lower bin in legend label of choropleth plots using a PySAL scheme (#450)

Version 0.2.0
-------------

Improvements:

- Complete overhaul of the documentation
- Addition of ``overlay`` to perform spatial overlays with polygons (#142)
- Addition of ``sjoin`` to perform spatial joins (#115, #145, #188)
- Addition of ``__geo_interface__`` that returns a python data structure
  to represent the ``GeoSeries`` as a GeoJSON-like ``FeatureCollection`` (#116)
  and ``iterfeatures`` method (#178)
- Addition of the ``explode`` (#146) and ``dissolve`` (#310, #311) methods.
- Addition of the ``sindex`` attribute, a Spatial Index using the optional
  dependency ``rtree`` (``libspatialindex``) that can be used to speed up
  certain operations such as overlays (#140, #141).
- Addition of the ``GeoSeries.cx`` coordinate indexer to slice a GeoSeries based
  on a bounding box of the coordinates (#55).
- Improvements to plotting: ability to specify edge colors (#173), support for
  the ``vmin``, ``vmax``, ``figsize``, ``linewidth`` keywords (#207), legends
  for chloropleth plots (#210), color points by specifying a colormap (#186) or
  a single color (#238).
- Larger flexibility of ``to_crs``, accepting both dicts and proj strings (#289)
- Addition of embedded example data, accessible through
  ``geopandas.datasets.get_path``.

API changes:

- In the ``plot`` method, the ``axes`` keyword is renamed to ``ax`` for
  consistency with pandas, and the ``colormap`` keyword is renamed to ``cmap``
  for consistency with matplotlib (#208, #228, #240).

Bug fixes:

- Properly handle rows with missing geometries (#139, #193).
- Fix ``GeoSeries.to_json`` (#263).
- Correctly serialize metadata when pickling (#199, #206).
- Fix ``merge`` and ``concat`` to return correct GeoDataFrame (#247, #320, #322).<|MERGE_RESOLUTION|>--- conflicted
+++ resolved
@@ -10,12 +10,9 @@
 - Added ``delaunay_triangles`` method from shapely to GeoSeries/GeoDataframe (#2907).
 - Added ``concave_hull`` method from shapely to GeoSeries/GeoDataframe (#2903).
 - Added ``offset_curve`` method from shapely to GeoSeries/GeoDataframe (#2902).
-<<<<<<< HEAD
 - Added ``minimum_clearance`` method from shapely to GeoSeries/GeoDataframe (#2989).
-=======
 - Added ``shortest_line`` method from shapely to GeoSeries/GeoDataframe (#2960).
 - Added ``minimum_rotated_rectangle`` method from shapely to GeoSeries/GeoDataframe (#2541).
->>>>>>> 140060f3
 
 New features and improvements:
 
