# Changelog

## Development version

New methods:
<<<<<<< HEAD

- Added ``node`` method from shapely to GeoSeries.


New features and improvements:
=======
>>>>>>> 3a45af89

- Added ``offset_curve`` method from shapely to GeoSeries/GeoDataframe.

New features and improvements:

Bug fixes:


## Version 0.13.2 (Jun 6, 2023)

Bug fix:

- Fix a regression in reading from local file URIs (``file://..``) using
  ``geopandas.read_file`` (#2948).

## Version 0.13.1 (Jun 5, 2023)

Bug fix:

- Fix a regression in reading from URLs using ``geopandas.read_file`` (#2908). This
  restores the behaviour to download all data up-front before passing it to the
  underlying engine (fiona or pyogrio), except if the server supports partial requests
  (to support reading a subset of a large file).

## Version 0.13 (May 6, 2023)

New methods:

- Added ``sample_points`` method to sample random points from Polygon or LineString
  geometries (#2860).
- New ``hilbert_distance()`` method that calculates the distance along a Hilbert curve
  for each geometry in a GeoSeries/GeoDataFrame (#2297).
- Support for sorting geometries (for example, using ``sort_values()``) based on
  the distance along the Hilbert curve (#2070).
- Added ``get_coordinates()`` method from shapely to GeoSeries/GeoDataframe (#2624).
- Added ``minimum_bounding_circle()`` method from shapely to GeoSeries/GeoDataframe (#2621).
- Added `minimum_bounding_radius()` as GeoSeries method (#2827).

Other new features and improvements:

- The Parquet and Feather IO functions now support the latest 1.0.0-beta.1 version
  of the GeoParquet specification (<geoparquet.org>) (#2663).
- Added support to fill missing values in `GeoSeries.fillna` via another `GeoSeries` (#2535).
- Support specifying ``min_zoom`` and ``max_zoom`` inside the ``map_kwds`` argument for ``.explore()`` (#2599).
- Added support for append (``mode="a"`` or ``append=True``) in ``to_file()``
  using ``engine="pyogrio"`` (#2788).
- Added a ``to_wgs84`` keyword to ``to_json`` allowing automatic re-projecting to follow
  the 2016 GeoJSON specification (#416).
- ``to_json`` output now includes a ``"crs"`` field if the CRS is not the default WGS84 (#1774).
- Improve error messages when accessing the `geometry` attribute of GeoDataFrame without an active geometry column
  related to the default name `"geometry"` being provided in the constructor (#2577)

Deprecations and compatibility notes:

- Added warning that ``unary_union`` will return ``'GEOMETRYCOLLECTION EMPTY'`` instead
  of None for all-None GeoSeries. (#2618)
- The ``query_bulk()`` method of the spatial index `.sindex` property is deprecated
  in favor of ``query()`` (#2823).

Bug fixes:

- Ensure that GeoDataFrame created from DataFrame is a copy, not a view (#2667)
- Fix mismatch between geometries and colors in ``plot()`` if an empty or missing
  geometry is present (#2224)
- Escape special characters to avoid TemplateSyntaxError in ``explore()`` (#2657)
- Fix `to_parquet`/`to_feather` to not write an invalid bbox (with NaNs) in the
  metadata in case of an empty GeoDataFrame (#2653)
- Fix `to_parquet`/`to_feather` to use correct WKB flavor for 3D geometries (#2654)
- Fix `read_file` to avoid reading all file bytes prior to calling Fiona or
  Pyogrio if provided a URL as input (#2796)
- Fix `copy()` downcasting GeoDataFrames without an active geometry column to a
  DataFrame (#2775)
- Fix geometry column name propagation when GeoDataFrame columns are a multiindex (#2088)
- Fix `iterfeatures()` method of GeoDataFrame to correctly handle non-scalar values
  when `na='drop'` is specified (#2811)
- Fix issue with passing custom legend labels to `plot` (#2886)

Notes on (optional) dependencies:

- GeoPandas 0.13 drops support pandas 1.0.5 (the minimum supported
  pandas version is now 1.1). Further, the minimum required versions for the listed
  dependencies have now changed to shapely 1.7.1, fiona 1.8.19, pyproj 3.0.1 and
  matplotlib 3.3.4 (#2655)

## Version 0.12.2 (December 10, 2022)

Bug fixes:

- Correctly handle geometries with Z dimension in ``to_crs()`` when using PyGEOS or
  Shapely >= 2.0 (previously the z coordinates were lost) (#1345).
- Assign Crimea to Ukraine in the ``naturalearth_lowres`` built-in dataset (#2670)

## Version 0.12.1 (October 29, 2022)

Small bug-fix release removing the shapely<2 pin in the installation requirements.

## Version 0.12 (October 24, 2022)

The highlight of this release is the support for Shapely 2.0. This makes it possible to
test Shapely 2.0 (currently 2.0b1) alongside GeoPandas.

Note that if you also have PyGEOS installed, you need to set an environment variable
(`USE_PYGEOS=0`) before importing geopandas to actually test Shapely 2.0 features instead of PyGEOS. See
<https://geopandas.org/en/latest/getting_started/install.html#using-the-optional-pygeos-dependency>
for more details.

New features and improvements:

- Added ``normalize()`` method from shapely to GeoSeries/GeoDataframe (#2537).
- Added ``make_valid()`` method from shapely to GeoSeries/GeoDataframe (#2539).
- Added ``where`` filter to ``read_file`` (#2552).
- Updated the distributed natural earth datasets (*naturalearth_lowres* and
  *naturalearth_cities*) to version 5.1 (#2555).

Deprecations and compatibility notes:

- Accessing the `crs` of a `GeoDataFrame` without active geometry column was deprecated
  and this now raises an AttributeError (#2578).
- Resolved colormap-related warning in ``.explore()`` for recent Matplotlib versions
  (#2596).

Bug fixes:

- Fix cryptic error message in ``geopandas.clip()`` when clipping with an empty geometry (#2589).
- Accessing `gdf.geometry` where the active geometry column is missing, and a column
  named `"geometry"` is present will now raise an `AttributeError`, rather than
  returning `gdf["geometry"]` (#2575).
- Combining GeoSeries/GeoDataFrames with ``pandas.concat`` will no longer silently
  override CRS information if not all inputs have the same CRS (#2056).

## Version 0.11.1 (July 24, 2022)

Small bug-fix release:

- Fix regression (RecursionError) in reshape methods such as ``unstack()``
  and ``pivot()`` involving MultiIndex, or GeoDataFrame construction with
  MultiIndex (#2486).
- Fix regression in ``GeoDataFrame.explode()`` with non-default
  geometry column name.
- Fix regression in ``apply()`` causing row-wise all nan float columns to be
  casted to GeometryDtype (#2482).
- Fix a crash in datetime column reading where the file contains mixed timezone
  offsets (#2479). These will be read as UTC localized values.
- Fix a crash in datetime column reading where the file contains datetimes
  outside the range supported by [ns] precision (#2505).
- Fix regression in passing the Parquet or Feather format ``version`` in
  ``to_parquet`` and ``to_feather``. As a result, the ``version`` parameter
  for the ``to_parquet`` and ``to_feather`` methods has been replaced with
  ``schema_version``. ``version`` will be passed directly to underlying
  feather or parquet writer. ``version`` will only be used to set
  ``schema_version`` if ``version`` is one of 0.1.0 or 0.4.0 (#2496).

Version 0.11 (June 20, 2022)
----------------------------

Highlights of this release:

- The ``geopandas.read_file()`` and `GeoDataFrame.to_file()` methods to read
  and write GIS file formats can now optionally use the
  [pyogrio](https://github.com/geopandas/pyogrio/) package under the hood
  through the ``engine="pyogrio"`` keyword. The pyogrio package implements
  vectorized IO for GDAL/OGR vector data sources, and is faster compared to
  the ``fiona``-based engine (#2225).
- GeoParquet support updated to implement
  [v0.4.0](https://github.com/opengeospatial/geoparquet/releases/tag/v0.4.0) of the
  OpenGeospatial/GeoParquet specification (#2441). Backwards compatibility with v0.1.0 of
  the metadata spec (implemented in the previous releases of GeoPandas) is guaranteed,
  and reading and writing Parquet and Feather files will no longer produce a ``UserWarning``
  (#2327).

New features and improvements:

- Improved handling of GeoDataFrame when the active geometry column is
  lost from the GeoDataFrame. Previously, square bracket indexing ``gdf[[...]]`` returned
  a GeoDataFrame when the active geometry column was retained and a DataFrame was
  returned otherwise. Other pandas indexing methods (``loc``, ``iloc``, etc) did not follow
  the same rules. The new behaviour for all indexing/reshaping operations is now as
  follows (#2329, #2060):
  - If operations produce a ``DataFrame`` containing the active geometry column, a
    GeoDataFrame is returned
  - If operations produce a ``DataFrame`` containing ``GeometryDtype`` columns, but not the
    active geometry column, a ``GeoDataFrame`` is returned, where the active geometry
    column is set to ``None`` (set the new geometry column with ``set_geometry()``)
  - If operations produce a ``DataFrame`` containing no ``GeometryDtype`` columns, a
    ``DataFrame`` is returned (this can be upcast again by calling ``set_geometry()`` or the
    ``GeoDataFrame`` constructor)
  - If operations produce a ``Series`` of ``GeometryDtype``, a ``GeoSeries`` is returned,
    otherwise ``Series`` is returned.
  - Error messages for having an invalid geometry column
    have been improved, indicating the name of the last valid active geometry column set
    and whether other geometry columns can be promoted to the active geometry column
    (#2329).

- Datetime fields are now read and written correctly for GIS formats which support them
  (e.g. GPKG, GeoJSON) with fiona 1.8.14 or higher. Previously, datetimes were read as
  strings (#2202).
- ``folium.Map`` keyword arguments can now be specified as the ``map_kwds`` argument to
  ``GeoDataFrame.explore()`` method (#2315).
- Add a new parameter ``style_function`` to ``GeoDataFrame.explore()`` to enable plot styling
  based on GeoJSON properties (#2377).
- It is now possible to write an empty ``GeoDataFrame`` to a file for supported formats
  (#2240). Attempting to do so will now emit a ``UserWarning`` instead of a ``ValueError``.
- Fast rectangle clipping has been exposed as ``GeoSeries/GeoDataFrame.clip_by_rect()``
  (#1928).
- The ``mask`` parameter of ``GeoSeries/GeoDataFrame.clip()`` now accepts a rectangular mask
  as a list-like to perform fast rectangle clipping using the new
  ``GeoSeries/GeoDataFrame.clip_by_rect()`` (#2414).
- Bundled demo dataset ``naturalearth_lowres`` has been updated to version 5.0.1 of the
  source, with field ``ISO_A3`` manually corrected for some cases (#2418).

Deprecations and compatibility notes:

- The active development branch of geopandas on GitHub has been renamed from master to
  main (#2277).
- Deprecated methods ``GeometryArray.equals_exact()`` and ``GeometryArray.almost_equals()``
  have been removed. They should
  be replaced with ``GeometryArray.geom_equals_exact()`` and
  ``GeometryArray.geom_almost_equals()`` respectively (#2267).
- Deprecated CRS functions ``explicit_crs_from_epsg()``, ``epsg_from_crs()`` and
  ``get_epsg_file_contents()`` were removed (#2340).
- Warning about the behaviour change to ``GeoSeries.isna()`` with empty
  geometries present has been removed (#2349).
- Specifying a CRS in the ``GeoDataFrame/GeoSeries`` constructor which contradicted the
  underlying ``GeometryArray`` now raises a ``ValueError`` (#2100).
- Specifying a CRS in the ``GeoDataFrame`` constructor when no geometry column is provided
  and calling ``GeoDataFrame. set_crs`` on a ``GeoDataFrame`` without an active geometry
  column now raise a ``ValueError`` (#2100)
- Passing non-geometry data to the``GeoSeries`` constructor is now fully deprecated and
  will raise a ``TypeError`` (#2314). Previously, a ``pandas.Series`` was returned for
  non-geometry data.
- Deprecated ``GeoSeries/GeoDataFrame`` set operations ``__xor__()``,
  ``__or__()``, ``__and__()`` and ``__sub__()``, ``geopandas.io.file.read_file``/``to_file`` and
  ``geopandas.io.sql.read_postgis`` now emit ``FutureWarning`` instead of
  ``DeprecationWarning`` and will be completely removed in a future release.
- Accessing the ``crs`` of a ``GeoDataFrame`` without active geometry column is deprecated and will be removed in GeoPandas 0.12 (#2373).

Bug fixes:

- ``GeoSeries.to_frame`` now creates a ``GeoDataFrame`` with the geometry column name set
  correctly (#2296)
- Fix pickle files created with pygeos installed can not being readable when pygeos is
  not installed (#2237).
- Fixed ``UnboundLocalError`` in ``GeoDataFrame.plot()`` using ``legend=True`` and
  ``missing_kwds`` (#2281).
- Fix ``explode()`` incorrectly relating index to columns, including where the input index
  is not unique (#2292)
- Fix ``GeoSeries.[xyz]`` raising an ``IndexError`` when the underlying GeoSeries contains
  empty points (#2335). Rows corresponding to empty points now contain ``np.nan``.
- Fix ``GeoDataFrame.iloc`` raising a ``TypeError`` when indexing a ``GeoDataFrame`` with only
  a single column of ``GeometryDtype`` (#1970).
- Fix ``GeoDataFrame.iterfeatures()`` not returning features with the same field order as
  ``GeoDataFrame.columns`` (#2396).
- Fix ``GeoDataFrame.from_features()`` to support reading GeoJSON with null properties
  (#2243).
- Fix ``GeoDataFrame.to_parquet()`` not intercepting ``engine`` keyword argument, breaking
  consistency with pandas (#2227)
- Fix ``GeoDataFrame.explore()`` producing an error when ``column`` is of boolean dtype
  (#2403).
- Fix an issue where ``GeoDataFrame.to_postgis()`` output the wrong SRID for ESRI
  authority CRS (#2414).
- Fix ``GeoDataFrame.from_dict/from_features`` classmethods using ``GeoDataFrame`` rather
  than ``cls`` as the constructor.
- Fix ``GeoDataFrame.plot()`` producing incorrect colors with mixed geometry types when
  ``colors`` keyword is provided. (#2420)

Notes on (optional) dependencies:

- GeoPandas 0.11 drops support for Python 3.7 and pandas 0.25 (the minimum supported
  pandas version is now 1.0.5). Further, the minimum required versions for the listed
  dependencies have now changed to shapely 1.7, fiona 1.8.13.post1, pyproj 2.6.1.post1,
  matplotlib 3.2, mapclassify 2.4.0 (#2358, #2391)

Version 0.10.2 (October 16, 2021)
---------------------------------

Small bug-fix release:

- Fix regression in ``overlay()`` in case no geometries are intersecting (but
  have overlapping total bounds) (#2172).
- Fix regression in ``overlay()`` with ``keep_geom_type=True`` in case the
  overlay of two geometries in a GeometryCollection with other geometry types
  (#2177).
- Fix ``overlay()`` to honor the ``keep_geom_type`` keyword for the
  ``op="differnce"`` case (#2164).
- Fix regression in ``plot()`` with a mapclassify ``scheme`` in case the
  formatted legend labels have duplicates (#2166).
- Fix a bug in the ``explore()`` method ignoring the ``vmin`` and ``vmax`` keywords
  in case they are set to 0 (#2175).
- Fix ``unary_union`` to correctly handle a GeoSeries with missing values (#2181).
- Avoid internal deprecation warning in ``clip()`` (#2179).

Version 0.10.1 (October 8, 2021)
--------------------------------

Small bug-fix release:

- Fix regression in ``overlay()`` with non-overlapping geometries and a
  non-default ``how`` (i.e. not "intersection") (#2157).

Version 0.10.0 (October 3, 2021)
--------------------------------

Highlights of this release:

- A new ``sjoin_nearest()`` method to join based on proximity, with the
  ability to set a maximum search radius (#1865). In addition, the ``sindex``
  attribute gained a new method for a "nearest" spatial index query (#1865,
  #2053).
- A new ``explore()`` method on GeoDataFrame and GeoSeries with native support
  for interactive visualization based on folium / leaflet.js (#1953)
- The ``geopandas.sjoin()``/``overlay()``/``clip()`` functions are now also
  available as methods on the GeoDataFrame (#2141, #1984, #2150).

New features and improvements:

- Add support for pandas' ``value_counts()`` method for geometry dtype (#2047).
- The ``explode()`` method has a new ``ignore_index`` keyword (consistent with
  pandas' explode method) to reset the index in the result, and a new
  ``index_parts`` keywords to control whether a cumulative count indexing the
  parts of the exploded multi-geometries should be added (#1871).
- ``points_from_xy()`` is now available as a GeoSeries method ``from_xy`` (#1936).
- The ``to_file()`` method will now attempt to detect the driver (if not
  specified) based on the extension of the provided filename, instead of
  defaulting to ESRI Shapefile (#1609).
- Support for the ``storage_options`` keyword in ``read_parquet()`` for
  specifying filesystem-specific options (e.g. for S3) based on fsspec (#2107).
- The read/write functions now support ``~`` (user home directory) expansion (#1876).
- Support the ``convert_dtypes()`` method from pandas to preserve the
  GeoDataFrame class (#2115).
- Support WKB values in the hex format in ``GeoSeries.from_wkb()`` (#2106).
- Update the ``estimate_utm_crs()`` method to handle crossing the antimeridian
  with pyproj 3.1+ (#2049).
- Improved heuristic to decide how many decimals to show in the repr based on
  whether the CRS is projected or geographic (#1895).
- Switched the default for ``geocode()`` from GeoCode.Farm to the Photon
  geocoding API (<https://photon.komoot.io>) (#2007).

Deprecations and compatibility notes:

- The ``op=`` keyword of ``sjoin()`` to indicate which spatial predicate to use
  for joining is being deprecated and renamed in favor of a new ``predicate=``
  keyword (#1626).
- The ``cascaded_union`` attribute is deprecated, use ``unary_union`` instead (#2074).
- Constructing a GeoDataFrame with a duplicated "geometry" column is now
  disallowed. This can also raise an error in the ``pd.concat(.., axis=1)``
  function if this results in duplicated active geometry columns (#2046).
- The ``explode()`` method currently returns a GeoSeries/GeoDataFrame with a
  MultiIndex, with an additional level with indices of the parts of the
  exploded multi-geometries. For consistency with pandas, this will change in
  the future and the new ``index_parts`` keyword is added to control this.

Bug fixes:

- Fix in the ``clip()`` function to correctly clip MultiPoints instead of
  leaving them intact when partly outside of the clip bounds (#2148).
- Fix ``GeoSeries.isna()`` to correctly return a boolean Series in case of an
  empty GeoSeries (#2073).
- Fix the GeoDataFrame constructor to preserve the geometry name when the
  argument is already a GeoDataFrame object (i.e. ``GeoDataFrame(gdf)``) (#2138).
- Fix loss of the values' CRS when setting those values as a column
  (``GeoDataFrame.__setitem__``) (#1963)
- Fix in ``GeoDataFrame.apply()`` to preserve the active geometry column name
  (#1955).
- Fix in ``sjoin()`` to not ignore the suffixes in case of a right-join
  (``how="right``) (#2065).
- Fix ``GeoDataFrame.explode()`` with a MultiIndex (#1945).
- Fix the handling of missing values in ``to/from_wkb`` and ``to_from_wkt`` (#1891).
- Fix ``to_file()`` and ``to_json()`` when DataFrame has duplicate columns to
  raise an error (#1900).
- Fix bug in the colors shown with user-defined classification scheme (#2019).
- Fix handling of the ``path_effects`` keyword in ``plot()`` (#2127).
- Fix ``GeoDataFrame.explode()`` to preserve ``attrs`` (#1935)

Notes on (optional) dependencies:

- GeoPandas 0.10.0 dropped support for Python 3.6 and pandas 0.24. Further,
  the minimum required versions are numpy 1.18, shapely 1.6, fiona 1.8,
  matplotlib 3.1 and pyproj 2.2.
- Plotting with a classification schema now requires mapclassify version >=
  2.4 (#1737).
- Compatibility fixes for the latest numpy in combination with Shapely 1.7 (#2072)
- Compatibility fixes for the upcoming Shapely 1.8 (#2087).
- Compatibility fixes for the latest PyGEOS (#1872, #2014) and matplotlib
  (colorbar issue, #2066).

Version 0.9.0 (February 28, 2021)
---------------------------------

Many documentation improvements and a restyled and restructured website with
a new logo (#1564, #1579, #1617, #1668, #1731, #1750, #1757, #1759).

New features and improvements:

- The ``geopandas.read_file`` function now accepts more general
  file-like objects (e.g. ``fsspec`` open file objects). It will now also
  automatically recognize zipped files (#1535).
- The ``GeoDataFrame.plot()`` method now provides access to the pandas plotting
  functionality for the non-geometry columns, either using the ``kind`` keyword
  or the accessor method (e.g. ``gdf.plot(kind="bar")`` or ``gdf.plot.bar()``)
  (#1465).
- New ``from_wkt()``, ``from_wkb()``, ``to_wkt()``, ``to_wkb()`` methods for
  GeoSeries to construct a GeoSeries from geometries in WKT or WKB
  representation, or to convert a GeoSeries to a pandas Seriew with WKT or WKB
  values (#1710).
- New ``GeoSeries.z`` attribute to access the z-coordinates of Point geometries
  (similar to the existing ``.x`` and ``.y`` attributes) (#1773).
- The ``to_crs()`` method now handles missing values (#1618).
- Support for pandas' new ``.attrs`` functionality (#1658).
- The ``dissolve()`` method now allows dissolving by no column (``by=None``) to
  create a union of all geometries (single-row GeoDataFrame) (#1568).
- New ``estimate_utm_crs()`` method on GeoSeries/GeoDataFrame to determine the
  UTM CRS based on the bounds (#1646).
- ``GeoDataFrame.from_dict()`` now accepts ``geometry`` and ``crs`` keywords
  (#1619).
- ``GeoDataFrame.to_postgis()`` and ``geopandas.read_postgis()`` now supports
  both sqlalchemy engine and connection objects (#1638).
- The ``GeoDataFrame.explode()`` method now allows exploding based on a
  non-geometry column, using the pandas implementation (#1720).
- Performance improvement in ``GeoDataFrame/GeoSeries.explode()`` when using
  the PyGEOS backend (#1693).
- The binary operation and predicate methods (eg ``intersection()``,
  ``intersects()``) have a new ``align`` keyword which allows optionally not
  aligning on the index before performing the operation with ``align=False``
  (#1668).
- The ``GeoDataFrame.dissolve()`` method now supports all relevant keywords of
  ``groupby()``, i.e. the ``level``, ``sort``, ``observed`` and ``dropna`` keywords
  (#1845).
- The ``geopandas.overlay()`` function now accepts ``make_valid=False`` to skip
  the step to ensure the input geometries are valid using ``buffer(0)`` (#1802).
- The ``GeoDataFrame.to_json()`` method gained a ``drop_id`` keyword to
  optionally not write the GeoDataFrame's index as the "id" field in the
  resulting JSON (#1637).
- A new ``aspect`` keyword in the plotting methods to optionally allow retaining
  the original aspect (#1512)
- A new ``interval`` keyword in the ``legend_kwds`` group of the ``plot()`` method
  to control the appearance of the legend labels when using a classification
  scheme (#1605).
- The spatial index of a GeoSeries (accessed with the ``sindex`` attribute) is
  now stored on the underlying array. This ensures that the spatial index is
  preserved in more operations where possible, and that multiple geometry
  columns of a GeoDataFrame can each have a spatial index (#1444).
- Addition of a ``has_sindex`` attribute on the GeoSeries/GeoDataFrame to check
  if a spatial index has already been initialized (#1627).
- The ``geopandas.testing.assert_geoseries_equal()`` and ``assert_geodataframe_equal()``
  testing utilities now have a ``normalize`` keyword (False by default) to
  normalize geometries before comparing for equality (#1826). Those functions
  now also give a more informative error message when failing (#1808).

Deprecations and compatibility notes:

- The ``is_ring`` attribute currently returns True for Polygons. In the future,
  this will be False (#1631). In addition, start to check it for LineStrings
  and LinearRings (instead of always returning False).
- The deprecated ``objects`` keyword in the ``intersection()`` method of the
  ``GeoDataFrame/GeoSeries.sindex`` spatial index object has been removed
  (#1444).

Bug fixes:

- Fix regression in the ``plot()`` method raising an error with empty
  geometries (#1702, #1828).
- Fix ``geopandas.overlay()`` to preserve geometries of the correct type which
  are nested within a GeometryCollection as a result of the overlay
  operation (#1582). In addition, a warning will now be raised if geometries
  of different type are dropped from the result (#1554).
- Fix the repr of an empty GeoSeries to not show spurious warnings (#1673).
- Fix the ``.crs`` for empty GeoDataFrames (#1560).
- Fix ``geopandas.clip`` to preserve the correct geometry column name (#1566).
- Fix bug in ``plot()`` method when using ``legend_kwds`` with multiple subplots
  (#1583)
- Fix spurious warning with ``missing_kwds`` keyword of the ``plot()`` method
  when there are no areas with missing data (#1600).
- Fix the ``plot()`` method to correctly align values passed to the ``column``
  keyword as a pandas Series (#1670).
- Fix bug in plotting MultiPoints when passing values to determine the color
  (#1694)
- The ``rename_geometry()`` method now raises a more informative error message
  when a duplicate column name is used (#1602).
- Fix ``explode()`` method to preserve the CRS (#1655)
- Fix the ``GeoSeries.apply()`` method to again accept the ``convert_dtype``
  keyword to be consistent with pandas (#1636).
- Fix ``GeoDataFrame.apply()`` to preserve the CRS when possible (#1848).
- Fix bug in containment test as ``geom in geoseries`` (#1753).
- The ``shift()`` method of a GeoSeries/GeoDataFrame now preserves the CRS
  (#1744).
- The PostGIS IO functionality now quotes table names to ensure it works with
  case-sensitive names (#1825).
- Fix the ``GeoSeries`` constructor without passing data but only an index (#1798).

Notes on (optional) dependencies:

- GeoPandas 0.9.0 dropped support for Python 3.5. Further, the minimum
  required versions are pandas 0.24, numpy 1.15 and shapely 1.6 and fiona 1.8.
- The ``descartes`` package is no longer required for plotting polygons. This
  functionality is now included by default in GeoPandas itself, when
  matplotlib is available (#1677).
- Fiona is now only imported when used in ``read_file``/``to_file``. This means
  you can now force geopandas to install without fiona installed (although it
  is still a default requirement) (#1775).
- Compatibility with the upcoming Shapely 1.8 (#1659, #1662, #1819).

Version 0.8.2 (January 25, 2021)
--------------------------------

Small bug-fix release for compatibility with PyGEOS 0.9.

Version 0.8.1 (July 15, 2020)
-----------------------------

Small bug-fix release:

- Fix a regression in the ``plot()`` method when visualizing with a
  JenksCaspallSampled or FisherJenksSampled scheme (#1486).
- Fix spurious warning in ``GeoDataFrame.to_postgis`` (#1497).
- Fix the un-pickling with ``pd.read_pickle`` of files written with older
  GeoPandas versions (#1511).

Version 0.8.0 (June 24, 2020)
-----------------------------

**Experimental**: optional use of PyGEOS to speed up spatial operations (#1155).
PyGEOS is a faster alternative for Shapely (being contributed back to a future
version of Shapely), and is used in element-wise spatial operations and for
spatial index in e.g. ``sjoin`` (#1343, #1401, #1421, #1427, #1428). See the
[installation docs](https://geopandas.readthedocs.io/en/latest/install.html#using-the-optional-pygeos-dependency)
for more info and how to enable it.

New features and improvements:

- IO enhancements:

  - New ``GeoDataFrame.to_postgis()`` method to write to PostGIS database (#1248).
  - New Apache Parquet and Feather file format support (#1180, #1435)
  - Allow appending to files with ``GeoDataFrame.to_file`` (#1229).
  - Add support for the ``ignore_geometry`` keyword in ``read_file`` to only read
    the attribute data. If set to True, a pandas DataFrame without geometry is
    returned (#1383).
  - ``geopandas.read_file`` now supports reading from file-like objects (#1329).
  - ``GeoDataFrame.to_file`` now supports specifying the CRS to write to the file
    (#802). By default it still uses the CRS of the GeoDataFrame.
  - New ``chunksize`` keyword in ``geopandas.read_postgis`` to read a query in
    chunks (#1123).

- Improvements related to geometry columns and CRS:

  - Any column of the GeoDataFrame that has a "geometry" dtype is now returned
    as a GeoSeries. This means that when having multiple geometry columns, not
    only the "active" geometry column is returned as a GeoSeries, but also
    accessing another geometry column (``gdf["other_geom_column"]``) gives a
    GeoSeries (#1336).
  - Multiple geometry columns in a GeoDataFrame can now each have a different
    CRS. The global ``gdf.crs`` attribute continues to returns the CRS of the
    "active" geometry column. The CRS of other geometry columns can be accessed
    from the column itself (eg ``gdf["other_geom_column"].crs``) (#1339).
  - New ``set_crs()`` method on GeoDataFrame/GeoSeries to set the CRS of naive
    geometries (#747).

- Improvements related to plotting:

  - The y-axis is now scaled depending on the center of the plot when using a
    geographic CRS, instead of using an equal aspect ratio (#1290).
  - When passing a column of categorical dtype to the ``column=`` keyword of the
    GeoDataFrame ``plot()``, we now honor all categories and its order (#1483).
    In addition, a new ``categories`` keyword allows to specify all categories
    and their order otherwise (#1173).
  - For choropleths using a classification scheme (using ``scheme=``), the
    ``legend_kwds`` accept two new keywords to control the formatting of the
    legend: ``fmt`` with a format string for the bin edges (#1253), and ``labels``
    to pass fully custom class labels (#1302).

- New ``covers()`` and ``covered_by()`` methods on GeoSeries/GeoDataframe for the
  equivalent spatial predicates (#1460, #1462).
- GeoPandas now warns when using distance-based methods with data in a
  geographic projection (#1378).

Deprecations:

- When constructing a GeoSeries or GeoDataFrame from data that already has a
  CRS, a deprecation warning is raised when both CRS don't match, and in the
  future an error will be raised in such a case. You can use the new ``set_crs``
  method to override an existing CRS. See
  [the docs](https://geopandas.readthedocs.io/en/latest/projections.html#projection-for-multiple-geometry-columns).
- The helper functions in the ``geopandas.plotting`` module are deprecated for
  public usage (#656).
- The ``geopandas.io`` functions are deprecated, use the top-level ``read_file`` and
  ``to_file`` instead (#1407).
- The set operators (``&``, ``|``, ``^``, ``-``) are deprecated, use the
  ``intersection()``, ``union()``, ``symmetric_difference()``, ``difference()`` methods
  instead (#1255).
- The ``sindex`` for empty dataframe will in the future return an empty spatial
  index instead of ``None`` (#1438).
- The ``objects`` keyword in the ``intersection`` method of the spatial index
  returned by the ``sindex`` attribute is deprecated and will be removed in the
  future (#1440).

Bug fixes:

- Fix the ``total_bounds()`` method to ignore missing and empty geometries (#1312).
- Fix ``geopandas.clip`` when masking with non-overlapping area resulting in an
  empty GeoDataFrame (#1309, #1365).
- Fix error in ``geopandas.sjoin`` when joining on an empty geometry column (#1318).
- CRS related fixes: ``pandas.concat`` preserves CRS when concatenating GeoSeries
  objects (#1340), preserve the CRS in ``geopandas.clip`` (#1362) and in
  ``GeoDataFrame.astype`` (#1366).
- Fix bug in ``GeoDataFrame.explode()`` when 'level_1' is one of the column names
  (#1445).
- Better error message when rtree is not installed (#1425).
- Fix bug in ``GeoSeries.equals()`` (#1451).
- Fix plotting of multi-part geometries with additional style keywords (#1385).

And we now have a [Code of Conduct](https://github.com/geopandas/geopandas/blob/main/CODE_OF_CONDUCT.md)!

GeoPandas 0.8.0 is the last release to support Python 3.5. The next release
will require Python 3.6, pandas 0.24, numpy 1.15 and shapely 1.6 or higher.

Version 0.7.0 (February 16, 2020)
---------------------------------

Support for Python 2.7 has been dropped. GeoPandas now works with Python >= 3.5.

The important API change of this release is that GeoPandas now requires
PROJ > 6 and pyproj > 2.2, and that the ``.crs`` attribute of a GeoSeries and
GeoDataFrame no longer stores the CRS information as a proj4 string or dict,
but as a ``pyproj.CRS`` object (#1101).

This gives a better user interface and integrates improvements from pyproj and
PROJ 6, but might also require some changes in your code. Check the
[migration guide](https://geopandas.readthedocs.io/en/latest/projections.html#upgrading-to-geopandas-0-7-with-pyproj-2-2-and-proj-6)
in the documentation.

Other API changes;

- The ``GeoDataFrame.to_file`` method will now also write the GeoDataFrame index
  to the file, if the index is named and/or non-integer. You can use the
  ``index=True/False`` keyword to overwrite this default inference (#1059).

New features and improvements:

- A new ``geopandas.clip`` function to clip a GeoDataFrame to the spatial extent
  of another shape (#1128).
- The ``geopandas.overlay`` function now works for all geometry types, including
  points and linestrings in addition to polygons (#1110).
- The ``plot()`` method gained support for missing values (in the column that
  determines the colors). By default it doesn't plot the corresponding
  geometries, but using the new ``missing_kwds`` argument you can specify how to
  style those geometries (#1156).
- The ``plot()`` method now also supports plotting GeometryCollection and
  LinearRing objects (#1225).
- Added support for filtering with a geometry or reading a subset of the rows in
  ``geopandas.read_file`` (#1160).
- Added support for the new nullable integer data type of pandas in
  ``GeoDataFrame.to_file`` (#1220).

Bug fixes:

- ``GeoSeries.reset_index()`` now correctly results in a GeoDataFrame instead of DataFrame (#1252).
- Fixed the ``geopandas.sjoin`` function to handle MultiIndex correctly (#1159).
- Fixed the ``geopandas.sjoin`` function to preserve the index name of the left GeoDataFrame (#1150).

Version 0.6.3 (February 6, 2020)
---------------------------------

Small bug-fix release:

- Compatibility with Shapely 1.7 and pandas 1.0 (#1244).
- Fix ``GeoDataFrame.fillna`` to accept non-geometry values again when there are
  no missing values in the geometry column. This should make it easier to fill
  the numerical columns of the GeoDataFrame (#1279).

Version 0.6.2 (November 18, 2019)
---------------------------------

Small bug-fix release fixing a few regressions:

- Fix a regression in passing an array of RRB(A) tuples to the ``.plot()``
  method (#1178, #1211).
- Fix the ``bounds`` and ``total_bounds`` attributes for empty GeoSeries, which
  also fixes the repr of an empty or all-NA GeoSeries (#1184, #1195).
- Fix filtering of a GeoDataFrame to preserve the index type when ending up
  with an empty result (#1190).

Version 0.6.1 (October 12, 2019)
--------------------------------

Small bug-fix release fixing a few regressions:

- Fix ``astype`` when converting to string with Multi geometries (#1145) or when converting a dataframe without geometries (#1144).
- Fix ``GeoSeries.fillna`` to accept ``np.nan`` again (#1149).

Version 0.6.0 (September 27, 2019)
----------------------------------

Important note! This will be the last release to support Python 2.7 (#1031)

API changes:

- A refactor of the internals based on the pandas ExtensionArray interface (#1000). The main user visible changes are:

  - The ``.dtype`` of a GeoSeries is now a ``'geometry'`` dtype (and no longer a numpy ``object`` dtype).
  - The ``.values`` of a GeoSeries now returns a custom ``GeometryArray``, and no longer a numpy array. To get back a numpy array of Shapely scalars, you can convert explicitly using ``np.asarray(..)``.

- The ``GeoSeries`` constructor now raises a warning when passed non-geometry data. Currently the constructor falls back to return a pandas ``Series``, but in the future this will raise an error (#1085).
- The missing value handling has been changed to now separate the concepts of missing geometries and empty geometries (#601, 1062). In practice this means that (see [the docs](https://geopandas.readthedocs.io/en/v0.6.0/missing_empty.html) for more details):

  - ``GeoSeries.isna`` now considers only missing values, and if you want to check for empty geometries, you can use ``GeoSeries.is_empty`` (``GeoDataFrame.isna`` already only looked at missing values).
  - ``GeoSeries.dropna`` now actually drops missing values (before it didn't drop either missing or empty geometries)
  - ``GeoSeries.fillna`` only fills missing values (behaviour unchanged).
  - ``GeoSeries.align`` uses missing values instead of empty geometries by default to fill non-matching index entries.

New features and improvements:

- Addition of a ``GeoSeries.affine_transform`` method, equivalent of Shapely's function (#1008).
- Addition of a ``GeoDataFrame.rename_geometry`` method to easily rename the active geometry column (#1053).
- Addition of ``geopandas.show_versions()`` function, which can be used to give an overview of the installed libraries in bug reports (#899).
- The ``legend_kwds`` keyword of the ``plot()`` method can now also be used to specify keywords for the color bar (#1102).
- Performance improvement in the ``sjoin()`` operation by re-using existing spatial index of the input dataframes, if available (#789).
- Updated documentation to work with latest version of geoplot and contextily (#1044, #1088).
- A new ``geopandas.options`` configuration, with currently a single option to control the display precision of the coordinates (``options.display_precision``). The default is now to show less coordinates (3 for projected and 5 for geographic coordinates), but the default can be overridden with the option.

Bug fixes:

- Also try to use ``pysal`` instead of ``mapclassify`` if available (#1082).
- The ``GeoDataFrame.astype()`` method now correctly returns a ``GeoDataFrame`` if the geometry column is preserved (#1009).
- The ``to_crs`` method now uses ``always_xy=True`` to ensure correct lon/lat order handling for pyproj>=2.2.0 (#1122).
- Fixed passing list-like colors in the ``plot()`` method in case of "multi" geometries (#1119).
- Fixed the coloring of shapes and colorbar when passing a custom ``norm`` in the ``plot()`` method (#1091, #1089).
- Fixed ``GeoDataFrame.to_file`` to preserve VFS file paths (e.g. when a "s3://" path is specified) (#1124).
- Fixed failing case in ``geopandas.sjoin`` with empty geometries (#1138).

In addition, the minimum required versions of some dependencies have been increased: GeoPandas now requirs pandas >=0.23.4 and matplotlib >=2.0.1 (#1002).

Version 0.5.1 (July 11, 2019)
-----------------------------

- Compatibility with latest mapclassify version 2.1.0 (#1025).

Version 0.5.0 (April 25, 2019)
------------------------------

Improvements:

- Significant performance improvement (around 10x) for ``GeoDataFrame.iterfeatures``,
  which also improves ``GeoDataFrame.to_file`` (#864).
- File IO enhancements based on Fiona 1.8:

  - Support for writing bool dtype (#855) and datetime dtype, if the file format supports it (#728).
  - Support for writing dataframes with multiple geometry types, if the file format allows it (e.g. GeoJSON for all types, or ESRI Shapefile for Polygon+MultiPolygon) (#827, #867, #870).

- Compatibility with pyproj >= 2 (#962).
- A new ``geopandas.points_from_xy()`` helper function to convert x and y coordinates to Point objects (#896).
- The ``buffer`` and ``interpolate`` methods now accept an array-like to specify a variable distance for each geometry (#781).
- Addition of a ``relate`` method, corresponding to the shapely method that returns the DE-9IM matrix (#853).
- Plotting improvements:

  - Performance improvement in plotting by only flattening the geometries if there are actually 'Multi' geometries (#785).
  - Choropleths: access to all ``mapclassify`` classification schemes and addition of the ``classification_kwds`` keyword in the ``plot`` method to specify options for the scheme (#876).
  - Ability to specify a matplotlib axes object on which to plot the color bar with the ``cax`` keyword, in order to have more control over the color bar placement (#894).

- Changed the default provider in ``geopandas.tools.geocode`` from Google (now requires an API key) to Geocode.Farm (#907, #975).

Bug fixes:

- Remove the edge in the legend marker (#807).
- Fix the ``align`` method to preserve the CRS (#829).
- Fix ``geopandas.testing.assert_geodataframe_equal`` to correctly compare left and right dataframes (#810).
- Fix in choropleth mapping when the values contain missing values (#877).
- Better error message in ``sjoin`` if the input is not a GeoDataFrame (#842).
- Fix in ``read_postgis`` to handle nullable (missing) geometries (#856).
- Correctly passing through the ``parse_dates`` keyword in ``read_postgis`` to the underlying pandas method (#860).
- Fixed the shape of Antarctica in the included demo dataset 'naturalearth_lowres'
  (by updating to the latest version) (#804).

Version 0.4.1 (March 5, 2019)
-----------------------------

Small bug-fix release for compatibility with the latest Fiona and PySAL
releases:

- Compatibility with Fiona 1.8: fix deprecation warning (#854).
- Compatibility with PySAL 2.0: switched to ``mapclassify`` instead of ``PySAL`` as
  dependency for choropleth mapping with the ``scheme`` keyword (#872).
- Fix for new ``overlay`` implementation in case the intersection is empty (#800).

Version 0.4.0 (July 15, 2018)
-----------------------------

Improvements:

- Improved ``overlay`` function (better performance, several incorrect behaviours fixed) (#429)
- Pass keywords to control legend behavior (``legend_kwds``) to ``plot`` (#434)
- Add basic support for reading remote datasets in ``read_file`` (#531)
- Pass kwargs for ``buffer`` operation on GeoSeries (#535)
- Expose all geopy services as options in geocoding (#550)
- Faster write speeds to GeoPackage (#605)
- Permit ``read_file`` filtering with a bounding box from a GeoDataFrame (#613)
- Set CRS on GeoDataFrame returned by ``read_postgis`` (#627)
- Permit setting markersize for Point GeoSeries plots with column values (#633)
- Started an example gallery (#463, #690, #717)
- Support for plotting MultiPoints (#683)
- Testing functionality (e.g. ``assert_geodataframe_equal``) is now publicly exposed (#707)
- Add ``explode`` method to GeoDataFrame (similar to the GeoSeries method) (#671)
- Set equal aspect on active axis on multi-axis figures (#718)
- Pass array of values to column argument in ``plot`` (#770)

Bug fixes:

- Ensure that colorbars are plotted on the correct axis (#523)
- Handle plotting empty GeoDataFrame (#571)
- Save z-dimension when writing files (#652)
- Handle reading empty shapefiles (#653)
- Correct dtype for empty result of spatial operations (#685)
- Fix empty ``sjoin`` handling for pandas>=0.23 (#762)

Version 0.3.0 (August 29, 2017)
-------------------------------

Improvements:

- Improve plotting performance using ``matplotlib.collections`` (#267)
- Improve default plotting appearance. The defaults now follow the new matplotlib defaults (#318, #502, #510)
- Provide access to x/y coordinates as attributes for Point GeoSeries (#383)
- Make the NYBB dataset available through ``geopandas.datasets`` (#384)
- Enable ``sjoin`` on non-integer-index GeoDataFrames (#422)
- Add ``cx`` indexer to GeoDataFrame (#482)
- ``GeoDataFrame.from_features`` now also accepts a Feature Collection (#225, #507)
- Use index label instead of integer id in output of ``iterfeatures`` and
  ``to_json`` (#421)
- Return empty data frame rather than raising an error when performing a spatial join with non overlapping geodataframes (#335)

Bug fixes:

- Compatibility with shapely 1.6.0 (#512)
- Fix ``fiona.filter`` results when bbox is not None (#372)
- Fix ``dissolve`` to retain CRS (#389)
- Fix ``cx`` behavior when using index of 0 (#478)
- Fix display of lower bin in legend label of choropleth plots using a PySAL scheme (#450)

Version 0.2.0
-------------

Improvements:

- Complete overhaul of the documentation
- Addition of ``overlay`` to perform spatial overlays with polygons (#142)
- Addition of ``sjoin`` to perform spatial joins (#115, #145, #188)
- Addition of ``__geo_interface__`` that returns a python data structure
  to represent the ``GeoSeries`` as a GeoJSON-like ``FeatureCollection`` (#116)
  and ``iterfeatures`` method (#178)
- Addition of the ``explode`` (#146) and ``dissolve`` (#310, #311) methods.
- Addition of the ``sindex`` attribute, a Spatial Index using the optional
  dependency ``rtree`` (``libspatialindex``) that can be used to speed up
  certain operations such as overlays (#140, #141).
- Addition of the ``GeoSeries.cx`` coordinate indexer to slice a GeoSeries based
  on a bounding box of the coordinates (#55).
- Improvements to plotting: ability to specify edge colors (#173), support for
  the ``vmin``, ``vmax``, ``figsize``, ``linewidth`` keywords (#207), legends
  for chloropleth plots (#210), color points by specifying a colormap (#186) or
  a single color (#238).
- Larger flexibility of ``to_crs``, accepting both dicts and proj strings (#289)
- Addition of embedded example data, accessible through
  ``geopandas.datasets.get_path``.

API changes:

- In the ``plot`` method, the ``axes`` keyword is renamed to ``ax`` for
  consistency with pandas, and the ``colormap`` keyword is renamed to ``cmap``
  for consistency with matplotlib (#208, #228, #240).

Bug fixes:

- Properly handle rows with missing geometries (#139, #193).
- Fix ``GeoSeries.to_json`` (#263).
- Correctly serialize metadata when pickling (#199, #206).
- Fix ``merge`` and ``concat`` to return correct GeoDataFrame (#247, #320, #322).<|MERGE_RESOLUTION|>--- conflicted
+++ resolved
@@ -3,21 +3,13 @@
 ## Development version
 
 New methods:
-<<<<<<< HEAD
-
-- Added ``node`` method from shapely to GeoSeries.
-
+
+- Added ``node`` method from shapely to GeoSeries. (#2925)
+- Added ``offset_curve`` method from shapely to GeoSeries/GeoDataframe. (#2902)
 
 New features and improvements:
-=======
->>>>>>> 3a45af89
-
-- Added ``offset_curve`` method from shapely to GeoSeries/GeoDataframe.
-
-New features and improvements:
-
-Bug fixes:
-
+
+Bug fixes:
 
 ## Version 0.13.2 (Jun 6, 2023)
 
