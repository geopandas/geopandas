--- conflicted
+++ resolved
@@ -2,18 +2,6 @@
 
 ## Development version
 
-<<<<<<< HEAD
-New features and improvements:
-
-- Added ``predicate="dwithin"`` option and ``distance`` argument to the ``sindex.query()`` method
- and ``sjoin`` (#2882)
-
-New methods:
-
-- Added ``count_coordinates`` method from shapely to GeoSeries/GeoDataframe (#3026).
-
-=======
->>>>>>> e7a5362c
 Notes on dependencies:
 
 - GeoPandas 1.0 drops support for shapely<2 and PyGEOS. The only geometry engine that is
@@ -37,6 +25,8 @@
 
 New features and improvements:
 
+- Added ``predicate="dwithin"`` option and ``distance`` argument to the ``sindex.query()`` method
+ and ``sjoin`` (#2882).
 - GeoSeries and GeoDataFrame `__repr__` now trims trailing zeros for a more readable
   output (#3087).
 - Add `on_invalid` parameter to `from_wkt` and `from_wkb` (#3110).
