--- conflicted
+++ resolved
@@ -24,16 +24,11 @@
 
 New methods:
 
-<<<<<<< HEAD
-- Added `build_area` method exposing `build_area` shapely to GeoSeries/GeoDataframe (#3202).
-=======
-
 - Added `count_geometries` method from shapely to GeoSeries/GeoDataframe (#3154).
 - Added `count_interior_rings` method from shapely to GeoSeries/GeoDataframe (#3154)
 - Added `relate_pattern` method from shapely to GeoSeries/GeoDataframe (#3211).
 - Added `intersection_all` method from shapely to GeoSeries/GeoDataframe (#3228).
 - Added `line_merge` method from shapely to GeoSeries/GeoDataframe (#3214).
->>>>>>> 934719dd
 - Added `set_precision` and `get_precision` methods from shapely to GeoSeries/GeoDataframe (#3175).
 - Added `count_coordinates` method from shapely to GeoSeries/GeoDataframe (#3026).
 - Added `minimum_clearance` method from shapely to GeoSeries/GeoDataframe (#2989).
@@ -41,6 +36,7 @@
 - Added `is_closed` attribute from shapely to GeoSeries/GeoDataframe (#3092).
 - Added `force_2d` and `force_3d` methods from shapely to GeoSeries/GeoDataframe (#3090).
 - Added `contains_properly` method from shapely to GeoSeries/GeoDataframe (#3105).
+- Added `build_area` method exposing `build_area` shapely to GeoSeries/GeoDataframe (#3202).
 - Added `snap` method from shapely to GeoSeries/GeoDataframe (#3086).
 - Added `transform` method from shapely to GeoSeries/GeoDataFrame (#3075).
 - Added `dwithin` method to check for a "distance within" predicate on
@@ -58,18 +54,12 @@
   `buffer(0)` (#3113).
 - Passing `"geometry"` as `dtype` to `pd.read_csv` will now return a GeoSeries for
   the specified columns (#3101).
-<<<<<<< HEAD
--
-API changes:
-- Added support for ``mask`` keyword for pyogrio engine for pyogrio >= 0.7.0 (#3062).
-=======
 - Added support to ``read_file`` for the ``mask`` keyword for the pyogrio engine (#3062).
 - Added support to ``read_file`` for the ``columns`` keyword for the fiona engine (#3133).
 - Add `sort` keyword to `clip` method for GeoSeries and GeoDataFrame to allow optional
   preservation of the original order of observations. (#3233)
 - Added `show_bbox`, `drop_id` and `to_wgs84` arguments to allow further customization of
   `GeoSeries.to_json` (#3226)
->>>>>>> 934719dd
 
 Backwards incompatible API changes:
 
@@ -100,11 +90,7 @@
 - The deprecation of `geopandas.datasets` has been enforced and the module has been
   removed. New sample datasets are now available in the
   [geodatasets](https://geodatasets.readthedocs.io/en/latest/) package (#3084).
-<<<<<<< HEAD
-- Many longstanding deprecated functions, methods and properties have been removed (#3174)
-=======
 - Many longstanding deprecated functions, methods and properties have been removed (#3174), (#3190)
->>>>>>> 934719dd
   - Removed deprecated functions
     `geopandas.io.read_file`, `geopandas.io.to_file` and `geopandas.io.sql.read_postgis`.
     `geopandas.read_file`, `geopandas.read_postgis` and the GeoDataFrame/GeoSeries `to_file(..)`
