# Changelog

## Version 1.2.0

<<<<<<< HEAD
New features and improvements:

- `GeoDataFrame.to_parquet` and `read_parquet` will now write and read ``attrs`` 
  respectively (#3597)
=======
Deprecations and compatibility notes:

- The `resolution` keyword to `buffer` has been deprecated to align with the convention in shapely,
  `quad_segs` should be used instead (#3600).
>>>>>>> 1f1bd787

Bug fixes:

- Fix an issue that caused an error in `GeoDataFrame.from_features` when there is no `properties` field (#3599).
- Fix `read_file` and `to_file` errors (#3682)
- Fix `read_parquet` with `to_pandas_kwargs` for complex (list/struct) arrow types (#3640)
- `value_counts` on GeoSeries now preserves CRS (#3669)


## Version 1.1.1 (June 27, 2025)

Bug fixes:

- Fix regression in the GeoDataFrame constructor when np.nan is given as an only geometry (#3591).
- Fix regression in `overlay` with `how="identity"` when input dataframes have column
  names that are equal (#3596).

## Version 1.1.0 (June 1, 2025)

Notes on dependencies:

- GeoPandas 1.1 now requires Python 3.10 or greater and pandas 2.0, numpy 1.24, pyproj 3.5,
  are now the minimum required version for these dependencies.
  Furthermore, the minimum tested version for optional dependencies has been updated to
  fiona 1.8.21, scipy 1.9, matplotlib 3.7, mapclassify 2.5, folium 0.12 and
  SQLAlchemy 2.0. Older versions of these libraries may continue to work, but are no longer
  considered supported (#3371).

New features and improvements:

- Added options to return the result of `SpatialIndex.query` in a form of a dense or a
  sparse boolean array. This adds optional dependency on `scipy` for the sparse output.
  Note that this also changes the previously undocumented behaviour of the `output_format`
  keyword (#1674).
- Add ``grid_size`` parameter to ``union_all`` and ``dissolve`` (#3445).
- `GeoDataFrame.plot` now supports `pd.Index` as an input for the `column` keyword (#3463).
- Added `disjoint_subset` union algorithm for `union_all` and `dissolve` (#3534).
- Added `constrained_delaunay_triangles` method to GeoSeries/GeoDataFrame (#3552).
- Added `to_pandas_kwargs` argument to `from_arrow`, `read_parquet` and `read_feather`
  to allow better control of conversion of non-geometric Arrow data to DataFrames (#3466).
- Added `is_valid_coverage` and `invalid_coverage_edges` to GeoSeries/GeoDataFrame to
  allow validation of polygonal  coverage (#3545).
- Added `maximum_inscribed_circle` method from shapely to GeoSeries/GeoDataFrame (#3544).
- Added `minimum_clearance_line` method from shapely to GeoSeries/GeoDataFrame (#3543).
- Added `orient_polygons` method from shapely to GeoSeries/GeoDataFrame (#3559).
- Added ``method`` and ``keep_collapsed`` argument to ``make_valid`` (#3548).
- Added `simplify_coverage` method for topological simplification of polygonal coverages
  to GeoSeries/GeoDataFrame (#3541).
- Added initial support of M coordinates (`m` and `has_m` properties, `include_m` in `get_coordinates`) (#3561).
- Added `geom_equals_identical` method exposing `equals_identical` from shapely to GeoSeries/GeoDataFrame (#3560).
- GeoPandas now attempts to use a range request when reading from an URL even if the header
  does not directly indicate its support (#3572).
- Added `geopandas.accessors` module. Import this module to register a
  `pandas.Series.geo` accessor, which exposes GeoSeries methods via pandas's
  extension mechanism (#3272).
- Improve performance of `overlay` with `how=identity` (#3504).
- A warning message is raised in `read_file` when a GeoDataFrame or GeoSeries mask
  and/or the source dataset is missing a defined CRS. (#3464)
- GeoDataFrame no longer hard-codes the class internally, allowing easier subclassing (#3505).

Bug fixes:

- Fix an issue that showed numpy dtypes in bbox in `to_geo_dict` and `__geo_interface__`. (#3436)
- Fix an issue in `sample_points` that could occasionally result in non-uniform distribution (#3470).
- Fix unspecified layer warning being emitted while reading multilayer datasets, even
  when layer is specified when using the mask or bbox keywords (#3378).
- Properly support named aggregations over a geometry column in `GroupBy.agg` (#3368).
- Support GeoDataFrame constructor receiving arguments to `geometry` which are not
  (Geo)Series, but instead should be interpreted as column names, like Enums (#3384).
- Fix regression where constructing a GeoSeries from a pd.Series with GeometryDtype values
  failed when `crs` was provided (#3383).
- Fix regression where `overlay` with `keep_geom_type` returns wrong results if the
  input contains invalid geometries (#3395).
- Fix the dtype of the GeometryArray backing data being incorrect for zero length
  GeoDataFrames causing errors in `overlay` (#3424).
- Fix regression where constructing a GeoSeries from a pd.Series with GeometryDtype values
  failed when `crs` was provided (#3383).
- Fix plotting of polygons with holes by normalizing the coordinate order prior to plotting (#3483).
- Fix an issue in plotting when polygon patches were not closed (#3576).
- Fix ambiguous error when GeoDataFrame is initialised with a column called "crs" (#3502).
- Avoid change of the plot aspect when plotting missing values (#3438).

Deprecations and compatibility notes:

- The `GeoSeries.select` method wrapping the pandas `Series.select` method has been removed.
  The upstream method no longer exists in all supported version of pandas (#3394).
- The deprecated `geom_almost_equals` method has been removed. Use
  `geom_equals_exact` instead (#3522).

## Version 1.0.1 (July 2, 2024)

Bug fixes:

- Support a named datetime or object dtype index in `explore()` (#3360, #3364).
- Fix a regression preventing a Series as an argument for geometric methods (#3363)

## Version 1.0.0 (June 24, 2024)

Notes on dependencies:

- GeoPandas 1.0 drops support for shapely<2 and PyGEOS. The only geometry engine that is
  currently supported is shapely >= 2. As a consequence, spatial indexing based on the
  rtree package has also been removed (#3035).
- The I/O engine now defaults to Pyogrio which is now installed with GeoPandas instead
  of Fiona (#3223).

New methods:

- Added `count_geometries` method from shapely to GeoSeries/GeoDataFrame (#3154).
- Added `count_interior_rings` method from shapely to GeoSeries/GeoDataFrame (#3154)
- Added `relate_pattern` method from shapely to GeoSeries/GeoDataFrame (#3211).
- Added `intersection_all` method from shapely to GeoSeries/GeoDataFrame (#3228).
- Added `line_merge` method from shapely to GeoSeries/GeoDataFrame (#3214).
- Added `set_precision` and `get_precision` methods from shapely to GeoSeries/GeoDataFrame (#3175).
- Added `count_coordinates` method from shapely to GeoSeries/GeoDataFrame (#3026).
- Added `minimum_clearance` method from shapely to GeoSeries/GeoDataFrame (#2989).
- Added `shared_paths` method from shapely to GeoSeries/GeoDataFrame (#3215).
- Added `is_ccw` method from shapely to GeoSeries/GeoDataFrame (#3027).
- Added `is_closed` attribute from shapely to GeoSeries/GeoDataFrame (#3092).
- Added `force_2d` and `force_3d` methods from shapely to GeoSeries/GeoDataFrame (#3090).
- Added `voronoi_polygons` method from shapely to GeoSeries/GeoDataFrame (#3177).
- Added `contains_properly` method from shapely to GeoSeries/GeoDataFrame (#3105).
- Added `build_area` method exposing `build_area` shapely to GeoSeries/GeoDataFrame (#3202).
- Added `snap` method from shapely to GeoSeries/GeoDataFrame (#3086).
- Added `transform` method from shapely to GeoSeries/GeoDataFrame (#3075).
- Added `get_geometry` method from shapely to GeoSeries/GeoDataFrame (#3287).
- Added `dwithin` method to check for a "distance within" predicate on
  GeoSeries/GeoDataFrame (#3153).
- Added `to_geo_dict` method to generate GeoJSON-like dictionary from a GeoDataFrame (#3132).
- Added `polygonize` method exposing both `polygonize` and `polygonize_full` from
  shapely to GeoSeries/GeoDataFrame (#2963).
- Added `is_valid_reason` method from shapely to GeoSeries/GeoDataFrame (#3176).
- Added `to_arrow` method and `from_arrow` class method to
  GeoSeries/GeoDataFrame to export and import to/from Arrow data with GeoArrow
  extension types (#3219, #3301).

New features and improvements:

- Added ``predicate="dwithin"`` option and ``distance`` argument to the ``sindex.query()`` method
 and ``sjoin`` (#2882).
- GeoSeries and GeoDataFrame `__repr__` now trims trailing zeros for a more readable
  output (#3087).
- Add `on_invalid` parameter to `from_wkt` and `from_wkb` (#3110).
- `make_valid` option in `overlay` now uses the `make_valid` method instead of
  `buffer(0)` (#3113).
- Passing `"geometry"` as `dtype` to `pd.read_csv` will now return a GeoSeries for
  the specified columns (#3101).
- Added support to ``read_file`` for the ``mask`` keyword for the pyogrio engine (#3062).
- Added support to ``read_file`` for the ``columns`` keyword for the fiona engine (#3133).
- Added support to ``to_parquet`` and ``read_parquet`` for writing and reading files
  using the GeoArrow-based native geometry encoding of GeoParquet 1.1 (#3253, #3275).
- Add `sort` keyword to `clip` method for GeoSeries and GeoDataFrame to allow optional
  preservation of the original order of observations (#3233).
- Added `show_bbox`, `drop_id` and `to_wgs84` arguments to allow further customization of
  `GeoSeries.to_json` (#3226).
- `explore` now supports `GeoDataFrame`s with additional columns containing datetimes, uuids and
  other non JSON serializable objects (#3261).
- The `GeoSeries.fillna` method now supports the `limit` keyword (#3290).
- Added ``on_attribute`` option argument to the ``sjoin()``
  method, allowing to restrict joins to the observations with
  matching attributes. (#3231)
- Added support for `bbox` covering encoding in geoparquet. Can filter reading of parquet
files based on a bounding box, and write out a bounding box column to parquet files (#3282).
- `align` keyword in binary methods now defaults to `None`, treated as True. Explicit True
  will silence the warning about mismatched indices (#3212).
- `GeoSeries.set_crs` can now be used to remove CRS information by passing
  `crs=None, allow_override=True` (#3316).
- Added ``autolim`` keyword argument to ``GeoSeries.plot()`` and ``GeoDataFrame.plot()`` (#2817).
- Added `metadata` parameter to `GeoDataFrame.to_file` (#2850)
- Updated documentation to clarify that passing a named (Geo)Series as the `geometry`
  argument to the GeoDataFrame constructor will not use the name but will always
  produce a GeoDataFrame with an active geometry column named "geometry" (#3337).
- `read_postgis` will query the spatial_ref_sys table to determine the CRS authority
  instead of its current behaviour of assuming EPSG. In the event the spiatal_ref_sys
  table is not present, or the SRID is not present, `read_postgis` will fallback
  on assuming EPSG CRS authority. (#3329)
- Added ``GeoDataFrame.active_geometry_name`` property returning the active geometry column's name or None if no active geometry column is set (#2943).

Backwards incompatible API changes:

- The `sjoin` method will now preserve the name of the index of the right
  GeoDataFrame, if it has one, instead of always using `"index_right"` as the
  name for the resulting column in the return value (#846, #2144).
- GeoPandas now raises a ValueError when an unaligned Series is passed as a method
  argument to avoid confusion of whether the automatic alignment happens or not (#3271).
- The deprecated default value of GeoDataFrame/ GeoSeries `explode(.., index_parts=True)` is now
  set to false for consistency with pandas (#3174).
- The behaviour of `set_geometry` has been changed when passed a (Geo)Series `ser` with a name.
  The new active geometry column name in this case will be `ser.name`, if not None, rather than
  the previous active geometry column name. This means that if the new and old names are
  different, then both columns will be preserved in the GeoDataFrame. To replicate the previous
  behaviour, you can instead call `gdf.set_geometry(ser.rename(gdf.active_geometry_name))` (#3237).
  Note that this behaviour change does not affect the `GeoDataFrame` constructor, passing a named
  GeoSeries `ser` to `GeoDataFrame(df, geometry=ser)` will always produce a GeoDataFrame with a
  geometry column named "geometry" to preserve backwards compatibility. If you would like to
  instead propagate the name of `ser` when constructing a GeoDataFrame, you can instead call
  `df.set_geometry(ser)` or `GeoDataFrame(df, geometry=ser).rename_geometry(ser.name)` (#3337).
- `delaunay_triangles` now considers all geometries together when creating the Delaunay triangulation
  instead of performing the operation element-wise. If you want to generate Delaunay
  triangles for each geometry separately, use ``shapely.delaunay_triangles`` instead. (#3273)
- Reading a data source that does not have a geometry field using ``read_file``
  now returns a Pandas DataFrame instead of a GeoDataFrame with an empty
  ``geometry`` column.

Enforced deprecations:

- The deprecation of `geopandas.datasets` has been enforced and the module has been
  removed. New sample datasets are now available in the
  [geodatasets](https://geodatasets.readthedocs.io/en/latest/) package (#3084).
- Many longstanding deprecated functions, methods and properties have been removed (#3174), (#3190)
  - Removed deprecated functions
    `geopandas.io.read_file`, `geopandas.io.to_file` and `geopandas.io.sql.read_postgis`.
    `geopandas.read_file`, `geopandas.read_postgis` and the GeoDataFrame/GeoSeries `to_file(..)`
    method should be used instead.
  - Removed deprecated `GeometryArray.data` property, `np.asarray(..)` or the `to_numpy()`
    method should be used instead.
  - Removed deprecated `sindex.query_bulk` method, using `sindex.query` instead.
  - Removed deprecated `sjoin` parameter `op`, `predicate` should be supplied instead.
  - Removed deprecated GeoSeries/ GeoDataFrame methods `__xor__`, `__or__`, `__and__` and
    `__sub__`. Instead use methods `symmetric_difference`, `union`, `intersection` and
    `difference` respectively.
  - Removed deprecated plotting functions `plot_polygon_collection`,
    `plot_linestring_collection` and `plot_point_collection`, use the GeoSeries/GeoDataFrame `.plot`
    method directly instead.
  - Removed deprecated GeoSeries/GeoDataFrame `.plot` parameters `axes` and `colormap`, instead use
    `ax` and `cmap` respectively.
  - Removed compatibility for specifying the `version` keyword in `to_parquet` and `to_feather`.
    This keyword will now be passed through to pyarrow and use `schema_version` to specify the GeoParquet specification version (#3334).

New deprecations:

- `unary_union` attribute is now deprecated and replaced by the `union_all()` method (#3007) allowing
  opting for a faster union algorithm for coverages (#3151).
- The ``include_fields`` and ``ignore_fields`` keywords in ``read_file()`` are deprecated
  for the default pyogrio engine. Currently those are translated to the ``columns`` keyword
  for backwards compatibility, but you should directly use the ``columns`` keyword instead
  to select which columns to read (#3133).
- The `drop` keyword in `set_geometry` has been deprecated, and in future the `drop=True`
  behaviour will be removed (#3237). To prepare for this change, you should remove any explicit
  `drop=False` calls in your code (the default behaviour already is the same as `drop=False`).
  To replicate the previous `drop=True` behaviour you should replace
  `gdf.set_geometry(new_geo_col, drop=True)` with

  ```python
  geo_col_name = gdf.active_geometry_name
  gdf.set_geometry(new_geo_col).drop(columns=geo_col_name).rename_geometry(geo_col_name)
  ```
- The `geopandas.use_pygeos` option has been deprecated and will be removed in GeoPandas
  1.1 (#3283)
- Manual overriding of an existing CRS of a GeoSeries or GeoDataFrame by setting the `crs` property has been deprecated
  and will be disabled in future. Use the `set_crs()` method instead (#3085).

Bug fixes:

- Fix `GeoDataFrame.merge()` incorrectly returning a `DataFrame` instead of a
  `GeoDataFrame` when the `suffixes` argument is applied to the active
  geometry column (#2933).
- Fix bug in `GeoDataFrame` constructor where if `geometry` is given a named
  `GeoSeries` the name was not used as the active geometry column name (#3237).
- Fix bug in `GeoSeries` constructor when passing a Series and specifying a `crs` to not change the original input data (#2492).
- Fix regression preventing reading from file paths containing hashes in `read_file`
  with the fiona engine (#3280). An analgous fix for pyogrio is included in
  pyogrio 0.8.1.
- Fix `to_parquet` to write correct metadata in case of 3D geometries (#2824).
- Fixes for compatibility with psycopg (#3167).
- Fix to allow appending dataframes with no CRS to PostGIS tables with no CRS (#3328)
- Fix plotting of all-empty GeoSeries using `explore` (#3316).

## Version 0.14.4 (April 26, 2024)

- Several fixes for compatibility with the upcoming pandas 3.0, numpy 2.0 and
  fiona 1.10 releases.

## Version 0.14.3 (Jan 31, 2024)

- Several fixes for compatibility with the latest pandas 2.2 release.
- Fix bug in `pandas.concat` CRS consistency checking where CRS differing by WKT
  whitespace only were treated as incompatible (#3023).

## Version 0.14.2 (Jan 4, 2024)

- Fix regression in `overlay` where using `buffer(0)` instead of `make_valid` internally
  produced invalid results (#3074).
- Fix `explore()` method when the active geometry contains missing and empty geometries (#3094).

## Version 0.14.1 (Nov 11, 2023)

- The Parquet and Feather IO functions now support the latest 1.0.0 version
  of the GeoParquet specification (geoparquet.org) (#2663).
- Fix `read_parquet` and `read_feather` for [CVE-2023-47248](https://www.cve.org/CVERecord?id=CVE-2023-47248>) (#3070).

## Version 0.14 (Sep 15, 2023)

GeoPandas will use Shapely 2.0 by default instead of PyGEOS when both Shapely >= 2.0 and
PyGEOS are installed.  PyGEOS will continue to be used by default when PyGEOS is
installed alongside Shapely < 2.0.  Support for PyGEOS and Shapely < 2.0 will be removed
in GeoPandas 1.0. (#2999)

API changes:

- ``seed`` keyword in ``sample_points`` is deprecated. Use ``rng`` instead. (#2913).

New methods:

- Added ``concave_hull`` method from shapely to GeoSeries/GeoDataFrame (#2903).
- Added ``delaunay_triangles`` method from shapely to GeoSeries/GeoDataFrame (#2907).
- Added ``extract_unique_points`` method from shapely to GeoSeries/GeoDataFrame (#2915).
- Added ``frechet_distance()`` method from shapely to GeoSeries/GeoDataFrame (#2929).
- Added ``hausdorff_distance`` method from shapely to GeoSeries/GeoDataFrame (#2909).
- Added ``minimum_rotated_rectangle`` method from shapely to GeoSeries/GeoDataFrame (#2541).
- Added ``offset_curve`` method from shapely to GeoSeries/GeoDataFrame (#2902).
- Added ``remove_repeated_points`` method from shapely to GeoSeries/GeoDataFrame (#2940).
- Added ``reverse`` method from shapely to GeoSeries/GeoDataFrame (#2988).
- Added ``segmentize`` method from shapely to GeoSeries/GeoDataFrame (#2910).
- Added ``shortest_line`` method from shapely to GeoSeries/GeoDataFrame (#2960).

New features and improvements:

- Added ``exclusive`` parameter to ``sjoin_nearest`` method for Shapely >= 2.0 (#2877)
- The ``to_file()`` method will now automatically detect the FlatGeoBuf driver
  for files with the `.fgb` extension (#2958)

Bug fixes:

- Fix ambiguous error when GeoDataFrame is initialized with a column called ``"crs"`` (#2944)
- Fix a color assignment in ``explore`` when using ``UserDefined`` bins (#2923)
- Fix bug in `apply` with `axis=1` where the given user defined function returns nested
  data in the geometry column (#2959)
- Properly infer schema for ``np.int32`` and ``pd.Int32Dtype`` columns (#2950)
- ``assert_geodataframe_equal`` now handles GeoDataFrames with no active geometry (#2498)

Notes on (optional) dependencies:

- GeoPandas 0.14 drops support for Python 3.8 and pandas 1.3 and below (the minimum
  supported pandas version is now 1.4). Further, the minimum required versions for the
  listed dependencies have now changed to shapely 1.8.0, fiona 1.8.21, pyproj 3.3.0 and
  matplotlib 3.5.0 (#3001)

Deprecations and compatibility notes:

- `geom_almost_equals()` methods have been deprecated and
   `geom_equals_exact()` should be used instead (#2604).

## Version 0.13.2 (Jun 6, 2023)

Bug fix:

- Fix a regression in reading from local file URIs (``file://..``) using
  ``geopandas.read_file`` (#2948).

## Version 0.13.1 (Jun 5, 2023)

Bug fix:

- Fix a regression in reading from URLs using ``geopandas.read_file`` (#2908). This
  restores the behaviour to download all data up-front before passing it to the
  underlying engine (fiona or pyogrio), except if the server supports partial requests
  (to support reading a subset of a large file).

## Version 0.13 (May 6, 2023)

New methods:

- Added ``sample_points`` method to sample random points from Polygon or LineString
  geometries (#2860).
- New ``hilbert_distance()`` method that calculates the distance along a Hilbert curve
  for each geometry in a GeoSeries/GeoDataFrame (#2297).
- Support for sorting geometries (for example, using ``sort_values()``) based on
  the distance along the Hilbert curve (#2070).
- Added ``get_coordinates()`` method from shapely to GeoSeries/GeoDataFrame (#2624).
- Added ``minimum_bounding_circle()`` method from shapely to GeoSeries/GeoDataFrame (#2621).
- Added `minimum_bounding_radius()` as GeoSeries method (#2827).

Other new features and improvements:

- The Parquet and Feather IO functions now support the latest 1.0.0-beta.1 version
  of the GeoParquet specification (<geoparquet.org>) (#2663).
- Added support to fill missing values in `GeoSeries.fillna` via another `GeoSeries` (#2535).
- Support specifying ``min_zoom`` and ``max_zoom`` inside the ``map_kwds`` argument for ``.explore()`` (#2599).
- Added support for append (``mode="a"`` or ``append=True``) in ``to_file()``
  using ``engine="pyogrio"`` (#2788).
- Added a ``to_wgs84`` keyword to ``to_json`` allowing automatic re-projecting to follow
  the 2016 GeoJSON specification (#416).
- ``to_json`` output now includes a ``"crs"`` field if the CRS is not the default WGS84 (#1774).
- Improve error messages when accessing the `geometry` attribute of GeoDataFrame without an active geometry column
  related to the default name `"geometry"` being provided in the constructor (#2577)

Deprecations and compatibility notes:

- Added warning that ``unary_union`` will return ``'GEOMETRYCOLLECTION EMPTY'`` instead
  of None for all-None GeoSeries. (#2618)
- The ``query_bulk()`` method of the spatial index `.sindex` property is deprecated
  in favor of ``query()`` (#2823).

Bug fixes:

- Ensure that GeoDataFrame created from DataFrame is a copy, not a view (#2667)
- Fix mismatch between geometries and colors in ``plot()`` if an empty or missing
  geometry is present (#2224)
- Escape special characters to avoid TemplateSyntaxError in ``explore()`` (#2657)
- Fix `to_parquet`/`to_feather` to not write an invalid bbox (with NaNs) in the
  metadata in case of an empty GeoDataFrame (#2653)
- Fix `to_parquet`/`to_feather` to use correct WKB flavor for 3D geometries (#2654)
- Fix `read_file` to avoid reading all file bytes prior to calling Fiona or
  Pyogrio if provided a URL as input (#2796)
- Fix `copy()` downcasting GeoDataFrames without an active geometry column to a
  DataFrame (#2775)
- Fix geometry column name propagation when GeoDataFrame columns are a multiindex (#2088)
- Fix `iterfeatures()` method of GeoDataFrame to correctly handle non-scalar values
  when `na='drop'` is specified (#2811)
- Fix issue with passing custom legend labels to `plot` (#2886)

Notes on (optional) dependencies:

- GeoPandas 0.13 drops support pandas 1.0.5 (the minimum supported
  pandas version is now 1.1). Further, the minimum required versions for the listed
  dependencies have now changed to shapely 1.7.1, fiona 1.8.19, pyproj 3.0.1 and
  matplotlib 3.3.4 (#2655)

## Version 0.12.2 (December 10, 2022)

Bug fixes:

- Correctly handle geometries with Z dimension in ``to_crs()`` when using PyGEOS or
  Shapely >= 2.0 (previously the z coordinates were lost) (#1345).
- Assign Crimea to Ukraine in the ``naturalearth_lowres`` built-in dataset (#2670)

## Version 0.12.1 (October 29, 2022)

Small bug-fix release removing the shapely<2 pin in the installation requirements.

## Version 0.12 (October 24, 2022)

The highlight of this release is the support for Shapely 2.0. This makes it possible to
test Shapely 2.0 (currently 2.0b1) alongside GeoPandas.

Note that if you also have PyGEOS installed, you need to set an environment variable
(`USE_PYGEOS=0`) before importing geopandas to actually test Shapely 2.0 features instead of PyGEOS. See
<https://geopandas.org/en/latest/getting_started/install.html#using-the-optional-pygeos-dependency>
for more details.

New features and improvements:

- Added ``normalize()`` method from shapely to GeoSeries/GeoDataFrame (#2537).
- Added ``make_valid()`` method from shapely to GeoSeries/GeoDataFrame (#2539).
- Added ``where`` filter to ``read_file`` (#2552).
- Updated the distributed natural earth datasets (*naturalearth_lowres* and
  *naturalearth_cities*) to version 5.1 (#2555).

Deprecations and compatibility notes:

- Accessing the `crs` of a `GeoDataFrame` without active geometry column was deprecated
  and this now raises an AttributeError (#2578).
- Resolved colormap-related warning in ``.explore()`` for recent Matplotlib versions
  (#2596).

Bug fixes:

- Fix cryptic error message in ``geopandas.clip()`` when clipping with an empty geometry (#2589).
- Accessing `gdf.geometry` where the active geometry column is missing, and a column
  named `"geometry"` is present will now raise an `AttributeError`, rather than
  returning `gdf["geometry"]` (#2575).
- Combining GeoSeries/GeoDataFrames with ``pandas.concat`` will no longer silently
  override CRS information if not all inputs have the same CRS (#2056).

## Version 0.11.1 (July 24, 2022)

Small bug-fix release:

- Fix regression (RecursionError) in reshape methods such as ``unstack()``
  and ``pivot()`` involving MultiIndex, or GeoDataFrame construction with
  MultiIndex (#2486).
- Fix regression in ``GeoDataFrame.explode()`` with non-default
  geometry column name.
- Fix regression in ``apply()`` causing row-wise all nan float columns to be
  casted to GeometryDtype (#2482).
- Fix a crash in datetime column reading where the file contains mixed timezone
  offsets (#2479). These will be read as UTC localized values.
- Fix a crash in datetime column reading where the file contains datetimes
  outside the range supported by [ns] precision (#2505).
- Fix regression in passing the Parquet or Feather format ``version`` in
  ``to_parquet`` and ``to_feather``. As a result, the ``version`` parameter
  for the ``to_parquet`` and ``to_feather`` methods has been replaced with
  ``schema_version``. ``version`` will be passed directly to underlying
  feather or parquet writer. ``version`` will only be used to set
  ``schema_version`` if ``version`` is one of 0.1.0 or 0.4.0 (#2496).

Version 0.11 (June 20, 2022)
----------------------------

Highlights of this release:

- The ``geopandas.read_file()`` and `GeoDataFrame.to_file()` methods to read
  and write GIS file formats can now optionally use the
  [pyogrio](https://github.com/geopandas/pyogrio/) package under the hood
  through the ``engine="pyogrio"`` keyword. The pyogrio package implements
  vectorized IO for GDAL/OGR vector data sources, and is faster compared to
  the ``fiona``-based engine (#2225).
- GeoParquet support updated to implement
  [v0.4.0](https://github.com/opengeospatial/geoparquet/releases/tag/v0.4.0) of the
  OpenGeospatial/GeoParquet specification (#2441). Backwards compatibility with v0.1.0 of
  the metadata spec (implemented in the previous releases of GeoPandas) is guaranteed,
  and reading and writing Parquet and Feather files will no longer produce a ``UserWarning``
  (#2327).

New features and improvements:

- Improved handling of GeoDataFrame when the active geometry column is
  lost from the GeoDataFrame. Previously, square bracket indexing ``gdf[[...]]`` returned
  a GeoDataFrame when the active geometry column was retained and a DataFrame was
  returned otherwise. Other pandas indexing methods (``loc``, ``iloc``, etc) did not follow
  the same rules. The new behaviour for all indexing/reshaping operations is now as
  follows (#2329, #2060):
  - If operations produce a ``DataFrame`` containing the active geometry column, a
    GeoDataFrame is returned
  - If operations produce a ``DataFrame`` containing ``GeometryDtype`` columns, but not the
    active geometry column, a ``GeoDataFrame`` is returned, where the active geometry
    column is set to ``None`` (set the new geometry column with ``set_geometry()``)
  - If operations produce a ``DataFrame`` containing no ``GeometryDtype`` columns, a
    ``DataFrame`` is returned (this can be upcast again by calling ``set_geometry()`` or the
    ``GeoDataFrame`` constructor)
  - If operations produce a ``Series`` of ``GeometryDtype``, a ``GeoSeries`` is returned,
    otherwise ``Series`` is returned.
  - Error messages for having an invalid geometry column
    have been improved, indicating the name of the last valid active geometry column set
    and whether other geometry columns can be promoted to the active geometry column
    (#2329).

- Datetime fields are now read and written correctly for GIS formats which support them
  (e.g. GPKG, GeoJSON) with fiona 1.8.14 or higher. Previously, datetimes were read as
  strings (#2202).
- ``folium.Map`` keyword arguments can now be specified as the ``map_kwds`` argument to
  ``GeoDataFrame.explore()`` method (#2315).
- Add a new parameter ``style_function`` to ``GeoDataFrame.explore()`` to enable plot styling
  based on GeoJSON properties (#2377).
- It is now possible to write an empty ``GeoDataFrame`` to a file for supported formats
  (#2240). Attempting to do so will now emit a ``UserWarning`` instead of a ``ValueError``.
- Fast rectangle clipping has been exposed as ``GeoSeries/GeoDataFrame.clip_by_rect()``
  (#1928).
- The ``mask`` parameter of ``GeoSeries/GeoDataFrame.clip()`` now accepts a rectangular mask
  as a list-like to perform fast rectangle clipping using the new
  ``GeoSeries/GeoDataFrame.clip_by_rect()`` (#2414).
- Bundled demo dataset ``naturalearth_lowres`` has been updated to version 5.0.1 of the
  source, with field ``ISO_A3`` manually corrected for some cases (#2418).

Deprecations and compatibility notes:

- The active development branch of geopandas on GitHub has been renamed from master to
  main (#2277).
- Deprecated methods ``GeometryArray.equals_exact()`` and ``GeometryArray.almost_equals()``
  have been removed. They should
  be replaced with ``GeometryArray.geom_equals_exact()`` and
  ``GeometryArray.geom_almost_equals()`` respectively (#2267).
- Deprecated CRS functions ``explicit_crs_from_epsg()``, ``epsg_from_crs()`` and
  ``get_epsg_file_contents()`` were removed (#2340).
- Warning about the behaviour change to ``GeoSeries.isna()`` with empty
  geometries present has been removed (#2349).
- Specifying a CRS in the ``GeoDataFrame/GeoSeries`` constructor which contradicted the
  underlying ``GeometryArray`` now raises a ``ValueError`` (#2100).
- Specifying a CRS in the ``GeoDataFrame`` constructor when no geometry column is provided
  and calling ``GeoDataFrame. set_crs`` on a ``GeoDataFrame`` without an active geometry
  column now raise a ``ValueError`` (#2100)
- Passing non-geometry data to the``GeoSeries`` constructor is now fully deprecated and
  will raise a ``TypeError`` (#2314). Previously, a ``pandas.Series`` was returned for
  non-geometry data.
- Deprecated ``GeoSeries/GeoDataFrame`` set operations ``__xor__()``,
  ``__or__()``, ``__and__()`` and ``__sub__()``, ``geopandas.io.file.read_file``/``to_file`` and
  ``geopandas.io.sql.read_postgis`` now emit ``FutureWarning`` instead of
  ``DeprecationWarning`` and will be completely removed in a future release.
- Accessing the ``crs`` of a ``GeoDataFrame`` without active geometry column is deprecated and will be removed in GeoPandas 0.12 (#2373).

Bug fixes:

- ``GeoSeries.to_frame`` now creates a ``GeoDataFrame`` with the geometry column name set
  correctly (#2296)
- Fix pickle files created with pygeos installed can not being readable when pygeos is
  not installed (#2237).
- Fixed ``UnboundLocalError`` in ``GeoDataFrame.plot()`` using ``legend=True`` and
  ``missing_kwds`` (#2281).
- Fix ``explode()`` incorrectly relating index to columns, including where the input index
  is not unique (#2292)
- Fix ``GeoSeries.[xyz]`` raising an ``IndexError`` when the underlying GeoSeries contains
  empty points (#2335). Rows corresponding to empty points now contain ``np.nan``.
- Fix ``GeoDataFrame.iloc`` raising a ``TypeError`` when indexing a ``GeoDataFrame`` with only
  a single column of ``GeometryDtype`` (#1970).
- Fix ``GeoDataFrame.iterfeatures()`` not returning features with the same field order as
  ``GeoDataFrame.columns`` (#2396).
- Fix ``GeoDataFrame.from_features()`` to support reading GeoJSON with null properties
  (#2243).
- Fix ``GeoDataFrame.to_parquet()`` not intercepting ``engine`` keyword argument, breaking
  consistency with pandas (#2227)
- Fix ``GeoDataFrame.explore()`` producing an error when ``column`` is of boolean dtype
  (#2403).
- Fix an issue where ``GeoDataFrame.to_postgis()`` output the wrong SRID for ESRI
  authority CRS (#2414).
- Fix ``GeoDataFrame.from_dict/from_features`` classmethods using ``GeoDataFrame`` rather
  than ``cls`` as the constructor.
- Fix ``GeoDataFrame.plot()`` producing incorrect colors with mixed geometry types when
  ``colors`` keyword is provided. (#2420)

Notes on (optional) dependencies:

- GeoPandas 0.11 drops support for Python 3.7 and pandas 0.25 (the minimum supported
  pandas version is now 1.0.5). Further, the minimum required versions for the listed
  dependencies have now changed to shapely 1.7, fiona 1.8.13.post1, pyproj 2.6.1.post1,
  matplotlib 3.2, mapclassify 2.4.0 (#2358, #2391)

Version 0.10.2 (October 16, 2021)
---------------------------------

Small bug-fix release:

- Fix regression in ``overlay()`` in case no geometries are intersecting (but
  have overlapping total bounds) (#2172).
- Fix regression in ``overlay()`` with ``keep_geom_type=True`` in case the
  overlay of two geometries in a GeometryCollection with other geometry types
  (#2177).
- Fix ``overlay()`` to honor the ``keep_geom_type`` keyword for the
  ``op="differnce"`` case (#2164).
- Fix regression in ``plot()`` with a mapclassify ``scheme`` in case the
  formatted legend labels have duplicates (#2166).
- Fix a bug in the ``explore()`` method ignoring the ``vmin`` and ``vmax`` keywords
  in case they are set to 0 (#2175).
- Fix ``unary_union`` to correctly handle a GeoSeries with missing values (#2181).
- Avoid internal deprecation warning in ``clip()`` (#2179).

Version 0.10.1 (October 8, 2021)
--------------------------------

Small bug-fix release:

- Fix regression in ``overlay()`` with non-overlapping geometries and a
  non-default ``how`` (i.e. not "intersection") (#2157).

Version 0.10.0 (October 3, 2021)
--------------------------------

Highlights of this release:

- A new ``sjoin_nearest()`` method to join based on proximity, with the
  ability to set a maximum search radius (#1865). In addition, the ``sindex``
  attribute gained a new method for a "nearest" spatial index query (#1865,
  #2053).
- A new ``explore()`` method on GeoDataFrame and GeoSeries with native support
  for interactive visualization based on folium / leaflet.js (#1953)
- The ``geopandas.sjoin()``/``overlay()``/``clip()`` functions are now also
  available as methods on the GeoDataFrame (#2141, #1984, #2150).

New features and improvements:

- Add support for pandas' ``value_counts()`` method for geometry dtype (#2047).
- The ``explode()`` method has a new ``ignore_index`` keyword (consistent with
  pandas' explode method) to reset the index in the result, and a new
  ``index_parts`` keywords to control whether a cumulative count indexing the
  parts of the exploded multi-geometries should be added (#1871).
- ``points_from_xy()`` is now available as a GeoSeries method ``from_xy`` (#1936).
- The ``to_file()`` method will now attempt to detect the driver (if not
  specified) based on the extension of the provided filename, instead of
  defaulting to ESRI Shapefile (#1609).
- Support for the ``storage_options`` keyword in ``read_parquet()`` for
  specifying filesystem-specific options (e.g. for S3) based on fsspec (#2107).
- The read/write functions now support ``~`` (user home directory) expansion (#1876).
- Support the ``convert_dtypes()`` method from pandas to preserve the
  GeoDataFrame class (#2115).
- Support WKB values in the hex format in ``GeoSeries.from_wkb()`` (#2106).
- Update the ``estimate_utm_crs()`` method to handle crossing the antimeridian
  with pyproj 3.1+ (#2049).
- Improved heuristic to decide how many decimals to show in the repr based on
  whether the CRS is projected or geographic (#1895).
- Switched the default for ``geocode()`` from GeoCode.Farm to the Photon
  geocoding API (<https://photon.komoot.io>) (#2007).

Deprecations and compatibility notes:

- The ``op=`` keyword of ``sjoin()`` to indicate which spatial predicate to use
  for joining is being deprecated and renamed in favor of a new ``predicate=``
  keyword (#1626).
- The ``cascaded_union`` attribute is deprecated, use ``unary_union`` instead (#2074).
- Constructing a GeoDataFrame with a duplicated "geometry" column is now
  disallowed. This can also raise an error in the ``pd.concat(.., axis=1)``
  function if this results in duplicated active geometry columns (#2046).
- The ``explode()`` method currently returns a GeoSeries/GeoDataFrame with a
  MultiIndex, with an additional level with indices of the parts of the
  exploded multi-geometries. For consistency with pandas, this will change in
  the future and the new ``index_parts`` keyword is added to control this.

Bug fixes:

- Fix in the ``clip()`` function to correctly clip MultiPoints instead of
  leaving them intact when partly outside of the clip bounds (#2148).
- Fix ``GeoSeries.isna()`` to correctly return a boolean Series in case of an
  empty GeoSeries (#2073).
- Fix the GeoDataFrame constructor to preserve the geometry name when the
  argument is already a GeoDataFrame object (i.e. ``GeoDataFrame(gdf)``) (#2138).
- Fix loss of the values' CRS when setting those values as a column
  (``GeoDataFrame.__setitem__``) (#1963)
- Fix in ``GeoDataFrame.apply()`` to preserve the active geometry column name
  (#1955).
- Fix in ``sjoin()`` to not ignore the suffixes in case of a right-join
  (``how="right``) (#2065).
- Fix ``GeoDataFrame.explode()`` with a MultiIndex (#1945).
- Fix the handling of missing values in ``to/from_wkb`` and ``to_from_wkt`` (#1891).
- Fix ``to_file()`` and ``to_json()`` when DataFrame has duplicate columns to
  raise an error (#1900).
- Fix bug in the colors shown with user-defined classification scheme (#2019).
- Fix handling of the ``path_effects`` keyword in ``plot()`` (#2127).
- Fix ``GeoDataFrame.explode()`` to preserve ``attrs`` (#1935)

Notes on (optional) dependencies:

- GeoPandas 0.10.0 dropped support for Python 3.6 and pandas 0.24. Further,
  the minimum required versions are numpy 1.18, shapely 1.6, fiona 1.8,
  matplotlib 3.1 and pyproj 2.2.
- Plotting with a classification schema now requires mapclassify version >=
  2.4 (#1737).
- Compatibility fixes for the latest numpy in combination with Shapely 1.7 (#2072)
- Compatibility fixes for the upcoming Shapely 1.8 (#2087).
- Compatibility fixes for the latest PyGEOS (#1872, #2014) and matplotlib
  (colorbar issue, #2066).

Version 0.9.0 (February 28, 2021)
---------------------------------

Many documentation improvements and a restyled and restructured website with
a new logo (#1564, #1579, #1617, #1668, #1731, #1750, #1757, #1759).

New features and improvements:

- The ``geopandas.read_file`` function now accepts more general
  file-like objects (e.g. ``fsspec`` open file objects). It will now also
  automatically recognize zipped files (#1535).
- The ``GeoDataFrame.plot()`` method now provides access to the pandas plotting
  functionality for the non-geometry columns, either using the ``kind`` keyword
  or the accessor method (e.g. ``gdf.plot(kind="bar")`` or ``gdf.plot.bar()``)
  (#1465).
- New ``from_wkt()``, ``from_wkb()``, ``to_wkt()``, ``to_wkb()`` methods for
  GeoSeries to construct a GeoSeries from geometries in WKT or WKB
  representation, or to convert a GeoSeries to a pandas Seriew with WKT or WKB
  values (#1710).
- New ``GeoSeries.z`` attribute to access the z-coordinates of Point geometries
  (similar to the existing ``.x`` and ``.y`` attributes) (#1773).
- The ``to_crs()`` method now handles missing values (#1618).
- Support for pandas' new ``.attrs`` functionality (#1658).
- The ``dissolve()`` method now allows dissolving by no column (``by=None``) to
  create a union of all geometries (single-row GeoDataFrame) (#1568).
- New ``estimate_utm_crs()`` method on GeoSeries/GeoDataFrame to determine the
  UTM CRS based on the bounds (#1646).
- ``GeoDataFrame.from_dict()`` now accepts ``geometry`` and ``crs`` keywords
  (#1619).
- ``GeoDataFrame.to_postgis()`` and ``geopandas.read_postgis()`` now supports
  both sqlalchemy engine and connection objects (#1638).
- The ``GeoDataFrame.explode()`` method now allows exploding based on a
  non-geometry column, using the pandas implementation (#1720).
- Performance improvement in ``GeoDataFrame/GeoSeries.explode()`` when using
  the PyGEOS backend (#1693).
- The binary operation and predicate methods (eg ``intersection()``,
  ``intersects()``) have a new ``align`` keyword which allows optionally not
  aligning on the index before performing the operation with ``align=False``
  (#1668).
- The ``GeoDataFrame.dissolve()`` method now supports all relevant keywords of
  ``groupby()``, i.e. the ``level``, ``sort``, ``observed`` and ``dropna`` keywords
  (#1845).
- The ``geopandas.overlay()`` function now accepts ``make_valid=False`` to skip
  the step to ensure the input geometries are valid using ``buffer(0)`` (#1802).
- The ``GeoDataFrame.to_json()`` method gained a ``drop_id`` keyword to
  optionally not write the GeoDataFrame's index as the "id" field in the
  resulting JSON (#1637).
- A new ``aspect`` keyword in the plotting methods to optionally allow retaining
  the original aspect (#1512)
- A new ``interval`` keyword in the ``legend_kwds`` group of the ``plot()`` method
  to control the appearance of the legend labels when using a classification
  scheme (#1605).
- The spatial index of a GeoSeries (accessed with the ``sindex`` attribute) is
  now stored on the underlying array. This ensures that the spatial index is
  preserved in more operations where possible, and that multiple geometry
  columns of a GeoDataFrame can each have a spatial index (#1444).
- Addition of a ``has_sindex`` attribute on the GeoSeries/GeoDataFrame to check
  if a spatial index has already been initialized (#1627).
- The ``geopandas.testing.assert_geoseries_equal()`` and ``assert_geodataframe_equal()``
  testing utilities now have a ``normalize`` keyword (False by default) to
  normalize geometries before comparing for equality (#1826). Those functions
  now also give a more informative error message when failing (#1808).

Deprecations and compatibility notes:

- The ``is_ring`` attribute currently returns True for Polygons. In the future,
  this will be False (#1631). In addition, start to check it for LineStrings
  and LinearRings (instead of always returning False).
- The deprecated ``objects`` keyword in the ``intersection()`` method of the
  ``GeoDataFrame/GeoSeries.sindex`` spatial index object has been removed
  (#1444).

Bug fixes:

- Fix regression in the ``plot()`` method raising an error with empty
  geometries (#1702, #1828).
- Fix ``geopandas.overlay()`` to preserve geometries of the correct type which
  are nested within a GeometryCollection as a result of the overlay
  operation (#1582). In addition, a warning will now be raised if geometries
  of different type are dropped from the result (#1554).
- Fix the repr of an empty GeoSeries to not show spurious warnings (#1673).
- Fix the ``.crs`` for empty GeoDataFrames (#1560).
- Fix ``geopandas.clip`` to preserve the correct geometry column name (#1566).
- Fix bug in ``plot()`` method when using ``legend_kwds`` with multiple subplots
  (#1583)
- Fix spurious warning with ``missing_kwds`` keyword of the ``plot()`` method
  when there are no areas with missing data (#1600).
- Fix the ``plot()`` method to correctly align values passed to the ``column``
  keyword as a pandas Series (#1670).
- Fix bug in plotting MultiPoints when passing values to determine the color
  (#1694)
- The ``rename_geometry()`` method now raises a more informative error message
  when a duplicate column name is used (#1602).
- Fix ``explode()`` method to preserve the CRS (#1655)
- Fix the ``GeoSeries.apply()`` method to again accept the ``convert_dtype``
  keyword to be consistent with pandas (#1636).
- Fix ``GeoDataFrame.apply()`` to preserve the CRS when possible (#1848).
- Fix bug in containment test as ``geom in geoseries`` (#1753).
- The ``shift()`` method of a GeoSeries/GeoDataFrame now preserves the CRS
  (#1744).
- The PostGIS IO functionality now quotes table names to ensure it works with
  case-sensitive names (#1825).
- Fix the ``GeoSeries`` constructor without passing data but only an index (#1798).

Notes on (optional) dependencies:

- GeoPandas 0.9.0 dropped support for Python 3.5. Further, the minimum
  required versions are pandas 0.24, numpy 1.15 and shapely 1.6 and fiona 1.8.
- The ``descartes`` package is no longer required for plotting polygons. This
  functionality is now included by default in GeoPandas itself, when
  matplotlib is available (#1677).
- Fiona is now only imported when used in ``read_file``/``to_file``. This means
  you can now force geopandas to install without fiona installed (although it
  is still a default requirement) (#1775).
- Compatibility with the upcoming Shapely 1.8 (#1659, #1662, #1819).

Version 0.8.2 (January 25, 2021)
--------------------------------

Small bug-fix release for compatibility with PyGEOS 0.9.

Version 0.8.1 (July 15, 2020)
-----------------------------

Small bug-fix release:

- Fix a regression in the ``plot()`` method when visualizing with a
  JenksCaspallSampled or FisherJenksSampled scheme (#1486).
- Fix spurious warning in ``GeoDataFrame.to_postgis`` (#1497).
- Fix the un-pickling with ``pd.read_pickle`` of files written with older
  GeoPandas versions (#1511).

Version 0.8.0 (June 24, 2020)
-----------------------------

**Experimental**: optional use of PyGEOS to speed up spatial operations (#1155).
PyGEOS is a faster alternative for Shapely (being contributed back to a future
version of Shapely), and is used in element-wise spatial operations and for
spatial index in e.g. ``sjoin`` (#1343, #1401, #1421, #1427, #1428). See the
[installation docs](https://geopandas.readthedocs.io/en/latest/install.html#using-the-optional-pygeos-dependency)
for more info and how to enable it.

New features and improvements:

- IO enhancements:

  - New ``GeoDataFrame.to_postgis()`` method to write to PostGIS database (#1248).
  - New Apache Parquet and Feather file format support (#1180, #1435)
  - Allow appending to files with ``GeoDataFrame.to_file`` (#1229).
  - Add support for the ``ignore_geometry`` keyword in ``read_file`` to only read
    the attribute data. If set to True, a pandas DataFrame without geometry is
    returned (#1383).
  - ``geopandas.read_file`` now supports reading from file-like objects (#1329).
  - ``GeoDataFrame.to_file`` now supports specifying the CRS to write to the file
    (#802). By default it still uses the CRS of the GeoDataFrame.
  - New ``chunksize`` keyword in ``geopandas.read_postgis`` to read a query in
    chunks (#1123).

- Improvements related to geometry columns and CRS:

  - Any column of the GeoDataFrame that has a "geometry" dtype is now returned
    as a GeoSeries. This means that when having multiple geometry columns, not
    only the "active" geometry column is returned as a GeoSeries, but also
    accessing another geometry column (``gdf["other_geom_column"]``) gives a
    GeoSeries (#1336).
  - Multiple geometry columns in a GeoDataFrame can now each have a different
    CRS. The global ``gdf.crs`` attribute continues to returns the CRS of the
    "active" geometry column. The CRS of other geometry columns can be accessed
    from the column itself (eg ``gdf["other_geom_column"].crs``) (#1339).
  - New ``set_crs()`` method on GeoDataFrame/GeoSeries to set the CRS of naive
    geometries (#747).

- Improvements related to plotting:

  - The y-axis is now scaled depending on the center of the plot when using a
    geographic CRS, instead of using an equal aspect ratio (#1290).
  - When passing a column of categorical dtype to the ``column=`` keyword of the
    GeoDataFrame ``plot()``, we now honor all categories and its order (#1483).
    In addition, a new ``categories`` keyword allows to specify all categories
    and their order otherwise (#1173).
  - For choropleths using a classification scheme (using ``scheme=``), the
    ``legend_kwds`` accept two new keywords to control the formatting of the
    legend: ``fmt`` with a format string for the bin edges (#1253), and ``labels``
    to pass fully custom class labels (#1302).

- New ``covers()`` and ``covered_by()`` methods on GeoSeries/GeoDataFrame for the
  equivalent spatial predicates (#1460, #1462).
- GeoPandas now warns when using distance-based methods with data in a
  geographic projection (#1378).

Deprecations:

- When constructing a GeoSeries or GeoDataFrame from data that already has a
  CRS, a deprecation warning is raised when both CRS don't match, and in the
  future an error will be raised in such a case. You can use the new ``set_crs``
  method to override an existing CRS. See
  [the docs](https://geopandas.readthedocs.io/en/latest/projections.html#projection-for-multiple-geometry-columns).
- The helper functions in the ``geopandas.plotting`` module are deprecated for
  public usage (#656).
- The ``geopandas.io`` functions are deprecated, use the top-level ``read_file`` and
  ``to_file`` instead (#1407).
- The set operators (``&``, ``|``, ``^``, ``-``) are deprecated, use the
  ``intersection()``, ``union()``, ``symmetric_difference()``, ``difference()`` methods
  instead (#1255).
- The ``sindex`` for empty dataframe will in the future return an empty spatial
  index instead of ``None`` (#1438).
- The ``objects`` keyword in the ``intersection`` method of the spatial index
  returned by the ``sindex`` attribute is deprecated and will be removed in the
  future (#1440).

Bug fixes:

- Fix the ``total_bounds()`` method to ignore missing and empty geometries (#1312).
- Fix ``geopandas.clip`` when masking with non-overlapping area resulting in an
  empty GeoDataFrame (#1309, #1365).
- Fix error in ``geopandas.sjoin`` when joining on an empty geometry column (#1318).
- CRS related fixes: ``pandas.concat`` preserves CRS when concatenating GeoSeries
  objects (#1340), preserve the CRS in ``geopandas.clip`` (#1362) and in
  ``GeoDataFrame.astype`` (#1366).
- Fix bug in ``GeoDataFrame.explode()`` when 'level_1' is one of the column names
  (#1445).
- Better error message when rtree is not installed (#1425).
- Fix bug in ``GeoSeries.equals()`` (#1451).
- Fix plotting of multi-part geometries with additional style keywords (#1385).

And we now have a [Code of Conduct](https://github.com/geopandas/geopandas/blob/main/CODE_OF_CONDUCT.md)!

GeoPandas 0.8.0 is the last release to support Python 3.5. The next release
will require Python 3.6, pandas 0.24, numpy 1.15 and shapely 1.6 or higher.

Version 0.7.0 (February 16, 2020)
---------------------------------

Support for Python 2.7 has been dropped. GeoPandas now works with Python >= 3.5.

The important API change of this release is that GeoPandas now requires
PROJ > 6 and pyproj > 2.2, and that the ``.crs`` attribute of a GeoSeries and
GeoDataFrame no longer stores the CRS information as a proj4 string or dict,
but as a ``pyproj.CRS`` object (#1101).

This gives a better user interface and integrates improvements from pyproj and
PROJ 6, but might also require some changes in your code. Check the
[migration guide](https://geopandas.readthedocs.io/en/latest/projections.html#upgrading-to-geopandas-0-7-with-pyproj-2-2-and-proj-6)
in the documentation.

Other API changes;

- The ``GeoDataFrame.to_file`` method will now also write the GeoDataFrame index
  to the file, if the index is named and/or non-integer. You can use the
  ``index=True/False`` keyword to overwrite this default inference (#1059).

New features and improvements:

- A new ``geopandas.clip`` function to clip a GeoDataFrame to the spatial extent
  of another shape (#1128).
- The ``geopandas.overlay`` function now works for all geometry types, including
  points and linestrings in addition to polygons (#1110).
- The ``plot()`` method gained support for missing values (in the column that
  determines the colors). By default it doesn't plot the corresponding
  geometries, but using the new ``missing_kwds`` argument you can specify how to
  style those geometries (#1156).
- The ``plot()`` method now also supports plotting GeometryCollection and
  LinearRing objects (#1225).
- Added support for filtering with a geometry or reading a subset of the rows in
  ``geopandas.read_file`` (#1160).
- Added support for the new nullable integer data type of pandas in
  ``GeoDataFrame.to_file`` (#1220).

Bug fixes:

- ``GeoSeries.reset_index()`` now correctly results in a GeoDataFrame instead of DataFrame (#1252).
- Fixed the ``geopandas.sjoin`` function to handle MultiIndex correctly (#1159).
- Fixed the ``geopandas.sjoin`` function to preserve the index name of the left GeoDataFrame (#1150).

Version 0.6.3 (February 6, 2020)
---------------------------------

Small bug-fix release:

- Compatibility with Shapely 1.7 and pandas 1.0 (#1244).
- Fix ``GeoDataFrame.fillna`` to accept non-geometry values again when there are
  no missing values in the geometry column. This should make it easier to fill
  the numerical columns of the GeoDataFrame (#1279).

Version 0.6.2 (November 18, 2019)
---------------------------------

Small bug-fix release fixing a few regressions:

- Fix a regression in passing an array of RRB(A) tuples to the ``.plot()``
  method (#1178, #1211).
- Fix the ``bounds`` and ``total_bounds`` attributes for empty GeoSeries, which
  also fixes the repr of an empty or all-NA GeoSeries (#1184, #1195).
- Fix filtering of a GeoDataFrame to preserve the index type when ending up
  with an empty result (#1190).

Version 0.6.1 (October 12, 2019)
--------------------------------

Small bug-fix release fixing a few regressions:

- Fix ``astype`` when converting to string with Multi geometries (#1145) or when converting a dataframe without geometries (#1144).
- Fix ``GeoSeries.fillna`` to accept ``np.nan`` again (#1149).

Version 0.6.0 (September 27, 2019)
----------------------------------

Important note! This will be the last release to support Python 2.7 (#1031)

API changes:

- A refactor of the internals based on the pandas ExtensionArray interface (#1000). The main user visible changes are:

  - The ``.dtype`` of a GeoSeries is now a ``'geometry'`` dtype (and no longer a numpy ``object`` dtype).
  - The ``.values`` of a GeoSeries now returns a custom ``GeometryArray``, and no longer a numpy array. To get back a numpy array of Shapely scalars, you can convert explicitly using ``np.asarray(..)``.

- The ``GeoSeries`` constructor now raises a warning when passed non-geometry data. Currently the constructor falls back to return a pandas ``Series``, but in the future this will raise an error (#1085).
- The missing value handling has been changed to now separate the concepts of missing geometries and empty geometries (#601, 1062). In practice this means that (see [the docs](https://geopandas.readthedocs.io/en/v0.6.0/missing_empty.html) for more details):

  - ``GeoSeries.isna`` now considers only missing values, and if you want to check for empty geometries, you can use ``GeoSeries.is_empty`` (``GeoDataFrame.isna`` already only looked at missing values).
  - ``GeoSeries.dropna`` now actually drops missing values (before it didn't drop either missing or empty geometries)
  - ``GeoSeries.fillna`` only fills missing values (behaviour unchanged).
  - ``GeoSeries.align`` uses missing values instead of empty geometries by default to fill non-matching index entries.

New features and improvements:

- Addition of a ``GeoSeries.affine_transform`` method, equivalent of Shapely's function (#1008).
- Addition of a ``GeoDataFrame.rename_geometry`` method to easily rename the active geometry column (#1053).
- Addition of ``geopandas.show_versions()`` function, which can be used to give an overview of the installed libraries in bug reports (#899).
- The ``legend_kwds`` keyword of the ``plot()`` method can now also be used to specify keywords for the color bar (#1102).
- Performance improvement in the ``sjoin()`` operation by re-using existing spatial index of the input dataframes, if available (#789).
- Updated documentation to work with latest version of geoplot and contextily (#1044, #1088).
- A new ``geopandas.options`` configuration, with currently a single option to control the display precision of the coordinates (``options.display_precision``). The default is now to show less coordinates (3 for projected and 5 for geographic coordinates), but the default can be overridden with the option.

Bug fixes:

- Also try to use ``pysal`` instead of ``mapclassify`` if available (#1082).
- The ``GeoDataFrame.astype()`` method now correctly returns a ``GeoDataFrame`` if the geometry column is preserved (#1009).
- The ``to_crs`` method now uses ``always_xy=True`` to ensure correct lon/lat order handling for pyproj>=2.2.0 (#1122).
- Fixed passing list-like colors in the ``plot()`` method in case of "multi" geometries (#1119).
- Fixed the coloring of shapes and colorbar when passing a custom ``norm`` in the ``plot()`` method (#1091, #1089).
- Fixed ``GeoDataFrame.to_file`` to preserve VFS file paths (e.g. when a "s3://" path is specified) (#1124).
- Fixed failing case in ``geopandas.sjoin`` with empty geometries (#1138).

In addition, the minimum required versions of some dependencies have been increased: GeoPandas now requires pandas >=0.23.4 and matplotlib >=2.0.1 (#1002).

Version 0.5.1 (July 11, 2019)
-----------------------------

- Compatibility with latest mapclassify version 2.1.0 (#1025).

Version 0.5.0 (April 25, 2019)
------------------------------

Improvements:

- Significant performance improvement (around 10x) for ``GeoDataFrame.iterfeatures``,
  which also improves ``GeoDataFrame.to_file`` (#864).
- File IO enhancements based on Fiona 1.8:

  - Support for writing bool dtype (#855) and datetime dtype, if the file format supports it (#728).
  - Support for writing dataframes with multiple geometry types, if the file format allows it (e.g. GeoJSON for all types, or ESRI Shapefile for Polygon+MultiPolygon) (#827, #867, #870).

- Compatibility with pyproj >= 2 (#962).
- A new ``geopandas.points_from_xy()`` helper function to convert x and y coordinates to Point objects (#896).
- The ``buffer`` and ``interpolate`` methods now accept an array-like to specify a variable distance for each geometry (#781).
- Addition of a ``relate`` method, corresponding to the shapely method that returns the DE-9IM matrix (#853).
- Plotting improvements:

  - Performance improvement in plotting by only flattening the geometries if there are actually 'Multi' geometries (#785).
  - Choropleths: access to all ``mapclassify`` classification schemes and addition of the ``classification_kwds`` keyword in the ``plot`` method to specify options for the scheme (#876).
  - Ability to specify a matplotlib axes object on which to plot the color bar with the ``cax`` keyword, in order to have more control over the color bar placement (#894).

- Changed the default provider in ``geopandas.tools.geocode`` from Google (now requires an API key) to Geocode.Farm (#907, #975).

Bug fixes:

- Remove the edge in the legend marker (#807).
- Fix the ``align`` method to preserve the CRS (#829).
- Fix ``geopandas.testing.assert_geodataframe_equal`` to correctly compare left and right dataframes (#810).
- Fix in choropleth mapping when the values contain missing values (#877).
- Better error message in ``sjoin`` if the input is not a GeoDataFrame (#842).
- Fix in ``read_postgis`` to handle nullable (missing) geometries (#856).
- Correctly passing through the ``parse_dates`` keyword in ``read_postgis`` to the underlying pandas method (#860).
- Fixed the shape of Antarctica in the included demo dataset 'naturalearth_lowres'
  (by updating to the latest version) (#804).

Version 0.4.1 (March 5, 2019)
-----------------------------

Small bug-fix release for compatibility with the latest Fiona and PySAL
releases:

- Compatibility with Fiona 1.8: fix deprecation warning (#854).
- Compatibility with PySAL 2.0: switched to ``mapclassify`` instead of ``PySAL`` as
  dependency for choropleth mapping with the ``scheme`` keyword (#872).
- Fix for new ``overlay`` implementation in case the intersection is empty (#800).

Version 0.4.0 (July 15, 2018)
-----------------------------

Improvements:

- Improved ``overlay`` function (better performance, several incorrect behaviours fixed) (#429)
- Pass keywords to control legend behavior (``legend_kwds``) to ``plot`` (#434)
- Add basic support for reading remote datasets in ``read_file`` (#531)
- Pass kwargs for ``buffer`` operation on GeoSeries (#535)
- Expose all geopy services as options in geocoding (#550)
- Faster write speeds to GeoPackage (#605)
- Permit ``read_file`` filtering with a bounding box from a GeoDataFrame (#613)
- Set CRS on GeoDataFrame returned by ``read_postgis`` (#627)
- Permit setting markersize for Point GeoSeries plots with column values (#633)
- Started an example gallery (#463, #690, #717)
- Support for plotting MultiPoints (#683)
- Testing functionality (e.g. ``assert_geodataframe_equal``) is now publicly exposed (#707)
- Add ``explode`` method to GeoDataFrame (similar to the GeoSeries method) (#671)
- Set equal aspect on active axis on multi-axis figures (#718)
- Pass array of values to column argument in ``plot`` (#770)

Bug fixes:

- Ensure that colorbars are plotted on the correct axis (#523)
- Handle plotting empty GeoDataFrame (#571)
- Save z-dimension when writing files (#652)
- Handle reading empty shapefiles (#653)
- Correct dtype for empty result of spatial operations (#685)
- Fix empty ``sjoin`` handling for pandas>=0.23 (#762)

Version 0.3.0 (August 29, 2017)
-------------------------------

Improvements:

- Improve plotting performance using ``matplotlib.collections`` (#267)
- Improve default plotting appearance. The defaults now follow the new matplotlib defaults (#318, #502, #510)
- Provide access to x/y coordinates as attributes for Point GeoSeries (#383)
- Make the NYBB dataset available through ``geopandas.datasets`` (#384)
- Enable ``sjoin`` on non-integer-index GeoDataFrames (#422)
- Add ``cx`` indexer to GeoDataFrame (#482)
- ``GeoDataFrame.from_features`` now also accepts a Feature Collection (#225, #507)
- Use index label instead of integer id in output of ``iterfeatures`` and
  ``to_json`` (#421)
- Return empty data frame rather than raising an error when performing a spatial join with non overlapping geodataframes (#335)

Bug fixes:

- Compatibility with shapely 1.6.0 (#512)
- Fix ``fiona.filter`` results when bbox is not None (#372)
- Fix ``dissolve`` to retain CRS (#389)
- Fix ``cx`` behavior when using index of 0 (#478)
- Fix display of lower bin in legend label of choropleth plots using a PySAL scheme (#450)

Version 0.2.0
-------------

Improvements:

- Complete overhaul of the documentation
- Addition of ``overlay`` to perform spatial overlays with polygons (#142)
- Addition of ``sjoin`` to perform spatial joins (#115, #145, #188)
- Addition of ``__geo_interface__`` that returns a python data structure
  to represent the ``GeoSeries`` as a GeoJSON-like ``FeatureCollection`` (#116)
  and ``iterfeatures`` method (#178)
- Addition of the ``explode`` (#146) and ``dissolve`` (#310, #311) methods.
- Addition of the ``sindex`` attribute, a Spatial Index using the optional
  dependency ``rtree`` (``libspatialindex``) that can be used to speed up
  certain operations such as overlays (#140, #141).
- Addition of the ``GeoSeries.cx`` coordinate indexer to slice a GeoSeries based
  on a bounding box of the coordinates (#55).
- Improvements to plotting: ability to specify edge colors (#173), support for
  the ``vmin``, ``vmax``, ``figsize``, ``linewidth`` keywords (#207), legends
  for chloropleth plots (#210), color points by specifying a colormap (#186) or
  a single color (#238).
- Larger flexibility of ``to_crs``, accepting both dicts and proj strings (#289)
- Addition of embedded example data, accessible through
  ``geopandas.datasets.get_path``.

API changes:

- In the ``plot`` method, the ``axes`` keyword is renamed to ``ax`` for
  consistency with pandas, and the ``colormap`` keyword is renamed to ``cmap``
  for consistency with matplotlib (#208, #228, #240).

Bug fixes:

- Properly handle rows with missing geometries (#139, #193).
- Fix ``GeoSeries.to_json`` (#263).
- Correctly serialize metadata when pickling (#199, #206).
- Fix ``merge`` and ``concat`` to return correct GeoDataFrame (#247, #320, #322).<|MERGE_RESOLUTION|>--- conflicted
+++ resolved
@@ -2,17 +2,15 @@
 
 ## Version 1.2.0
 
-<<<<<<< HEAD
 New features and improvements:
 
 - `GeoDataFrame.to_parquet` and `read_parquet` will now write and read ``attrs`` 
   respectively (#3597)
-=======
+
 Deprecations and compatibility notes:
 
 - The `resolution` keyword to `buffer` has been deprecated to align with the convention in shapely,
   `quad_segs` should be used instead (#3600).
->>>>>>> 1f1bd787
 
 Bug fixes:
 
@@ -20,7 +18,6 @@
 - Fix `read_file` and `to_file` errors (#3682)
 - Fix `read_parquet` with `to_pandas_kwargs` for complex (list/struct) arrow types (#3640)
 - `value_counts` on GeoSeries now preserves CRS (#3669)
-
 
 ## Version 1.1.1 (June 27, 2025)
 
