# Changelog

## Version 1.0.0

Notes on dependencies:

- GeoPandas 1.0 drops support for shapely<2 and PyGEOS. The only geometry engine that is
  currently supported is shapely >= 2. As a consequence, spatial indexing based on the
  rtree package has also been removed. (#3035)
- The I/O engine now defaults to Pyogrio which is now installed with GeoPandas instead
  of Fiona. (#3223)

New methods:

- Added `count_geometries` method from shapely to GeoSeries/GeoDataframe (#3154).
- Added `count_interior_rings` method from shapely to GeoSeries/GeoDataframe (#3154)
- Added `relate_pattern` method from shapely to GeoSeries/GeoDataframe (#3211).
- Added `intersection_all` method from shapely to GeoSeries/GeoDataframe (#3228).
- Added `line_merge` method from shapely to GeoSeries/GeoDataframe (#3214).
- Added `set_precision` and `get_precision` methods from shapely to GeoSeries/GeoDataframe (#3175).
- Added `count_coordinates` method from shapely to GeoSeries/GeoDataframe (#3026).
- Added `minimum_clearance` method from shapely to GeoSeries/GeoDataframe (#2989).
- Added `shared_paths` method from shapely to GeoSeries/GeoDataframe (#3215).
- Added `is_ccw` method from shapely to GeoSeries/GeoDataframe (#3027).
- Added `is_closed` attribute from shapely to GeoSeries/GeoDataframe (#3092).
- Added `force_2d` and `force_3d` methods from shapely to GeoSeries/GeoDataframe (#3090).
- Added `voronoi_polygons` method from shapely to GeoSeries/GeoDataframe (#3177).
- Added `contains_properly` method from shapely to GeoSeries/GeoDataframe (#3105).
- Added `build_area` method exposing `build_area` shapely to GeoSeries/GeoDataframe (#3202).
- Added `snap` method from shapely to GeoSeries/GeoDataframe (#3086).
- Added `transform` method from shapely to GeoSeries/GeoDataFrame (#3075).
- Added `get_geometry` method from shapely to GeoSeries/GeoDataframe (#3287).
- Added `dwithin` method to check for a "distance within" predicate on
  GeoSeries/GeoDataFrame (#3153).
- Added `to_geo_dict` method to generate GeoJSON-like dictionary from a GeoDataFrame (#3132).
- Added `polygonize` method exposing both `polygonize` and `polygonize_full` from
  shapely to GeoSeries/GeoDataframe (#2963).
- Added `is_valid_reason` method from shapely to GeoSeries/GeoDataframe (#3176).
- Added `to_arrow` method and `from_arrow` class method to
  GeoSeries/GeoDataFrame to export and import to/from Arrow data with GeoArrow
  extension types (#3219, #3301).

New features and improvements:

- Added ``predicate="dwithin"`` option and ``distance`` argument to the ``sindex.query()`` method
 and ``sjoin`` (#2882).
- GeoSeries and GeoDataFrame `__repr__` now trims trailing zeros for a more readable
  output (#3087).
- Add `on_invalid` parameter to `from_wkt` and `from_wkb` (#3110).
- `make_valid` option in `overlay` now uses the `make_valid` method instead of
  `buffer(0)` (#3113).
- Passing `"geometry"` as `dtype` to `pd.read_csv` will now return a GeoSeries for
  the specified columns (#3101).
- Added support to ``read_file`` for the ``mask`` keyword for the pyogrio engine (#3062).
- Added support to ``read_file`` for the ``columns`` keyword for the fiona engine (#3133).
- Added support to ``to_parquet`` and ``read_parquet`` for writing and reading files
  using the GeoArrow-based native geometry encoding of GeoParquet 1.1 (#3253, #3275).
- Add `sort` keyword to `clip` method for GeoSeries and GeoDataFrame to allow optional
  preservation of the original order of observations. (#3233)
- Added `show_bbox`, `drop_id` and `to_wgs84` arguments to allow further customization of
  `GeoSeries.to_json` (#3226)
- `explore` now supports `GeoDataFrame`s with additional columns containing datetimes, uuids and
  other non JSON serializable objects (#3261).
- The `GeoSeries.fillna` method now supports the `limit` keyword (#3290).
- Added support for `bbox` covering encoding in geoparquet. Can filter reading of parquet
files based on a bounding box, and write out a bounding box column to parquet files (#3282)
- `align` keyword in binary methods now defaults to `None`, treated as True. Explicit True
  will silence the warning about mismachted indices. (#3212)
- `GeoSeries.set_crs` can now be used to remove CRS information by passing
  `crs=None, allow_override=True`. (#3316)
<<<<<<< HEAD
- Added `metadata` parameter to `GeoDataFrame.to_file` (#2850)
=======
- Added ``autolim`` keyword argument to ``GeoSeries.plot()`` and ``GeoDataFrame.plot()`` (#2817).
>>>>>>> 3bd8790b

Backwards incompatible API changes:

- The `sjoin` method will now preserve the name of the index of the right
  GeoDataFrame, if it has one, instead of always using `"index_right"` as the
  name for the resulting column in the return value (#846, #2144).
- GeoPandas now raises a ValueError when an unaligned Series is passed as a method
  argument to avoid confusion of whether the automatic alignment happens or not (#3271).
- The deprecated default value of GeoDataFrame/ GeoSeries `explode(.., index_parts=True)` is now
  set to false for consistency with pandas (#3174).
- The behaviour of `set_geometry` has been changed when passed a (Geo)Series `ser` with a name.
  The new active geometry column name in this case will be `ser.name`, if not None, rather than
  the previous active geometry column name. This means that if the new and old names are
  different, then both columns will be preserved in the GeoDataFrame. To replicate the previous
  behaviour, you can instead call `gdf.set_geometry(ser.rename(gdf.active_geometry_name))` (#3237).
- `delaunay_triangles` now considers all geometries together when creating the Delaunay trianguation
  instead of performing the operation element-wise. If you want to generate Delaunay
  triangles for each geometry separately, use ``shapely.delaunay_triangles`` instead. (#3273)
- Reading a data source that does not have a geometry field using ``read_file``
  now returns a Pandas DataFrame instead of a GeoDataFrame with an empty
  ``geometry`` column.

Enforced deprecations:

- The deprecation of `geopandas.datasets` has been enforced and the module has been
  removed. New sample datasets are now available in the
  [geodatasets](https://geodatasets.readthedocs.io/en/latest/) package (#3084).
- Many longstanding deprecated functions, methods and properties have been removed (#3174), (#3190)
  - Removed deprecated functions
    `geopandas.io.read_file`, `geopandas.io.to_file` and `geopandas.io.sql.read_postgis`.
    `geopandas.read_file`, `geopandas.read_postgis` and the GeoDataFrame/GeoSeries `to_file(..)`
    method should be used instead.
  - Removed deprecated `GeometryArray.data` property, `np.asarray(..)` or the `to_numpy()`
    method should be used instead.
  - Removed deprecated `sindex.query_bulk` method, using `sindex.query` instead.
  - Removed deprecated `sjoin` parameter `op`, `predicate` should be supplied instead.
  - Removed deprecated GeoSeries/ GeoDataFrame methods `__xor__`, `__or__`, `__and__` and
    `__sub__`. Instead use methods `symmetric_difference`, `union`, `intersection` and
    `difference` respectively.
  - Removed deprecated plotting functions `plot_polygon_collection`,
    `plot_linestring_collection` and `plot_point_collection`, use the GeoSeries/GeoDataFrame `.plot`
    method directly instead.
  - Removed deprecated GeoSeries/GeoDataFrame `.plot` parameters `axes` and `colormap`, instead use
    `ax` and `cmap` respectively.
  - Removed compatibility for specifying the `version` keyword in `to_parquet` and `to_feather`.
    This keyword will now be passed through to pyarrow and use `schema_version` to specify the GeoParquet specification version (#3334).

New deprecations:

- `unary_union` attribute is now deprecated and replaced by the `union_all()` method (#3007) allowing
  opting for a faster union algorithm for coverages (#3151).
- The ``include_fields`` and ``ignore_fields`` keywords in ``read_file()`` are deprecated
  for the default pyogrio engine. Currently those are translated to the ``columns`` keyword
  for backwards compatibility, but you should directly use the ``columns`` keyword instead
  to select which columns to read (#3133).
- The `drop` keyword in `set_geometry` has been deprecated, and in future the `drop=True`
  behaviour will be removed (#3237). To prepare for this change, you should remove any explicit
  `drop=False` calls in your code (the default behaviour already is the same as `drop=False`).
  To replicate the previous `drop=True` behaviour you should replace
  `gdf.set_geometry(new_geo_col, drop=True)` with

  ```python
  geo_col_name = gdf.active_geometry_name
  gdf.set_geometry(new_geo_col).drop(columns=geo_col_name).rename_geometry(geo_col_name)
  ```
- The `geopandas.use_pygeos` option has been deprecated and will be removed in GeoPandas
  1.1 (#3283)
- Manual overriding of an existing CRS of a GeoSeries or GeoDataFrame by setting the `crs` property has been deprecated
  and will be disabled in future. Use the `set_crs()` method instead (#3085).

Bug fixes:

- Fix `GeoDataFrame.merge()` incorrectly returning a `DataFrame` instead of a
  `GeoDataFrame` when the `suffixes` argument is applied to the active
  geometry column (#2933).
- Fix bug in `GeoDataFrame` constructor where if `geometry` is given a named
  `GeoSeries` the name was not used as the active geometry column name (#3237).
- Fix bug in `GeoSeries` constructor when passing a Series and specifying a `crs` to not change the original input data (#2492).
- Fix regression preventing reading from file paths containing hashes in `read_file`
  with the fiona engine (#3280). An analgous fix for pyogrio is included in
  pyogrio 0.8.1.
- Fix `to_parquet` to write correct metadata in case of 3D geometries (#2824).
- Fixes for compatibility with psycopg (#3167).
- Fix to allow appending dataframes with no CRS to PostGIS tables with no CRS (#3328)
- Fix plotting of all-empty GeoSeries using `explore` (#3316).

## Version 0.14.4 (April 26, 2024)

- Several fixes for compatibility with the upcoming pandas 3.0, numpy 2.0 and
  fiona 1.10 releases.

## Version 0.14.3 (Jan 31, 2024)

- Several fixes for compatibility with the latest pandas 2.2 release.
- Fix bug in `pandas.concat` CRS consistency checking where CRS differing by WKT
  whitespace only were treated as incompatible (#3023).

## Version 0.14.2 (Jan 4, 2024)

- Fix regression in `overlay` where using `buffer(0)` instead of `make_valid` internally
  produced invalid results (#3074).
- Fix `explore()` method when the active geometry contains missing and empty geometries (#3094).

## Version 0.14.1 (Nov 11, 2023)

- The Parquet and Feather IO functions now support the latest 1.0.0 version
  of the GeoParquet specification (geoparquet.org) (#2663).
- Fix `read_parquet` and `read_feather` for [CVE-2023-47248](https://www.cve.org/CVERecord?id=CVE-2023-47248>) (#3070).

## Version 0.14 (Sep 15, 2023)

GeoPandas will use Shapely 2.0 by default instead of PyGEOS when both Shapely >= 2.0 and
PyGEOS are installed.  PyGEOS will continue to be used by default when PyGEOS is
installed alongside Shapely < 2.0.  Support for PyGEOS and Shapely < 2.0 will be removed
in GeoPandas 1.0. (#2999)

API changes:

- ``seed`` keyword in ``sample_points`` is deprecated. Use ``rng`` instead. (#2913).

New methods:

- Added ``concave_hull`` method from shapely to GeoSeries/GeoDataframe (#2903).
- Added ``delaunay_triangles`` method from shapely to GeoSeries/GeoDataframe (#2907).
- Added ``extract_unique_points`` method from shapely to GeoSeries/GeoDataframe (#2915).
- Added ``frechet_distance()`` method from shapely to GeoSeries/GeoDataframe (#2929).
- Added ``hausdorff_distance`` method from shapely to GeoSeries/GeoDataframe (#2909).
- Added ``minimum_rotated_rectangle`` method from shapely to GeoSeries/GeoDataframe (#2541).
- Added ``offset_curve`` method from shapely to GeoSeries/GeoDataframe (#2902).
- Added ``remove_repeated_points`` method from shapely to GeoSeries/GeoDataframe (#2940).
- Added ``reverse`` method from shapely to GeoSeries/GeoDataframe (#2988).
- Added ``segmentize`` method from shapely to GeoSeries/GeoDataFrame (#2910).
- Added ``shortest_line`` method from shapely to GeoSeries/GeoDataframe (#2960).

New features and improvements:

- Added ``exclusive`` parameter to ``sjoin_nearest`` method for Shapely >= 2.0 (#2877)
- Added ``GeoDataFrame.active_geometry_name`` property returning the active geometry column's name or None if no active geometry column is set.
- The ``to_file()`` method will now automatically detect the FlatGeoBuf driver
  for files with the `.fgb` extension (#2958)

Bug fixes:

- Fix ambiguous error when GeoDataFrame is initialized with a column called ``"crs"`` (#2944)
- Fix a color assignment in ``explore`` when using ``UserDefined`` bins (#2923)
- Fix bug in `apply` with `axis=1` where the given user defined function returns nested
  data in the geometry column (#2959)
- Properly infer schema for ``np.int32`` and ``pd.Int32Dtype`` columns (#2950)
- ``assert_geodataframe_equal`` now handles GeoDataFrames with no active geometry (#2498)

Notes on (optional) dependencies:

- GeoPandas 0.14 drops support for Python 3.8 and pandas 1.3 and below (the minimum
  supported pandas version is now 1.4). Further, the minimum required versions for the
  listed dependencies have now changed to shapely 1.8.0, fiona 1.8.21, pyproj 3.3.0 and
  matplotlib 3.5.0 (#3001)

Deprecations and compatibility notes:

- `geom_almost_equals()` methods have been deprecated and
   `geom_equals_exact()` should be used instead (#2604).

## Version 0.13.2 (Jun 6, 2023)

Bug fix:

- Fix a regression in reading from local file URIs (``file://..``) using
  ``geopandas.read_file`` (#2948).

## Version 0.13.1 (Jun 5, 2023)

Bug fix:

- Fix a regression in reading from URLs using ``geopandas.read_file`` (#2908). This
  restores the behaviour to download all data up-front before passing it to the
  underlying engine (fiona or pyogrio), except if the server supports partial requests
  (to support reading a subset of a large file).

## Version 0.13 (May 6, 2023)

New methods:

- Added ``sample_points`` method to sample random points from Polygon or LineString
  geometries (#2860).
- New ``hilbert_distance()`` method that calculates the distance along a Hilbert curve
  for each geometry in a GeoSeries/GeoDataFrame (#2297).
- Support for sorting geometries (for example, using ``sort_values()``) based on
  the distance along the Hilbert curve (#2070).
- Added ``get_coordinates()`` method from shapely to GeoSeries/GeoDataframe (#2624).
- Added ``minimum_bounding_circle()`` method from shapely to GeoSeries/GeoDataframe (#2621).
- Added `minimum_bounding_radius()` as GeoSeries method (#2827).

Other new features and improvements:

- The Parquet and Feather IO functions now support the latest 1.0.0-beta.1 version
  of the GeoParquet specification (<geoparquet.org>) (#2663).
- Added support to fill missing values in `GeoSeries.fillna` via another `GeoSeries` (#2535).
- Support specifying ``min_zoom`` and ``max_zoom`` inside the ``map_kwds`` argument for ``.explore()`` (#2599).
- Added support for append (``mode="a"`` or ``append=True``) in ``to_file()``
  using ``engine="pyogrio"`` (#2788).
- Added a ``to_wgs84`` keyword to ``to_json`` allowing automatic re-projecting to follow
  the 2016 GeoJSON specification (#416).
- ``to_json`` output now includes a ``"crs"`` field if the CRS is not the default WGS84 (#1774).
- Improve error messages when accessing the `geometry` attribute of GeoDataFrame without an active geometry column
  related to the default name `"geometry"` being provided in the constructor (#2577)

Deprecations and compatibility notes:

- Added warning that ``unary_union`` will return ``'GEOMETRYCOLLECTION EMPTY'`` instead
  of None for all-None GeoSeries. (#2618)
- The ``query_bulk()`` method of the spatial index `.sindex` property is deprecated
  in favor of ``query()`` (#2823).

Bug fixes:

- Ensure that GeoDataFrame created from DataFrame is a copy, not a view (#2667)
- Fix mismatch between geometries and colors in ``plot()`` if an empty or missing
  geometry is present (#2224)
- Escape special characters to avoid TemplateSyntaxError in ``explore()`` (#2657)
- Fix `to_parquet`/`to_feather` to not write an invalid bbox (with NaNs) in the
  metadata in case of an empty GeoDataFrame (#2653)
- Fix `to_parquet`/`to_feather` to use correct WKB flavor for 3D geometries (#2654)
- Fix `read_file` to avoid reading all file bytes prior to calling Fiona or
  Pyogrio if provided a URL as input (#2796)
- Fix `copy()` downcasting GeoDataFrames without an active geometry column to a
  DataFrame (#2775)
- Fix geometry column name propagation when GeoDataFrame columns are a multiindex (#2088)
- Fix `iterfeatures()` method of GeoDataFrame to correctly handle non-scalar values
  when `na='drop'` is specified (#2811)
- Fix issue with passing custom legend labels to `plot` (#2886)

Notes on (optional) dependencies:

- GeoPandas 0.13 drops support pandas 1.0.5 (the minimum supported
  pandas version is now 1.1). Further, the minimum required versions for the listed
  dependencies have now changed to shapely 1.7.1, fiona 1.8.19, pyproj 3.0.1 and
  matplotlib 3.3.4 (#2655)

## Version 0.12.2 (December 10, 2022)

Bug fixes:

- Correctly handle geometries with Z dimension in ``to_crs()`` when using PyGEOS or
  Shapely >= 2.0 (previously the z coordinates were lost) (#1345).
- Assign Crimea to Ukraine in the ``naturalearth_lowres`` built-in dataset (#2670)

## Version 0.12.1 (October 29, 2022)

Small bug-fix release removing the shapely<2 pin in the installation requirements.

## Version 0.12 (October 24, 2022)

The highlight of this release is the support for Shapely 2.0. This makes it possible to
test Shapely 2.0 (currently 2.0b1) alongside GeoPandas.

Note that if you also have PyGEOS installed, you need to set an environment variable
(`USE_PYGEOS=0`) before importing geopandas to actually test Shapely 2.0 features instead of PyGEOS. See
<https://geopandas.org/en/latest/getting_started/install.html#using-the-optional-pygeos-dependency>
for more details.

New features and improvements:

- Added ``normalize()`` method from shapely to GeoSeries/GeoDataframe (#2537).
- Added ``make_valid()`` method from shapely to GeoSeries/GeoDataframe (#2539).
- Added ``where`` filter to ``read_file`` (#2552).
- Updated the distributed natural earth datasets (*naturalearth_lowres* and
  *naturalearth_cities*) to version 5.1 (#2555).

Deprecations and compatibility notes:

- Accessing the `crs` of a `GeoDataFrame` without active geometry column was deprecated
  and this now raises an AttributeError (#2578).
- Resolved colormap-related warning in ``.explore()`` for recent Matplotlib versions
  (#2596).

Bug fixes:

- Fix cryptic error message in ``geopandas.clip()`` when clipping with an empty geometry (#2589).
- Accessing `gdf.geometry` where the active geometry column is missing, and a column
  named `"geometry"` is present will now raise an `AttributeError`, rather than
  returning `gdf["geometry"]` (#2575).
- Combining GeoSeries/GeoDataFrames with ``pandas.concat`` will no longer silently
  override CRS information if not all inputs have the same CRS (#2056).

## Version 0.11.1 (July 24, 2022)

Small bug-fix release:

- Fix regression (RecursionError) in reshape methods such as ``unstack()``
  and ``pivot()`` involving MultiIndex, or GeoDataFrame construction with
  MultiIndex (#2486).
- Fix regression in ``GeoDataFrame.explode()`` with non-default
  geometry column name.
- Fix regression in ``apply()`` causing row-wise all nan float columns to be
  casted to GeometryDtype (#2482).
- Fix a crash in datetime column reading where the file contains mixed timezone
  offsets (#2479). These will be read as UTC localized values.
- Fix a crash in datetime column reading where the file contains datetimes
  outside the range supported by [ns] precision (#2505).
- Fix regression in passing the Parquet or Feather format ``version`` in
  ``to_parquet`` and ``to_feather``. As a result, the ``version`` parameter
  for the ``to_parquet`` and ``to_feather`` methods has been replaced with
  ``schema_version``. ``version`` will be passed directly to underlying
  feather or parquet writer. ``version`` will only be used to set
  ``schema_version`` if ``version`` is one of 0.1.0 or 0.4.0 (#2496).

Version 0.11 (June 20, 2022)
----------------------------

Highlights of this release:

- The ``geopandas.read_file()`` and `GeoDataFrame.to_file()` methods to read
  and write GIS file formats can now optionally use the
  [pyogrio](https://github.com/geopandas/pyogrio/) package under the hood
  through the ``engine="pyogrio"`` keyword. The pyogrio package implements
  vectorized IO for GDAL/OGR vector data sources, and is faster compared to
  the ``fiona``-based engine (#2225).
- GeoParquet support updated to implement
  [v0.4.0](https://github.com/opengeospatial/geoparquet/releases/tag/v0.4.0) of the
  OpenGeospatial/GeoParquet specification (#2441). Backwards compatibility with v0.1.0 of
  the metadata spec (implemented in the previous releases of GeoPandas) is guaranteed,
  and reading and writing Parquet and Feather files will no longer produce a ``UserWarning``
  (#2327).

New features and improvements:

- Improved handling of GeoDataFrame when the active geometry column is
  lost from the GeoDataFrame. Previously, square bracket indexing ``gdf[[...]]`` returned
  a GeoDataFrame when the active geometry column was retained and a DataFrame was
  returned otherwise. Other pandas indexing methods (``loc``, ``iloc``, etc) did not follow
  the same rules. The new behaviour for all indexing/reshaping operations is now as
  follows (#2329, #2060):
  - If operations produce a ``DataFrame`` containing the active geometry column, a
    GeoDataFrame is returned
  - If operations produce a ``DataFrame`` containing ``GeometryDtype`` columns, but not the
    active geometry column, a ``GeoDataFrame`` is returned, where the active geometry
    column is set to ``None`` (set the new geometry column with ``set_geometry()``)
  - If operations produce a ``DataFrame`` containing no ``GeometryDtype`` columns, a
    ``DataFrame`` is returned (this can be upcast again by calling ``set_geometry()`` or the
    ``GeoDataFrame`` constructor)
  - If operations produce a ``Series`` of ``GeometryDtype``, a ``GeoSeries`` is returned,
    otherwise ``Series`` is returned.
  - Error messages for having an invalid geometry column
    have been improved, indicating the name of the last valid active geometry column set
    and whether other geometry columns can be promoted to the active geometry column
    (#2329).

- Datetime fields are now read and written correctly for GIS formats which support them
  (e.g. GPKG, GeoJSON) with fiona 1.8.14 or higher. Previously, datetimes were read as
  strings (#2202).
- ``folium.Map`` keyword arguments can now be specified as the ``map_kwds`` argument to
  ``GeoDataFrame.explore()`` method (#2315).
- Add a new parameter ``style_function`` to ``GeoDataFrame.explore()`` to enable plot styling
  based on GeoJSON properties (#2377).
- It is now possible to write an empty ``GeoDataFrame`` to a file for supported formats
  (#2240). Attempting to do so will now emit a ``UserWarning`` instead of a ``ValueError``.
- Fast rectangle clipping has been exposed as ``GeoSeries/GeoDataFrame.clip_by_rect()``
  (#1928).
- The ``mask`` parameter of ``GeoSeries/GeoDataFrame.clip()`` now accepts a rectangular mask
  as a list-like to perform fast rectangle clipping using the new
  ``GeoSeries/GeoDataFrame.clip_by_rect()`` (#2414).
- Bundled demo dataset ``naturalearth_lowres`` has been updated to version 5.0.1 of the
  source, with field ``ISO_A3`` manually corrected for some cases (#2418).

Deprecations and compatibility notes:

- The active development branch of geopandas on GitHub has been renamed from master to
  main (#2277).
- Deprecated methods ``GeometryArray.equals_exact()`` and ``GeometryArray.almost_equals()``
  have been removed. They should
  be replaced with ``GeometryArray.geom_equals_exact()`` and
  ``GeometryArray.geom_almost_equals()`` respectively (#2267).
- Deprecated CRS functions ``explicit_crs_from_epsg()``, ``epsg_from_crs()`` and
  ``get_epsg_file_contents()`` were removed (#2340).
- Warning about the behaviour change to ``GeoSeries.isna()`` with empty
  geometries present has been removed (#2349).
- Specifying a CRS in the ``GeoDataFrame/GeoSeries`` constructor which contradicted the
  underlying ``GeometryArray`` now raises a ``ValueError`` (#2100).
- Specifying a CRS in the ``GeoDataFrame`` constructor when no geometry column is provided
  and calling ``GeoDataFrame. set_crs`` on a ``GeoDataFrame`` without an active geometry
  column now raise a ``ValueError`` (#2100)
- Passing non-geometry data to the``GeoSeries`` constructor is now fully deprecated and
  will raise a ``TypeError`` (#2314). Previously, a ``pandas.Series`` was returned for
  non-geometry data.
- Deprecated ``GeoSeries/GeoDataFrame`` set operations ``__xor__()``,
  ``__or__()``, ``__and__()`` and ``__sub__()``, ``geopandas.io.file.read_file``/``to_file`` and
  ``geopandas.io.sql.read_postgis`` now emit ``FutureWarning`` instead of
  ``DeprecationWarning`` and will be completely removed in a future release.
- Accessing the ``crs`` of a ``GeoDataFrame`` without active geometry column is deprecated and will be removed in GeoPandas 0.12 (#2373).

Bug fixes:

- ``GeoSeries.to_frame`` now creates a ``GeoDataFrame`` with the geometry column name set
  correctly (#2296)
- Fix pickle files created with pygeos installed can not being readable when pygeos is
  not installed (#2237).
- Fixed ``UnboundLocalError`` in ``GeoDataFrame.plot()`` using ``legend=True`` and
  ``missing_kwds`` (#2281).
- Fix ``explode()`` incorrectly relating index to columns, including where the input index
  is not unique (#2292)
- Fix ``GeoSeries.[xyz]`` raising an ``IndexError`` when the underlying GeoSeries contains
  empty points (#2335). Rows corresponding to empty points now contain ``np.nan``.
- Fix ``GeoDataFrame.iloc`` raising a ``TypeError`` when indexing a ``GeoDataFrame`` with only
  a single column of ``GeometryDtype`` (#1970).
- Fix ``GeoDataFrame.iterfeatures()`` not returning features with the same field order as
  ``GeoDataFrame.columns`` (#2396).
- Fix ``GeoDataFrame.from_features()`` to support reading GeoJSON with null properties
  (#2243).
- Fix ``GeoDataFrame.to_parquet()`` not intercepting ``engine`` keyword argument, breaking
  consistency with pandas (#2227)
- Fix ``GeoDataFrame.explore()`` producing an error when ``column`` is of boolean dtype
  (#2403).
- Fix an issue where ``GeoDataFrame.to_postgis()`` output the wrong SRID for ESRI
  authority CRS (#2414).
- Fix ``GeoDataFrame.from_dict/from_features`` classmethods using ``GeoDataFrame`` rather
  than ``cls`` as the constructor.
- Fix ``GeoDataFrame.plot()`` producing incorrect colors with mixed geometry types when
  ``colors`` keyword is provided. (#2420)

Notes on (optional) dependencies:

- GeoPandas 0.11 drops support for Python 3.7 and pandas 0.25 (the minimum supported
  pandas version is now 1.0.5). Further, the minimum required versions for the listed
  dependencies have now changed to shapely 1.7, fiona 1.8.13.post1, pyproj 2.6.1.post1,
  matplotlib 3.2, mapclassify 2.4.0 (#2358, #2391)

Version 0.10.2 (October 16, 2021)
---------------------------------

Small bug-fix release:

- Fix regression in ``overlay()`` in case no geometries are intersecting (but
  have overlapping total bounds) (#2172).
- Fix regression in ``overlay()`` with ``keep_geom_type=True`` in case the
  overlay of two geometries in a GeometryCollection with other geometry types
  (#2177).
- Fix ``overlay()`` to honor the ``keep_geom_type`` keyword for the
  ``op="differnce"`` case (#2164).
- Fix regression in ``plot()`` with a mapclassify ``scheme`` in case the
  formatted legend labels have duplicates (#2166).
- Fix a bug in the ``explore()`` method ignoring the ``vmin`` and ``vmax`` keywords
  in case they are set to 0 (#2175).
- Fix ``unary_union`` to correctly handle a GeoSeries with missing values (#2181).
- Avoid internal deprecation warning in ``clip()`` (#2179).

Version 0.10.1 (October 8, 2021)
--------------------------------

Small bug-fix release:

- Fix regression in ``overlay()`` with non-overlapping geometries and a
  non-default ``how`` (i.e. not "intersection") (#2157).

Version 0.10.0 (October 3, 2021)
--------------------------------

Highlights of this release:

- A new ``sjoin_nearest()`` method to join based on proximity, with the
  ability to set a maximum search radius (#1865). In addition, the ``sindex``
  attribute gained a new method for a "nearest" spatial index query (#1865,
  #2053).
- A new ``explore()`` method on GeoDataFrame and GeoSeries with native support
  for interactive visualization based on folium / leaflet.js (#1953)
- The ``geopandas.sjoin()``/``overlay()``/``clip()`` functions are now also
  available as methods on the GeoDataFrame (#2141, #1984, #2150).

New features and improvements:

- Add support for pandas' ``value_counts()`` method for geometry dtype (#2047).
- The ``explode()`` method has a new ``ignore_index`` keyword (consistent with
  pandas' explode method) to reset the index in the result, and a new
  ``index_parts`` keywords to control whether a cumulative count indexing the
  parts of the exploded multi-geometries should be added (#1871).
- ``points_from_xy()`` is now available as a GeoSeries method ``from_xy`` (#1936).
- The ``to_file()`` method will now attempt to detect the driver (if not
  specified) based on the extension of the provided filename, instead of
  defaulting to ESRI Shapefile (#1609).
- Support for the ``storage_options`` keyword in ``read_parquet()`` for
  specifying filesystem-specific options (e.g. for S3) based on fsspec (#2107).
- The read/write functions now support ``~`` (user home directory) expansion (#1876).
- Support the ``convert_dtypes()`` method from pandas to preserve the
  GeoDataFrame class (#2115).
- Support WKB values in the hex format in ``GeoSeries.from_wkb()`` (#2106).
- Update the ``estimate_utm_crs()`` method to handle crossing the antimeridian
  with pyproj 3.1+ (#2049).
- Improved heuristic to decide how many decimals to show in the repr based on
  whether the CRS is projected or geographic (#1895).
- Switched the default for ``geocode()`` from GeoCode.Farm to the Photon
  geocoding API (<https://photon.komoot.io>) (#2007).

Deprecations and compatibility notes:

- The ``op=`` keyword of ``sjoin()`` to indicate which spatial predicate to use
  for joining is being deprecated and renamed in favor of a new ``predicate=``
  keyword (#1626).
- The ``cascaded_union`` attribute is deprecated, use ``unary_union`` instead (#2074).
- Constructing a GeoDataFrame with a duplicated "geometry" column is now
  disallowed. This can also raise an error in the ``pd.concat(.., axis=1)``
  function if this results in duplicated active geometry columns (#2046).
- The ``explode()`` method currently returns a GeoSeries/GeoDataFrame with a
  MultiIndex, with an additional level with indices of the parts of the
  exploded multi-geometries. For consistency with pandas, this will change in
  the future and the new ``index_parts`` keyword is added to control this.

Bug fixes:

- Fix in the ``clip()`` function to correctly clip MultiPoints instead of
  leaving them intact when partly outside of the clip bounds (#2148).
- Fix ``GeoSeries.isna()`` to correctly return a boolean Series in case of an
  empty GeoSeries (#2073).
- Fix the GeoDataFrame constructor to preserve the geometry name when the
  argument is already a GeoDataFrame object (i.e. ``GeoDataFrame(gdf)``) (#2138).
- Fix loss of the values' CRS when setting those values as a column
  (``GeoDataFrame.__setitem__``) (#1963)
- Fix in ``GeoDataFrame.apply()`` to preserve the active geometry column name
  (#1955).
- Fix in ``sjoin()`` to not ignore the suffixes in case of a right-join
  (``how="right``) (#2065).
- Fix ``GeoDataFrame.explode()`` with a MultiIndex (#1945).
- Fix the handling of missing values in ``to/from_wkb`` and ``to_from_wkt`` (#1891).
- Fix ``to_file()`` and ``to_json()`` when DataFrame has duplicate columns to
  raise an error (#1900).
- Fix bug in the colors shown with user-defined classification scheme (#2019).
- Fix handling of the ``path_effects`` keyword in ``plot()`` (#2127).
- Fix ``GeoDataFrame.explode()`` to preserve ``attrs`` (#1935)

Notes on (optional) dependencies:

- GeoPandas 0.10.0 dropped support for Python 3.6 and pandas 0.24. Further,
  the minimum required versions are numpy 1.18, shapely 1.6, fiona 1.8,
  matplotlib 3.1 and pyproj 2.2.
- Plotting with a classification schema now requires mapclassify version >=
  2.4 (#1737).
- Compatibility fixes for the latest numpy in combination with Shapely 1.7 (#2072)
- Compatibility fixes for the upcoming Shapely 1.8 (#2087).
- Compatibility fixes for the latest PyGEOS (#1872, #2014) and matplotlib
  (colorbar issue, #2066).

Version 0.9.0 (February 28, 2021)
---------------------------------

Many documentation improvements and a restyled and restructured website with
a new logo (#1564, #1579, #1617, #1668, #1731, #1750, #1757, #1759).

New features and improvements:

- The ``geopandas.read_file`` function now accepts more general
  file-like objects (e.g. ``fsspec`` open file objects). It will now also
  automatically recognize zipped files (#1535).
- The ``GeoDataFrame.plot()`` method now provides access to the pandas plotting
  functionality for the non-geometry columns, either using the ``kind`` keyword
  or the accessor method (e.g. ``gdf.plot(kind="bar")`` or ``gdf.plot.bar()``)
  (#1465).
- New ``from_wkt()``, ``from_wkb()``, ``to_wkt()``, ``to_wkb()`` methods for
  GeoSeries to construct a GeoSeries from geometries in WKT or WKB
  representation, or to convert a GeoSeries to a pandas Seriew with WKT or WKB
  values (#1710).
- New ``GeoSeries.z`` attribute to access the z-coordinates of Point geometries
  (similar to the existing ``.x`` and ``.y`` attributes) (#1773).
- The ``to_crs()`` method now handles missing values (#1618).
- Support for pandas' new ``.attrs`` functionality (#1658).
- The ``dissolve()`` method now allows dissolving by no column (``by=None``) to
  create a union of all geometries (single-row GeoDataFrame) (#1568).
- New ``estimate_utm_crs()`` method on GeoSeries/GeoDataFrame to determine the
  UTM CRS based on the bounds (#1646).
- ``GeoDataFrame.from_dict()`` now accepts ``geometry`` and ``crs`` keywords
  (#1619).
- ``GeoDataFrame.to_postgis()`` and ``geopandas.read_postgis()`` now supports
  both sqlalchemy engine and connection objects (#1638).
- The ``GeoDataFrame.explode()`` method now allows exploding based on a
  non-geometry column, using the pandas implementation (#1720).
- Performance improvement in ``GeoDataFrame/GeoSeries.explode()`` when using
  the PyGEOS backend (#1693).
- The binary operation and predicate methods (eg ``intersection()``,
  ``intersects()``) have a new ``align`` keyword which allows optionally not
  aligning on the index before performing the operation with ``align=False``
  (#1668).
- The ``GeoDataFrame.dissolve()`` method now supports all relevant keywords of
  ``groupby()``, i.e. the ``level``, ``sort``, ``observed`` and ``dropna`` keywords
  (#1845).
- The ``geopandas.overlay()`` function now accepts ``make_valid=False`` to skip
  the step to ensure the input geometries are valid using ``buffer(0)`` (#1802).
- The ``GeoDataFrame.to_json()`` method gained a ``drop_id`` keyword to
  optionally not write the GeoDataFrame's index as the "id" field in the
  resulting JSON (#1637).
- A new ``aspect`` keyword in the plotting methods to optionally allow retaining
  the original aspect (#1512)
- A new ``interval`` keyword in the ``legend_kwds`` group of the ``plot()`` method
  to control the appearance of the legend labels when using a classification
  scheme (#1605).
- The spatial index of a GeoSeries (accessed with the ``sindex`` attribute) is
  now stored on the underlying array. This ensures that the spatial index is
  preserved in more operations where possible, and that multiple geometry
  columns of a GeoDataFrame can each have a spatial index (#1444).
- Addition of a ``has_sindex`` attribute on the GeoSeries/GeoDataFrame to check
  if a spatial index has already been initialized (#1627).
- The ``geopandas.testing.assert_geoseries_equal()`` and ``assert_geodataframe_equal()``
  testing utilities now have a ``normalize`` keyword (False by default) to
  normalize geometries before comparing for equality (#1826). Those functions
  now also give a more informative error message when failing (#1808).

Deprecations and compatibility notes:

- The ``is_ring`` attribute currently returns True for Polygons. In the future,
  this will be False (#1631). In addition, start to check it for LineStrings
  and LinearRings (instead of always returning False).
- The deprecated ``objects`` keyword in the ``intersection()`` method of the
  ``GeoDataFrame/GeoSeries.sindex`` spatial index object has been removed
  (#1444).

Bug fixes:

- Fix regression in the ``plot()`` method raising an error with empty
  geometries (#1702, #1828).
- Fix ``geopandas.overlay()`` to preserve geometries of the correct type which
  are nested within a GeometryCollection as a result of the overlay
  operation (#1582). In addition, a warning will now be raised if geometries
  of different type are dropped from the result (#1554).
- Fix the repr of an empty GeoSeries to not show spurious warnings (#1673).
- Fix the ``.crs`` for empty GeoDataFrames (#1560).
- Fix ``geopandas.clip`` to preserve the correct geometry column name (#1566).
- Fix bug in ``plot()`` method when using ``legend_kwds`` with multiple subplots
  (#1583)
- Fix spurious warning with ``missing_kwds`` keyword of the ``plot()`` method
  when there are no areas with missing data (#1600).
- Fix the ``plot()`` method to correctly align values passed to the ``column``
  keyword as a pandas Series (#1670).
- Fix bug in plotting MultiPoints when passing values to determine the color
  (#1694)
- The ``rename_geometry()`` method now raises a more informative error message
  when a duplicate column name is used (#1602).
- Fix ``explode()`` method to preserve the CRS (#1655)
- Fix the ``GeoSeries.apply()`` method to again accept the ``convert_dtype``
  keyword to be consistent with pandas (#1636).
- Fix ``GeoDataFrame.apply()`` to preserve the CRS when possible (#1848).
- Fix bug in containment test as ``geom in geoseries`` (#1753).
- The ``shift()`` method of a GeoSeries/GeoDataFrame now preserves the CRS
  (#1744).
- The PostGIS IO functionality now quotes table names to ensure it works with
  case-sensitive names (#1825).
- Fix the ``GeoSeries`` constructor without passing data but only an index (#1798).

Notes on (optional) dependencies:

- GeoPandas 0.9.0 dropped support for Python 3.5. Further, the minimum
  required versions are pandas 0.24, numpy 1.15 and shapely 1.6 and fiona 1.8.
- The ``descartes`` package is no longer required for plotting polygons. This
  functionality is now included by default in GeoPandas itself, when
  matplotlib is available (#1677).
- Fiona is now only imported when used in ``read_file``/``to_file``. This means
  you can now force geopandas to install without fiona installed (although it
  is still a default requirement) (#1775).
- Compatibility with the upcoming Shapely 1.8 (#1659, #1662, #1819).

Version 0.8.2 (January 25, 2021)
--------------------------------

Small bug-fix release for compatibility with PyGEOS 0.9.

Version 0.8.1 (July 15, 2020)
-----------------------------

Small bug-fix release:

- Fix a regression in the ``plot()`` method when visualizing with a
  JenksCaspallSampled or FisherJenksSampled scheme (#1486).
- Fix spurious warning in ``GeoDataFrame.to_postgis`` (#1497).
- Fix the un-pickling with ``pd.read_pickle`` of files written with older
  GeoPandas versions (#1511).

Version 0.8.0 (June 24, 2020)
-----------------------------

**Experimental**: optional use of PyGEOS to speed up spatial operations (#1155).
PyGEOS is a faster alternative for Shapely (being contributed back to a future
version of Shapely), and is used in element-wise spatial operations and for
spatial index in e.g. ``sjoin`` (#1343, #1401, #1421, #1427, #1428). See the
[installation docs](https://geopandas.readthedocs.io/en/latest/install.html#using-the-optional-pygeos-dependency)
for more info and how to enable it.

New features and improvements:

- IO enhancements:

  - New ``GeoDataFrame.to_postgis()`` method to write to PostGIS database (#1248).
  - New Apache Parquet and Feather file format support (#1180, #1435)
  - Allow appending to files with ``GeoDataFrame.to_file`` (#1229).
  - Add support for the ``ignore_geometry`` keyword in ``read_file`` to only read
    the attribute data. If set to True, a pandas DataFrame without geometry is
    returned (#1383).
  - ``geopandas.read_file`` now supports reading from file-like objects (#1329).
  - ``GeoDataFrame.to_file`` now supports specifying the CRS to write to the file
    (#802). By default it still uses the CRS of the GeoDataFrame.
  - New ``chunksize`` keyword in ``geopandas.read_postgis`` to read a query in
    chunks (#1123).

- Improvements related to geometry columns and CRS:

  - Any column of the GeoDataFrame that has a "geometry" dtype is now returned
    as a GeoSeries. This means that when having multiple geometry columns, not
    only the "active" geometry column is returned as a GeoSeries, but also
    accessing another geometry column (``gdf["other_geom_column"]``) gives a
    GeoSeries (#1336).
  - Multiple geometry columns in a GeoDataFrame can now each have a different
    CRS. The global ``gdf.crs`` attribute continues to returns the CRS of the
    "active" geometry column. The CRS of other geometry columns can be accessed
    from the column itself (eg ``gdf["other_geom_column"].crs``) (#1339).
  - New ``set_crs()`` method on GeoDataFrame/GeoSeries to set the CRS of naive
    geometries (#747).

- Improvements related to plotting:

  - The y-axis is now scaled depending on the center of the plot when using a
    geographic CRS, instead of using an equal aspect ratio (#1290).
  - When passing a column of categorical dtype to the ``column=`` keyword of the
    GeoDataFrame ``plot()``, we now honor all categories and its order (#1483).
    In addition, a new ``categories`` keyword allows to specify all categories
    and their order otherwise (#1173).
  - For choropleths using a classification scheme (using ``scheme=``), the
    ``legend_kwds`` accept two new keywords to control the formatting of the
    legend: ``fmt`` with a format string for the bin edges (#1253), and ``labels``
    to pass fully custom class labels (#1302).

- New ``covers()`` and ``covered_by()`` methods on GeoSeries/GeoDataframe for the
  equivalent spatial predicates (#1460, #1462).
- GeoPandas now warns when using distance-based methods with data in a
  geographic projection (#1378).

Deprecations:

- When constructing a GeoSeries or GeoDataFrame from data that already has a
  CRS, a deprecation warning is raised when both CRS don't match, and in the
  future an error will be raised in such a case. You can use the new ``set_crs``
  method to override an existing CRS. See
  [the docs](https://geopandas.readthedocs.io/en/latest/projections.html#projection-for-multiple-geometry-columns).
- The helper functions in the ``geopandas.plotting`` module are deprecated for
  public usage (#656).
- The ``geopandas.io`` functions are deprecated, use the top-level ``read_file`` and
  ``to_file`` instead (#1407).
- The set operators (``&``, ``|``, ``^``, ``-``) are deprecated, use the
  ``intersection()``, ``union()``, ``symmetric_difference()``, ``difference()`` methods
  instead (#1255).
- The ``sindex`` for empty dataframe will in the future return an empty spatial
  index instead of ``None`` (#1438).
- The ``objects`` keyword in the ``intersection`` method of the spatial index
  returned by the ``sindex`` attribute is deprecated and will be removed in the
  future (#1440).

Bug fixes:

- Fix the ``total_bounds()`` method to ignore missing and empty geometries (#1312).
- Fix ``geopandas.clip`` when masking with non-overlapping area resulting in an
  empty GeoDataFrame (#1309, #1365).
- Fix error in ``geopandas.sjoin`` when joining on an empty geometry column (#1318).
- CRS related fixes: ``pandas.concat`` preserves CRS when concatenating GeoSeries
  objects (#1340), preserve the CRS in ``geopandas.clip`` (#1362) and in
  ``GeoDataFrame.astype`` (#1366).
- Fix bug in ``GeoDataFrame.explode()`` when 'level_1' is one of the column names
  (#1445).
- Better error message when rtree is not installed (#1425).
- Fix bug in ``GeoSeries.equals()`` (#1451).
- Fix plotting of multi-part geometries with additional style keywords (#1385).

And we now have a [Code of Conduct](https://github.com/geopandas/geopandas/blob/main/CODE_OF_CONDUCT.md)!

GeoPandas 0.8.0 is the last release to support Python 3.5. The next release
will require Python 3.6, pandas 0.24, numpy 1.15 and shapely 1.6 or higher.

Version 0.7.0 (February 16, 2020)
---------------------------------

Support for Python 2.7 has been dropped. GeoPandas now works with Python >= 3.5.

The important API change of this release is that GeoPandas now requires
PROJ > 6 and pyproj > 2.2, and that the ``.crs`` attribute of a GeoSeries and
GeoDataFrame no longer stores the CRS information as a proj4 string or dict,
but as a ``pyproj.CRS`` object (#1101).

This gives a better user interface and integrates improvements from pyproj and
PROJ 6, but might also require some changes in your code. Check the
[migration guide](https://geopandas.readthedocs.io/en/latest/projections.html#upgrading-to-geopandas-0-7-with-pyproj-2-2-and-proj-6)
in the documentation.

Other API changes;

- The ``GeoDataFrame.to_file`` method will now also write the GeoDataFrame index
  to the file, if the index is named and/or non-integer. You can use the
  ``index=True/False`` keyword to overwrite this default inference (#1059).

New features and improvements:

- A new ``geopandas.clip`` function to clip a GeoDataFrame to the spatial extent
  of another shape (#1128).
- The ``geopandas.overlay`` function now works for all geometry types, including
  points and linestrings in addition to polygons (#1110).
- The ``plot()`` method gained support for missing values (in the column that
  determines the colors). By default it doesn't plot the corresponding
  geometries, but using the new ``missing_kwds`` argument you can specify how to
  style those geometries (#1156).
- The ``plot()`` method now also supports plotting GeometryCollection and
  LinearRing objects (#1225).
- Added support for filtering with a geometry or reading a subset of the rows in
  ``geopandas.read_file`` (#1160).
- Added support for the new nullable integer data type of pandas in
  ``GeoDataFrame.to_file`` (#1220).

Bug fixes:

- ``GeoSeries.reset_index()`` now correctly results in a GeoDataFrame instead of DataFrame (#1252).
- Fixed the ``geopandas.sjoin`` function to handle MultiIndex correctly (#1159).
- Fixed the ``geopandas.sjoin`` function to preserve the index name of the left GeoDataFrame (#1150).

Version 0.6.3 (February 6, 2020)
---------------------------------

Small bug-fix release:

- Compatibility with Shapely 1.7 and pandas 1.0 (#1244).
- Fix ``GeoDataFrame.fillna`` to accept non-geometry values again when there are
  no missing values in the geometry column. This should make it easier to fill
  the numerical columns of the GeoDataFrame (#1279).

Version 0.6.2 (November 18, 2019)
---------------------------------

Small bug-fix release fixing a few regressions:

- Fix a regression in passing an array of RRB(A) tuples to the ``.plot()``
  method (#1178, #1211).
- Fix the ``bounds`` and ``total_bounds`` attributes for empty GeoSeries, which
  also fixes the repr of an empty or all-NA GeoSeries (#1184, #1195).
- Fix filtering of a GeoDataFrame to preserve the index type when ending up
  with an empty result (#1190).

Version 0.6.1 (October 12, 2019)
--------------------------------

Small bug-fix release fixing a few regressions:

- Fix ``astype`` when converting to string with Multi geometries (#1145) or when converting a dataframe without geometries (#1144).
- Fix ``GeoSeries.fillna`` to accept ``np.nan`` again (#1149).

Version 0.6.0 (September 27, 2019)
----------------------------------

Important note! This will be the last release to support Python 2.7 (#1031)

API changes:

- A refactor of the internals based on the pandas ExtensionArray interface (#1000). The main user visible changes are:

  - The ``.dtype`` of a GeoSeries is now a ``'geometry'`` dtype (and no longer a numpy ``object`` dtype).
  - The ``.values`` of a GeoSeries now returns a custom ``GeometryArray``, and no longer a numpy array. To get back a numpy array of Shapely scalars, you can convert explicitly using ``np.asarray(..)``.

- The ``GeoSeries`` constructor now raises a warning when passed non-geometry data. Currently the constructor falls back to return a pandas ``Series``, but in the future this will raise an error (#1085).
- The missing value handling has been changed to now separate the concepts of missing geometries and empty geometries (#601, 1062). In practice this means that (see [the docs](https://geopandas.readthedocs.io/en/v0.6.0/missing_empty.html) for more details):

  - ``GeoSeries.isna`` now considers only missing values, and if you want to check for empty geometries, you can use ``GeoSeries.is_empty`` (``GeoDataFrame.isna`` already only looked at missing values).
  - ``GeoSeries.dropna`` now actually drops missing values (before it didn't drop either missing or empty geometries)
  - ``GeoSeries.fillna`` only fills missing values (behaviour unchanged).
  - ``GeoSeries.align`` uses missing values instead of empty geometries by default to fill non-matching index entries.

New features and improvements:

- Addition of a ``GeoSeries.affine_transform`` method, equivalent of Shapely's function (#1008).
- Addition of a ``GeoDataFrame.rename_geometry`` method to easily rename the active geometry column (#1053).
- Addition of ``geopandas.show_versions()`` function, which can be used to give an overview of the installed libraries in bug reports (#899).
- The ``legend_kwds`` keyword of the ``plot()`` method can now also be used to specify keywords for the color bar (#1102).
- Performance improvement in the ``sjoin()`` operation by re-using existing spatial index of the input dataframes, if available (#789).
- Updated documentation to work with latest version of geoplot and contextily (#1044, #1088).
- A new ``geopandas.options`` configuration, with currently a single option to control the display precision of the coordinates (``options.display_precision``). The default is now to show less coordinates (3 for projected and 5 for geographic coordinates), but the default can be overridden with the option.

Bug fixes:

- Also try to use ``pysal`` instead of ``mapclassify`` if available (#1082).
- The ``GeoDataFrame.astype()`` method now correctly returns a ``GeoDataFrame`` if the geometry column is preserved (#1009).
- The ``to_crs`` method now uses ``always_xy=True`` to ensure correct lon/lat order handling for pyproj>=2.2.0 (#1122).
- Fixed passing list-like colors in the ``plot()`` method in case of "multi" geometries (#1119).
- Fixed the coloring of shapes and colorbar when passing a custom ``norm`` in the ``plot()`` method (#1091, #1089).
- Fixed ``GeoDataFrame.to_file`` to preserve VFS file paths (e.g. when a "s3://" path is specified) (#1124).
- Fixed failing case in ``geopandas.sjoin`` with empty geometries (#1138).

In addition, the minimum required versions of some dependencies have been increased: GeoPandas now requirs pandas >=0.23.4 and matplotlib >=2.0.1 (#1002).

Version 0.5.1 (July 11, 2019)
-----------------------------

- Compatibility with latest mapclassify version 2.1.0 (#1025).

Version 0.5.0 (April 25, 2019)
------------------------------

Improvements:

- Significant performance improvement (around 10x) for ``GeoDataFrame.iterfeatures``,
  which also improves ``GeoDataFrame.to_file`` (#864).
- File IO enhancements based on Fiona 1.8:

  - Support for writing bool dtype (#855) and datetime dtype, if the file format supports it (#728).
  - Support for writing dataframes with multiple geometry types, if the file format allows it (e.g. GeoJSON for all types, or ESRI Shapefile for Polygon+MultiPolygon) (#827, #867, #870).

- Compatibility with pyproj >= 2 (#962).
- A new ``geopandas.points_from_xy()`` helper function to convert x and y coordinates to Point objects (#896).
- The ``buffer`` and ``interpolate`` methods now accept an array-like to specify a variable distance for each geometry (#781).
- Addition of a ``relate`` method, corresponding to the shapely method that returns the DE-9IM matrix (#853).
- Plotting improvements:

  - Performance improvement in plotting by only flattening the geometries if there are actually 'Multi' geometries (#785).
  - Choropleths: access to all ``mapclassify`` classification schemes and addition of the ``classification_kwds`` keyword in the ``plot`` method to specify options for the scheme (#876).
  - Ability to specify a matplotlib axes object on which to plot the color bar with the ``cax`` keyword, in order to have more control over the color bar placement (#894).

- Changed the default provider in ``geopandas.tools.geocode`` from Google (now requires an API key) to Geocode.Farm (#907, #975).

Bug fixes:

- Remove the edge in the legend marker (#807).
- Fix the ``align`` method to preserve the CRS (#829).
- Fix ``geopandas.testing.assert_geodataframe_equal`` to correctly compare left and right dataframes (#810).
- Fix in choropleth mapping when the values contain missing values (#877).
- Better error message in ``sjoin`` if the input is not a GeoDataFrame (#842).
- Fix in ``read_postgis`` to handle nullable (missing) geometries (#856).
- Correctly passing through the ``parse_dates`` keyword in ``read_postgis`` to the underlying pandas method (#860).
- Fixed the shape of Antarctica in the included demo dataset 'naturalearth_lowres'
  (by updating to the latest version) (#804).

Version 0.4.1 (March 5, 2019)
-----------------------------

Small bug-fix release for compatibility with the latest Fiona and PySAL
releases:

- Compatibility with Fiona 1.8: fix deprecation warning (#854).
- Compatibility with PySAL 2.0: switched to ``mapclassify`` instead of ``PySAL`` as
  dependency for choropleth mapping with the ``scheme`` keyword (#872).
- Fix for new ``overlay`` implementation in case the intersection is empty (#800).

Version 0.4.0 (July 15, 2018)
-----------------------------

Improvements:

- Improved ``overlay`` function (better performance, several incorrect behaviours fixed) (#429)
- Pass keywords to control legend behavior (``legend_kwds``) to ``plot`` (#434)
- Add basic support for reading remote datasets in ``read_file`` (#531)
- Pass kwargs for ``buffer`` operation on GeoSeries (#535)
- Expose all geopy services as options in geocoding (#550)
- Faster write speeds to GeoPackage (#605)
- Permit ``read_file`` filtering with a bounding box from a GeoDataFrame (#613)
- Set CRS on GeoDataFrame returned by ``read_postgis`` (#627)
- Permit setting markersize for Point GeoSeries plots with column values (#633)
- Started an example gallery (#463, #690, #717)
- Support for plotting MultiPoints (#683)
- Testing functionality (e.g. ``assert_geodataframe_equal``) is now publicly exposed (#707)
- Add ``explode`` method to GeoDataFrame (similar to the GeoSeries method) (#671)
- Set equal aspect on active axis on multi-axis figures (#718)
- Pass array of values to column argument in ``plot`` (#770)

Bug fixes:

- Ensure that colorbars are plotted on the correct axis (#523)
- Handle plotting empty GeoDataFrame (#571)
- Save z-dimension when writing files (#652)
- Handle reading empty shapefiles (#653)
- Correct dtype for empty result of spatial operations (#685)
- Fix empty ``sjoin`` handling for pandas>=0.23 (#762)

Version 0.3.0 (August 29, 2017)
-------------------------------

Improvements:

- Improve plotting performance using ``matplotlib.collections`` (#267)
- Improve default plotting appearance. The defaults now follow the new matplotlib defaults (#318, #502, #510)
- Provide access to x/y coordinates as attributes for Point GeoSeries (#383)
- Make the NYBB dataset available through ``geopandas.datasets`` (#384)
- Enable ``sjoin`` on non-integer-index GeoDataFrames (#422)
- Add ``cx`` indexer to GeoDataFrame (#482)
- ``GeoDataFrame.from_features`` now also accepts a Feature Collection (#225, #507)
- Use index label instead of integer id in output of ``iterfeatures`` and
  ``to_json`` (#421)
- Return empty data frame rather than raising an error when performing a spatial join with non overlapping geodataframes (#335)

Bug fixes:

- Compatibility with shapely 1.6.0 (#512)
- Fix ``fiona.filter`` results when bbox is not None (#372)
- Fix ``dissolve`` to retain CRS (#389)
- Fix ``cx`` behavior when using index of 0 (#478)
- Fix display of lower bin in legend label of choropleth plots using a PySAL scheme (#450)

Version 0.2.0
-------------

Improvements:

- Complete overhaul of the documentation
- Addition of ``overlay`` to perform spatial overlays with polygons (#142)
- Addition of ``sjoin`` to perform spatial joins (#115, #145, #188)
- Addition of ``__geo_interface__`` that returns a python data structure
  to represent the ``GeoSeries`` as a GeoJSON-like ``FeatureCollection`` (#116)
  and ``iterfeatures`` method (#178)
- Addition of the ``explode`` (#146) and ``dissolve`` (#310, #311) methods.
- Addition of the ``sindex`` attribute, a Spatial Index using the optional
  dependency ``rtree`` (``libspatialindex``) that can be used to speed up
  certain operations such as overlays (#140, #141).
- Addition of the ``GeoSeries.cx`` coordinate indexer to slice a GeoSeries based
  on a bounding box of the coordinates (#55).
- Improvements to plotting: ability to specify edge colors (#173), support for
  the ``vmin``, ``vmax``, ``figsize``, ``linewidth`` keywords (#207), legends
  for chloropleth plots (#210), color points by specifying a colormap (#186) or
  a single color (#238).
- Larger flexibility of ``to_crs``, accepting both dicts and proj strings (#289)
- Addition of embedded example data, accessible through
  ``geopandas.datasets.get_path``.

API changes:

- In the ``plot`` method, the ``axes`` keyword is renamed to ``ax`` for
  consistency with pandas, and the ``colormap`` keyword is renamed to ``cmap``
  for consistency with matplotlib (#208, #228, #240).

Bug fixes:

- Properly handle rows with missing geometries (#139, #193).
- Fix ``GeoSeries.to_json`` (#263).
- Correctly serialize metadata when pickling (#199, #206).
- Fix ``merge`` and ``concat`` to return correct GeoDataFrame (#247, #320, #322).<|MERGE_RESOLUTION|>--- conflicted
+++ resolved
@@ -68,11 +68,8 @@
   will silence the warning about mismachted indices. (#3212)
 - `GeoSeries.set_crs` can now be used to remove CRS information by passing
   `crs=None, allow_override=True`. (#3316)
-<<<<<<< HEAD
+- Added ``autolim`` keyword argument to ``GeoSeries.plot()`` and ``GeoDataFrame.plot()`` (#2817).
 - Added `metadata` parameter to `GeoDataFrame.to_file` (#2850)
-=======
-- Added ``autolim`` keyword argument to ``GeoSeries.plot()`` and ``GeoDataFrame.plot()`` (#2817).
->>>>>>> 3bd8790b
 
 Backwards incompatible API changes:
 
