--- conflicted
+++ resolved
@@ -2,16 +2,14 @@
 
 ## Development version
 
-<<<<<<< HEAD
 Deprecations and compatibility notes:
 
 - Added warning that ``unary_union`` will return ``'GEOMETRYCOLLECTION EMPTY'`` instead
   of None for all-None GeoSeries. (#2618)
-=======
+
 Bug fixes:
 
 - Ensure that GeoDataFrame created from DataFrame is a copy, not a view (#2667)
->>>>>>> 509e7f71
 
 ## Version 0.12.2 (December 10, 2022)
 
