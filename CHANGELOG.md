# Changelog

## Development version

New methods:

<<<<<<< HEAD
- Added ``build_area`` method from shapely to GeoSeries (#2916).
=======
- Added ``segmentize`` method from shapely to GeoSeries/GeoDataFrame (#2910).
- Added ``extract_unique_points`` method from shapely to GeoSeries/GeoDataframe (#2915).
- Added ``hausdorff_distance`` method from shapely to GeoSeries/GeoDataframe (#2909).
- Added ``delaunay_triangles`` method from shapely to GeoSeries/GeoDataframe (#2907).
>>>>>>> 8c00e10f
- Added ``concave_hull`` method from shapely to GeoSeries/GeoDataframe (#2903).
- Added ``offset_curve`` method from shapely to GeoSeries/GeoDataframe (#2902).

New features and improvements:

- Added ``exclusive`` parameter to ``sjoin_nearest`` method for Shapely >= 2.0 (#2877)

Bug fixes:
- Fix ambiguous error when GeoDataFrame is initialised with a column called "crs" (#2944)

- Fix a color assignment in ``explore`` when using ``UserDefined`` bins (#2923)
- ``assert_geodataframe_equal`` now handles GeoDataFrames with no active geometry (#2498)
- Fix bug in `apply` with `axis=1` where the given user defined function returns nested 
  data in the geometry column (#2959)

## Version 0.13.2 (Jun 6, 2023)

Bug fix:

- Fix a regression in reading from local file URIs (``file://..``) using
  ``geopandas.read_file`` (#2948).

## Version 0.13.1 (Jun 5, 2023)

Bug fix:

- Fix a regression in reading from URLs using ``geopandas.read_file`` (#2908). This
  restores the behaviour to download all data up-front before passing it to the
  underlying engine (fiona or pyogrio), except if the server supports partial requests
  (to support reading a subset of a large file).

## Version 0.13 (May 6, 2023)

New methods:

- Added ``sample_points`` method to sample random points from Polygon or LineString
  geometries (#2860).
- New ``hilbert_distance()`` method that calculates the distance along a Hilbert curve
  for each geometry in a GeoSeries/GeoDataFrame (#2297).
- Support for sorting geometries (for example, using ``sort_values()``) based on
  the distance along the Hilbert curve (#2070).
- Added ``get_coordinates()`` method from shapely to GeoSeries/GeoDataframe (#2624).
- Added ``minimum_bounding_circle()`` method from shapely to GeoSeries/GeoDataframe (#2621).
- Added `minimum_bounding_radius()` as GeoSeries method (#2827).

Other new features and improvements:

- The Parquet and Feather IO functions now support the latest 1.0.0-beta.1 version
  of the GeoParquet specification (<geoparquet.org>) (#2663).
- Added support to fill missing values in `GeoSeries.fillna` via another `GeoSeries` (#2535).
- Support specifying ``min_zoom`` and ``max_zoom`` inside the ``map_kwds`` argument for ``.explore()`` (#2599).
- Added support for append (``mode="a"`` or ``append=True``) in ``to_file()``
  using ``engine="pyogrio"`` (#2788).
- Added a ``to_wgs84`` keyword to ``to_json`` allowing automatic re-projecting to follow
  the 2016 GeoJSON specification (#416).
- ``to_json`` output now includes a ``"crs"`` field if the CRS is not the default WGS84 (#1774).
- Improve error messages when accessing the `geometry` attribute of GeoDataFrame without an active geometry column
  related to the default name `"geometry"` being provided in the constructor (#2577)

Deprecations and compatibility notes:

- Added warning that ``unary_union`` will return ``'GEOMETRYCOLLECTION EMPTY'`` instead
  of None for all-None GeoSeries. (#2618)
- The ``query_bulk()`` method of the spatial index `.sindex` property is deprecated
  in favor of ``query()`` (#2823).

Bug fixes:

- Ensure that GeoDataFrame created from DataFrame is a copy, not a view (#2667)
- Fix mismatch between geometries and colors in ``plot()`` if an empty or missing
  geometry is present (#2224)
- Escape special characters to avoid TemplateSyntaxError in ``explore()`` (#2657)
- Fix `to_parquet`/`to_feather` to not write an invalid bbox (with NaNs) in the
  metadata in case of an empty GeoDataFrame (#2653)
- Fix `to_parquet`/`to_feather` to use correct WKB flavor for 3D geometries (#2654)
- Fix `read_file` to avoid reading all file bytes prior to calling Fiona or
  Pyogrio if provided a URL as input (#2796)
- Fix `copy()` downcasting GeoDataFrames without an active geometry column to a
  DataFrame (#2775)
- Fix geometry column name propagation when GeoDataFrame columns are a multiindex (#2088)
- Fix `iterfeatures()` method of GeoDataFrame to correctly handle non-scalar values
  when `na='drop'` is specified (#2811)
- Fix issue with passing custom legend labels to `plot` (#2886)

Notes on (optional) dependencies:

- GeoPandas 0.13 drops support pandas 1.0.5 (the minimum supported
  pandas version is now 1.1). Further, the minimum required versions for the listed
  dependencies have now changed to shapely 1.7.1, fiona 1.8.19, pyproj 3.0.1 and
  matplotlib 3.3.4 (#2655)

## Version 0.12.2 (December 10, 2022)

Bug fixes:

- Correctly handle geometries with Z dimension in ``to_crs()`` when using PyGEOS or
  Shapely >= 2.0 (previously the z coordinates were lost) (#1345).
- Assign Crimea to Ukraine in the ``naturalearth_lowres`` built-in dataset (#2670)

## Version 0.12.1 (October 29, 2022)

Small bug-fix release removing the shapely<2 pin in the installation requirements.

## Version 0.12 (October 24, 2022)

The highlight of this release is the support for Shapely 2.0. This makes it possible to
test Shapely 2.0 (currently 2.0b1) alongside GeoPandas.

Note that if you also have PyGEOS installed, you need to set an environment variable
(`USE_PYGEOS=0`) before importing geopandas to actually test Shapely 2.0 features instead of PyGEOS. See
<https://geopandas.org/en/latest/getting_started/install.html#using-the-optional-pygeos-dependency>
for more details.

New features and improvements:

- Added ``normalize()`` method from shapely to GeoSeries/GeoDataframe (#2537).
- Added ``make_valid()`` method from shapely to GeoSeries/GeoDataframe (#2539).
- Added ``where`` filter to ``read_file`` (#2552).
- Updated the distributed natural earth datasets (*naturalearth_lowres* and
  *naturalearth_cities*) to version 5.1 (#2555).

Deprecations and compatibility notes:

- Accessing the `crs` of a `GeoDataFrame` without active geometry column was deprecated
  and this now raises an AttributeError (#2578).
- Resolved colormap-related warning in ``.explore()`` for recent Matplotlib versions
  (#2596).

Bug fixes:

- Fix cryptic error message in ``geopandas.clip()`` when clipping with an empty geometry (#2589).
- Accessing `gdf.geometry` where the active geometry column is missing, and a column
  named `"geometry"` is present will now raise an `AttributeError`, rather than
  returning `gdf["geometry"]` (#2575).
- Combining GeoSeries/GeoDataFrames with ``pandas.concat`` will no longer silently
  override CRS information if not all inputs have the same CRS (#2056).

## Version 0.11.1 (July 24, 2022)

Small bug-fix release:

- Fix regression (RecursionError) in reshape methods such as ``unstack()``
  and ``pivot()`` involving MultiIndex, or GeoDataFrame construction with
  MultiIndex (#2486).
- Fix regression in ``GeoDataFrame.explode()`` with non-default
  geometry column name.
- Fix regression in ``apply()`` causing row-wise all nan float columns to be
  casted to GeometryDtype (#2482).
- Fix a crash in datetime column reading where the file contains mixed timezone
  offsets (#2479). These will be read as UTC localized values.
- Fix a crash in datetime column reading where the file contains datetimes
  outside the range supported by [ns] precision (#2505).
- Fix regression in passing the Parquet or Feather format ``version`` in
  ``to_parquet`` and ``to_feather``. As a result, the ``version`` parameter
  for the ``to_parquet`` and ``to_feather`` methods has been replaced with
  ``schema_version``. ``version`` will be passed directly to underlying
  feather or parquet writer. ``version`` will only be used to set
  ``schema_version`` if ``version`` is one of 0.1.0 or 0.4.0 (#2496).

Version 0.11 (June 20, 2022)
----------------------------

Highlights of this release:

- The ``geopandas.read_file()`` and `GeoDataFrame.to_file()` methods to read
  and write GIS file formats can now optionally use the
  [pyogrio](https://github.com/geopandas/pyogrio/) package under the hood
  through the ``engine="pyogrio"`` keyword. The pyogrio package implements
  vectorized IO for GDAL/OGR vector data sources, and is faster compared to
  the ``fiona``-based engine (#2225).
- GeoParquet support updated to implement
  [v0.4.0](https://github.com/opengeospatial/geoparquet/releases/tag/v0.4.0) of the
  OpenGeospatial/GeoParquet specification (#2441). Backwards compatibility with v0.1.0 of
  the metadata spec (implemented in the previous releases of GeoPandas) is guaranteed,
  and reading and writing Parquet and Feather files will no longer produce a ``UserWarning``
  (#2327).

New features and improvements:

- Improved handling of GeoDataFrame when the active geometry column is
  lost from the GeoDataFrame. Previously, square bracket indexing ``gdf[[...]]`` returned
  a GeoDataFrame when the active geometry column was retained and a DataFrame was
  returned otherwise. Other pandas indexing methods (``loc``, ``iloc``, etc) did not follow
  the same rules. The new behaviour for all indexing/reshaping operations is now as
  follows (#2329, #2060):
  - If operations produce a ``DataFrame`` containing the active geometry column, a
    GeoDataFrame is returned
  - If operations produce a ``DataFrame`` containing ``GeometryDtype`` columns, but not the
    active geometry column, a ``GeoDataFrame`` is returned, where the active geometry
    column is set to ``None`` (set the new geometry column with ``set_geometry()``)
  - If operations produce a ``DataFrame`` containing no ``GeometryDtype`` columns, a
    ``DataFrame`` is returned (this can be upcast again by calling ``set_geometry()`` or the
    ``GeoDataFrame`` constructor)
  - If operations produce a ``Series`` of ``GeometryDtype``, a ``GeoSeries`` is returned,
    otherwise ``Series`` is returned.
  - Error messages for having an invalid geometry column
    have been improved, indicating the name of the last valid active geometry column set
    and whether other geometry columns can be promoted to the active geometry column
    (#2329).

- Datetime fields are now read and written correctly for GIS formats which support them
  (e.g. GPKG, GeoJSON) with fiona 1.8.14 or higher. Previously, datetimes were read as
  strings (#2202).
- ``folium.Map`` keyword arguments can now be specified as the ``map_kwds`` argument to
  ``GeoDataFrame.explore()`` method (#2315).
- Add a new parameter ``style_function`` to ``GeoDataFrame.explore()`` to enable plot styling
  based on GeoJSON properties (#2377).
- It is now possible to write an empty ``GeoDataFrame`` to a file for supported formats
  (#2240). Attempting to do so will now emit a ``UserWarning`` instead of a ``ValueError``.
- Fast rectangle clipping has been exposed as ``GeoSeries/GeoDataFrame.clip_by_rect()``
  (#1928).
- The ``mask`` parameter of ``GeoSeries/GeoDataFrame.clip()`` now accepts a rectangular mask
  as a list-like to perform fast rectangle clipping using the new
  ``GeoSeries/GeoDataFrame.clip_by_rect()`` (#2414).
- Bundled demo dataset ``naturalearth_lowres`` has been updated to version 5.0.1 of the
  source, with field ``ISO_A3`` manually corrected for some cases (#2418).

Deprecations and compatibility notes:

- The active development branch of geopandas on GitHub has been renamed from master to
  main (#2277).
- Deprecated methods ``GeometryArray.equals_exact()`` and ``GeometryArray.almost_equals()``
  have been removed. They should
  be replaced with ``GeometryArray.geom_equals_exact()`` and
  ``GeometryArray.geom_almost_equals()`` respectively (#2267).
- Deprecated CRS functions ``explicit_crs_from_epsg()``, ``epsg_from_crs()`` and
  ``get_epsg_file_contents()`` were removed (#2340).
- Warning about the behaviour change to ``GeoSeries.isna()`` with empty
  geometries present has been removed (#2349).
- Specifying a CRS in the ``GeoDataFrame/GeoSeries`` constructor which contradicted the
  underlying ``GeometryArray`` now raises a ``ValueError`` (#2100).
- Specifying a CRS in the ``GeoDataFrame`` constructor when no geometry column is provided
  and calling ``GeoDataFrame. set_crs`` on a ``GeoDataFrame`` without an active geometry
  column now raise a ``ValueError`` (#2100)
- Passing non-geometry data to the``GeoSeries`` constructor is now fully deprecated and
  will raise a ``TypeError`` (#2314). Previously, a ``pandas.Series`` was returned for
  non-geometry data.
- Deprecated ``GeoSeries/GeoDataFrame`` set operations ``__xor__()``,
  ``__or__()``, ``__and__()`` and ``__sub__()``, ``geopandas.io.file.read_file``/``to_file`` and
  ``geopandas.io.sql.read_postgis`` now emit ``FutureWarning`` instead of
  ``DeprecationWarning`` and will be completely removed in a future release.
- Accessing the ``crs`` of a ``GeoDataFrame`` without active geometry column is deprecated and will be removed in GeoPandas 0.12 (#2373).

Bug fixes:

- ``GeoSeries.to_frame`` now creates a ``GeoDataFrame`` with the geometry column name set
  correctly (#2296)
- Fix pickle files created with pygeos installed can not being readable when pygeos is
  not installed (#2237).
- Fixed ``UnboundLocalError`` in ``GeoDataFrame.plot()`` using ``legend=True`` and
  ``missing_kwds`` (#2281).
- Fix ``explode()`` incorrectly relating index to columns, including where the input index
  is not unique (#2292)
- Fix ``GeoSeries.[xyz]`` raising an ``IndexError`` when the underlying GeoSeries contains
  empty points (#2335). Rows corresponding to empty points now contain ``np.nan``.
- Fix ``GeoDataFrame.iloc`` raising a ``TypeError`` when indexing a ``GeoDataFrame`` with only
  a single column of ``GeometryDtype`` (#1970).
- Fix ``GeoDataFrame.iterfeatures()`` not returning features with the same field order as
  ``GeoDataFrame.columns`` (#2396).
- Fix ``GeoDataFrame.from_features()`` to support reading GeoJSON with null properties
  (#2243).
- Fix ``GeoDataFrame.to_parquet()`` not intercepting ``engine`` keyword argument, breaking
  consistency with pandas (#2227)
- Fix ``GeoDataFrame.explore()`` producing an error when ``column`` is of boolean dtype
  (#2403).
- Fix an issue where ``GeoDataFrame.to_postgis()`` output the wrong SRID for ESRI
  authority CRS (#2414).
- Fix ``GeoDataFrame.from_dict/from_features`` classmethods using ``GeoDataFrame`` rather
  than ``cls`` as the constructor.
- Fix ``GeoDataFrame.plot()`` producing incorrect colors with mixed geometry types when
  ``colors`` keyword is provided. (#2420)

Notes on (optional) dependencies:

- GeoPandas 0.11 drops support for Python 3.7 and pandas 0.25 (the minimum supported
  pandas version is now 1.0.5). Further, the minimum required versions for the listed
  dependencies have now changed to shapely 1.7, fiona 1.8.13.post1, pyproj 2.6.1.post1,
  matplotlib 3.2, mapclassify 2.4.0 (#2358, #2391)

Version 0.10.2 (October 16, 2021)
---------------------------------

Small bug-fix release:

- Fix regression in ``overlay()`` in case no geometries are intersecting (but
  have overlapping total bounds) (#2172).
- Fix regression in ``overlay()`` with ``keep_geom_type=True`` in case the
  overlay of two geometries in a GeometryCollection with other geometry types
  (#2177).
- Fix ``overlay()`` to honor the ``keep_geom_type`` keyword for the
  ``op="differnce"`` case (#2164).
- Fix regression in ``plot()`` with a mapclassify ``scheme`` in case the
  formatted legend labels have duplicates (#2166).
- Fix a bug in the ``explore()`` method ignoring the ``vmin`` and ``vmax`` keywords
  in case they are set to 0 (#2175).
- Fix ``unary_union`` to correctly handle a GeoSeries with missing values (#2181).
- Avoid internal deprecation warning in ``clip()`` (#2179).

Version 0.10.1 (October 8, 2021)
--------------------------------

Small bug-fix release:

- Fix regression in ``overlay()`` with non-overlapping geometries and a
  non-default ``how`` (i.e. not "intersection") (#2157).

Version 0.10.0 (October 3, 2021)
--------------------------------

Highlights of this release:

- A new ``sjoin_nearest()`` method to join based on proximity, with the
  ability to set a maximum search radius (#1865). In addition, the ``sindex``
  attribute gained a new method for a "nearest" spatial index query (#1865,
  #2053).
- A new ``explore()`` method on GeoDataFrame and GeoSeries with native support
  for interactive visualization based on folium / leaflet.js (#1953)
- The ``geopandas.sjoin()``/``overlay()``/``clip()`` functions are now also
  available as methods on the GeoDataFrame (#2141, #1984, #2150).

New features and improvements:

- Add support for pandas' ``value_counts()`` method for geometry dtype (#2047).
- The ``explode()`` method has a new ``ignore_index`` keyword (consistent with
  pandas' explode method) to reset the index in the result, and a new
  ``index_parts`` keywords to control whether a cumulative count indexing the
  parts of the exploded multi-geometries should be added (#1871).
- ``points_from_xy()`` is now available as a GeoSeries method ``from_xy`` (#1936).
- The ``to_file()`` method will now attempt to detect the driver (if not
  specified) based on the extension of the provided filename, instead of
  defaulting to ESRI Shapefile (#1609).
- Support for the ``storage_options`` keyword in ``read_parquet()`` for
  specifying filesystem-specific options (e.g. for S3) based on fsspec (#2107).
- The read/write functions now support ``~`` (user home directory) expansion (#1876).
- Support the ``convert_dtypes()`` method from pandas to preserve the
  GeoDataFrame class (#2115).
- Support WKB values in the hex format in ``GeoSeries.from_wkb()`` (#2106).
- Update the ``estimate_utm_crs()`` method to handle crossing the antimeridian
  with pyproj 3.1+ (#2049).
- Improved heuristic to decide how many decimals to show in the repr based on
  whether the CRS is projected or geographic (#1895).
- Switched the default for ``geocode()`` from GeoCode.Farm to the Photon
  geocoding API (<https://photon.komoot.io>) (#2007).

Deprecations and compatibility notes:

- The ``op=`` keyword of ``sjoin()`` to indicate which spatial predicate to use
  for joining is being deprecated and renamed in favor of a new ``predicate=``
  keyword (#1626).
- The ``cascaded_union`` attribute is deprecated, use ``unary_union`` instead (#2074).
- Constructing a GeoDataFrame with a duplicated "geometry" column is now
  disallowed. This can also raise an error in the ``pd.concat(.., axis=1)``
  function if this results in duplicated active geometry columns (#2046).
- The ``explode()`` method currently returns a GeoSeries/GeoDataFrame with a
  MultiIndex, with an additional level with indices of the parts of the
  exploded multi-geometries. For consistency with pandas, this will change in
  the future and the new ``index_parts`` keyword is added to control this.

Bug fixes:

- Fix in the ``clip()`` function to correctly clip MultiPoints instead of
  leaving them intact when partly outside of the clip bounds (#2148).
- Fix ``GeoSeries.isna()`` to correctly return a boolean Series in case of an
  empty GeoSeries (#2073).
- Fix the GeoDataFrame constructor to preserve the geometry name when the
  argument is already a GeoDataFrame object (i.e. ``GeoDataFrame(gdf)``) (#2138).
- Fix loss of the values' CRS when setting those values as a column
  (``GeoDataFrame.__setitem__``) (#1963)
- Fix in ``GeoDataFrame.apply()`` to preserve the active geometry column name
  (#1955).
- Fix in ``sjoin()`` to not ignore the suffixes in case of a right-join
  (``how="right``) (#2065).
- Fix ``GeoDataFrame.explode()`` with a MultiIndex (#1945).
- Fix the handling of missing values in ``to/from_wkb`` and ``to_from_wkt`` (#1891).
- Fix ``to_file()`` and ``to_json()`` when DataFrame has duplicate columns to
  raise an error (#1900).
- Fix bug in the colors shown with user-defined classification scheme (#2019).
- Fix handling of the ``path_effects`` keyword in ``plot()`` (#2127).
- Fix ``GeoDataFrame.explode()`` to preserve ``attrs`` (#1935)

Notes on (optional) dependencies:

- GeoPandas 0.10.0 dropped support for Python 3.6 and pandas 0.24. Further,
  the minimum required versions are numpy 1.18, shapely 1.6, fiona 1.8,
  matplotlib 3.1 and pyproj 2.2.
- Plotting with a classification schema now requires mapclassify version >=
  2.4 (#1737).
- Compatibility fixes for the latest numpy in combination with Shapely 1.7 (#2072)
- Compatibility fixes for the upcoming Shapely 1.8 (#2087).
- Compatibility fixes for the latest PyGEOS (#1872, #2014) and matplotlib
  (colorbar issue, #2066).

Version 0.9.0 (February 28, 2021)
---------------------------------

Many documentation improvements and a restyled and restructured website with
a new logo (#1564, #1579, #1617, #1668, #1731, #1750, #1757, #1759).

New features and improvements:

- The ``geopandas.read_file`` function now accepts more general
  file-like objects (e.g. ``fsspec`` open file objects). It will now also
  automatically recognize zipped files (#1535).
- The ``GeoDataFrame.plot()`` method now provides access to the pandas plotting
  functionality for the non-geometry columns, either using the ``kind`` keyword
  or the accessor method (e.g. ``gdf.plot(kind="bar")`` or ``gdf.plot.bar()``)
  (#1465).
- New ``from_wkt()``, ``from_wkb()``, ``to_wkt()``, ``to_wkb()`` methods for
  GeoSeries to construct a GeoSeries from geometries in WKT or WKB
  representation, or to convert a GeoSeries to a pandas Seriew with WKT or WKB
  values (#1710).
- New ``GeoSeries.z`` attribute to access the z-coordinates of Point geometries
  (similar to the existing ``.x`` and ``.y`` attributes) (#1773).
- The ``to_crs()`` method now handles missing values (#1618).
- Support for pandas' new ``.attrs`` functionality (#1658).
- The ``dissolve()`` method now allows dissolving by no column (``by=None``) to
  create a union of all geometries (single-row GeoDataFrame) (#1568).
- New ``estimate_utm_crs()`` method on GeoSeries/GeoDataFrame to determine the
  UTM CRS based on the bounds (#1646).
- ``GeoDataFrame.from_dict()`` now accepts ``geometry`` and ``crs`` keywords
  (#1619).
- ``GeoDataFrame.to_postgis()`` and ``geopandas.read_postgis()`` now supports
  both sqlalchemy engine and connection objects (#1638).
- The ``GeoDataFrame.explode()`` method now allows exploding based on a
  non-geometry column, using the pandas implementation (#1720).
- Performance improvement in ``GeoDataFrame/GeoSeries.explode()`` when using
  the PyGEOS backend (#1693).
- The binary operation and predicate methods (eg ``intersection()``,
  ``intersects()``) have a new ``align`` keyword which allows optionally not
  aligning on the index before performing the operation with ``align=False``
  (#1668).
- The ``GeoDataFrame.dissolve()`` method now supports all relevant keywords of
  ``groupby()``, i.e. the ``level``, ``sort``, ``observed`` and ``dropna`` keywords
  (#1845).
- The ``geopandas.overlay()`` function now accepts ``make_valid=False`` to skip
  the step to ensure the input geometries are valid using ``buffer(0)`` (#1802).
- The ``GeoDataFrame.to_json()`` method gained a ``drop_id`` keyword to
  optionally not write the GeoDataFrame's index as the "id" field in the
  resulting JSON (#1637).
- A new ``aspect`` keyword in the plotting methods to optionally allow retaining
  the original aspect (#1512)
- A new ``interval`` keyword in the ``legend_kwds`` group of the ``plot()`` method
  to control the appearance of the legend labels when using a classification
  scheme (#1605).
- The spatial index of a GeoSeries (accessed with the ``sindex`` attribute) is
  now stored on the underlying array. This ensures that the spatial index is
  preserved in more operations where possible, and that multiple geometry
  columns of a GeoDataFrame can each have a spatial index (#1444).
- Addition of a ``has_sindex`` attribute on the GeoSeries/GeoDataFrame to check
  if a spatial index has already been initialized (#1627).
- The ``geopandas.testing.assert_geoseries_equal()`` and ``assert_geodataframe_equal()``
  testing utilities now have a ``normalize`` keyword (False by default) to
  normalize geometries before comparing for equality (#1826). Those functions
  now also give a more informative error message when failing (#1808).

Deprecations and compatibility notes:

- The ``is_ring`` attribute currently returns True for Polygons. In the future,
  this will be False (#1631). In addition, start to check it for LineStrings
  and LinearRings (instead of always returning False).
- The deprecated ``objects`` keyword in the ``intersection()`` method of the
  ``GeoDataFrame/GeoSeries.sindex`` spatial index object has been removed
  (#1444).

Bug fixes:

- Fix regression in the ``plot()`` method raising an error with empty
  geometries (#1702, #1828).
- Fix ``geopandas.overlay()`` to preserve geometries of the correct type which
  are nested within a GeometryCollection as a result of the overlay
  operation (#1582). In addition, a warning will now be raised if geometries
  of different type are dropped from the result (#1554).
- Fix the repr of an empty GeoSeries to not show spurious warnings (#1673).
- Fix the ``.crs`` for empty GeoDataFrames (#1560).
- Fix ``geopandas.clip`` to preserve the correct geometry column name (#1566).
- Fix bug in ``plot()`` method when using ``legend_kwds`` with multiple subplots
  (#1583)
- Fix spurious warning with ``missing_kwds`` keyword of the ``plot()`` method
  when there are no areas with missing data (#1600).
- Fix the ``plot()`` method to correctly align values passed to the ``column``
  keyword as a pandas Series (#1670).
- Fix bug in plotting MultiPoints when passing values to determine the color
  (#1694)
- The ``rename_geometry()`` method now raises a more informative error message
  when a duplicate column name is used (#1602).
- Fix ``explode()`` method to preserve the CRS (#1655)
- Fix the ``GeoSeries.apply()`` method to again accept the ``convert_dtype``
  keyword to be consistent with pandas (#1636).
- Fix ``GeoDataFrame.apply()`` to preserve the CRS when possible (#1848).
- Fix bug in containment test as ``geom in geoseries`` (#1753).
- The ``shift()`` method of a GeoSeries/GeoDataFrame now preserves the CRS
  (#1744).
- The PostGIS IO functionality now quotes table names to ensure it works with
  case-sensitive names (#1825).
- Fix the ``GeoSeries`` constructor without passing data but only an index (#1798).

Notes on (optional) dependencies:

- GeoPandas 0.9.0 dropped support for Python 3.5. Further, the minimum
  required versions are pandas 0.24, numpy 1.15 and shapely 1.6 and fiona 1.8.
- The ``descartes`` package is no longer required for plotting polygons. This
  functionality is now included by default in GeoPandas itself, when
  matplotlib is available (#1677).
- Fiona is now only imported when used in ``read_file``/``to_file``. This means
  you can now force geopandas to install without fiona installed (although it
  is still a default requirement) (#1775).
- Compatibility with the upcoming Shapely 1.8 (#1659, #1662, #1819).

Version 0.8.2 (January 25, 2021)
--------------------------------

Small bug-fix release for compatibility with PyGEOS 0.9.

Version 0.8.1 (July 15, 2020)
-----------------------------

Small bug-fix release:

- Fix a regression in the ``plot()`` method when visualizing with a
  JenksCaspallSampled or FisherJenksSampled scheme (#1486).
- Fix spurious warning in ``GeoDataFrame.to_postgis`` (#1497).
- Fix the un-pickling with ``pd.read_pickle`` of files written with older
  GeoPandas versions (#1511).

Version 0.8.0 (June 24, 2020)
-----------------------------

**Experimental**: optional use of PyGEOS to speed up spatial operations (#1155).
PyGEOS is a faster alternative for Shapely (being contributed back to a future
version of Shapely), and is used in element-wise spatial operations and for
spatial index in e.g. ``sjoin`` (#1343, #1401, #1421, #1427, #1428). See the
[installation docs](https://geopandas.readthedocs.io/en/latest/install.html#using-the-optional-pygeos-dependency)
for more info and how to enable it.

New features and improvements:

- IO enhancements:

  - New ``GeoDataFrame.to_postgis()`` method to write to PostGIS database (#1248).
  - New Apache Parquet and Feather file format support (#1180, #1435)
  - Allow appending to files with ``GeoDataFrame.to_file`` (#1229).
  - Add support for the ``ignore_geometry`` keyword in ``read_file`` to only read
    the attribute data. If set to True, a pandas DataFrame without geometry is
    returned (#1383).
  - ``geopandas.read_file`` now supports reading from file-like objects (#1329).
  - ``GeoDataFrame.to_file`` now supports specifying the CRS to write to the file
    (#802). By default it still uses the CRS of the GeoDataFrame.
  - New ``chunksize`` keyword in ``geopandas.read_postgis`` to read a query in
    chunks (#1123).

- Improvements related to geometry columns and CRS:

  - Any column of the GeoDataFrame that has a "geometry" dtype is now returned
    as a GeoSeries. This means that when having multiple geometry columns, not
    only the "active" geometry column is returned as a GeoSeries, but also
    accessing another geometry column (``gdf["other_geom_column"]``) gives a
    GeoSeries (#1336).
  - Multiple geometry columns in a GeoDataFrame can now each have a different
    CRS. The global ``gdf.crs`` attribute continues to returns the CRS of the
    "active" geometry column. The CRS of other geometry columns can be accessed
    from the column itself (eg ``gdf["other_geom_column"].crs``) (#1339).
  - New ``set_crs()`` method on GeoDataFrame/GeoSeries to set the CRS of naive
    geometries (#747).

- Improvements related to plotting:

  - The y-axis is now scaled depending on the center of the plot when using a
    geographic CRS, instead of using an equal aspect ratio (#1290).
  - When passing a column of categorical dtype to the ``column=`` keyword of the
    GeoDataFrame ``plot()``, we now honor all categories and its order (#1483).
    In addition, a new ``categories`` keyword allows to specify all categories
    and their order otherwise (#1173).
  - For choropleths using a classification scheme (using ``scheme=``), the
    ``legend_kwds`` accept two new keywords to control the formatting of the
    legend: ``fmt`` with a format string for the bin edges (#1253), and ``labels``
    to pass fully custom class labels (#1302).

- New ``covers()`` and ``covered_by()`` methods on GeoSeries/GeoDataframe for the
  equivalent spatial predicates (#1460, #1462).
- GeoPandas now warns when using distance-based methods with data in a
  geographic projection (#1378).

Deprecations:

- When constructing a GeoSeries or GeoDataFrame from data that already has a
  CRS, a deprecation warning is raised when both CRS don't match, and in the
  future an error will be raised in such a case. You can use the new ``set_crs``
  method to override an existing CRS. See
  [the docs](https://geopandas.readthedocs.io/en/latest/projections.html#projection-for-multiple-geometry-columns).
- The helper functions in the ``geopandas.plotting`` module are deprecated for
  public usage (#656).
- The ``geopandas.io`` functions are deprecated, use the top-level ``read_file`` and
  ``to_file`` instead (#1407).
- The set operators (``&``, ``|``, ``^``, ``-``) are deprecated, use the
  ``intersection()``, ``union()``, ``symmetric_difference()``, ``difference()`` methods
  instead (#1255).
- The ``sindex`` for empty dataframe will in the future return an empty spatial
  index instead of ``None`` (#1438).
- The ``objects`` keyword in the ``intersection`` method of the spatial index
  returned by the ``sindex`` attribute is deprecated and will be removed in the
  future (#1440).

Bug fixes:

- Fix the ``total_bounds()`` method to ignore missing and empty geometries (#1312).
- Fix ``geopandas.clip`` when masking with non-overlapping area resulting in an
  empty GeoDataFrame (#1309, #1365).
- Fix error in ``geopandas.sjoin`` when joining on an empty geometry column (#1318).
- CRS related fixes: ``pandas.concat`` preserves CRS when concatenating GeoSeries
  objects (#1340), preserve the CRS in ``geopandas.clip`` (#1362) and in
  ``GeoDataFrame.astype`` (#1366).
- Fix bug in ``GeoDataFrame.explode()`` when 'level_1' is one of the column names
  (#1445).
- Better error message when rtree is not installed (#1425).
- Fix bug in ``GeoSeries.equals()`` (#1451).
- Fix plotting of multi-part geometries with additional style keywords (#1385).

And we now have a [Code of Conduct](https://github.com/geopandas/geopandas/blob/main/CODE_OF_CONDUCT.md)!

GeoPandas 0.8.0 is the last release to support Python 3.5. The next release
will require Python 3.6, pandas 0.24, numpy 1.15 and shapely 1.6 or higher.

Version 0.7.0 (February 16, 2020)
---------------------------------

Support for Python 2.7 has been dropped. GeoPandas now works with Python >= 3.5.

The important API change of this release is that GeoPandas now requires
PROJ > 6 and pyproj > 2.2, and that the ``.crs`` attribute of a GeoSeries and
GeoDataFrame no longer stores the CRS information as a proj4 string or dict,
but as a ``pyproj.CRS`` object (#1101).

This gives a better user interface and integrates improvements from pyproj and
PROJ 6, but might also require some changes in your code. Check the
[migration guide](https://geopandas.readthedocs.io/en/latest/projections.html#upgrading-to-geopandas-0-7-with-pyproj-2-2-and-proj-6)
in the documentation.

Other API changes;

- The ``GeoDataFrame.to_file`` method will now also write the GeoDataFrame index
  to the file, if the index is named and/or non-integer. You can use the
  ``index=True/False`` keyword to overwrite this default inference (#1059).

New features and improvements:

- A new ``geopandas.clip`` function to clip a GeoDataFrame to the spatial extent
  of another shape (#1128).
- The ``geopandas.overlay`` function now works for all geometry types, including
  points and linestrings in addition to polygons (#1110).
- The ``plot()`` method gained support for missing values (in the column that
  determines the colors). By default it doesn't plot the corresponding
  geometries, but using the new ``missing_kwds`` argument you can specify how to
  style those geometries (#1156).
- The ``plot()`` method now also supports plotting GeometryCollection and
  LinearRing objects (#1225).
- Added support for filtering with a geometry or reading a subset of the rows in
  ``geopandas.read_file`` (#1160).
- Added support for the new nullable integer data type of pandas in
  ``GeoDataFrame.to_file`` (#1220).

Bug fixes:

- ``GeoSeries.reset_index()`` now correctly results in a GeoDataFrame instead of DataFrame (#1252).
- Fixed the ``geopandas.sjoin`` function to handle MultiIndex correctly (#1159).
- Fixed the ``geopandas.sjoin`` function to preserve the index name of the left GeoDataFrame (#1150).

Version 0.6.3 (February 6, 2020)
---------------------------------

Small bug-fix release:

- Compatibility with Shapely 1.7 and pandas 1.0 (#1244).
- Fix ``GeoDataFrame.fillna`` to accept non-geometry values again when there are
  no missing values in the geometry column. This should make it easier to fill
  the numerical columns of the GeoDataFrame (#1279).

Version 0.6.2 (November 18, 2019)
---------------------------------

Small bug-fix release fixing a few regressions:

- Fix a regression in passing an array of RRB(A) tuples to the ``.plot()``
  method (#1178, #1211).
- Fix the ``bounds`` and ``total_bounds`` attributes for empty GeoSeries, which
  also fixes the repr of an empty or all-NA GeoSeries (#1184, #1195).
- Fix filtering of a GeoDataFrame to preserve the index type when ending up
  with an empty result (#1190).

Version 0.6.1 (October 12, 2019)
--------------------------------

Small bug-fix release fixing a few regressions:

- Fix ``astype`` when converting to string with Multi geometries (#1145) or when converting a dataframe without geometries (#1144).
- Fix ``GeoSeries.fillna`` to accept ``np.nan`` again (#1149).

Version 0.6.0 (September 27, 2019)
----------------------------------

Important note! This will be the last release to support Python 2.7 (#1031)

API changes:

- A refactor of the internals based on the pandas ExtensionArray interface (#1000). The main user visible changes are:

  - The ``.dtype`` of a GeoSeries is now a ``'geometry'`` dtype (and no longer a numpy ``object`` dtype).
  - The ``.values`` of a GeoSeries now returns a custom ``GeometryArray``, and no longer a numpy array. To get back a numpy array of Shapely scalars, you can convert explicitly using ``np.asarray(..)``.

- The ``GeoSeries`` constructor now raises a warning when passed non-geometry data. Currently the constructor falls back to return a pandas ``Series``, but in the future this will raise an error (#1085).
- The missing value handling has been changed to now separate the concepts of missing geometries and empty geometries (#601, 1062). In practice this means that (see [the docs](https://geopandas.readthedocs.io/en/v0.6.0/missing_empty.html) for more details):

  - ``GeoSeries.isna`` now considers only missing values, and if you want to check for empty geometries, you can use ``GeoSeries.is_empty`` (``GeoDataFrame.isna`` already only looked at missing values).
  - ``GeoSeries.dropna`` now actually drops missing values (before it didn't drop either missing or empty geometries)
  - ``GeoSeries.fillna`` only fills missing values (behaviour unchanged).
  - ``GeoSeries.align`` uses missing values instead of empty geometries by default to fill non-matching index entries.

New features and improvements:

- Addition of a ``GeoSeries.affine_transform`` method, equivalent of Shapely's function (#1008).
- Addition of a ``GeoDataFrame.rename_geometry`` method to easily rename the active geometry column (#1053).
- Addition of ``geopandas.show_versions()`` function, which can be used to give an overview of the installed libraries in bug reports (#899).
- The ``legend_kwds`` keyword of the ``plot()`` method can now also be used to specify keywords for the color bar (#1102).
- Performance improvement in the ``sjoin()`` operation by re-using existing spatial index of the input dataframes, if available (#789).
- Updated documentation to work with latest version of geoplot and contextily (#1044, #1088).
- A new ``geopandas.options`` configuration, with currently a single option to control the display precision of the coordinates (``options.display_precision``). The default is now to show less coordinates (3 for projected and 5 for geographic coordinates), but the default can be overridden with the option.

Bug fixes:

- Also try to use ``pysal`` instead of ``mapclassify`` if available (#1082).
- The ``GeoDataFrame.astype()`` method now correctly returns a ``GeoDataFrame`` if the geometry column is preserved (#1009).
- The ``to_crs`` method now uses ``always_xy=True`` to ensure correct lon/lat order handling for pyproj>=2.2.0 (#1122).
- Fixed passing list-like colors in the ``plot()`` method in case of "multi" geometries (#1119).
- Fixed the coloring of shapes and colorbar when passing a custom ``norm`` in the ``plot()`` method (#1091, #1089).
- Fixed ``GeoDataFrame.to_file`` to preserve VFS file paths (e.g. when a "s3://" path is specified) (#1124).
- Fixed failing case in ``geopandas.sjoin`` with empty geometries (#1138).

In addition, the minimum required versions of some dependencies have been increased: GeoPandas now requirs pandas >=0.23.4 and matplotlib >=2.0.1 (#1002).

Version 0.5.1 (July 11, 2019)
-----------------------------

- Compatibility with latest mapclassify version 2.1.0 (#1025).

Version 0.5.0 (April 25, 2019)
------------------------------

Improvements:

- Significant performance improvement (around 10x) for ``GeoDataFrame.iterfeatures``,
  which also improves ``GeoDataFrame.to_file`` (#864).
- File IO enhancements based on Fiona 1.8:

  - Support for writing bool dtype (#855) and datetime dtype, if the file format supports it (#728).
  - Support for writing dataframes with multiple geometry types, if the file format allows it (e.g. GeoJSON for all types, or ESRI Shapefile for Polygon+MultiPolygon) (#827, #867, #870).

- Compatibility with pyproj >= 2 (#962).
- A new ``geopandas.points_from_xy()`` helper function to convert x and y coordinates to Point objects (#896).
- The ``buffer`` and ``interpolate`` methods now accept an array-like to specify a variable distance for each geometry (#781).
- Addition of a ``relate`` method, corresponding to the shapely method that returns the DE-9IM matrix (#853).
- Plotting improvements:

  - Performance improvement in plotting by only flattening the geometries if there are actually 'Multi' geometries (#785).
  - Choropleths: access to all ``mapclassify`` classification schemes and addition of the ``classification_kwds`` keyword in the ``plot`` method to specify options for the scheme (#876).
  - Ability to specify a matplotlib axes object on which to plot the color bar with the ``cax`` keyword, in order to have more control over the color bar placement (#894).

- Changed the default provider in ``geopandas.tools.geocode`` from Google (now requires an API key) to Geocode.Farm (#907, #975).

Bug fixes:

- Remove the edge in the legend marker (#807).
- Fix the ``align`` method to preserve the CRS (#829).
- Fix ``geopandas.testing.assert_geodataframe_equal`` to correctly compare left and right dataframes (#810).
- Fix in choropleth mapping when the values contain missing values (#877).
- Better error message in ``sjoin`` if the input is not a GeoDataFrame (#842).
- Fix in ``read_postgis`` to handle nullable (missing) geometries (#856).
- Correctly passing through the ``parse_dates`` keyword in ``read_postgis`` to the underlying pandas method (#860).
- Fixed the shape of Antarctica in the included demo dataset 'naturalearth_lowres'
  (by updating to the latest version) (#804).

Version 0.4.1 (March 5, 2019)
-----------------------------

Small bug-fix release for compatibility with the latest Fiona and PySAL
releases:

- Compatibility with Fiona 1.8: fix deprecation warning (#854).
- Compatibility with PySAL 2.0: switched to ``mapclassify`` instead of ``PySAL`` as
  dependency for choropleth mapping with the ``scheme`` keyword (#872).
- Fix for new ``overlay`` implementation in case the intersection is empty (#800).

Version 0.4.0 (July 15, 2018)
-----------------------------

Improvements:

- Improved ``overlay`` function (better performance, several incorrect behaviours fixed) (#429)
- Pass keywords to control legend behavior (``legend_kwds``) to ``plot`` (#434)
- Add basic support for reading remote datasets in ``read_file`` (#531)
- Pass kwargs for ``buffer`` operation on GeoSeries (#535)
- Expose all geopy services as options in geocoding (#550)
- Faster write speeds to GeoPackage (#605)
- Permit ``read_file`` filtering with a bounding box from a GeoDataFrame (#613)
- Set CRS on GeoDataFrame returned by ``read_postgis`` (#627)
- Permit setting markersize for Point GeoSeries plots with column values (#633)
- Started an example gallery (#463, #690, #717)
- Support for plotting MultiPoints (#683)
- Testing functionality (e.g. ``assert_geodataframe_equal``) is now publicly exposed (#707)
- Add ``explode`` method to GeoDataFrame (similar to the GeoSeries method) (#671)
- Set equal aspect on active axis on multi-axis figures (#718)
- Pass array of values to column argument in ``plot`` (#770)

Bug fixes:

- Ensure that colorbars are plotted on the correct axis (#523)
- Handle plotting empty GeoDataFrame (#571)
- Save z-dimension when writing files (#652)
- Handle reading empty shapefiles (#653)
- Correct dtype for empty result of spatial operations (#685)
- Fix empty ``sjoin`` handling for pandas>=0.23 (#762)

Version 0.3.0 (August 29, 2017)
-------------------------------

Improvements:

- Improve plotting performance using ``matplotlib.collections`` (#267)
- Improve default plotting appearance. The defaults now follow the new matplotlib defaults (#318, #502, #510)
- Provide access to x/y coordinates as attributes for Point GeoSeries (#383)
- Make the NYBB dataset available through ``geopandas.datasets`` (#384)
- Enable ``sjoin`` on non-integer-index GeoDataFrames (#422)
- Add ``cx`` indexer to GeoDataFrame (#482)
- ``GeoDataFrame.from_features`` now also accepts a Feature Collection (#225, #507)
- Use index label instead of integer id in output of ``iterfeatures`` and
  ``to_json`` (#421)
- Return empty data frame rather than raising an error when performing a spatial join with non overlapping geodataframes (#335)

Bug fixes:

- Compatibility with shapely 1.6.0 (#512)
- Fix ``fiona.filter`` results when bbox is not None (#372)
- Fix ``dissolve`` to retain CRS (#389)
- Fix ``cx`` behavior when using index of 0 (#478)
- Fix display of lower bin in legend label of choropleth plots using a PySAL scheme (#450)

Version 0.2.0
-------------

Improvements:

- Complete overhaul of the documentation
- Addition of ``overlay`` to perform spatial overlays with polygons (#142)
- Addition of ``sjoin`` to perform spatial joins (#115, #145, #188)
- Addition of ``__geo_interface__`` that returns a python data structure
  to represent the ``GeoSeries`` as a GeoJSON-like ``FeatureCollection`` (#116)
  and ``iterfeatures`` method (#178)
- Addition of the ``explode`` (#146) and ``dissolve`` (#310, #311) methods.
- Addition of the ``sindex`` attribute, a Spatial Index using the optional
  dependency ``rtree`` (``libspatialindex``) that can be used to speed up
  certain operations such as overlays (#140, #141).
- Addition of the ``GeoSeries.cx`` coordinate indexer to slice a GeoSeries based
  on a bounding box of the coordinates (#55).
- Improvements to plotting: ability to specify edge colors (#173), support for
  the ``vmin``, ``vmax``, ``figsize``, ``linewidth`` keywords (#207), legends
  for chloropleth plots (#210), color points by specifying a colormap (#186) or
  a single color (#238).
- Larger flexibility of ``to_crs``, accepting both dicts and proj strings (#289)
- Addition of embedded example data, accessible through
  ``geopandas.datasets.get_path``.

API changes:

- In the ``plot`` method, the ``axes`` keyword is renamed to ``ax`` for
  consistency with pandas, and the ``colormap`` keyword is renamed to ``cmap``
  for consistency with matplotlib (#208, #228, #240).

Bug fixes:

- Properly handle rows with missing geometries (#139, #193).
- Fix ``GeoSeries.to_json`` (#263).
- Correctly serialize metadata when pickling (#199, #206).
- Fix ``merge`` and ``concat`` to return correct GeoDataFrame (#247, #320, #322).<|MERGE_RESOLUTION|>--- conflicted
+++ resolved
@@ -4,14 +4,11 @@
 
 New methods:
 
-<<<<<<< HEAD
 - Added ``build_area`` method from shapely to GeoSeries (#2916).
-=======
+- Added ``extract_unique_points`` method from shapely to GeoSeries/GeoDataframe (#2915).
 - Added ``segmentize`` method from shapely to GeoSeries/GeoDataFrame (#2910).
-- Added ``extract_unique_points`` method from shapely to GeoSeries/GeoDataframe (#2915).
 - Added ``hausdorff_distance`` method from shapely to GeoSeries/GeoDataframe (#2909).
 - Added ``delaunay_triangles`` method from shapely to GeoSeries/GeoDataframe (#2907).
->>>>>>> 8c00e10f
 - Added ``concave_hull`` method from shapely to GeoSeries/GeoDataframe (#2903).
 - Added ``offset_curve`` method from shapely to GeoSeries/GeoDataframe (#2902).
 
