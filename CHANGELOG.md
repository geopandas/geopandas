--- conflicted
+++ resolved
@@ -3,16 +3,15 @@
 ## Development version
 
 
-<<<<<<< HEAD
-## Version 0.12.2 (TBD)
-
-Uses min and max zoom levels from arguments, if provided, rather than overriding with defaults (#2599).
-=======
 Bug fixes:
 
 - Correctly handle geometries with Z dimension in ``to_crs()`` when using PyGEOS or
   Shapely >= 2.0 (previously the z coordinates were lost) (#1345).
->>>>>>> 4b72fb41
+
+New features and improvements:
+
+- Uses min and max zoom levels from arguments, if provided, rather than overriding 
+  with defaults (#2599).
 
 ## Version 0.12.1 (October 29, 2022)
 
