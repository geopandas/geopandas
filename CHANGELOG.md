--- conflicted
+++ resolved
@@ -24,15 +24,10 @@
 
 New methods:
 
-<<<<<<< HEAD
-- Added `voronoi_polygons` method from shapely to GeoSeries/GeoDataframe (#3177).
-=======
-
 - Added `count_geometries` method from shapely to GeoSeries/GeoDataframe (#3154).
 - Added `count_interior_rings` method from shapely to GeoSeries/GeoDataframe (#3154)
 - Added `relate_pattern` method from shapely to GeoSeries/GeoDataframe (#3211).
 - Added `intersection_all` method from shapely to GeoSeries/GeoDataframe (#3228).
->>>>>>> 934719dd
 - Added `line_merge` method from shapely to GeoSeries/GeoDataframe (#3214).
 - Added `set_precision` and `get_precision` methods from shapely to GeoSeries/GeoDataframe (#3175).
 - Added `count_coordinates` method from shapely to GeoSeries/GeoDataframe (#3026).
@@ -40,6 +35,7 @@
 - Added `is_ccw` method from shapely to GeoSeries/GeoDataframe (#3027).
 - Added `is_closed` attribute from shapely to GeoSeries/GeoDataframe (#3092).
 - Added `force_2d` and `force_3d` methods from shapely to GeoSeries/GeoDataframe (#3090).
+- Added `voronoi_polygons` method from shapely to GeoSeries/GeoDataframe (#3177).
 - Added `contains_properly` method from shapely to GeoSeries/GeoDataframe (#3105).
 - Added `snap` method from shapely to GeoSeries/GeoDataframe (#3086).
 - Added `transform` method from shapely to GeoSeries/GeoDataFrame (#3075).
