--- conflicted
+++ resolved
@@ -4,11 +4,8 @@
 
 New methods:
 
-<<<<<<< HEAD
 - Added ``segmentize`` method from shapely to GeoSeries/GeoDataFrame (#2910).
-=======
 - Added ``extract_unique_points`` method from shapely to GeoSeries/GeoDataframe (#2915).
->>>>>>> f6ce56a5
 - Added ``hausdorff_distance`` method from shapely to GeoSeries/GeoDataframe (#2909).
 - Added ``delaunay_triangles`` method from shapely to GeoSeries/GeoDataframe (#2907).
 - Added ``concave_hull`` method from shapely to GeoSeries/GeoDataframe (#2903).
