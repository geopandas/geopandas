# Changelog

## Version 1.0.0

Notes on dependencies:

- GeoPandas 1.0 drops support for shapely<2 and PyGEOS. The only geometry engine that is
  currently supported is shapely >= 2. As a consequence, spatial indexing based on the
  rtree package has also been removed. (#3035)
- The I/O engine now defaults to Pyogrio which is now installed with GeoPandas instead
  of Fiona. (#3223)

API changes:

- `unary_union` attribute is now deprecated and replaced by the `union_all()` method (#3007) allowing
  opting for a faster union algorithm for coverages (#3151).
- `align` keyword in binary methods now defaults to `None`, treated as True. Explicit True
  will silence the warning about mismachted indices. (#3212)
- The `sjoin` method will now preserve the name of the index of the right
  GeoDataFrame, if it has one, instead of always using `"index_right"` as the
  name for the resulting column in the return value (#846, #2144).
- GeoPandas now raises a ValueError when an unaligned Series is passed as a method
  argument to avoid confusion of whether the automatic alignment happens or not (#3271).

New methods:

- Added `count_geometries` method from shapely to GeoSeries/GeoDataframe (#3154).
- Added `count_interior_rings` method from shapely to GeoSeries/GeoDataframe (#3154)
- Added `relate_pattern` method from shapely to GeoSeries/GeoDataframe (#3211).
- Added `intersection_all` method from shapely to GeoSeries/GeoDataframe (#3228).
- Added `line_merge` method from shapely to GeoSeries/GeoDataframe (#3214).
- Added `set_precision` and `get_precision` methods from shapely to GeoSeries/GeoDataframe (#3175).
- Added `count_coordinates` method from shapely to GeoSeries/GeoDataframe (#3026).
- Added `minimum_clearance` method from shapely to GeoSeries/GeoDataframe (#2989).
- Added `is_ccw` method from shapely to GeoSeries/GeoDataframe (#3027).
- Added `is_closed` attribute from shapely to GeoSeries/GeoDataframe (#3092).
- Added `force_2d` and `force_3d` methods from shapely to GeoSeries/GeoDataframe (#3090).
- Added `voronoi_polygons` method from shapely to GeoSeries/GeoDataframe (#3177).
- Added `contains_properly` method from shapely to GeoSeries/GeoDataframe (#3105).
- Added `build_area` method exposing `build_area` shapely to GeoSeries/GeoDataframe (#3202).
- Added `snap` method from shapely to GeoSeries/GeoDataframe (#3086).
- Added `transform` method from shapely to GeoSeries/GeoDataFrame (#3075).
- Added `get_geometry` method from shapely to GeoSeries/GeoDataframe (#3287).
- Added `dwithin` method to check for a "distance within" predicate on
  GeoSeries/GeoDataFrame (#3153).
- Added `to_geo_dict` method to generate GeoJSON-like dictionary from a GeoDataFrame (#3132).
<<<<<<< HEAD
- Added `polygonize` method exposing both `polygonize` and `polygonize_full` from
  shapely to GeoSeries/GeoDataframe (#2963).
=======
- Added `is_valid_reason` method from shapely to GeoSeries/GeoDataframe (#3176).
>>>>>>> 4b9c64e0

New features and improvements:

- Added ``predicate="dwithin"`` option and ``distance`` argument to the ``sindex.query()`` method
 and ``sjoin`` (#2882).
- GeoSeries and GeoDataFrame `__repr__` now trims trailing zeros for a more readable
  output (#3087).
- Add `on_invalid` parameter to `from_wkt` and `from_wkb` (#3110).
- `make_valid` option in `overlay` now uses the `make_valid` method instead of
  `buffer(0)` (#3113).
- Passing `"geometry"` as `dtype` to `pd.read_csv` will now return a GeoSeries for
  the specified columns (#3101).
- Added support to ``read_file`` for the ``mask`` keyword for the pyogrio engine (#3062).
- Added support to ``read_file`` for the ``columns`` keyword for the fiona engine (#3133).
- Added support to ``read_parquet`` for reading files using the GeoArrow-based native geometry encoding of GeoParquet 1.1 (#3253).
- Add `sort` keyword to `clip` method for GeoSeries and GeoDataFrame to allow optional
  preservation of the original order of observations. (#3233)
- Added `show_bbox`, `drop_id` and `to_wgs84` arguments to allow further customization of
  `GeoSeries.to_json` (#3226)
- The `GeoSeries.fillna` method now supports the `limit` keyword (#3290).

Backwards incompatible API changes:

- The deprecated default value of GeoDataFrame/ GeoSeries `explode(.., index_parts=True)` is now
  set to false for consistency with pandas (#3174).
- The behaviour of `set_geometry` has been changed when passed a (Geo)Series `ser` with a name.
  The new active geometry column name in this case will be `ser.name`, if not None, rather than
  the previous active geometry column name. This means that if the new and old names are
  different, then both columns will be preserved in the GeoDataFrame. To replicate the previous
  behaviour, you can instead call `gdf.set_geometry(ser.rename(gdf.active_geometry_name))` (#3237).

Potentially breaking changes:

- reading a data source that does not have a geometry field using ``read_file``
  now returns a Pandas DataFrame instead of a GeoDataFrame with an empty
  ``geometry`` column.

Bug fixes:

- Fix `GeoDataFrame.merge()` incorrectly returning a `DataFrame` instead of a
  `GeoDataFrame` when the `suffixes` argument is applied to the active
  geometry column (#2933).
- Fix bug in `GeoDataFrame` constructor where if `geometry` is given a named
  `GeoSeries` the name was not used as the active geometry column name (#3237).
- Fix regression preventing reading from file paths containing hashes in `read_file`
  with the fiona engine (#3280). An analgous fix for pyogrio is included in
  pyogrio 0.8.1.

Deprecations and compatibility notes:

- The deprecation of `geopandas.datasets` has been enforced and the module has been
  removed. New sample datasets are now available in the
  [geodatasets](https://geodatasets.readthedocs.io/en/latest/) package (#3084).
- Many longstanding deprecated functions, methods and properties have been removed (#3174), (#3190)
  - Removed deprecated functions
    `geopandas.io.read_file`, `geopandas.io.to_file` and `geopandas.io.sql.read_postgis`.
    `geopandas.read_file`, `geopandas.read_postgis` and the GeoDataFrame/GeoSeries `to_file(..)`
    method should be used instead.
  - Removed deprecated `GeometryArray.data` property, `np.asarray(..)` or the `to_numpy()`
    method should be used instead.
  - Removed deprecated `sindex.query_bulk` method, using `sindex.query` instead.
  - Removed deprecated `sjoin` parameter `op`, `predicate` should be supplied instead.
  - Removed deprecated GeoSeries/ GeoDataFrame methods `__xor__`, `__or__`, `__and__` and
    `__sub__`. Instead use methods `symmetric_difference`, `union`, `intersection` and
    `difference` respectively.
  - Removed deprecated plotting functions `plot_polygon_collection`,
    `plot_linestring_collection` and `plot_point_collection`, use the GeoSeries/GeoDataFrame `.plot`
    method directly instead.
  - Removed deprecated GeoSeries/GeoDataFrame `.plot` parameters `axes` and `colormap`, instead use
    `ax` and `cmap` respectively.
- Fixes for compatibility with psycopg (#3167).
- The ``include_fields`` and ``ignore_fields`` keywords in ``read_file()`` are deprecated
  for the default pyogrio engine. Currently those are translated to the ``columns`` keyword
  for backwards compatibility, but you should directly use the ``columns`` keyword instead
  to select which columns to read (#3133).
- The `drop` keyword in `set_geometry` has been deprecated, and in future the `drop=True`
  behaviour will be removed (#3237). To prepare for this change, you should remove any explicit
  `drop=False` calls in your code (the default behaviour already is the same as `drop=False`).
  To replicate the previous `drop=True` behaviour you should replace
  `gdf.set_geometry(new_geo_col, drop=True)` with

  ```python
  geo_col_name = gdf.active_geometry_name
  gdf.set_geometry(new_geo_col).drop(columns=geo_col_name).rename_geometry(geo_col_name)
  ```
- The `geopandas.use_pygeos` option has been deprecated and will be removed in GeoPandas
  1.1 (#3283)

## Version 0.14.4 (April 26, 2024)

- Several fixes for compatibility with the upcoming pandas 3.0, numpy 2.0 and
  fiona 1.10 releases.

## Version 0.14.3 (Jan 31, 2024)

- Several fixes for compatibility with the latest pandas 2.2 release.
- Fix bug in `pandas.concat` CRS consistency checking where CRS differing by WKT
  whitespace only were treated as incompatible (#3023).

## Version 0.14.2 (Jan 4, 2024)

- Fix regression in `overlay` where using `buffer(0)` instead of `make_valid` internally
  produced invalid results (#3074).
- Fix `explore()` method when the active geometry contains missing and empty geometries (#3094).

## Version 0.14.1 (Nov 11, 2023)

- The Parquet and Feather IO functions now support the latest 1.0.0 version
  of the GeoParquet specification (geoparquet.org) (#2663).
- Fix `read_parquet` and `read_feather` for [CVE-2023-47248](https://www.cve.org/CVERecord?id=CVE-2023-47248>) (#3070).

## Version 0.14 (Sep 15, 2023)

GeoPandas will use Shapely 2.0 by default instead of PyGEOS when both Shapely >= 2.0 and
PyGEOS are installed.  PyGEOS will continue to be used by default when PyGEOS is
installed alongside Shapely < 2.0.  Support for PyGEOS and Shapely < 2.0 will be removed
in GeoPandas 1.0. (#2999)

API changes:

- ``seed`` keyword in ``sample_points`` is deprecated. Use ``rng`` instead. (#2913).

New methods:

- Added ``concave_hull`` method from shapely to GeoSeries/GeoDataframe (#2903).
- Added ``delaunay_triangles`` method from shapely to GeoSeries/GeoDataframe (#2907).
- Added ``extract_unique_points`` method from shapely to GeoSeries/GeoDataframe (#2915).
- Added ``frechet_distance()`` method from shapely to GeoSeries/GeoDataframe (#2929).
- Added ``hausdorff_distance`` method from shapely to GeoSeries/GeoDataframe (#2909).
- Added ``minimum_rotated_rectangle`` method from shapely to GeoSeries/GeoDataframe (#2541).
- Added ``offset_curve`` method from shapely to GeoSeries/GeoDataframe (#2902).
- Added ``remove_repeated_points`` method from shapely to GeoSeries/GeoDataframe (#2940).
- Added ``reverse`` method from shapely to GeoSeries/GeoDataframe (#2988).
- Added ``segmentize`` method from shapely to GeoSeries/GeoDataFrame (#2910).
- Added ``shortest_line`` method from shapely to GeoSeries/GeoDataframe (#2960).

New features and improvements:

- Added ``exclusive`` parameter to ``sjoin_nearest`` method for Shapely >= 2.0 (#2877)
- Added ``GeoDataFrame.active_geometry_name`` property returning the active geometry column's name or None if no active geometry column is set.
- The ``to_file()`` method will now automatically detect the FlatGeoBuf driver
  for files with the `.fgb` extension (#2958)

Bug fixes:

- Fix ambiguous error when GeoDataFrame is initialized with a column called ``"crs"`` (#2944)
- Fix a color assignment in ``explore`` when using ``UserDefined`` bins (#2923)
- Fix bug in `apply` with `axis=1` where the given user defined function returns nested
  data in the geometry column (#2959)
- Properly infer schema for ``np.int32`` and ``pd.Int32Dtype`` columns (#2950)
- ``assert_geodataframe_equal`` now handles GeoDataFrames with no active geometry (#2498)

Notes on (optional) dependencies:

- GeoPandas 0.14 drops support for Python 3.8 and pandas 1.3 and below (the minimum
  supported pandas version is now 1.4). Further, the minimum required versions for the
  listed dependencies have now changed to shapely 1.8.0, fiona 1.8.21, pyproj 3.3.0 and
  matplotlib 3.5.0 (#3001)

Deprecations and compatibility notes:

- `geom_almost_equals()` methods have been deprecated and
   `geom_equals_exact()` should be used instead (#2604).

## Version 0.13.2 (Jun 6, 2023)

Bug fix:

- Fix a regression in reading from local file URIs (``file://..``) using
  ``geopandas.read_file`` (#2948).

## Version 0.13.1 (Jun 5, 2023)

Bug fix:

- Fix a regression in reading from URLs using ``geopandas.read_file`` (#2908). This
  restores the behaviour to download all data up-front before passing it to the
  underlying engine (fiona or pyogrio), except if the server supports partial requests
  (to support reading a subset of a large file).

## Version 0.13 (May 6, 2023)

New methods:

- Added ``sample_points`` method to sample random points from Polygon or LineString
  geometries (#2860).
- New ``hilbert_distance()`` method that calculates the distance along a Hilbert curve
  for each geometry in a GeoSeries/GeoDataFrame (#2297).
- Support for sorting geometries (for example, using ``sort_values()``) based on
  the distance along the Hilbert curve (#2070).
- Added ``get_coordinates()`` method from shapely to GeoSeries/GeoDataframe (#2624).
- Added ``minimum_bounding_circle()`` method from shapely to GeoSeries/GeoDataframe (#2621).
- Added `minimum_bounding_radius()` as GeoSeries method (#2827).

Other new features and improvements:

- The Parquet and Feather IO functions now support the latest 1.0.0-beta.1 version
  of the GeoParquet specification (<geoparquet.org>) (#2663).
- Added support to fill missing values in `GeoSeries.fillna` via another `GeoSeries` (#2535).
- Support specifying ``min_zoom`` and ``max_zoom`` inside the ``map_kwds`` argument for ``.explore()`` (#2599).
- Added support for append (``mode="a"`` or ``append=True``) in ``to_file()``
  using ``engine="pyogrio"`` (#2788).
- Added a ``to_wgs84`` keyword to ``to_json`` allowing automatic re-projecting to follow
  the 2016 GeoJSON specification (#416).
- ``to_json`` output now includes a ``"crs"`` field if the CRS is not the default WGS84 (#1774).
- Improve error messages when accessing the `geometry` attribute of GeoDataFrame without an active geometry column
  related to the default name `"geometry"` being provided in the constructor (#2577)

Deprecations and compatibility notes:

- Added warning that ``unary_union`` will return ``'GEOMETRYCOLLECTION EMPTY'`` instead
  of None for all-None GeoSeries. (#2618)
- The ``query_bulk()`` method of the spatial index `.sindex` property is deprecated
  in favor of ``query()`` (#2823).

Bug fixes:

- Ensure that GeoDataFrame created from DataFrame is a copy, not a view (#2667)
- Fix mismatch between geometries and colors in ``plot()`` if an empty or missing
  geometry is present (#2224)
- Escape special characters to avoid TemplateSyntaxError in ``explore()`` (#2657)
- Fix `to_parquet`/`to_feather` to not write an invalid bbox (with NaNs) in the
  metadata in case of an empty GeoDataFrame (#2653)
- Fix `to_parquet`/`to_feather` to use correct WKB flavor for 3D geometries (#2654)
- Fix `read_file` to avoid reading all file bytes prior to calling Fiona or
  Pyogrio if provided a URL as input (#2796)
- Fix `copy()` downcasting GeoDataFrames without an active geometry column to a
  DataFrame (#2775)
- Fix geometry column name propagation when GeoDataFrame columns are a multiindex (#2088)
- Fix `iterfeatures()` method of GeoDataFrame to correctly handle non-scalar values
  when `na='drop'` is specified (#2811)
- Fix issue with passing custom legend labels to `plot` (#2886)

Notes on (optional) dependencies:

- GeoPandas 0.13 drops support pandas 1.0.5 (the minimum supported
  pandas version is now 1.1). Further, the minimum required versions for the listed
  dependencies have now changed to shapely 1.7.1, fiona 1.8.19, pyproj 3.0.1 and
  matplotlib 3.3.4 (#2655)

## Version 0.12.2 (December 10, 2022)

Bug fixes:

- Correctly handle geometries with Z dimension in ``to_crs()`` when using PyGEOS or
  Shapely >= 2.0 (previously the z coordinates were lost) (#1345).
- Assign Crimea to Ukraine in the ``naturalearth_lowres`` built-in dataset (#2670)

## Version 0.12.1 (October 29, 2022)

Small bug-fix release removing the shapely<2 pin in the installation requirements.

## Version 0.12 (October 24, 2022)

The highlight of this release is the support for Shapely 2.0. This makes it possible to
test Shapely 2.0 (currently 2.0b1) alongside GeoPandas.

Note that if you also have PyGEOS installed, you need to set an environment variable
(`USE_PYGEOS=0`) before importing geopandas to actually test Shapely 2.0 features instead of PyGEOS. See
<https://geopandas.org/en/latest/getting_started/install.html#using-the-optional-pygeos-dependency>
for more details.

New features and improvements:

- Added ``normalize()`` method from shapely to GeoSeries/GeoDataframe (#2537).
- Added ``make_valid()`` method from shapely to GeoSeries/GeoDataframe (#2539).
- Added ``where`` filter to ``read_file`` (#2552).
- Updated the distributed natural earth datasets (*naturalearth_lowres* and
  *naturalearth_cities*) to version 5.1 (#2555).

Deprecations and compatibility notes:

- Accessing the `crs` of a `GeoDataFrame` without active geometry column was deprecated
  and this now raises an AttributeError (#2578).
- Resolved colormap-related warning in ``.explore()`` for recent Matplotlib versions
  (#2596).

Bug fixes:

- Fix cryptic error message in ``geopandas.clip()`` when clipping with an empty geometry (#2589).
- Accessing `gdf.geometry` where the active geometry column is missing, and a column
  named `"geometry"` is present will now raise an `AttributeError`, rather than
  returning `gdf["geometry"]` (#2575).
- Combining GeoSeries/GeoDataFrames with ``pandas.concat`` will no longer silently
  override CRS information if not all inputs have the same CRS (#2056).

## Version 0.11.1 (July 24, 2022)

Small bug-fix release:

- Fix regression (RecursionError) in reshape methods such as ``unstack()``
  and ``pivot()`` involving MultiIndex, or GeoDataFrame construction with
  MultiIndex (#2486).
- Fix regression in ``GeoDataFrame.explode()`` with non-default
  geometry column name.
- Fix regression in ``apply()`` causing row-wise all nan float columns to be
  casted to GeometryDtype (#2482).
- Fix a crash in datetime column reading where the file contains mixed timezone
  offsets (#2479). These will be read as UTC localized values.
- Fix a crash in datetime column reading where the file contains datetimes
  outside the range supported by [ns] precision (#2505).
- Fix regression in passing the Parquet or Feather format ``version`` in
  ``to_parquet`` and ``to_feather``. As a result, the ``version`` parameter
  for the ``to_parquet`` and ``to_feather`` methods has been replaced with
  ``schema_version``. ``version`` will be passed directly to underlying
  feather or parquet writer. ``version`` will only be used to set
  ``schema_version`` if ``version`` is one of 0.1.0 or 0.4.0 (#2496).

Version 0.11 (June 20, 2022)
----------------------------

Highlights of this release:

- The ``geopandas.read_file()`` and `GeoDataFrame.to_file()` methods to read
  and write GIS file formats can now optionally use the
  [pyogrio](https://github.com/geopandas/pyogrio/) package under the hood
  through the ``engine="pyogrio"`` keyword. The pyogrio package implements
  vectorized IO for GDAL/OGR vector data sources, and is faster compared to
  the ``fiona``-based engine (#2225).
- GeoParquet support updated to implement
  [v0.4.0](https://github.com/opengeospatial/geoparquet/releases/tag/v0.4.0) of the
  OpenGeospatial/GeoParquet specification (#2441). Backwards compatibility with v0.1.0 of
  the metadata spec (implemented in the previous releases of GeoPandas) is guaranteed,
  and reading and writing Parquet and Feather files will no longer produce a ``UserWarning``
  (#2327).

New features and improvements:

- Improved handling of GeoDataFrame when the active geometry column is
  lost from the GeoDataFrame. Previously, square bracket indexing ``gdf[[...]]`` returned
  a GeoDataFrame when the active geometry column was retained and a DataFrame was
  returned otherwise. Other pandas indexing methods (``loc``, ``iloc``, etc) did not follow
  the same rules. The new behaviour for all indexing/reshaping operations is now as
  follows (#2329, #2060):
  - If operations produce a ``DataFrame`` containing the active geometry column, a
    GeoDataFrame is returned
  - If operations produce a ``DataFrame`` containing ``GeometryDtype`` columns, but not the
    active geometry column, a ``GeoDataFrame`` is returned, where the active geometry
    column is set to ``None`` (set the new geometry column with ``set_geometry()``)
  - If operations produce a ``DataFrame`` containing no ``GeometryDtype`` columns, a
    ``DataFrame`` is returned (this can be upcast again by calling ``set_geometry()`` or the
    ``GeoDataFrame`` constructor)
  - If operations produce a ``Series`` of ``GeometryDtype``, a ``GeoSeries`` is returned,
    otherwise ``Series`` is returned.
  - Error messages for having an invalid geometry column
    have been improved, indicating the name of the last valid active geometry column set
    and whether other geometry columns can be promoted to the active geometry column
    (#2329).

- Datetime fields are now read and written correctly for GIS formats which support them
  (e.g. GPKG, GeoJSON) with fiona 1.8.14 or higher. Previously, datetimes were read as
  strings (#2202).
- ``folium.Map`` keyword arguments can now be specified as the ``map_kwds`` argument to
  ``GeoDataFrame.explore()`` method (#2315).
- Add a new parameter ``style_function`` to ``GeoDataFrame.explore()`` to enable plot styling
  based on GeoJSON properties (#2377).
- It is now possible to write an empty ``GeoDataFrame`` to a file for supported formats
  (#2240). Attempting to do so will now emit a ``UserWarning`` instead of a ``ValueError``.
- Fast rectangle clipping has been exposed as ``GeoSeries/GeoDataFrame.clip_by_rect()``
  (#1928).
- The ``mask`` parameter of ``GeoSeries/GeoDataFrame.clip()`` now accepts a rectangular mask
  as a list-like to perform fast rectangle clipping using the new
  ``GeoSeries/GeoDataFrame.clip_by_rect()`` (#2414).
- Bundled demo dataset ``naturalearth_lowres`` has been updated to version 5.0.1 of the
  source, with field ``ISO_A3`` manually corrected for some cases (#2418).

Deprecations and compatibility notes:

- The active development branch of geopandas on GitHub has been renamed from master to
  main (#2277).
- Deprecated methods ``GeometryArray.equals_exact()`` and ``GeometryArray.almost_equals()``
  have been removed. They should
  be replaced with ``GeometryArray.geom_equals_exact()`` and
  ``GeometryArray.geom_almost_equals()`` respectively (#2267).
- Deprecated CRS functions ``explicit_crs_from_epsg()``, ``epsg_from_crs()`` and
  ``get_epsg_file_contents()`` were removed (#2340).
- Warning about the behaviour change to ``GeoSeries.isna()`` with empty
  geometries present has been removed (#2349).
- Specifying a CRS in the ``GeoDataFrame/GeoSeries`` constructor which contradicted the
  underlying ``GeometryArray`` now raises a ``ValueError`` (#2100).
- Specifying a CRS in the ``GeoDataFrame`` constructor when no geometry column is provided
  and calling ``GeoDataFrame. set_crs`` on a ``GeoDataFrame`` without an active geometry
  column now raise a ``ValueError`` (#2100)
- Passing non-geometry data to the``GeoSeries`` constructor is now fully deprecated and
  will raise a ``TypeError`` (#2314). Previously, a ``pandas.Series`` was returned for
  non-geometry data.
- Deprecated ``GeoSeries/GeoDataFrame`` set operations ``__xor__()``,
  ``__or__()``, ``__and__()`` and ``__sub__()``, ``geopandas.io.file.read_file``/``to_file`` and
  ``geopandas.io.sql.read_postgis`` now emit ``FutureWarning`` instead of
  ``DeprecationWarning`` and will be completely removed in a future release.
- Accessing the ``crs`` of a ``GeoDataFrame`` without active geometry column is deprecated and will be removed in GeoPandas 0.12 (#2373).

Bug fixes:

- ``GeoSeries.to_frame`` now creates a ``GeoDataFrame`` with the geometry column name set
  correctly (#2296)
- Fix pickle files created with pygeos installed can not being readable when pygeos is
  not installed (#2237).
- Fixed ``UnboundLocalError`` in ``GeoDataFrame.plot()`` using ``legend=True`` and
  ``missing_kwds`` (#2281).
- Fix ``explode()`` incorrectly relating index to columns, including where the input index
  is not unique (#2292)
- Fix ``GeoSeries.[xyz]`` raising an ``IndexError`` when the underlying GeoSeries contains
  empty points (#2335). Rows corresponding to empty points now contain ``np.nan``.
- Fix ``GeoDataFrame.iloc`` raising a ``TypeError`` when indexing a ``GeoDataFrame`` with only
  a single column of ``GeometryDtype`` (#1970).
- Fix ``GeoDataFrame.iterfeatures()`` not returning features with the same field order as
  ``GeoDataFrame.columns`` (#2396).
- Fix ``GeoDataFrame.from_features()`` to support reading GeoJSON with null properties
  (#2243).
- Fix ``GeoDataFrame.to_parquet()`` not intercepting ``engine`` keyword argument, breaking
  consistency with pandas (#2227)
- Fix ``GeoDataFrame.explore()`` producing an error when ``column`` is of boolean dtype
  (#2403).
- Fix an issue where ``GeoDataFrame.to_postgis()`` output the wrong SRID for ESRI
  authority CRS (#2414).
- Fix ``GeoDataFrame.from_dict/from_features`` classmethods using ``GeoDataFrame`` rather
  than ``cls`` as the constructor.
- Fix ``GeoDataFrame.plot()`` producing incorrect colors with mixed geometry types when
  ``colors`` keyword is provided. (#2420)

Notes on (optional) dependencies:

- GeoPandas 0.11 drops support for Python 3.7 and pandas 0.25 (the minimum supported
  pandas version is now 1.0.5). Further, the minimum required versions for the listed
  dependencies have now changed to shapely 1.7, fiona 1.8.13.post1, pyproj 2.6.1.post1,
  matplotlib 3.2, mapclassify 2.4.0 (#2358, #2391)

Version 0.10.2 (October 16, 2021)
---------------------------------

Small bug-fix release:

- Fix regression in ``overlay()`` in case no geometries are intersecting (but
  have overlapping total bounds) (#2172).
- Fix regression in ``overlay()`` with ``keep_geom_type=True`` in case the
  overlay of two geometries in a GeometryCollection with other geometry types
  (#2177).
- Fix ``overlay()`` to honor the ``keep_geom_type`` keyword for the
  ``op="differnce"`` case (#2164).
- Fix regression in ``plot()`` with a mapclassify ``scheme`` in case the
  formatted legend labels have duplicates (#2166).
- Fix a bug in the ``explore()`` method ignoring the ``vmin`` and ``vmax`` keywords
  in case they are set to 0 (#2175).
- Fix ``unary_union`` to correctly handle a GeoSeries with missing values (#2181).
- Avoid internal deprecation warning in ``clip()`` (#2179).

Version 0.10.1 (October 8, 2021)
--------------------------------

Small bug-fix release:

- Fix regression in ``overlay()`` with non-overlapping geometries and a
  non-default ``how`` (i.e. not "intersection") (#2157).

Version 0.10.0 (October 3, 2021)
--------------------------------

Highlights of this release:

- A new ``sjoin_nearest()`` method to join based on proximity, with the
  ability to set a maximum search radius (#1865). In addition, the ``sindex``
  attribute gained a new method for a "nearest" spatial index query (#1865,
  #2053).
- A new ``explore()`` method on GeoDataFrame and GeoSeries with native support
  for interactive visualization based on folium / leaflet.js (#1953)
- The ``geopandas.sjoin()``/``overlay()``/``clip()`` functions are now also
  available as methods on the GeoDataFrame (#2141, #1984, #2150).

New features and improvements:

- Add support for pandas' ``value_counts()`` method for geometry dtype (#2047).
- The ``explode()`` method has a new ``ignore_index`` keyword (consistent with
  pandas' explode method) to reset the index in the result, and a new
  ``index_parts`` keywords to control whether a cumulative count indexing the
  parts of the exploded multi-geometries should be added (#1871).
- ``points_from_xy()`` is now available as a GeoSeries method ``from_xy`` (#1936).
- The ``to_file()`` method will now attempt to detect the driver (if not
  specified) based on the extension of the provided filename, instead of
  defaulting to ESRI Shapefile (#1609).
- Support for the ``storage_options`` keyword in ``read_parquet()`` for
  specifying filesystem-specific options (e.g. for S3) based on fsspec (#2107).
- The read/write functions now support ``~`` (user home directory) expansion (#1876).
- Support the ``convert_dtypes()`` method from pandas to preserve the
  GeoDataFrame class (#2115).
- Support WKB values in the hex format in ``GeoSeries.from_wkb()`` (#2106).
- Update the ``estimate_utm_crs()`` method to handle crossing the antimeridian
  with pyproj 3.1+ (#2049).
- Improved heuristic to decide how many decimals to show in the repr based on
  whether the CRS is projected or geographic (#1895).
- Switched the default for ``geocode()`` from GeoCode.Farm to the Photon
  geocoding API (<https://photon.komoot.io>) (#2007).

Deprecations and compatibility notes:

- The ``op=`` keyword of ``sjoin()`` to indicate which spatial predicate to use
  for joining is being deprecated and renamed in favor of a new ``predicate=``
  keyword (#1626).
- The ``cascaded_union`` attribute is deprecated, use ``unary_union`` instead (#2074).
- Constructing a GeoDataFrame with a duplicated "geometry" column is now
  disallowed. This can also raise an error in the ``pd.concat(.., axis=1)``
  function if this results in duplicated active geometry columns (#2046).
- The ``explode()`` method currently returns a GeoSeries/GeoDataFrame with a
  MultiIndex, with an additional level with indices of the parts of the
  exploded multi-geometries. For consistency with pandas, this will change in
  the future and the new ``index_parts`` keyword is added to control this.

Bug fixes:

- Fix in the ``clip()`` function to correctly clip MultiPoints instead of
  leaving them intact when partly outside of the clip bounds (#2148).
- Fix ``GeoSeries.isna()`` to correctly return a boolean Series in case of an
  empty GeoSeries (#2073).
- Fix the GeoDataFrame constructor to preserve the geometry name when the
  argument is already a GeoDataFrame object (i.e. ``GeoDataFrame(gdf)``) (#2138).
- Fix loss of the values' CRS when setting those values as a column
  (``GeoDataFrame.__setitem__``) (#1963)
- Fix in ``GeoDataFrame.apply()`` to preserve the active geometry column name
  (#1955).
- Fix in ``sjoin()`` to not ignore the suffixes in case of a right-join
  (``how="right``) (#2065).
- Fix ``GeoDataFrame.explode()`` with a MultiIndex (#1945).
- Fix the handling of missing values in ``to/from_wkb`` and ``to_from_wkt`` (#1891).
- Fix ``to_file()`` and ``to_json()`` when DataFrame has duplicate columns to
  raise an error (#1900).
- Fix bug in the colors shown with user-defined classification scheme (#2019).
- Fix handling of the ``path_effects`` keyword in ``plot()`` (#2127).
- Fix ``GeoDataFrame.explode()`` to preserve ``attrs`` (#1935)

Notes on (optional) dependencies:

- GeoPandas 0.10.0 dropped support for Python 3.6 and pandas 0.24. Further,
  the minimum required versions are numpy 1.18, shapely 1.6, fiona 1.8,
  matplotlib 3.1 and pyproj 2.2.
- Plotting with a classification schema now requires mapclassify version >=
  2.4 (#1737).
- Compatibility fixes for the latest numpy in combination with Shapely 1.7 (#2072)
- Compatibility fixes for the upcoming Shapely 1.8 (#2087).
- Compatibility fixes for the latest PyGEOS (#1872, #2014) and matplotlib
  (colorbar issue, #2066).

Version 0.9.0 (February 28, 2021)
---------------------------------

Many documentation improvements and a restyled and restructured website with
a new logo (#1564, #1579, #1617, #1668, #1731, #1750, #1757, #1759).

New features and improvements:

- The ``geopandas.read_file`` function now accepts more general
  file-like objects (e.g. ``fsspec`` open file objects). It will now also
  automatically recognize zipped files (#1535).
- The ``GeoDataFrame.plot()`` method now provides access to the pandas plotting
  functionality for the non-geometry columns, either using the ``kind`` keyword
  or the accessor method (e.g. ``gdf.plot(kind="bar")`` or ``gdf.plot.bar()``)
  (#1465).
- New ``from_wkt()``, ``from_wkb()``, ``to_wkt()``, ``to_wkb()`` methods for
  GeoSeries to construct a GeoSeries from geometries in WKT or WKB
  representation, or to convert a GeoSeries to a pandas Seriew with WKT or WKB
  values (#1710).
- New ``GeoSeries.z`` attribute to access the z-coordinates of Point geometries
  (similar to the existing ``.x`` and ``.y`` attributes) (#1773).
- The ``to_crs()`` method now handles missing values (#1618).
- Support for pandas' new ``.attrs`` functionality (#1658).
- The ``dissolve()`` method now allows dissolving by no column (``by=None``) to
  create a union of all geometries (single-row GeoDataFrame) (#1568).
- New ``estimate_utm_crs()`` method on GeoSeries/GeoDataFrame to determine the
  UTM CRS based on the bounds (#1646).
- ``GeoDataFrame.from_dict()`` now accepts ``geometry`` and ``crs`` keywords
  (#1619).
- ``GeoDataFrame.to_postgis()`` and ``geopandas.read_postgis()`` now supports
  both sqlalchemy engine and connection objects (#1638).
- The ``GeoDataFrame.explode()`` method now allows exploding based on a
  non-geometry column, using the pandas implementation (#1720).
- Performance improvement in ``GeoDataFrame/GeoSeries.explode()`` when using
  the PyGEOS backend (#1693).
- The binary operation and predicate methods (eg ``intersection()``,
  ``intersects()``) have a new ``align`` keyword which allows optionally not
  aligning on the index before performing the operation with ``align=False``
  (#1668).
- The ``GeoDataFrame.dissolve()`` method now supports all relevant keywords of
  ``groupby()``, i.e. the ``level``, ``sort``, ``observed`` and ``dropna`` keywords
  (#1845).
- The ``geopandas.overlay()`` function now accepts ``make_valid=False`` to skip
  the step to ensure the input geometries are valid using ``buffer(0)`` (#1802).
- The ``GeoDataFrame.to_json()`` method gained a ``drop_id`` keyword to
  optionally not write the GeoDataFrame's index as the "id" field in the
  resulting JSON (#1637).
- A new ``aspect`` keyword in the plotting methods to optionally allow retaining
  the original aspect (#1512)
- A new ``interval`` keyword in the ``legend_kwds`` group of the ``plot()`` method
  to control the appearance of the legend labels when using a classification
  scheme (#1605).
- The spatial index of a GeoSeries (accessed with the ``sindex`` attribute) is
  now stored on the underlying array. This ensures that the spatial index is
  preserved in more operations where possible, and that multiple geometry
  columns of a GeoDataFrame can each have a spatial index (#1444).
- Addition of a ``has_sindex`` attribute on the GeoSeries/GeoDataFrame to check
  if a spatial index has already been initialized (#1627).
- The ``geopandas.testing.assert_geoseries_equal()`` and ``assert_geodataframe_equal()``
  testing utilities now have a ``normalize`` keyword (False by default) to
  normalize geometries before comparing for equality (#1826). Those functions
  now also give a more informative error message when failing (#1808).

Deprecations and compatibility notes:

- The ``is_ring`` attribute currently returns True for Polygons. In the future,
  this will be False (#1631). In addition, start to check it for LineStrings
  and LinearRings (instead of always returning False).
- The deprecated ``objects`` keyword in the ``intersection()`` method of the
  ``GeoDataFrame/GeoSeries.sindex`` spatial index object has been removed
  (#1444).

Bug fixes:

- Fix regression in the ``plot()`` method raising an error with empty
  geometries (#1702, #1828).
- Fix ``geopandas.overlay()`` to preserve geometries of the correct type which
  are nested within a GeometryCollection as a result of the overlay
  operation (#1582). In addition, a warning will now be raised if geometries
  of different type are dropped from the result (#1554).
- Fix the repr of an empty GeoSeries to not show spurious warnings (#1673).
- Fix the ``.crs`` for empty GeoDataFrames (#1560).
- Fix ``geopandas.clip`` to preserve the correct geometry column name (#1566).
- Fix bug in ``plot()`` method when using ``legend_kwds`` with multiple subplots
  (#1583)
- Fix spurious warning with ``missing_kwds`` keyword of the ``plot()`` method
  when there are no areas with missing data (#1600).
- Fix the ``plot()`` method to correctly align values passed to the ``column``
  keyword as a pandas Series (#1670).
- Fix bug in plotting MultiPoints when passing values to determine the color
  (#1694)
- The ``rename_geometry()`` method now raises a more informative error message
  when a duplicate column name is used (#1602).
- Fix ``explode()`` method to preserve the CRS (#1655)
- Fix the ``GeoSeries.apply()`` method to again accept the ``convert_dtype``
  keyword to be consistent with pandas (#1636).
- Fix ``GeoDataFrame.apply()`` to preserve the CRS when possible (#1848).
- Fix bug in containment test as ``geom in geoseries`` (#1753).
- The ``shift()`` method of a GeoSeries/GeoDataFrame now preserves the CRS
  (#1744).
- The PostGIS IO functionality now quotes table names to ensure it works with
  case-sensitive names (#1825).
- Fix the ``GeoSeries`` constructor without passing data but only an index (#1798).

Notes on (optional) dependencies:

- GeoPandas 0.9.0 dropped support for Python 3.5. Further, the minimum
  required versions are pandas 0.24, numpy 1.15 and shapely 1.6 and fiona 1.8.
- The ``descartes`` package is no longer required for plotting polygons. This
  functionality is now included by default in GeoPandas itself, when
  matplotlib is available (#1677).
- Fiona is now only imported when used in ``read_file``/``to_file``. This means
  you can now force geopandas to install without fiona installed (although it
  is still a default requirement) (#1775).
- Compatibility with the upcoming Shapely 1.8 (#1659, #1662, #1819).

Version 0.8.2 (January 25, 2021)
--------------------------------

Small bug-fix release for compatibility with PyGEOS 0.9.

Version 0.8.1 (July 15, 2020)
-----------------------------

Small bug-fix release:

- Fix a regression in the ``plot()`` method when visualizing with a
  JenksCaspallSampled or FisherJenksSampled scheme (#1486).
- Fix spurious warning in ``GeoDataFrame.to_postgis`` (#1497).
- Fix the un-pickling with ``pd.read_pickle`` of files written with older
  GeoPandas versions (#1511).

Version 0.8.0 (June 24, 2020)
-----------------------------

**Experimental**: optional use of PyGEOS to speed up spatial operations (#1155).
PyGEOS is a faster alternative for Shapely (being contributed back to a future
version of Shapely), and is used in element-wise spatial operations and for
spatial index in e.g. ``sjoin`` (#1343, #1401, #1421, #1427, #1428). See the
[installation docs](https://geopandas.readthedocs.io/en/latest/install.html#using-the-optional-pygeos-dependency)
for more info and how to enable it.

New features and improvements:

- IO enhancements:

  - New ``GeoDataFrame.to_postgis()`` method to write to PostGIS database (#1248).
  - New Apache Parquet and Feather file format support (#1180, #1435)
  - Allow appending to files with ``GeoDataFrame.to_file`` (#1229).
  - Add support for the ``ignore_geometry`` keyword in ``read_file`` to only read
    the attribute data. If set to True, a pandas DataFrame without geometry is
    returned (#1383).
  - ``geopandas.read_file`` now supports reading from file-like objects (#1329).
  - ``GeoDataFrame.to_file`` now supports specifying the CRS to write to the file
    (#802). By default it still uses the CRS of the GeoDataFrame.
  - New ``chunksize`` keyword in ``geopandas.read_postgis`` to read a query in
    chunks (#1123).

- Improvements related to geometry columns and CRS:

  - Any column of the GeoDataFrame that has a "geometry" dtype is now returned
    as a GeoSeries. This means that when having multiple geometry columns, not
    only the "active" geometry column is returned as a GeoSeries, but also
    accessing another geometry column (``gdf["other_geom_column"]``) gives a
    GeoSeries (#1336).
  - Multiple geometry columns in a GeoDataFrame can now each have a different
    CRS. The global ``gdf.crs`` attribute continues to returns the CRS of the
    "active" geometry column. The CRS of other geometry columns can be accessed
    from the column itself (eg ``gdf["other_geom_column"].crs``) (#1339).
  - New ``set_crs()`` method on GeoDataFrame/GeoSeries to set the CRS of naive
    geometries (#747).

- Improvements related to plotting:

  - The y-axis is now scaled depending on the center of the plot when using a
    geographic CRS, instead of using an equal aspect ratio (#1290).
  - When passing a column of categorical dtype to the ``column=`` keyword of the
    GeoDataFrame ``plot()``, we now honor all categories and its order (#1483).
    In addition, a new ``categories`` keyword allows to specify all categories
    and their order otherwise (#1173).
  - For choropleths using a classification scheme (using ``scheme=``), the
    ``legend_kwds`` accept two new keywords to control the formatting of the
    legend: ``fmt`` with a format string for the bin edges (#1253), and ``labels``
    to pass fully custom class labels (#1302).

- New ``covers()`` and ``covered_by()`` methods on GeoSeries/GeoDataframe for the
  equivalent spatial predicates (#1460, #1462).
- GeoPandas now warns when using distance-based methods with data in a
  geographic projection (#1378).

Deprecations:

- When constructing a GeoSeries or GeoDataFrame from data that already has a
  CRS, a deprecation warning is raised when both CRS don't match, and in the
  future an error will be raised in such a case. You can use the new ``set_crs``
  method to override an existing CRS. See
  [the docs](https://geopandas.readthedocs.io/en/latest/projections.html#projection-for-multiple-geometry-columns).
- The helper functions in the ``geopandas.plotting`` module are deprecated for
  public usage (#656).
- The ``geopandas.io`` functions are deprecated, use the top-level ``read_file`` and
  ``to_file`` instead (#1407).
- The set operators (``&``, ``|``, ``^``, ``-``) are deprecated, use the
  ``intersection()``, ``union()``, ``symmetric_difference()``, ``difference()`` methods
  instead (#1255).
- The ``sindex`` for empty dataframe will in the future return an empty spatial
  index instead of ``None`` (#1438).
- The ``objects`` keyword in the ``intersection`` method of the spatial index
  returned by the ``sindex`` attribute is deprecated and will be removed in the
  future (#1440).

Bug fixes:

- Fix the ``total_bounds()`` method to ignore missing and empty geometries (#1312).
- Fix ``geopandas.clip`` when masking with non-overlapping area resulting in an
  empty GeoDataFrame (#1309, #1365).
- Fix error in ``geopandas.sjoin`` when joining on an empty geometry column (#1318).
- CRS related fixes: ``pandas.concat`` preserves CRS when concatenating GeoSeries
  objects (#1340), preserve the CRS in ``geopandas.clip`` (#1362) and in
  ``GeoDataFrame.astype`` (#1366).
- Fix bug in ``GeoDataFrame.explode()`` when 'level_1' is one of the column names
  (#1445).
- Better error message when rtree is not installed (#1425).
- Fix bug in ``GeoSeries.equals()`` (#1451).
- Fix plotting of multi-part geometries with additional style keywords (#1385).

And we now have a [Code of Conduct](https://github.com/geopandas/geopandas/blob/main/CODE_OF_CONDUCT.md)!

GeoPandas 0.8.0 is the last release to support Python 3.5. The next release
will require Python 3.6, pandas 0.24, numpy 1.15 and shapely 1.6 or higher.

Version 0.7.0 (February 16, 2020)
---------------------------------

Support for Python 2.7 has been dropped. GeoPandas now works with Python >= 3.5.

The important API change of this release is that GeoPandas now requires
PROJ > 6 and pyproj > 2.2, and that the ``.crs`` attribute of a GeoSeries and
GeoDataFrame no longer stores the CRS information as a proj4 string or dict,
but as a ``pyproj.CRS`` object (#1101).

This gives a better user interface and integrates improvements from pyproj and
PROJ 6, but might also require some changes in your code. Check the
[migration guide](https://geopandas.readthedocs.io/en/latest/projections.html#upgrading-to-geopandas-0-7-with-pyproj-2-2-and-proj-6)
in the documentation.

Other API changes;

- The ``GeoDataFrame.to_file`` method will now also write the GeoDataFrame index
  to the file, if the index is named and/or non-integer. You can use the
  ``index=True/False`` keyword to overwrite this default inference (#1059).

New features and improvements:

- A new ``geopandas.clip`` function to clip a GeoDataFrame to the spatial extent
  of another shape (#1128).
- The ``geopandas.overlay`` function now works for all geometry types, including
  points and linestrings in addition to polygons (#1110).
- The ``plot()`` method gained support for missing values (in the column that
  determines the colors). By default it doesn't plot the corresponding
  geometries, but using the new ``missing_kwds`` argument you can specify how to
  style those geometries (#1156).
- The ``plot()`` method now also supports plotting GeometryCollection and
  LinearRing objects (#1225).
- Added support for filtering with a geometry or reading a subset of the rows in
  ``geopandas.read_file`` (#1160).
- Added support for the new nullable integer data type of pandas in
  ``GeoDataFrame.to_file`` (#1220).

Bug fixes:

- ``GeoSeries.reset_index()`` now correctly results in a GeoDataFrame instead of DataFrame (#1252).
- Fixed the ``geopandas.sjoin`` function to handle MultiIndex correctly (#1159).
- Fixed the ``geopandas.sjoin`` function to preserve the index name of the left GeoDataFrame (#1150).

Version 0.6.3 (February 6, 2020)
---------------------------------

Small bug-fix release:

- Compatibility with Shapely 1.7 and pandas 1.0 (#1244).
- Fix ``GeoDataFrame.fillna`` to accept non-geometry values again when there are
  no missing values in the geometry column. This should make it easier to fill
  the numerical columns of the GeoDataFrame (#1279).

Version 0.6.2 (November 18, 2019)
---------------------------------

Small bug-fix release fixing a few regressions:

- Fix a regression in passing an array of RRB(A) tuples to the ``.plot()``
  method (#1178, #1211).
- Fix the ``bounds`` and ``total_bounds`` attributes for empty GeoSeries, which
  also fixes the repr of an empty or all-NA GeoSeries (#1184, #1195).
- Fix filtering of a GeoDataFrame to preserve the index type when ending up
  with an empty result (#1190).

Version 0.6.1 (October 12, 2019)
--------------------------------

Small bug-fix release fixing a few regressions:

- Fix ``astype`` when converting to string with Multi geometries (#1145) or when converting a dataframe without geometries (#1144).
- Fix ``GeoSeries.fillna`` to accept ``np.nan`` again (#1149).

Version 0.6.0 (September 27, 2019)
----------------------------------

Important note! This will be the last release to support Python 2.7 (#1031)

API changes:

- A refactor of the internals based on the pandas ExtensionArray interface (#1000). The main user visible changes are:

  - The ``.dtype`` of a GeoSeries is now a ``'geometry'`` dtype (and no longer a numpy ``object`` dtype).
  - The ``.values`` of a GeoSeries now returns a custom ``GeometryArray``, and no longer a numpy array. To get back a numpy array of Shapely scalars, you can convert explicitly using ``np.asarray(..)``.

- The ``GeoSeries`` constructor now raises a warning when passed non-geometry data. Currently the constructor falls back to return a pandas ``Series``, but in the future this will raise an error (#1085).
- The missing value handling has been changed to now separate the concepts of missing geometries and empty geometries (#601, 1062). In practice this means that (see [the docs](https://geopandas.readthedocs.io/en/v0.6.0/missing_empty.html) for more details):

  - ``GeoSeries.isna`` now considers only missing values, and if you want to check for empty geometries, you can use ``GeoSeries.is_empty`` (``GeoDataFrame.isna`` already only looked at missing values).
  - ``GeoSeries.dropna`` now actually drops missing values (before it didn't drop either missing or empty geometries)
  - ``GeoSeries.fillna`` only fills missing values (behaviour unchanged).
  - ``GeoSeries.align`` uses missing values instead of empty geometries by default to fill non-matching index entries.

New features and improvements:

- Addition of a ``GeoSeries.affine_transform`` method, equivalent of Shapely's function (#1008).
- Addition of a ``GeoDataFrame.rename_geometry`` method to easily rename the active geometry column (#1053).
- Addition of ``geopandas.show_versions()`` function, which can be used to give an overview of the installed libraries in bug reports (#899).
- The ``legend_kwds`` keyword of the ``plot()`` method can now also be used to specify keywords for the color bar (#1102).
- Performance improvement in the ``sjoin()`` operation by re-using existing spatial index of the input dataframes, if available (#789).
- Updated documentation to work with latest version of geoplot and contextily (#1044, #1088).
- A new ``geopandas.options`` configuration, with currently a single option to control the display precision of the coordinates (``options.display_precision``). The default is now to show less coordinates (3 for projected and 5 for geographic coordinates), but the default can be overridden with the option.

Bug fixes:

- Also try to use ``pysal`` instead of ``mapclassify`` if available (#1082).
- The ``GeoDataFrame.astype()`` method now correctly returns a ``GeoDataFrame`` if the geometry column is preserved (#1009).
- The ``to_crs`` method now uses ``always_xy=True`` to ensure correct lon/lat order handling for pyproj>=2.2.0 (#1122).
- Fixed passing list-like colors in the ``plot()`` method in case of "multi" geometries (#1119).
- Fixed the coloring of shapes and colorbar when passing a custom ``norm`` in the ``plot()`` method (#1091, #1089).
- Fixed ``GeoDataFrame.to_file`` to preserve VFS file paths (e.g. when a "s3://" path is specified) (#1124).
- Fixed failing case in ``geopandas.sjoin`` with empty geometries (#1138).

In addition, the minimum required versions of some dependencies have been increased: GeoPandas now requirs pandas >=0.23.4 and matplotlib >=2.0.1 (#1002).

Version 0.5.1 (July 11, 2019)
-----------------------------

- Compatibility with latest mapclassify version 2.1.0 (#1025).

Version 0.5.0 (April 25, 2019)
------------------------------

Improvements:

- Significant performance improvement (around 10x) for ``GeoDataFrame.iterfeatures``,
  which also improves ``GeoDataFrame.to_file`` (#864).
- File IO enhancements based on Fiona 1.8:

  - Support for writing bool dtype (#855) and datetime dtype, if the file format supports it (#728).
  - Support for writing dataframes with multiple geometry types, if the file format allows it (e.g. GeoJSON for all types, or ESRI Shapefile for Polygon+MultiPolygon) (#827, #867, #870).

- Compatibility with pyproj >= 2 (#962).
- A new ``geopandas.points_from_xy()`` helper function to convert x and y coordinates to Point objects (#896).
- The ``buffer`` and ``interpolate`` methods now accept an array-like to specify a variable distance for each geometry (#781).
- Addition of a ``relate`` method, corresponding to the shapely method that returns the DE-9IM matrix (#853).
- Plotting improvements:

  - Performance improvement in plotting by only flattening the geometries if there are actually 'Multi' geometries (#785).
  - Choropleths: access to all ``mapclassify`` classification schemes and addition of the ``classification_kwds`` keyword in the ``plot`` method to specify options for the scheme (#876).
  - Ability to specify a matplotlib axes object on which to plot the color bar with the ``cax`` keyword, in order to have more control over the color bar placement (#894).

- Changed the default provider in ``geopandas.tools.geocode`` from Google (now requires an API key) to Geocode.Farm (#907, #975).

Bug fixes:

- Remove the edge in the legend marker (#807).
- Fix the ``align`` method to preserve the CRS (#829).
- Fix ``geopandas.testing.assert_geodataframe_equal`` to correctly compare left and right dataframes (#810).
- Fix in choropleth mapping when the values contain missing values (#877).
- Better error message in ``sjoin`` if the input is not a GeoDataFrame (#842).
- Fix in ``read_postgis`` to handle nullable (missing) geometries (#856).
- Correctly passing through the ``parse_dates`` keyword in ``read_postgis`` to the underlying pandas method (#860).
- Fixed the shape of Antarctica in the included demo dataset 'naturalearth_lowres'
  (by updating to the latest version) (#804).

Version 0.4.1 (March 5, 2019)
-----------------------------

Small bug-fix release for compatibility with the latest Fiona and PySAL
releases:

- Compatibility with Fiona 1.8: fix deprecation warning (#854).
- Compatibility with PySAL 2.0: switched to ``mapclassify`` instead of ``PySAL`` as
  dependency for choropleth mapping with the ``scheme`` keyword (#872).
- Fix for new ``overlay`` implementation in case the intersection is empty (#800).

Version 0.4.0 (July 15, 2018)
-----------------------------

Improvements:

- Improved ``overlay`` function (better performance, several incorrect behaviours fixed) (#429)
- Pass keywords to control legend behavior (``legend_kwds``) to ``plot`` (#434)
- Add basic support for reading remote datasets in ``read_file`` (#531)
- Pass kwargs for ``buffer`` operation on GeoSeries (#535)
- Expose all geopy services as options in geocoding (#550)
- Faster write speeds to GeoPackage (#605)
- Permit ``read_file`` filtering with a bounding box from a GeoDataFrame (#613)
- Set CRS on GeoDataFrame returned by ``read_postgis`` (#627)
- Permit setting markersize for Point GeoSeries plots with column values (#633)
- Started an example gallery (#463, #690, #717)
- Support for plotting MultiPoints (#683)
- Testing functionality (e.g. ``assert_geodataframe_equal``) is now publicly exposed (#707)
- Add ``explode`` method to GeoDataFrame (similar to the GeoSeries method) (#671)
- Set equal aspect on active axis on multi-axis figures (#718)
- Pass array of values to column argument in ``plot`` (#770)

Bug fixes:

- Ensure that colorbars are plotted on the correct axis (#523)
- Handle plotting empty GeoDataFrame (#571)
- Save z-dimension when writing files (#652)
- Handle reading empty shapefiles (#653)
- Correct dtype for empty result of spatial operations (#685)
- Fix empty ``sjoin`` handling for pandas>=0.23 (#762)

Version 0.3.0 (August 29, 2017)
-------------------------------

Improvements:

- Improve plotting performance using ``matplotlib.collections`` (#267)
- Improve default plotting appearance. The defaults now follow the new matplotlib defaults (#318, #502, #510)
- Provide access to x/y coordinates as attributes for Point GeoSeries (#383)
- Make the NYBB dataset available through ``geopandas.datasets`` (#384)
- Enable ``sjoin`` on non-integer-index GeoDataFrames (#422)
- Add ``cx`` indexer to GeoDataFrame (#482)
- ``GeoDataFrame.from_features`` now also accepts a Feature Collection (#225, #507)
- Use index label instead of integer id in output of ``iterfeatures`` and
  ``to_json`` (#421)
- Return empty data frame rather than raising an error when performing a spatial join with non overlapping geodataframes (#335)

Bug fixes:

- Compatibility with shapely 1.6.0 (#512)
- Fix ``fiona.filter`` results when bbox is not None (#372)
- Fix ``dissolve`` to retain CRS (#389)
- Fix ``cx`` behavior when using index of 0 (#478)
- Fix display of lower bin in legend label of choropleth plots using a PySAL scheme (#450)

Version 0.2.0
-------------

Improvements:

- Complete overhaul of the documentation
- Addition of ``overlay`` to perform spatial overlays with polygons (#142)
- Addition of ``sjoin`` to perform spatial joins (#115, #145, #188)
- Addition of ``__geo_interface__`` that returns a python data structure
  to represent the ``GeoSeries`` as a GeoJSON-like ``FeatureCollection`` (#116)
  and ``iterfeatures`` method (#178)
- Addition of the ``explode`` (#146) and ``dissolve`` (#310, #311) methods.
- Addition of the ``sindex`` attribute, a Spatial Index using the optional
  dependency ``rtree`` (``libspatialindex``) that can be used to speed up
  certain operations such as overlays (#140, #141).
- Addition of the ``GeoSeries.cx`` coordinate indexer to slice a GeoSeries based
  on a bounding box of the coordinates (#55).
- Improvements to plotting: ability to specify edge colors (#173), support for
  the ``vmin``, ``vmax``, ``figsize``, ``linewidth`` keywords (#207), legends
  for chloropleth plots (#210), color points by specifying a colormap (#186) or
  a single color (#238).
- Larger flexibility of ``to_crs``, accepting both dicts and proj strings (#289)
- Addition of embedded example data, accessible through
  ``geopandas.datasets.get_path``.

API changes:

- In the ``plot`` method, the ``axes`` keyword is renamed to ``ax`` for
  consistency with pandas, and the ``colormap`` keyword is renamed to ``cmap``
  for consistency with matplotlib (#208, #228, #240).

Bug fixes:

- Properly handle rows with missing geometries (#139, #193).
- Fix ``GeoSeries.to_json`` (#263).
- Correctly serialize metadata when pickling (#199, #206).
- Fix ``merge`` and ``concat`` to return correct GeoDataFrame (#247, #320, #322).<|MERGE_RESOLUTION|>--- conflicted
+++ resolved
@@ -44,12 +44,9 @@
 - Added `dwithin` method to check for a "distance within" predicate on
   GeoSeries/GeoDataFrame (#3153).
 - Added `to_geo_dict` method to generate GeoJSON-like dictionary from a GeoDataFrame (#3132).
-<<<<<<< HEAD
 - Added `polygonize` method exposing both `polygonize` and `polygonize_full` from
   shapely to GeoSeries/GeoDataframe (#2963).
-=======
 - Added `is_valid_reason` method from shapely to GeoSeries/GeoDataframe (#3176).
->>>>>>> 4b9c64e0
 
 New features and improvements:
 
