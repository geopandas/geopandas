# Changelog

## Version 1.2.0

<<<<<<< HEAD
New features and improvements:
- `GeoDataFrame.to_parquet` and `read_parquet` will now write and read ``attrs`` 
  respectively (#3597)
=======
Bug fixes:

- Fix an issue that caused an error in `GeoDataFrame.from_features` when there is no `properties` field (#3599).
>>>>>>> 523ce285

## Version 1.1.1 (June 27, 2025)

Bug fixes:

- Fix regression in the GeoDataFrame constructor when np.nan is given as an only geometry (#3591).
- Fix regression in `overlay` with `how="identity"` when input dataframes have column
  names that are equal (#3596).

## Version 1.1.0 (June 1, 2025)

Notes on dependencies:

- GeoPandas 1.1 now requires Python 3.10 or greater and pandas 2.0, numpy 1.24, pyproj 3.5,
  are now the minimum required version for these dependencies.
  Furthermore, the minimum tested version for optional dependencies has been updated to
  fiona 1.8.21, scipy 1.9, matplotlib 3.7, mapclassify 2.5, folium 0.12 and
  SQLAlchemy 2.0. Older versions of these libraries may continue to work, but are no longer
  considered supported (#3371).

New features and improvements:

- Added options to return the result of `SpatialIndex.query` in a form of a dense or a
  sparse boolean array. This adds optional dependency on `scipy` for the sparse output.
  Note that this also changes the previously undocumented behaviour of the `output_format`
  keyword (#1674).
- Add ``grid_size`` parameter to ``union_all`` and ``dissolve`` (#3445).
- `GeoDataFrame.plot` now supports `pd.Index` as an input for the `column` keyword (#3463).
- Added `disjoint_subset` union algorithm for `union_all` and `dissolve` (#3534).
- Added `constrained_delaunay_triangles` method to GeoSeries/GeoDataFrame (#3552).
- Added `to_pandas_kwargs` argument to `from_arrow`, `read_parquet` and `read_feather`
  to allow better control of conversion of non-geometric Arrow data to DataFrames (#3466).
- Added `is_valid_coverage` and `invalid_coverage_edges` to GeoSeries/GeoDataFrame to
  allow validation of polygonal  coverage (#3545).
- Added `maximum_inscribed_circle` method from shapely to GeoSeries/GeoDataFrame (#3544).
- Added `minimum_clearance_line` method from shapely to GeoSeries/GeoDataFrame (#3543).
- Added `orient_polygons` method from shapely to GeoSeries/GeoDataFrame (#3559).
- Added ``method`` and ``keep_collapsed`` argument to ``make_valid`` (#3548).
- Added `simplify_coverage` method for topological simplification of polygonal coverages
  to GeoSeries/GeoDataFrame (#3541).
- Added initial support of M coordinates (`m` and `has_m` properties, `include_m` in `get_coordinates`) (#3561).
- Added `geom_equals_identical` method exposing `equals_identical` from shapely to GeoSeries/GeoDataFrame (#3560).
- GeoPandas now attempts to use a range request when reading from an URL even if the header
  does not directly indicate its support (#3572).
- Added `geopandas.accessors` module. Import this module to register a
  `pandas.Series.geo` accessor, which exposes GeoSeries methods via pandas's
  extension mechanism (#3272).
- Improve performance of `overlay` with `how=identity` (#3504).
- A warning message is raised in `read_file` when a GeoDataFrame or GeoSeries mask
  and/or the source dataset is missing a defined CRS. (#3464)
- GeoDataFrame no longer hard-codes the class internally, allowing easier subclassing (#3505).

Bug fixes:

- Fix an issue that showed numpy dtypes in bbox in `to_geo_dict` and `__geo_interface__`. (#3436)
- Fix an issue in `sample_points` that could occasionally result in non-uniform distribution (#3470).
- Fix unspecified layer warning being emitted while reading multilayer datasets, even
  when layer is specified when using the mask or bbox keywords (#3378).
- Properly support named aggregations over a geometry column in `GroupBy.agg` (#3368).
- Support GeoDataFrame constructor receiving arguments to `geometry` which are not
  (Geo)Series, but instead should be interpreted as column names, like Enums (#3384).
- Fix regression where constructing a GeoSeries from a pd.Series with GeometryDtype values
  failed when `crs` was provided (#3383).
- Fix regression where `overlay` with `keep_geom_type` returns wrong results if the
  input contains invalid geometries (#3395).
- Fix the dtype of the GeometryArray backing data being incorrect for zero length
  GeoDataFrames causing errors in `overlay` (#3424).
- Fix regression where constructing a GeoSeries from a pd.Series with GeometryDtype values
  failed when `crs` was provided (#3383).
- Fix plotting of polygons with holes by normalizing the coordinate order prior to plotting (#3483).
- Fix an issue in plotting when polygon patches were not closed (#3576).
- Fix ambiguous error when GeoDataFrame is initialised with a column called "crs" (#3502).
- Avoid change of the plot aspect when plotting missing values (#3438).

Deprecations and compatibility notes:

- The `GeoSeries.select` method wrapping the pandas `Series.select` method has been removed.
  The upstream method no longer exists in all supported version of pandas (#3394).
- The deprecated `geom_almost_equals` method has been removed. Use
  `geom_equals_exact` instead (#3522).

## Version 1.0.1 (July 2, 2024)

Bug fixes:

- Support a named datetime or object dtype index in `explore()` (#3360, #3364).
- Fix a regression preventing a Series as an argument for geometric methods (#3363)

## Version 1.0.0 (June 24, 2024)

Notes on dependencies:

- GeoPandas 1.0 drops support for shapely<2 and PyGEOS. The only geometry engine that is
  currently supported is shapely >= 2. As a consequence, spatial indexing based on the
  rtree package has also been removed (#3035).
- The I/O engine now defaults to Pyogrio which is now installed with GeoPandas instead
  of Fiona (#3223).

New methods:

- Added `count_geometries` method from shapely to GeoSeries/GeoDataFrame (#3154).
- Added `count_interior_rings` method from shapely to GeoSeries/GeoDataFrame (#3154)
- Added `relate_pattern` method from shapely to GeoSeries/GeoDataFrame (#3211).
- Added `intersection_all` method from shapely to GeoSeries/GeoDataFrame (#3228).
- Added `line_merge` method from shapely to GeoSeries/GeoDataFrame (#3214).
- Added `set_precision` and `get_precision` methods from shapely to GeoSeries/GeoDataFrame (#3175).
- Added `count_coordinates` method from shapely to GeoSeries/GeoDataFrame (#3026).
- Added `minimum_clearance` method from shapely to GeoSeries/GeoDataFrame (#2989).
- Added `shared_paths` method from shapely to GeoSeries/GeoDataFrame (#3215).
- Added `is_ccw` method from shapely to GeoSeries/GeoDataFrame (#3027).
- Added `is_closed` attribute from shapely to GeoSeries/GeoDataFrame (#3092).
- Added `force_2d` and `force_3d` methods from shapely to GeoSeries/GeoDataFrame (#3090).
- Added `voronoi_polygons` method from shapely to GeoSeries/GeoDataFrame (#3177).
- Added `contains_properly` method from shapely to GeoSeries/GeoDataFrame (#3105).
- Added `build_area` method exposing `build_area` shapely to GeoSeries/GeoDataFrame (#3202).
- Added `snap` method from shapely to GeoSeries/GeoDataFrame (#3086).
- Added `transform` method from shapely to GeoSeries/GeoDataFrame (#3075).
- Added `get_geometry` method from shapely to GeoSeries/GeoDataFrame (#3287).
- Added `dwithin` method to check for a "distance within" predicate on
  GeoSeries/GeoDataFrame (#3153).
- Added `to_geo_dict` method to generate GeoJSON-like dictionary from a GeoDataFrame (#3132).
- Added `polygonize` method exposing both `polygonize` and `polygonize_full` from
  shapely to GeoSeries/GeoDataFrame (#2963).
- Added `is_valid_reason` method from shapely to GeoSeries/GeoDataFrame (#3176).
- Added `to_arrow` method and `from_arrow` class method to
  GeoSeries/GeoDataFrame to export and import to/from Arrow data with GeoArrow
  extension types (#3219, #3301).

New features and improvements:

- Added ``predicate="dwithin"`` option and ``distance`` argument to the ``sindex.query()`` method
 and ``sjoin`` (#2882).
- GeoSeries and GeoDataFrame `__repr__` now trims trailing zeros for a more readable
  output (#3087).
- Add `on_invalid` parameter to `from_wkt` and `from_wkb` (#3110).
- `make_valid` option in `overlay` now uses the `make_valid` method instead of
  `buffer(0)` (#3113).
- Passing `"geometry"` as `dtype` to `pd.read_csv` will now return a GeoSeries for
  the specified columns (#3101).
- Added support to ``read_file`` for the ``mask`` keyword for the pyogrio engine (#3062).
- Added support to ``read_file`` for the ``columns`` keyword for the fiona engine (#3133).
- Added support to ``to_parquet`` and ``read_parquet`` for writing and reading files
  using the GeoArrow-based native geometry encoding of GeoParquet 1.1 (#3253, #3275).
- Add `sort` keyword to `clip` method for GeoSeries and GeoDataFrame to allow optional
  preservation of the original order of observations (#3233).
- Added `show_bbox`, `drop_id` and `to_wgs84` arguments to allow further customization of
  `GeoSeries.to_json` (#3226).
- `explore` now supports `GeoDataFrame`s with additional columns containing datetimes, uuids and
  other non JSON serializable objects (#3261).
- The `GeoSeries.fillna` method now supports the `limit` keyword (#3290).
- Added ``on_attribute`` option argument to the ``sjoin()``
  method, allowing to restrict joins to the observations with
  matching attributes. (#3231)
- Added support for `bbox` covering encoding in geoparquet. Can filter reading of parquet
files based on a bounding box, and write out a bounding box column to parquet files (#3282).
- `align` keyword in binary methods now defaults to `None`, treated as True. Explicit True
  will silence the warning about mismatched indices (#3212).
- `GeoSeries.set_crs` can now be used to remove CRS information by passing
  `crs=None, allow_override=True` (#3316).
- Added ``autolim`` keyword argument to ``GeoSeries.plot()`` and ``GeoDataFrame.plot()`` (#2817).
- Added `metadata` parameter to `GeoDataFrame.to_file` (#2850)
- Updated documentation to clarify that passing a named (Geo)Series as the `geometry`
  argument to the GeoDataFrame constructor will not use the name but will always
  produce a GeoDataFrame with an active geometry column named "geometry" (#3337).
- `read_postgis` will query the spatial_ref_sys table to determine the CRS authority
  instead of its current behaviour of assuming EPSG. In the event the spiatal_ref_sys
  table is not present, or the SRID is not present, `read_postgis` will fallback
  on assuming EPSG CRS authority. (#3329)
- Added ``GeoDataFrame.active_geometry_name`` property returning the active geometry column's name or None if no active geometry column is set (#2943).

Backwards incompatible API changes:

- The `sjoin` method will now preserve the name of the index of the right
  GeoDataFrame, if it has one, instead of always using `"index_right"` as the
  name for the resulting column in the return value (#846, #2144).
- GeoPandas now raises a ValueError when an unaligned Series is passed as a method
  argument to avoid confusion of whether the automatic alignment happens or not (#3271).
- The deprecated default value of GeoDataFrame/ GeoSeries `explode(.., index_parts=True)` is now
  set to false for consistency with pandas (#3174).
- The behaviour of `set_geometry` has been changed when passed a (Geo)Series `ser` with a name.
  The new active geometry column name in this case will be `ser.name`, if not None, rather than
  the previous active geometry column name. This means that if the new and old names are
  different, then both columns will be preserved in the GeoDataFrame. To replicate the previous
  behaviour, you can instead call `gdf.set_geometry(ser.rename(gdf.active_geometry_name))` (#3237).
  Note that this behaviour change does not affect the `GeoDataFrame` constructor, passing a named
  GeoSeries `ser` to `GeoDataFrame(df, geometry=ser)` will always produce a GeoDataFrame with a
  geometry column named "geometry" to preserve backwards compatibility. If you would like to
  instead propagate the name of `ser` when constructing a GeoDataFrame, you can instead call
  `df.set_geometry(ser)` or `GeoDataFrame(df, geometry=ser).rename_geometry(ser.name)` (#3337).
- `delaunay_triangles` now considers all geometries together when creating the Delaunay triangulation
  instead of performing the operation element-wise. If you want to generate Delaunay
  triangles for each geometry separately, use ``shapely.delaunay_triangles`` instead. (#3273)
- Reading a data source that does not have a geometry field using ``read_file``
  now returns a Pandas DataFrame instead of a GeoDataFrame with an empty
  ``geometry`` column.

Enforced deprecations:

- The deprecation of `geopandas.datasets` has been enforced and the module has been
  removed. New sample datasets are now available in the
  [geodatasets](https://geodatasets.readthedocs.io/en/latest/) package (#3084).
- Many longstanding deprecated functions, methods and properties have been removed (#3174), (#3190)
  - Removed deprecated functions
    `geopandas.io.read_file`, `geopandas.io.to_file` and `geopandas.io.sql.read_postgis`.
    `geopandas.read_file`, `geopandas.read_postgis` and the GeoDataFrame/GeoSeries `to_file(..)`
    method should be used instead.
  - Removed deprecated `GeometryArray.data` property, `np.asarray(..)` or the `to_numpy()`
    method should be used instead.
  - Removed deprecated `sindex.query_bulk` method, using `sindex.query` instead.
  - Removed deprecated `sjoin` parameter `op`, `predicate` should be supplied instead.
  - Removed deprecated GeoSeries/ GeoDataFrame methods `__xor__`, `__or__`, `__and__` and
    `__sub__`. Instead use methods `symmetric_difference`, `union`, `intersection` and
    `difference` respectively.
  - Removed deprecated plotting functions `plot_polygon_collection`,
    `plot_linestring_collection` and `plot_point_collection`, use the GeoSeries/GeoDataFrame `.plot`
    method directly instead.
  - Removed deprecated GeoSeries/GeoDataFrame `.plot` parameters `axes` and `colormap`, instead use
    `ax` and `cmap` respectively.
  - Removed compatibility for specifying the `version` keyword in `to_parquet` and `to_feather`.
    This keyword will now be passed through to pyarrow and use `schema_version` to specify the GeoParquet specification version (#3334).

New deprecations:

- `unary_union` attribute is now deprecated and replaced by the `union_all()` method (#3007) allowing
  opting for a faster union algorithm for coverages (#3151).
- The ``include_fields`` and ``ignore_fields`` keywords in ``read_file()`` are deprecated
  for the default pyogrio engine. Currently those are translated to the ``columns`` keyword
  for backwards compatibility, but you should directly use the ``columns`` keyword instead
  to select which columns to read (#3133).
- The `drop` keyword in `set_geometry` has been deprecated, and in future the `drop=True`
  behaviour will be removed (#3237). To prepare for this change, you should remove any explicit
  `drop=False` calls in your code (the default behaviour already is the same as `drop=False`).
  To replicate the previous `drop=True` behaviour you should replace
  `gdf.set_geometry(new_geo_col, drop=True)` with

  ```python
  geo_col_name = gdf.active_geometry_name
  gdf.set_geometry(new_geo_col).drop(columns=geo_col_name).rename_geometry(geo_col_name)
  ```
- The `geopandas.use_pygeos` option has been deprecated and will be removed in GeoPandas
  1.1 (#3283)
- Manual overriding of an existing CRS of a GeoSeries or GeoDataFrame by setting the `crs` property has been deprecated
  and will be disabled in future. Use the `set_crs()` method instead (#3085).

Bug fixes:

- Fix `GeoDataFrame.merge()` incorrectly returning a `DataFrame` instead of a
  `GeoDataFrame` when the `suffixes` argument is applied to the active
  geometry column (#2933).
- Fix bug in `GeoDataFrame` constructor where if `geometry` is given a named
  `GeoSeries` the name was not used as the active geometry column name (#3237).
- Fix bug in `GeoSeries` constructor when passing a Series and specifying a `crs` to not change the original input data (#2492).
- Fix regression preventing reading from file paths containing hashes in `read_file`
  with the fiona engine (#3280). An analgous fix for pyogrio is included in
  pyogrio 0.8.1.
- Fix `to_parquet` to write correct metadata in case of 3D geometries (#2824).
- Fixes for compatibility with psycopg (#3167).
- Fix to allow appending dataframes with no CRS to PostGIS tables with no CRS (#3328)
- Fix plotting of all-empty GeoSeries using `explore` (#3316).

## Version 0.14.4 (April 26, 2024)

- Several fixes for compatibility with the upcoming pandas 3.0, numpy 2.0 and
  fiona 1.10 releases.

## Version 0.14.3 (Jan 31, 2024)

- Several fixes for compatibility with the latest pandas 2.2 release.
- Fix bug in `pandas.concat` CRS consistency checking where CRS differing by WKT
  whitespace only were treated as incompatible (#3023).

## Version 0.14.2 (Jan 4, 2024)

- Fix regression in `overlay` where using `buffer(0)` instead of `make_valid` internally
  produced invalid results (#3074).
- Fix `explore()` method when the active geometry contains missing and empty geometries (#3094).

## Version 0.14.1 (Nov 11, 2023)

- The Parquet and Feather IO functions now support the latest 1.0.0 version
  of the GeoParquet specification (geoparquet.org) (#2663).
- Fix `read_parquet` and `read_feather` for [CVE-2023-47248](https://www.cve.org/CVERecord?id=CVE-2023-47248>) (#3070).

## Version 0.14 (Sep 15, 2023)

GeoPandas will use Shapely 2.0 by default instead of PyGEOS when both Shapely >= 2.0 and
PyGEOS are installed.  PyGEOS will continue to be used by default when PyGEOS is
installed alongside Shapely < 2.0.  Support for PyGEOS and Shapely < 2.0 will be removed
in GeoPandas 1.0. (#2999)

API changes:

- ``seed`` keyword in ``sample_points`` is deprecated. Use ``rng`` instead. (#2913).

New methods:

- Added ``concave_hull`` method from shapely to GeoSeries/GeoDataFrame (#2903).
- Added ``delaunay_triangles`` method from shapely to GeoSeries/GeoDataFrame (#2907).
- Added ``extract_unique_points`` method from shapely to GeoSeries/GeoDataFrame (#2915).
- Added ``frechet_distance()`` method from shapely to GeoSeries/GeoDataFrame (#2929).
- Added ``hausdorff_distance`` method from shapely to GeoSeries/GeoDataFrame (#2909).
- Added ``minimum_rotated_rectangle`` method from shapely to GeoSeries/GeoDataFrame (#2541).
- Added ``offset_curve`` method from shapely to GeoSeries/GeoDataFrame (#2902).
- Added ``remove_repeated_points`` method from shapely to GeoSeries/GeoDataFrame (#2940).
- Added ``reverse`` method from shapely to GeoSeries/GeoDataFrame (#2988).
- Added ``segmentize`` method from shapely to GeoSeries/GeoDataFrame (#2910).
- Added ``shortest_line`` method from shapely to GeoSeries/GeoDataFrame (#2960).

New features and improvements:

- Added ``exclusive`` parameter to ``sjoin_nearest`` method for Shapely >= 2.0 (#2877)
- The ``to_file()`` method will now automatically detect the FlatGeoBuf driver
  for files with the `.fgb` extension (#2958)

Bug fixes:

- Fix ambiguous error when GeoDataFrame is initialized with a column called ``"crs"`` (#2944)
- Fix a color assignment in ``explore`` when using ``UserDefined`` bins (#2923)
- Fix bug in `apply` with `axis=1` where the given user defined function returns nested
  data in the geometry column (#2959)
- Properly infer schema for ``np.int32`` and ``pd.Int32Dtype`` columns (#2950)
- ``assert_geodataframe_equal`` now handles GeoDataFrames with no active geometry (#2498)

Notes on (optional) dependencies:

- GeoPandas 0.14 drops support for Python 3.8 and pandas 1.3 and below (the minimum
  supported pandas version is now 1.4). Further, the minimum required versions for the
  listed dependencies have now changed to shapely 1.8.0, fiona 1.8.21, pyproj 3.3.0 and
  matplotlib 3.5.0 (#3001)

Deprecations and compatibility notes:

- `geom_almost_equals()` methods have been deprecated and
   `geom_equals_exact()` should be used instead (#2604).

## Version 0.13.2 (Jun 6, 2023)

Bug fix:

- Fix a regression in reading from local file URIs (``file://..``) using
  ``geopandas.read_file`` (#2948).

## Version 0.13.1 (Jun 5, 2023)

Bug fix:

- Fix a regression in reading from URLs using ``geopandas.read_file`` (#2908). This
  restores the behaviour to download all data up-front before passing it to the
  underlying engine (fiona or pyogrio), except if the server supports partial requests
  (to support reading a subset of a large file).

## Version 0.13 (May 6, 2023)

New methods:

- Added ``sample_points`` method to sample random points from Polygon or LineString
  geometries (#2860).
- New ``hilbert_distance()`` method that calculates the distance along a Hilbert curve
  for each geometry in a GeoSeries/GeoDataFrame (#2297).
- Support for sorting geometries (for example, using ``sort_values()``) based on
  the distance along the Hilbert curve (#2070).
- Added ``get_coordinates()`` method from shapely to GeoSeries/GeoDataFrame (#2624).
- Added ``minimum_bounding_circle()`` method from shapely to GeoSeries/GeoDataFrame (#2621).
- Added `minimum_bounding_radius()` as GeoSeries method (#2827).

Other new features and improvements:

- The Parquet and Feather IO functions now support the latest 1.0.0-beta.1 version
  of the GeoParquet specification (<geoparquet.org>) (#2663).
- Added support to fill missing values in `GeoSeries.fillna` via another `GeoSeries` (#2535).
- Support specifying ``min_zoom`` and ``max_zoom`` inside the ``map_kwds`` argument for ``.explore()`` (#2599).
- Added support for append (``mode="a"`` or ``append=True``) in ``to_file()``
  using ``engine="pyogrio"`` (#2788).
- Added a ``to_wgs84`` keyword to ``to_json`` allowing automatic re-projecting to follow
  the 2016 GeoJSON specification (#416).
- ``to_json`` output now includes a ``"crs"`` field if the CRS is not the default WGS84 (#1774).
- Improve error messages when accessing the `geometry` attribute of GeoDataFrame without an active geometry column
  related to the default name `"geometry"` being provided in the constructor (#2577)

Deprecations and compatibility notes:

- Added warning that ``unary_union`` will return ``'GEOMETRYCOLLECTION EMPTY'`` instead
  of None for all-None GeoSeries. (#2618)
- The ``query_bulk()`` method of the spatial index `.sindex` property is deprecated
  in favor of ``query()`` (#2823).

Bug fixes:

- Ensure that GeoDataFrame created from DataFrame is a copy, not a view (#2667)
- Fix mismatch between geometries and colors in ``plot()`` if an empty or missing
  geometry is present (#2224)
- Escape special characters to avoid TemplateSyntaxError in ``explore()`` (#2657)
- Fix `to_parquet`/`to_feather` to not write an invalid bbox (with NaNs) in the
  metadata in case of an empty GeoDataFrame (#2653)
- Fix `to_parquet`/`to_feather` to use correct WKB flavor for 3D geometries (#2654)
- Fix `read_file` to avoid reading all file bytes prior to calling Fiona or
  Pyogrio if provided a URL as input (#2796)
- Fix `copy()` downcasting GeoDataFrames without an active geometry column to a
  DataFrame (#2775)
- Fix geometry column name propagation when GeoDataFrame columns are a multiindex (#2088)
- Fix `iterfeatures()` method of GeoDataFrame to correctly handle non-scalar values
  when `na='drop'` is specified (#2811)
- Fix issue with passing custom legend labels to `plot` (#2886)

Notes on (optional) dependencies:

- GeoPandas 0.13 drops support pandas 1.0.5 (the minimum supported
  pandas version is now 1.1). Further, the minimum required versions for the listed
  dependencies have now changed to shapely 1.7.1, fiona 1.8.19, pyproj 3.0.1 and
  matplotlib 3.3.4 (#2655)

## Version 0.12.2 (December 10, 2022)

Bug fixes:

- Correctly handle geometries with Z dimension in ``to_crs()`` when using PyGEOS or
  Shapely >= 2.0 (previously the z coordinates were lost) (#1345).
- Assign Crimea to Ukraine in the ``naturalearth_lowres`` built-in dataset (#2670)

## Version 0.12.1 (October 29, 2022)

Small bug-fix release removing the shapely<2 pin in the installation requirements.

## Version 0.12 (October 24, 2022)

The highlight of this release is the support for Shapely 2.0. This makes it possible to
test Shapely 2.0 (currently 2.0b1) alongside GeoPandas.

Note that if you also have PyGEOS installed, you need to set an environment variable
(`USE_PYGEOS=0`) before importing geopandas to actually test Shapely 2.0 features instead of PyGEOS. See
<https://geopandas.org/en/latest/getting_started/install.html#using-the-optional-pygeos-dependency>
for more details.

New features and improvements:

- Added ``normalize()`` method from shapely to GeoSeries/GeoDataFrame (#2537).
- Added ``make_valid()`` method from shapely to GeoSeries/GeoDataFrame (#2539).
- Added ``where`` filter to ``read_file`` (#2552).
- Updated the distributed natural earth datasets (*naturalearth_lowres* and
  *naturalearth_cities*) to version 5.1 (#2555).

Deprecations and compatibility notes:

- Accessing the `crs` of a `GeoDataFrame` without active geometry column was deprecated
  and this now raises an AttributeError (#2578).
- Resolved colormap-related warning in ``.explore()`` for recent Matplotlib versions
  (#2596).

Bug fixes:

- Fix cryptic error message in ``geopandas.clip()`` when clipping with an empty geometry (#2589).
- Accessing `gdf.geometry` where the active geometry column is missing, and a column
  named `"geometry"` is present will now raise an `AttributeError`, rather than
  returning `gdf["geometry"]` (#2575).
- Combining GeoSeries/GeoDataFrames with ``pandas.concat`` will no longer silently
  override CRS information if not all inputs have the same CRS (#2056).

## Version 0.11.1 (July 24, 2022)

Small bug-fix release:

- Fix regression (RecursionError) in reshape methods such as ``unstack()``
  and ``pivot()`` involving MultiIndex, or GeoDataFrame construction with
  MultiIndex (#2486).
- Fix regression in ``GeoDataFrame.explode()`` with non-default
  geometry column name.
- Fix regression in ``apply()`` causing row-wise all nan float columns to be
  casted to GeometryDtype (#2482).
- Fix a crash in datetime column reading where the file contains mixed timezone
  offsets (#2479). These will be read as UTC localized values.
- Fix a crash in datetime column reading where the file contains datetimes
  outside the range supported by [ns] precision (#2505).
- Fix regression in passing the Parquet or Feather format ``version`` in
  ``to_parquet`` and ``to_feather``. As a result, the ``version`` parameter
  for the ``to_parquet`` and ``to_feather`` methods has been replaced with
  ``schema_version``. ``version`` will be passed directly to underlying
  feather or parquet writer. ``version`` will only be used to set
  ``schema_version`` if ``version`` is one of 0.1.0 or 0.4.0 (#2496).

Version 0.11 (June 20, 2022)
----------------------------

Highlights of this release:

- The ``geopandas.read_file()`` and `GeoDataFrame.to_file()` methods to read
  and write GIS file formats can now optionally use the
  [pyogrio](https://github.com/geopandas/pyogrio/) package under the hood
  through the ``engine="pyogrio"`` keyword. The pyogrio package implements
  vectorized IO for GDAL/OGR vector data sources, and is faster compared to
  the ``fiona``-based engine (#2225).
- GeoParquet support updated to implement
  [v0.4.0](https://github.com/opengeospatial/geoparquet/releases/tag/v0.4.0) of the
  OpenGeospatial/GeoParquet specification (#2441). Backwards compatibility with v0.1.0 of
  the metadata spec (implemented in the previous releases of GeoPandas) is guaranteed,
  and reading and writing Parquet and Feather files will no longer produce a ``UserWarning``
  (#2327).

New features and improvements:

- Improved handling of GeoDataFrame when the active geometry column is
  lost from the GeoDataFrame. Previously, square bracket indexing ``gdf[[...]]`` returned
  a GeoDataFrame when the active geometry column was retained and a DataFrame was
  returned otherwise. Other pandas indexing methods (``loc``, ``iloc``, etc) did not follow
  the same rules. The new behaviour for all indexing/reshaping operations is now as
  follows (#2329, #2060):
  - If operations produce a ``DataFrame`` containing the active geometry column, a
    GeoDataFrame is returned
  - If operations produce a ``DataFrame`` containing ``GeometryDtype`` columns, but not the
    active geometry column, a ``GeoDataFrame`` is returned, where the active geometry
    column is set to ``None`` (set the new geometry column with ``set_geometry()``)
  - If operations produce a ``DataFrame`` containing no ``GeometryDtype`` columns, a
    ``DataFrame`` is returned (this can be upcast again by calling ``set_geometry()`` or the
    ``GeoDataFrame`` constructor)
  - If operations produce a ``Series`` of ``GeometryDtype``, a ``GeoSeries`` is returned,
    otherwise ``Series`` is returned.
  - Error messages for having an invalid geometry column
    have been improved, indicating the name of the last valid active geometry column set
    and whether other geometry columns can be promoted to the active geometry column
    (#2329).

- Datetime fields are now read and written correctly for GIS formats which support them
  (e.g. GPKG, GeoJSON) with fiona 1.8.14 or higher. Previously, datetimes were read as
  strings (#2202).
- ``folium.Map`` keyword arguments can now be specified as the ``map_kwds`` argument to
  ``GeoDataFrame.explore()`` method (#2315).
- Add a new parameter ``style_function`` to ``GeoDataFrame.explore()`` to enable plot styling
  based on GeoJSON properties (#2377).
- It is now possible to write an empty ``GeoDataFrame`` to a file for supported formats
  (#2240). Attempting to do so will now emit a ``UserWarning`` instead of a ``ValueError``.
- Fast rectangle clipping has been exposed as ``GeoSeries/GeoDataFrame.clip_by_rect()``
  (#1928).
- The ``mask`` parameter of ``GeoSeries/GeoDataFrame.clip()`` now accepts a rectangular mask
  as a list-like to perform fast rectangle clipping using the new
  ``GeoSeries/GeoDataFrame.clip_by_rect()`` (#2414).
- Bundled demo dataset ``naturalearth_lowres`` has been updated to version 5.0.1 of the
  source, with field ``ISO_A3`` manually corrected for some cases (#2418).

Deprecations and compatibility notes:

- The active development branch of geopandas on GitHub has been renamed from master to
  main (#2277).
- Deprecated methods ``GeometryArray.equals_exact()`` and ``GeometryArray.almost_equals()``
  have been removed. They should
  be replaced with ``GeometryArray.geom_equals_exact()`` and
  ``GeometryArray.geom_almost_equals()`` respectively (#2267).
- Deprecated CRS functions ``explicit_crs_from_epsg()``, ``epsg_from_crs()`` and
  ``get_epsg_file_contents()`` were removed (#2340).
- Warning about the behaviour change to ``GeoSeries.isna()`` with empty
  geometries present has been removed (#2349).
- Specifying a CRS in the ``GeoDataFrame/GeoSeries`` constructor which contradicted the
  underlying ``GeometryArray`` now raises a ``ValueError`` (#2100).
- Specifying a CRS in the ``GeoDataFrame`` constructor when no geometry column is provided
  and calling ``GeoDataFrame. set_crs`` on a ``GeoDataFrame`` without an active geometry
  column now raise a ``ValueError`` (#2100)
- Passing non-geometry data to the``GeoSeries`` constructor is now fully deprecated and
  will raise a ``TypeError`` (#2314). Previously, a ``pandas.Series`` was returned for
  non-geometry data.
- Deprecated ``GeoSeries/GeoDataFrame`` set operations ``__xor__()``,
  ``__or__()``, ``__and__()`` and ``__sub__()``, ``geopandas.io.file.read_file``/``to_file`` and
  ``geopandas.io.sql.read_postgis`` now emit ``FutureWarning`` instead of
  ``DeprecationWarning`` and will be completely removed in a future release.
- Accessing the ``crs`` of a ``GeoDataFrame`` without active geometry column is deprecated and will be removed in GeoPandas 0.12 (#2373).

Bug fixes:

- ``GeoSeries.to_frame`` now creates a ``GeoDataFrame`` with the geometry column name set
  correctly (#2296)
- Fix pickle files created with pygeos installed can not being readable when pygeos is
  not installed (#2237).
- Fixed ``UnboundLocalError`` in ``GeoDataFrame.plot()`` using ``legend=True`` and
  ``missing_kwds`` (#2281).
- Fix ``explode()`` incorrectly relating index to columns, including where the input index
  is not unique (#2292)
- Fix ``GeoSeries.[xyz]`` raising an ``IndexError`` when the underlying GeoSeries contains
  empty points (#2335). Rows corresponding to empty points now contain ``np.nan``.
- Fix ``GeoDataFrame.iloc`` raising a ``TypeError`` when indexing a ``GeoDataFrame`` with only
  a single column of ``GeometryDtype`` (#1970).
- Fix ``GeoDataFrame.iterfeatures()`` not returning features with the same field order as
  ``GeoDataFrame.columns`` (#2396).
- Fix ``GeoDataFrame.from_features()`` to support reading GeoJSON with null properties
  (#2243).
- Fix ``GeoDataFrame.to_parquet()`` not intercepting ``engine`` keyword argument, breaking
  consistency with pandas (#2227)
- Fix ``GeoDataFrame.explore()`` producing an error when ``column`` is of boolean dtype
  (#2403).
- Fix an issue where ``GeoDataFrame.to_postgis()`` output the wrong SRID for ESRI
  authority CRS (#2414).
- Fix ``GeoDataFrame.from_dict/from_features`` classmethods using ``GeoDataFrame`` rather
  than ``cls`` as the constructor.
- Fix ``GeoDataFrame.plot()`` producing incorrect colors with mixed geometry types when
  ``colors`` keyword is provided. (#2420)

Notes on (optional) dependencies:

- GeoPandas 0.11 drops support for Python 3.7 and pandas 0.25 (the minimum supported
  pandas version is now 1.0.5). Further, the minimum required versions for the listed
  dependencies have now changed to shapely 1.7, fiona 1.8.13.post1, pyproj 2.6.1.post1,
  matplotlib 3.2, mapclassify 2.4.0 (#2358, #2391)

Version 0.10.2 (October 16, 2021)
---------------------------------

Small bug-fix release:

- Fix regression in ``overlay()`` in case no geometries are intersecting (but
  have overlapping total bounds) (#2172).
- Fix regression in ``overlay()`` with ``keep_geom_type=True`` in case the
  overlay of two geometries in a GeometryCollection with other geometry types
  (#2177).
- Fix ``overlay()`` to honor the ``keep_geom_type`` keyword for the
  ``op="differnce"`` case (#2164).
- Fix regression in ``plot()`` with a mapclassify ``scheme`` in case the
  formatted legend labels have duplicates (#2166).
- Fix a bug in the ``explore()`` method ignoring the ``vmin`` and ``vmax`` keywords
  in case they are set to 0 (#2175).
- Fix ``unary_union`` to correctly handle a GeoSeries with missing values (#2181).
- Avoid internal deprecation warning in ``clip()`` (#2179).

Version 0.10.1 (October 8, 2021)
--------------------------------

Small bug-fix release:

- Fix regression in ``overlay()`` with non-overlapping geometries and a
  non-default ``how`` (i.e. not "intersection") (#2157).

Version 0.10.0 (October 3, 2021)
--------------------------------

Highlights of this release:

- A new ``sjoin_nearest()`` method to join based on proximity, with the
  ability to set a maximum search radius (#1865). In addition, the ``sindex``
  attribute gained a new method for a "nearest" spatial index query (#1865,
  #2053).
- A new ``explore()`` method on GeoDataFrame and GeoSeries with native support
  for interactive visualization based on folium / leaflet.js (#1953)
- The ``geopandas.sjoin()``/``overlay()``/``clip()`` functions are now also
  available as methods on the GeoDataFrame (#2141, #1984, #2150).

New features and improvements:

- Add support for pandas' ``value_counts()`` method for geometry dtype (#2047).
- The ``explode()`` method has a new ``ignore_index`` keyword (consistent with
  pandas' explode method) to reset the index in the result, and a new
  ``index_parts`` keywords to control whether a cumulative count indexing the
  parts of the exploded multi-geometries should be added (#1871).
- ``points_from_xy()`` is now available as a GeoSeries method ``from_xy`` (#1936).
- The ``to_file()`` method will now attempt to detect the driver (if not
  specified) based on the extension of the provided filename, instead of
  defaulting to ESRI Shapefile (#1609).
- Support for the ``storage_options`` keyword in ``read_parquet()`` for
  specifying filesystem-specific options (e.g. for S3) based on fsspec (#2107).
- The read/write functions now support ``~`` (user home directory) expansion (#1876).
- Support the ``convert_dtypes()`` method from pandas to preserve the
  GeoDataFrame class (#2115).
- Support WKB values in the hex format in ``GeoSeries.from_wkb()`` (#2106).
- Update the ``estimate_utm_crs()`` method to handle crossing the antimeridian
  with pyproj 3.1+ (#2049).
- Improved heuristic to decide how many decimals to show in the repr based on
  whether the CRS is projected or geographic (#1895).
- Switched the default for ``geocode()`` from GeoCode.Farm to the Photon
  geocoding API (<https://photon.komoot.io>) (#2007).

Deprecations and compatibility notes:

- The ``op=`` keyword of ``sjoin()`` to indicate which spatial predicate to use
  for joining is being deprecated and renamed in favor of a new ``predicate=``
  keyword (#1626).
- The ``cascaded_union`` attribute is deprecated, use ``unary_union`` instead (#2074).
- Constructing a GeoDataFrame with a duplicated "geometry" column is now
  disallowed. This can also raise an error in the ``pd.concat(.., axis=1)``
  function if this results in duplicated active geometry columns (#2046).
- The ``explode()`` method currently returns a GeoSeries/GeoDataFrame with a
  MultiIndex, with an additional level with indices of the parts of the
  exploded multi-geometries. For consistency with pandas, this will change in
  the future and the new ``index_parts`` keyword is added to control this.

Bug fixes:

- Fix in the ``clip()`` function to correctly clip MultiPoints instead of
  leaving them intact when partly outside of the clip bounds (#2148).
- Fix ``GeoSeries.isna()`` to correctly return a boolean Series in case of an
  empty GeoSeries (#2073).
- Fix the GeoDataFrame constructor to preserve the geometry name when the
  argument is already a GeoDataFrame object (i.e. ``GeoDataFrame(gdf)``) (#2138).
- Fix loss of the values' CRS when setting those values as a column
  (``GeoDataFrame.__setitem__``) (#1963)
- Fix in ``GeoDataFrame.apply()`` to preserve the active geometry column name
  (#1955).
- Fix in ``sjoin()`` to not ignore the suffixes in case of a right-join
  (``how="right``) (#2065).
- Fix ``GeoDataFrame.explode()`` with a MultiIndex (#1945).
- Fix the handling of missing values in ``to/from_wkb`` and ``to_from_wkt`` (#1891).
- Fix ``to_file()`` and ``to_json()`` when DataFrame has duplicate columns to
  raise an error (#1900).
- Fix bug in the colors shown with user-defined classification scheme (#2019).
- Fix handling of the ``path_effects`` keyword in ``plot()`` (#2127).
- Fix ``GeoDataFrame.explode()`` to preserve ``attrs`` (#1935)

Notes on (optional) dependencies:

- GeoPandas 0.10.0 dropped support for Python 3.6 and pandas 0.24. Further,
  the minimum required versions are numpy 1.18, shapely 1.6, fiona 1.8,
  matplotlib 3.1 and pyproj 2.2.
- Plotting with a classification schema now requires mapclassify version >=
  2.4 (#1737).
- Compatibility fixes for the latest numpy in combination with Shapely 1.7 (#2072)
- Compatibility fixes for the upcoming Shapely 1.8 (#2087).
- Compatibility fixes for the latest PyGEOS (#1872, #2014) and matplotlib
  (colorbar issue, #2066).

Version 0.9.0 (February 28, 2021)
---------------------------------

Many documentation improvements and a restyled and restructured website with
a new logo (#1564, #1579, #1617, #1668, #1731, #1750, #1757, #1759).

New features and improvements:

- The ``geopandas.read_file`` function now accepts more general
  file-like objects (e.g. ``fsspec`` open file objects). It will now also
  automatically recognize zipped files (#1535).
- The ``GeoDataFrame.plot()`` method now provides access to the pandas plotting
  functionality for the non-geometry columns, either using the ``kind`` keyword
  or the accessor method (e.g. ``gdf.plot(kind="bar")`` or ``gdf.plot.bar()``)
  (#1465).
- New ``from_wkt()``, ``from_wkb()``, ``to_wkt()``, ``to_wkb()`` methods for
  GeoSeries to construct a GeoSeries from geometries in WKT or WKB
  representation, or to convert a GeoSeries to a pandas Seriew with WKT or WKB
  values (#1710).
- New ``GeoSeries.z`` attribute to access the z-coordinates of Point geometries
  (similar to the existing ``.x`` and ``.y`` attributes) (#1773).
- The ``to_crs()`` method now handles missing values (#1618).
- Support for pandas' new ``.attrs`` functionality (#1658).
- The ``dissolve()`` method now allows dissolving by no column (``by=None``) to
  create a union of all geometries (single-row GeoDataFrame) (#1568).
- New ``estimate_utm_crs()`` method on GeoSeries/GeoDataFrame to determine the
  UTM CRS based on the bounds (#1646).
- ``GeoDataFrame.from_dict()`` now accepts ``geometry`` and ``crs`` keywords
  (#1619).
- ``GeoDataFrame.to_postgis()`` and ``geopandas.read_postgis()`` now supports
  both sqlalchemy engine and connection objects (#1638).
- The ``GeoDataFrame.explode()`` method now allows exploding based on a
  non-geometry column, using the pandas implementation (#1720).
- Performance improvement in ``GeoDataFrame/GeoSeries.explode()`` when using
  the PyGEOS backend (#1693).
- The binary operation and predicate methods (eg ``intersection()``,
  ``intersects()``) have a new ``align`` keyword which allows optionally not
  aligning on the index before performing the operation with ``align=False``
  (#1668).
- The ``GeoDataFrame.dissolve()`` method now supports all relevant keywords of
  ``groupby()``, i.e. the ``level``, ``sort``, ``observed`` and ``dropna`` keywords
  (#1845).
- The ``geopandas.overlay()`` function now accepts ``make_valid=False`` to skip
  the step to ensure the input geometries are valid using ``buffer(0)`` (#1802).
- The ``GeoDataFrame.to_json()`` method gained a ``drop_id`` keyword to
  optionally not write the GeoDataFrame's index as the "id" field in the
  resulting JSON (#1637).
- A new ``aspect`` keyword in the plotting methods to optionally allow retaining
  the original aspect (#1512)
- A new ``interval`` keyword in the ``legend_kwds`` group of the ``plot()`` method
  to control the appearance of the legend labels when using a classification
  scheme (#1605).
- The spatial index of a GeoSeries (accessed with the ``sindex`` attribute) is
  now stored on the underlying array. This ensures that the spatial index is
  preserved in more operations where possible, and that multiple geometry
  columns of a GeoDataFrame can each have a spatial index (#1444).
- Addition of a ``has_sindex`` attribute on the GeoSeries/GeoDataFrame to check
  if a spatial index has already been initialized (#1627).
- The ``geopandas.testing.assert_geoseries_equal()`` and ``assert_geodataframe_equal()``
  testing utilities now have a ``normalize`` keyword (False by default) to
  normalize geometries before comparing for equality (#1826). Those functions
  now also give a more informative error message when failing (#1808).

Deprecations and compatibility notes:

- The ``is_ring`` attribute currently returns True for Polygons. In the future,
  this will be False (#1631). In addition, start to check it for LineStrings
  and LinearRings (instead of always returning False).
- The deprecated ``objects`` keyword in the ``intersection()`` method of the
  ``GeoDataFrame/GeoSeries.sindex`` spatial index object has been removed
  (#1444).

Bug fixes:

- Fix regression in the ``plot()`` method raising an error with empty
  geometries (#1702, #1828).
- Fix ``geopandas.overlay()`` to preserve geometries of the correct type which
  are nested within a GeometryCollection as a result of the overlay
  operation (#1582). In addition, a warning will now be raised if geometries
  of different type are dropped from the result (#1554).
- Fix the repr of an empty GeoSeries to not show spurious warnings (#1673).
- Fix the ``.crs`` for empty GeoDataFrames (#1560).
- Fix ``geopandas.clip`` to preserve the correct geometry column name (#1566).
- Fix bug in ``plot()`` method when using ``legend_kwds`` with multiple subplots
  (#1583)
- Fix spurious warning with ``missing_kwds`` keyword of the ``plot()`` method
  when there are no areas with missing data (#1600).
- Fix the ``plot()`` method to correctly align values passed to the ``column``
  keyword as a pandas Series (#1670).
- Fix bug in plotting MultiPoints when passing values to determine the color
  (#1694)
- The ``rename_geometry()`` method now raises a more informative error message
  when a duplicate column name is used (#1602).
- Fix ``explode()`` method to preserve the CRS (#1655)
- Fix the ``GeoSeries.apply()`` method to again accept the ``convert_dtype``
  keyword to be consistent with pandas (#1636).
- Fix ``GeoDataFrame.apply()`` to preserve the CRS when possible (#1848).
- Fix bug in containment test as ``geom in geoseries`` (#1753).
- The ``shift()`` method of a GeoSeries/GeoDataFrame now preserves the CRS
  (#1744).
- The PostGIS IO functionality now quotes table names to ensure it works with
  case-sensitive names (#1825).
- Fix the ``GeoSeries`` constructor without passing data but only an index (#1798).

Notes on (optional) dependencies:

- GeoPandas 0.9.0 dropped support for Python 3.5. Further, the minimum
  required versions are pandas 0.24, numpy 1.15 and shapely 1.6 and fiona 1.8.
- The ``descartes`` package is no longer required for plotting polygons. This
  functionality is now included by default in GeoPandas itself, when
  matplotlib is available (#1677).
- Fiona is now only imported when used in ``read_file``/``to_file``. This means
  you can now force geopandas to install without fiona installed (although it
  is still a default requirement) (#1775).
- Compatibility with the upcoming Shapely 1.8 (#1659, #1662, #1819).

Version 0.8.2 (January 25, 2021)
--------------------------------

Small bug-fix release for compatibility with PyGEOS 0.9.

Version 0.8.1 (July 15, 2020)
-----------------------------

Small bug-fix release:

- Fix a regression in the ``plot()`` method when visualizing with a
  JenksCaspallSampled or FisherJenksSampled scheme (#1486).
- Fix spurious warning in ``GeoDataFrame.to_postgis`` (#1497).
- Fix the un-pickling with ``pd.read_pickle`` of files written with older
  GeoPandas versions (#1511).

Version 0.8.0 (June 24, 2020)
-----------------------------

**Experimental**: optional use of PyGEOS to speed up spatial operations (#1155).
PyGEOS is a faster alternative for Shapely (being contributed back to a future
version of Shapely), and is used in element-wise spatial operations and for
spatial index in e.g. ``sjoin`` (#1343, #1401, #1421, #1427, #1428). See the
[installation docs](https://geopandas.readthedocs.io/en/latest/install.html#using-the-optional-pygeos-dependency)
for more info and how to enable it.

New features and improvements:

- IO enhancements:

  - New ``GeoDataFrame.to_postgis()`` method to write to PostGIS database (#1248).
  - New Apache Parquet and Feather file format support (#1180, #1435)
  - Allow appending to files with ``GeoDataFrame.to_file`` (#1229).
  - Add support for the ``ignore_geometry`` keyword in ``read_file`` to only read
    the attribute data. If set to True, a pandas DataFrame without geometry is
    returned (#1383).
  - ``geopandas.read_file`` now supports reading from file-like objects (#1329).
  - ``GeoDataFrame.to_file`` now supports specifying the CRS to write to the file
    (#802). By default it still uses the CRS of the GeoDataFrame.
  - New ``chunksize`` keyword in ``geopandas.read_postgis`` to read a query in
    chunks (#1123).

- Improvements related to geometry columns and CRS:

  - Any column of the GeoDataFrame that has a "geometry" dtype is now returned
    as a GeoSeries. This means that when having multiple geometry columns, not
    only the "active" geometry column is returned as a GeoSeries, but also
    accessing another geometry column (``gdf["other_geom_column"]``) gives a
    GeoSeries (#1336).
  - Multiple geometry columns in a GeoDataFrame can now each have a different
    CRS. The global ``gdf.crs`` attribute continues to returns the CRS of the
    "active" geometry column. The CRS of other geometry columns can be accessed
    from the column itself (eg ``gdf["other_geom_column"].crs``) (#1339).
  - New ``set_crs()`` method on GeoDataFrame/GeoSeries to set the CRS of naive
    geometries (#747).

- Improvements related to plotting:

  - The y-axis is now scaled depending on the center of the plot when using a
    geographic CRS, instead of using an equal aspect ratio (#1290).
  - When passing a column of categorical dtype to the ``column=`` keyword of the
    GeoDataFrame ``plot()``, we now honor all categories and its order (#1483).
    In addition, a new ``categories`` keyword allows to specify all categories
    and their order otherwise (#1173).
  - For choropleths using a classification scheme (using ``scheme=``), the
    ``legend_kwds`` accept two new keywords to control the formatting of the
    legend: ``fmt`` with a format string for the bin edges (#1253), and ``labels``
    to pass fully custom class labels (#1302).

- New ``covers()`` and ``covered_by()`` methods on GeoSeries/GeoDataFrame for the
  equivalent spatial predicates (#1460, #1462).
- GeoPandas now warns when using distance-based methods with data in a
  geographic projection (#1378).

Deprecations:

- When constructing a GeoSeries or GeoDataFrame from data that already has a
  CRS, a deprecation warning is raised when both CRS don't match, and in the
  future an error will be raised in such a case. You can use the new ``set_crs``
  method to override an existing CRS. See
  [the docs](https://geopandas.readthedocs.io/en/latest/projections.html#projection-for-multiple-geometry-columns).
- The helper functions in the ``geopandas.plotting`` module are deprecated for
  public usage (#656).
- The ``geopandas.io`` functions are deprecated, use the top-level ``read_file`` and
  ``to_file`` instead (#1407).
- The set operators (``&``, ``|``, ``^``, ``-``) are deprecated, use the
  ``intersection()``, ``union()``, ``symmetric_difference()``, ``difference()`` methods
  instead (#1255).
- The ``sindex`` for empty dataframe will in the future return an empty spatial
  index instead of ``None`` (#1438).
- The ``objects`` keyword in the ``intersection`` method of the spatial index
  returned by the ``sindex`` attribute is deprecated and will be removed in the
  future (#1440).

Bug fixes:

- Fix the ``total_bounds()`` method to ignore missing and empty geometries (#1312).
- Fix ``geopandas.clip`` when masking with non-overlapping area resulting in an
  empty GeoDataFrame (#1309, #1365).
- Fix error in ``geopandas.sjoin`` when joining on an empty geometry column (#1318).
- CRS related fixes: ``pandas.concat`` preserves CRS when concatenating GeoSeries
  objects (#1340), preserve the CRS in ``geopandas.clip`` (#1362) and in
  ``GeoDataFrame.astype`` (#1366).
- Fix bug in ``GeoDataFrame.explode()`` when 'level_1' is one of the column names
  (#1445).
- Better error message when rtree is not installed (#1425).
- Fix bug in ``GeoSeries.equals()`` (#1451).
- Fix plotting of multi-part geometries with additional style keywords (#1385).

And we now have a [Code of Conduct](https://github.com/geopandas/geopandas/blob/main/CODE_OF_CONDUCT.md)!

GeoPandas 0.8.0 is the last release to support Python 3.5. The next release
will require Python 3.6, pandas 0.24, numpy 1.15 and shapely 1.6 or higher.

Version 0.7.0 (February 16, 2020)
---------------------------------

Support for Python 2.7 has been dropped. GeoPandas now works with Python >= 3.5.

The important API change of this release is that GeoPandas now requires
PROJ > 6 and pyproj > 2.2, and that the ``.crs`` attribute of a GeoSeries and
GeoDataFrame no longer stores the CRS information as a proj4 string or dict,
but as a ``pyproj.CRS`` object (#1101).

This gives a better user interface and integrates improvements from pyproj and
PROJ 6, but might also require some changes in your code. Check the
[migration guide](https://geopandas.readthedocs.io/en/latest/projections.html#upgrading-to-geopandas-0-7-with-pyproj-2-2-and-proj-6)
in the documentation.

Other API changes;

- The ``GeoDataFrame.to_file`` method will now also write the GeoDataFrame index
  to the file, if the index is named and/or non-integer. You can use the
  ``index=True/False`` keyword to overwrite this default inference (#1059).

New features and improvements:

- A new ``geopandas.clip`` function to clip a GeoDataFrame to the spatial extent
  of another shape (#1128).
- The ``geopandas.overlay`` function now works for all geometry types, including
  points and linestrings in addition to polygons (#1110).
- The ``plot()`` method gained support for missing values (in the column that
  determines the colors). By default it doesn't plot the corresponding
  geometries, but using the new ``missing_kwds`` argument you can specify how to
  style those geometries (#1156).
- The ``plot()`` method now also supports plotting GeometryCollection and
  LinearRing objects (#1225).
- Added support for filtering with a geometry or reading a subset of the rows in
  ``geopandas.read_file`` (#1160).
- Added support for the new nullable integer data type of pandas in
  ``GeoDataFrame.to_file`` (#1220).

Bug fixes:

- ``GeoSeries.reset_index()`` now correctly results in a GeoDataFrame instead of DataFrame (#1252).
- Fixed the ``geopandas.sjoin`` function to handle MultiIndex correctly (#1159).
- Fixed the ``geopandas.sjoin`` function to preserve the index name of the left GeoDataFrame (#1150).

Version 0.6.3 (February 6, 2020)
---------------------------------

Small bug-fix release:

- Compatibility with Shapely 1.7 and pandas 1.0 (#1244).
- Fix ``GeoDataFrame.fillna`` to accept non-geometry values again when there are
  no missing values in the geometry column. This should make it easier to fill
  the numerical columns of the GeoDataFrame (#1279).

Version 0.6.2 (November 18, 2019)
---------------------------------

Small bug-fix release fixing a few regressions:

- Fix a regression in passing an array of RRB(A) tuples to the ``.plot()``
  method (#1178, #1211).
- Fix the ``bounds`` and ``total_bounds`` attributes for empty GeoSeries, which
  also fixes the repr of an empty or all-NA GeoSeries (#1184, #1195).
- Fix filtering of a GeoDataFrame to preserve the index type when ending up
  with an empty result (#1190).

Version 0.6.1 (October 12, 2019)
--------------------------------

Small bug-fix release fixing a few regressions:

- Fix ``astype`` when converting to string with Multi geometries (#1145) or when converting a dataframe without geometries (#1144).
- Fix ``GeoSeries.fillna`` to accept ``np.nan`` again (#1149).

Version 0.6.0 (September 27, 2019)
----------------------------------

Important note! This will be the last release to support Python 2.7 (#1031)

API changes:

- A refactor of the internals based on the pandas ExtensionArray interface (#1000). The main user visible changes are:

  - The ``.dtype`` of a GeoSeries is now a ``'geometry'`` dtype (and no longer a numpy ``object`` dtype).
  - The ``.values`` of a GeoSeries now returns a custom ``GeometryArray``, and no longer a numpy array. To get back a numpy array of Shapely scalars, you can convert explicitly using ``np.asarray(..)``.

- The ``GeoSeries`` constructor now raises a warning when passed non-geometry data. Currently the constructor falls back to return a pandas ``Series``, but in the future this will raise an error (#1085).
- The missing value handling has been changed to now separate the concepts of missing geometries and empty geometries (#601, 1062). In practice this means that (see [the docs](https://geopandas.readthedocs.io/en/v0.6.0/missing_empty.html) for more details):

  - ``GeoSeries.isna`` now considers only missing values, and if you want to check for empty geometries, you can use ``GeoSeries.is_empty`` (``GeoDataFrame.isna`` already only looked at missing values).
  - ``GeoSeries.dropna`` now actually drops missing values (before it didn't drop either missing or empty geometries)
  - ``GeoSeries.fillna`` only fills missing values (behaviour unchanged).
  - ``GeoSeries.align`` uses missing values instead of empty geometries by default to fill non-matching index entries.

New features and improvements:

- Addition of a ``GeoSeries.affine_transform`` method, equivalent of Shapely's function (#1008).
- Addition of a ``GeoDataFrame.rename_geometry`` method to easily rename the active geometry column (#1053).
- Addition of ``geopandas.show_versions()`` function, which can be used to give an overview of the installed libraries in bug reports (#899).
- The ``legend_kwds`` keyword of the ``plot()`` method can now also be used to specify keywords for the color bar (#1102).
- Performance improvement in the ``sjoin()`` operation by re-using existing spatial index of the input dataframes, if available (#789).
- Updated documentation to work with latest version of geoplot and contextily (#1044, #1088).
- A new ``geopandas.options`` configuration, with currently a single option to control the display precision of the coordinates (``options.display_precision``). The default is now to show less coordinates (3 for projected and 5 for geographic coordinates), but the default can be overridden with the option.

Bug fixes:

- Also try to use ``pysal`` instead of ``mapclassify`` if available (#1082).
- The ``GeoDataFrame.astype()`` method now correctly returns a ``GeoDataFrame`` if the geometry column is preserved (#1009).
- The ``to_crs`` method now uses ``always_xy=True`` to ensure correct lon/lat order handling for pyproj>=2.2.0 (#1122).
- Fixed passing list-like colors in the ``plot()`` method in case of "multi" geometries (#1119).
- Fixed the coloring of shapes and colorbar when passing a custom ``norm`` in the ``plot()`` method (#1091, #1089).
- Fixed ``GeoDataFrame.to_file`` to preserve VFS file paths (e.g. when a "s3://" path is specified) (#1124).
- Fixed failing case in ``geopandas.sjoin`` with empty geometries (#1138).

In addition, the minimum required versions of some dependencies have been increased: GeoPandas now requires pandas >=0.23.4 and matplotlib >=2.0.1 (#1002).

Version 0.5.1 (July 11, 2019)
-----------------------------

- Compatibility with latest mapclassify version 2.1.0 (#1025).

Version 0.5.0 (April 25, 2019)
------------------------------

Improvements:

- Significant performance improvement (around 10x) for ``GeoDataFrame.iterfeatures``,
  which also improves ``GeoDataFrame.to_file`` (#864).
- File IO enhancements based on Fiona 1.8:

  - Support for writing bool dtype (#855) and datetime dtype, if the file format supports it (#728).
  - Support for writing dataframes with multiple geometry types, if the file format allows it (e.g. GeoJSON for all types, or ESRI Shapefile for Polygon+MultiPolygon) (#827, #867, #870).

- Compatibility with pyproj >= 2 (#962).
- A new ``geopandas.points_from_xy()`` helper function to convert x and y coordinates to Point objects (#896).
- The ``buffer`` and ``interpolate`` methods now accept an array-like to specify a variable distance for each geometry (#781).
- Addition of a ``relate`` method, corresponding to the shapely method that returns the DE-9IM matrix (#853).
- Plotting improvements:

  - Performance improvement in plotting by only flattening the geometries if there are actually 'Multi' geometries (#785).
  - Choropleths: access to all ``mapclassify`` classification schemes and addition of the ``classification_kwds`` keyword in the ``plot`` method to specify options for the scheme (#876).
  - Ability to specify a matplotlib axes object on which to plot the color bar with the ``cax`` keyword, in order to have more control over the color bar placement (#894).

- Changed the default provider in ``geopandas.tools.geocode`` from Google (now requires an API key) to Geocode.Farm (#907, #975).

Bug fixes:

- Remove the edge in the legend marker (#807).
- Fix the ``align`` method to preserve the CRS (#829).
- Fix ``geopandas.testing.assert_geodataframe_equal`` to correctly compare left and right dataframes (#810).
- Fix in choropleth mapping when the values contain missing values (#877).
- Better error message in ``sjoin`` if the input is not a GeoDataFrame (#842).
- Fix in ``read_postgis`` to handle nullable (missing) geometries (#856).
- Correctly passing through the ``parse_dates`` keyword in ``read_postgis`` to the underlying pandas method (#860).
- Fixed the shape of Antarctica in the included demo dataset 'naturalearth_lowres'
  (by updating to the latest version) (#804).

Version 0.4.1 (March 5, 2019)
-----------------------------

Small bug-fix release for compatibility with the latest Fiona and PySAL
releases:

- Compatibility with Fiona 1.8: fix deprecation warning (#854).
- Compatibility with PySAL 2.0: switched to ``mapclassify`` instead of ``PySAL`` as
  dependency for choropleth mapping with the ``scheme`` keyword (#872).
- Fix for new ``overlay`` implementation in case the intersection is empty (#800).

Version 0.4.0 (July 15, 2018)
-----------------------------

Improvements:

- Improved ``overlay`` function (better performance, several incorrect behaviours fixed) (#429)
- Pass keywords to control legend behavior (``legend_kwds``) to ``plot`` (#434)
- Add basic support for reading remote datasets in ``read_file`` (#531)
- Pass kwargs for ``buffer`` operation on GeoSeries (#535)
- Expose all geopy services as options in geocoding (#550)
- Faster write speeds to GeoPackage (#605)
- Permit ``read_file`` filtering with a bounding box from a GeoDataFrame (#613)
- Set CRS on GeoDataFrame returned by ``read_postgis`` (#627)
- Permit setting markersize for Point GeoSeries plots with column values (#633)
- Started an example gallery (#463, #690, #717)
- Support for plotting MultiPoints (#683)
- Testing functionality (e.g. ``assert_geodataframe_equal``) is now publicly exposed (#707)
- Add ``explode`` method to GeoDataFrame (similar to the GeoSeries method) (#671)
- Set equal aspect on active axis on multi-axis figures (#718)
- Pass array of values to column argument in ``plot`` (#770)

Bug fixes:

- Ensure that colorbars are plotted on the correct axis (#523)
- Handle plotting empty GeoDataFrame (#571)
- Save z-dimension when writing files (#652)
- Handle reading empty shapefiles (#653)
- Correct dtype for empty result of spatial operations (#685)
- Fix empty ``sjoin`` handling for pandas>=0.23 (#762)

Version 0.3.0 (August 29, 2017)
-------------------------------

Improvements:

- Improve plotting performance using ``matplotlib.collections`` (#267)
- Improve default plotting appearance. The defaults now follow the new matplotlib defaults (#318, #502, #510)
- Provide access to x/y coordinates as attributes for Point GeoSeries (#383)
- Make the NYBB dataset available through ``geopandas.datasets`` (#384)
- Enable ``sjoin`` on non-integer-index GeoDataFrames (#422)
- Add ``cx`` indexer to GeoDataFrame (#482)
- ``GeoDataFrame.from_features`` now also accepts a Feature Collection (#225, #507)
- Use index label instead of integer id in output of ``iterfeatures`` and
  ``to_json`` (#421)
- Return empty data frame rather than raising an error when performing a spatial join with non overlapping geodataframes (#335)

Bug fixes:

- Compatibility with shapely 1.6.0 (#512)
- Fix ``fiona.filter`` results when bbox is not None (#372)
- Fix ``dissolve`` to retain CRS (#389)
- Fix ``cx`` behavior when using index of 0 (#478)
- Fix display of lower bin in legend label of choropleth plots using a PySAL scheme (#450)

Version 0.2.0
-------------

Improvements:

- Complete overhaul of the documentation
- Addition of ``overlay`` to perform spatial overlays with polygons (#142)
- Addition of ``sjoin`` to perform spatial joins (#115, #145, #188)
- Addition of ``__geo_interface__`` that returns a python data structure
  to represent the ``GeoSeries`` as a GeoJSON-like ``FeatureCollection`` (#116)
  and ``iterfeatures`` method (#178)
- Addition of the ``explode`` (#146) and ``dissolve`` (#310, #311) methods.
- Addition of the ``sindex`` attribute, a Spatial Index using the optional
  dependency ``rtree`` (``libspatialindex``) that can be used to speed up
  certain operations such as overlays (#140, #141).
- Addition of the ``GeoSeries.cx`` coordinate indexer to slice a GeoSeries based
  on a bounding box of the coordinates (#55).
- Improvements to plotting: ability to specify edge colors (#173), support for
  the ``vmin``, ``vmax``, ``figsize``, ``linewidth`` keywords (#207), legends
  for chloropleth plots (#210), color points by specifying a colormap (#186) or
  a single color (#238).
- Larger flexibility of ``to_crs``, accepting both dicts and proj strings (#289)
- Addition of embedded example data, accessible through
  ``geopandas.datasets.get_path``.

API changes:

- In the ``plot`` method, the ``axes`` keyword is renamed to ``ax`` for
  consistency with pandas, and the ``colormap`` keyword is renamed to ``cmap``
  for consistency with matplotlib (#208, #228, #240).

Bug fixes:

- Properly handle rows with missing geometries (#139, #193).
- Fix ``GeoSeries.to_json`` (#263).
- Correctly serialize metadata when pickling (#199, #206).
- Fix ``merge`` and ``concat`` to return correct GeoDataFrame (#247, #320, #322).<|MERGE_RESOLUTION|>--- conflicted
+++ resolved
@@ -2,15 +2,15 @@
 
 ## Version 1.2.0
 
-<<<<<<< HEAD
 New features and improvements:
+
 - `GeoDataFrame.to_parquet` and `read_parquet` will now write and read ``attrs`` 
   respectively (#3597)
-=======
+
 Bug fixes:
 
 - Fix an issue that caused an error in `GeoDataFrame.from_features` when there is no `properties` field (#3599).
->>>>>>> 523ce285
+
 
 ## Version 1.1.1 (June 27, 2025)
 
