# Changelog

## Development version

New methods:
<<<<<<< HEAD

- Added ``segmentize`` method from shapely to GeoSeries/GeoDataFrame.

New features and improvements:
=======
>>>>>>> 3a45af89

- Added ``offset_curve`` method from shapely to GeoSeries/GeoDataframe.

New features and improvements:

Bug fixes:


## Version 0.13.2 (Jun 6, 2023)

Bug fix:

- Fix a regression in reading from local file URIs (``file://..``) using
  ``geopandas.read_file`` (#2948).

## Version 0.13.1 (Jun 5, 2023)

Bug fix:

- Fix a regression in reading from URLs using ``geopandas.read_file`` (#2908). This
  restores the behaviour to download all data up-front before passing it to the
  underlying engine (fiona or pyogrio), except if the server supports partial requests
  (to support reading a subset of a large file).

## Version 0.13 (May 6, 2023)

New methods:

- Added ``sample_points`` method to sample random points from Polygon or LineString
  geometries (#2860).
- New ``hilbert_distance()`` method that calculates the distance along a Hilbert curve
  for each geometry in a GeoSeries/GeoDataFrame (#2297).
- Support for sorting geometries (for example, using ``sort_values()``) based on
  the distance along the Hilbert curve (#2070).
- Added ``get_coordinates()`` method from shapely to GeoSeries/GeoDataframe (#2624).
- Added ``minimum_bounding_circle()`` method from shapely to GeoSeries/GeoDataframe (#2621).
- Added `minimum_bounding_radius()` as GeoSeries method (#2827).

Other new features and improvements:

- The Parquet and Feather IO functions now support the latest 1.0.0-beta.1 version
  of the GeoParquet specification (<geoparquet.org>) (#2663).
- Added support to fill missing values in `GeoSeries.fillna` via another `GeoSeries` (#2535).
- Support specifying ``min_zoom`` and ``max_zoom`` inside the ``map_kwds`` argument for ``.explore()`` (#2599).
- Added support for append (``mode="a"`` or ``append=True``) in ``to_file()``
  using ``engine="pyogrio"`` (#2788).
- Added a ``to_wgs84`` keyword to ``to_json`` allowing automatic re-projecting to follow
  the 2016 GeoJSON specification (#416).
- ``to_json`` output now includes a ``"crs"`` field if the CRS is not the default WGS84 (#1774).
- Improve error messages when accessing the `geometry` attribute of GeoDataFrame without an active geometry column
  related to the default name `"geometry"` being provided in the constructor (#2577)

Deprecations and compatibility notes:

- Added warning that ``unary_union`` will return ``'GEOMETRYCOLLECTION EMPTY'`` instead
  of None for all-None GeoSeries. (#2618)
- The ``query_bulk()`` method of the spatial index `.sindex` property is deprecated
  in favor of ``query()`` (#2823).

Bug fixes:

- Ensure that GeoDataFrame created from DataFrame is a copy, not a view (#2667)
- Fix mismatch between geometries and colors in ``plot()`` if an empty or missing
  geometry is present (#2224)
- Escape special characters to avoid TemplateSyntaxError in ``explore()`` (#2657)
- Fix `to_parquet`/`to_feather` to not write an invalid bbox (with NaNs) in the
  metadata in case of an empty GeoDataFrame (#2653)
- Fix `to_parquet`/`to_feather` to use correct WKB flavor for 3D geometries (#2654)
- Fix `read_file` to avoid reading all file bytes prior to calling Fiona or
  Pyogrio if provided a URL as input (#2796)
- Fix `copy()` downcasting GeoDataFrames without an active geometry column to a
  DataFrame (#2775)
- Fix geometry column name propagation when GeoDataFrame columns are a multiindex (#2088)
- Fix `iterfeatures()` method of GeoDataFrame to correctly handle non-scalar values
  when `na='drop'` is specified (#2811)
- Fix issue with passing custom legend labels to `plot` (#2886)

Notes on (optional) dependencies:

- GeoPandas 0.13 drops support pandas 1.0.5 (the minimum supported
  pandas version is now 1.1). Further, the minimum required versions for the listed
  dependencies have now changed to shapely 1.7.1, fiona 1.8.19, pyproj 3.0.1 and
  matplotlib 3.3.4 (#2655)

## Version 0.12.2 (December 10, 2022)

Bug fixes:

- Correctly handle geometries with Z dimension in ``to_crs()`` when using PyGEOS or
  Shapely >= 2.0 (previously the z coordinates were lost) (#1345).
- Assign Crimea to Ukraine in the ``naturalearth_lowres`` built-in dataset (#2670)

## Version 0.12.1 (October 29, 2022)

Small bug-fix release removing the shapely<2 pin in the installation requirements.

## Version 0.12 (October 24, 2022)

The highlight of this release is the support for Shapely 2.0. This makes it possible to
test Shapely 2.0 (currently 2.0b1) alongside GeoPandas.

Note that if you also have PyGEOS installed, you need to set an environment variable
(`USE_PYGEOS=0`) before importing geopandas to actually test Shapely 2.0 features instead of PyGEOS. See
<https://geopandas.org/en/latest/getting_started/install.html#using-the-optional-pygeos-dependency>
for more details.

New features and improvements:

- Added ``normalize()`` method from shapely to GeoSeries/GeoDataframe (#2537).
- Added ``make_valid()`` method from shapely to GeoSeries/GeoDataframe (#2539).
- Added ``where`` filter to ``read_file`` (#2552).
- Updated the distributed natural earth datasets (*naturalearth_lowres* and
  *naturalearth_cities*) to version 5.1 (#2555).

Deprecations and compatibility notes:

- Accessing the `crs` of a `GeoDataFrame` without active geometry column was deprecated
  and this now raises an AttributeError (#2578).
- Resolved colormap-related warning in ``.explore()`` for recent Matplotlib versions
  (#2596).

Bug fixes:

- Fix cryptic error message in ``geopandas.clip()`` when clipping with an empty geometry (#2589).
- Accessing `gdf.geometry` where the active geometry column is missing, and a column
  named `"geometry"` is present will now raise an `AttributeError`, rather than
  returning `gdf["geometry"]` (#2575).
- Combining GeoSeries/GeoDataFrames with ``pandas.concat`` will no longer silently
  override CRS information if not all inputs have the same CRS (#2056).

## Version 0.11.1 (July 24, 2022)

Small bug-fix release:

- Fix regression (RecursionError) in reshape methods such as ``unstack()``
  and ``pivot()`` involving MultiIndex, or GeoDataFrame construction with
  MultiIndex (#2486).
- Fix regression in ``GeoDataFrame.explode()`` with non-default
  geometry column name.
- Fix regression in ``apply()`` causing row-wise all nan float columns to be
  casted to GeometryDtype (#2482).
- Fix a crash in datetime column reading where the file contains mixed timezone
  offsets (#2479). These will be read as UTC localized values.
- Fix a crash in datetime column reading where the file contains datetimes
  outside the range supported by [ns] precision (#2505).
- Fix regression in passing the Parquet or Feather format ``version`` in
  ``to_parquet`` and ``to_feather``. As a result, the ``version`` parameter
  for the ``to_parquet`` and ``to_feather`` methods has been replaced with
  ``schema_version``. ``version`` will be passed directly to underlying
  feather or parquet writer. ``version`` will only be used to set
  ``schema_version`` if ``version`` is one of 0.1.0 or 0.4.0 (#2496).

Version 0.11 (June 20, 2022)
----------------------------

Highlights of this release:

- The ``geopandas.read_file()`` and `GeoDataFrame.to_file()` methods to read
  and write GIS file formats can now optionally use the
  [pyogrio](https://github.com/geopandas/pyogrio/) package under the hood
  through the ``engine="pyogrio"`` keyword. The pyogrio package implements
  vectorized IO for GDAL/OGR vector data sources, and is faster compared to
  the ``fiona``-based engine (#2225).
- GeoParquet support updated to implement
  [v0.4.0](https://github.com/opengeospatial/geoparquet/releases/tag/v0.4.0) of the
  OpenGeospatial/GeoParquet specification (#2441). Backwards compatibility with v0.1.0 of
  the metadata spec (implemented in the previous releases of GeoPandas) is guaranteed,
  and reading and writing Parquet and Feather files will no longer produce a ``UserWarning``
  (#2327).

New features and improvements:

- Improved handling of GeoDataFrame when the active geometry column is
  lost from the GeoDataFrame. Previously, square bracket indexing ``gdf[[...]]`` returned
  a GeoDataFrame when the active geometry column was retained and a DataFrame was
  returned otherwise. Other pandas indexing methods (``loc``, ``iloc``, etc) did not follow
  the same rules. The new behaviour for all indexing/reshaping operations is now as
  follows (#2329, #2060):
  - If operations produce a ``DataFrame`` containing the active geometry column, a
    GeoDataFrame is returned
  - If operations produce a ``DataFrame`` containing ``GeometryDtype`` columns, but not the
    active geometry column, a ``GeoDataFrame`` is returned, where the active geometry
    column is set to ``None`` (set the new geometry column with ``set_geometry()``)
  - If operations produce a ``DataFrame`` containing no ``GeometryDtype`` columns, a
    ``DataFrame`` is returned (this can be upcast again by calling ``set_geometry()`` or the
    ``GeoDataFrame`` constructor)
  - If operations produce a ``Series`` of ``GeometryDtype``, a ``GeoSeries`` is returned,
    otherwise ``Series`` is returned.
  - Error messages for having an invalid geometry column
    have been improved, indicating the name of the last valid active geometry column set
    and whether other geometry columns can be promoted to the active geometry column
    (#2329).

- Datetime fields are now read and written correctly for GIS formats which support them
  (e.g. GPKG, GeoJSON) with fiona 1.8.14 or higher. Previously, datetimes were read as
  strings (#2202).
- ``folium.Map`` keyword arguments can now be specified as the ``map_kwds`` argument to
  ``GeoDataFrame.explore()`` method (#2315).
- Add a new parameter ``style_function`` to ``GeoDataFrame.explore()`` to enable plot styling
  based on GeoJSON properties (#2377).
- It is now possible to write an empty ``GeoDataFrame`` to a file for supported formats
  (#2240). Attempting to do so will now emit a ``UserWarning`` instead of a ``ValueError``.
- Fast rectangle clipping has been exposed as ``GeoSeries/GeoDataFrame.clip_by_rect()``
  (#1928).
- The ``mask`` parameter of ``GeoSeries/GeoDataFrame.clip()`` now accepts a rectangular mask
  as a list-like to perform fast rectangle clipping using the new
  ``GeoSeries/GeoDataFrame.clip_by_rect()`` (#2414).
- Bundled demo dataset ``naturalearth_lowres`` has been updated to version 5.0.1 of the
  source, with field ``ISO_A3`` manually corrected for some cases (#2418).

Deprecations and compatibility notes:

- The active development branch of geopandas on GitHub has been renamed from master to
  main (#2277).
- Deprecated methods ``GeometryArray.equals_exact()`` and ``GeometryArray.almost_equals()``
  have been removed. They should
  be replaced with ``GeometryArray.geom_equals_exact()`` and
  ``GeometryArray.geom_almost_equals()`` respectively (#2267).
- Deprecated CRS functions ``explicit_crs_from_epsg()``, ``epsg_from_crs()`` and
  ``get_epsg_file_contents()`` were removed (#2340).
- Warning about the behaviour change to ``GeoSeries.isna()`` with empty
  geometries present has been removed (#2349).
- Specifying a CRS in the ``GeoDataFrame/GeoSeries`` constructor which contradicted the
  underlying ``GeometryArray`` now raises a ``ValueError`` (#2100).
- Specifying a CRS in the ``GeoDataFrame`` constructor when no geometry column is provided
  and calling ``GeoDataFrame. set_crs`` on a ``GeoDataFrame`` without an active geometry
  column now raise a ``ValueError`` (#2100)
- Passing non-geometry data to the``GeoSeries`` constructor is now fully deprecated and
  will raise a ``TypeError`` (#2314). Previously, a ``pandas.Series`` was returned for
  non-geometry data.
- Deprecated ``GeoSeries/GeoDataFrame`` set operations ``__xor__()``,
  ``__or__()``, ``__and__()`` and ``__sub__()``, ``geopandas.io.file.read_file``/``to_file`` and
  ``geopandas.io.sql.read_postgis`` now emit ``FutureWarning`` instead of
  ``DeprecationWarning`` and will be completely removed in a future release.
- Accessing the ``crs`` of a ``GeoDataFrame`` without active geometry column is deprecated and will be removed in GeoPandas 0.12 (#2373).

Bug fixes:

- ``GeoSeries.to_frame`` now creates a ``GeoDataFrame`` with the geometry column name set
  correctly (#2296)
- Fix pickle files created with pygeos installed can not being readable when pygeos is
  not installed (#2237).
- Fixed ``UnboundLocalError`` in ``GeoDataFrame.plot()`` using ``legend=True`` and
  ``missing_kwds`` (#2281).
- Fix ``explode()`` incorrectly relating index to columns, including where the input index
  is not unique (#2292)
- Fix ``GeoSeries.[xyz]`` raising an ``IndexError`` when the underlying GeoSeries contains
  empty points (#2335). Rows corresponding to empty points now contain ``np.nan``.
- Fix ``GeoDataFrame.iloc`` raising a ``TypeError`` when indexing a ``GeoDataFrame`` with only
  a single column of ``GeometryDtype`` (#1970).
- Fix ``GeoDataFrame.iterfeatures()`` not returning features with the same field order as
  ``GeoDataFrame.columns`` (#2396).
- Fix ``GeoDataFrame.from_features()`` to support reading GeoJSON with null properties
  (#2243).
- Fix ``GeoDataFrame.to_parquet()`` not intercepting ``engine`` keyword argument, breaking
  consistency with pandas (#2227)
- Fix ``GeoDataFrame.explore()`` producing an error when ``column`` is of boolean dtype
  (#2403).
- Fix an issue where ``GeoDataFrame.to_postgis()`` output the wrong SRID for ESRI
  authority CRS (#2414).
- Fix ``GeoDataFrame.from_dict/from_features`` classmethods using ``GeoDataFrame`` rather
  than ``cls`` as the constructor.
- Fix ``GeoDataFrame.plot()`` producing incorrect colors with mixed geometry types when
  ``colors`` keyword is provided. (#2420)

Notes on (optional) dependencies:

- GeoPandas 0.11 drops support for Python 3.7 and pandas 0.25 (the minimum supported
  pandas version is now 1.0.5). Further, the minimum required versions for the listed
  dependencies have now changed to shapely 1.7, fiona 1.8.13.post1, pyproj 2.6.1.post1,
  matplotlib 3.2, mapclassify 2.4.0 (#2358, #2391)

Version 0.10.2 (October 16, 2021)
---------------------------------

Small bug-fix release:

- Fix regression in ``overlay()`` in case no geometries are intersecting (but
  have overlapping total bounds) (#2172).
- Fix regression in ``overlay()`` with ``keep_geom_type=True`` in case the
  overlay of two geometries in a GeometryCollection with other geometry types
  (#2177).
- Fix ``overlay()`` to honor the ``keep_geom_type`` keyword for the
  ``op="differnce"`` case (#2164).
- Fix regression in ``plot()`` with a mapclassify ``scheme`` in case the
  formatted legend labels have duplicates (#2166).
- Fix a bug in the ``explore()`` method ignoring the ``vmin`` and ``vmax`` keywords
  in case they are set to 0 (#2175).
- Fix ``unary_union`` to correctly handle a GeoSeries with missing values (#2181).
- Avoid internal deprecation warning in ``clip()`` (#2179).

Version 0.10.1 (October 8, 2021)
--------------------------------

Small bug-fix release:

- Fix regression in ``overlay()`` with non-overlapping geometries and a
  non-default ``how`` (i.e. not "intersection") (#2157).

Version 0.10.0 (October 3, 2021)
--------------------------------

Highlights of this release:

- A new ``sjoin_nearest()`` method to join based on proximity, with the
  ability to set a maximum search radius (#1865). In addition, the ``sindex``
  attribute gained a new method for a "nearest" spatial index query (#1865,
  #2053).
- A new ``explore()`` method on GeoDataFrame and GeoSeries with native support
  for interactive visualization based on folium / leaflet.js (#1953)
- The ``geopandas.sjoin()``/``overlay()``/``clip()`` functions are now also
  available as methods on the GeoDataFrame (#2141, #1984, #2150).

New features and improvements:

- Add support for pandas' ``value_counts()`` method for geometry dtype (#2047).
- The ``explode()`` method has a new ``ignore_index`` keyword (consistent with
  pandas' explode method) to reset the index in the result, and a new
  ``index_parts`` keywords to control whether a cumulative count indexing the
  parts of the exploded multi-geometries should be added (#1871).
- ``points_from_xy()`` is now available as a GeoSeries method ``from_xy`` (#1936).
- The ``to_file()`` method will now attempt to detect the driver (if not
  specified) based on the extension of the provided filename, instead of
  defaulting to ESRI Shapefile (#1609).
- Support for the ``storage_options`` keyword in ``read_parquet()`` for
  specifying filesystem-specific options (e.g. for S3) based on fsspec (#2107).
- The read/write functions now support ``~`` (user home directory) expansion (#1876).
- Support the ``convert_dtypes()`` method from pandas to preserve the
  GeoDataFrame class (#2115).
- Support WKB values in the hex format in ``GeoSeries.from_wkb()`` (#2106).
- Update the ``estimate_utm_crs()`` method to handle crossing the antimeridian
  with pyproj 3.1+ (#2049).
- Improved heuristic to decide how many decimals to show in the repr based on
  whether the CRS is projected or geographic (#1895).
- Switched the default for ``geocode()`` from GeoCode.Farm to the Photon
  geocoding API (<https://photon.komoot.io>) (#2007).

Deprecations and compatibility notes:

- The ``op=`` keyword of ``sjoin()`` to indicate which spatial predicate to use
  for joining is being deprecated and renamed in favor of a new ``predicate=``
  keyword (#1626).
- The ``cascaded_union`` attribute is deprecated, use ``unary_union`` instead (#2074).
- Constructing a GeoDataFrame with a duplicated "geometry" column is now
  disallowed. This can also raise an error in the ``pd.concat(.., axis=1)``
  function if this results in duplicated active geometry columns (#2046).
- The ``explode()`` method currently returns a GeoSeries/GeoDataFrame with a
  MultiIndex, with an additional level with indices of the parts of the
  exploded multi-geometries. For consistency with pandas, this will change in
  the future and the new ``index_parts`` keyword is added to control this.

Bug fixes:

- Fix in the ``clip()`` function to correctly clip MultiPoints instead of
  leaving them intact when partly outside of the clip bounds (#2148).
- Fix ``GeoSeries.isna()`` to correctly return a boolean Series in case of an
  empty GeoSeries (#2073).
- Fix the GeoDataFrame constructor to preserve the geometry name when the
  argument is already a GeoDataFrame object (i.e. ``GeoDataFrame(gdf)``) (#2138).
- Fix loss of the values' CRS when setting those values as a column
  (``GeoDataFrame.__setitem__``) (#1963)
- Fix in ``GeoDataFrame.apply()`` to preserve the active geometry column name
  (#1955).
- Fix in ``sjoin()`` to not ignore the suffixes in case of a right-join
  (``how="right``) (#2065).
- Fix ``GeoDataFrame.explode()`` with a MultiIndex (#1945).
- Fix the handling of missing values in ``to/from_wkb`` and ``to_from_wkt`` (#1891).
- Fix ``to_file()`` and ``to_json()`` when DataFrame has duplicate columns to
  raise an error (#1900).
- Fix bug in the colors shown with user-defined classification scheme (#2019).
- Fix handling of the ``path_effects`` keyword in ``plot()`` (#2127).
- Fix ``GeoDataFrame.explode()`` to preserve ``attrs`` (#1935)

Notes on (optional) dependencies:

- GeoPandas 0.10.0 dropped support for Python 3.6 and pandas 0.24. Further,
  the minimum required versions are numpy 1.18, shapely 1.6, fiona 1.8,
  matplotlib 3.1 and pyproj 2.2.
- Plotting with a classification schema now requires mapclassify version >=
  2.4 (#1737).
- Compatibility fixes for the latest numpy in combination with Shapely 1.7 (#2072)
- Compatibility fixes for the upcoming Shapely 1.8 (#2087).
- Compatibility fixes for the latest PyGEOS (#1872, #2014) and matplotlib
  (colorbar issue, #2066).

Version 0.9.0 (February 28, 2021)
---------------------------------

Many documentation improvements and a restyled and restructured website with
a new logo (#1564, #1579, #1617, #1668, #1731, #1750, #1757, #1759).

New features and improvements:

- The ``geopandas.read_file`` function now accepts more general
  file-like objects (e.g. ``fsspec`` open file objects). It will now also
  automatically recognize zipped files (#1535).
- The ``GeoDataFrame.plot()`` method now provides access to the pandas plotting
  functionality for the non-geometry columns, either using the ``kind`` keyword
  or the accessor method (e.g. ``gdf.plot(kind="bar")`` or ``gdf.plot.bar()``)
  (#1465).
- New ``from_wkt()``, ``from_wkb()``, ``to_wkt()``, ``to_wkb()`` methods for
  GeoSeries to construct a GeoSeries from geometries in WKT or WKB
  representation, or to convert a GeoSeries to a pandas Seriew with WKT or WKB
  values (#1710).
- New ``GeoSeries.z`` attribute to access the z-coordinates of Point geometries
  (similar to the existing ``.x`` and ``.y`` attributes) (#1773).
- The ``to_crs()`` method now handles missing values (#1618).
- Support for pandas' new ``.attrs`` functionality (#1658).
- The ``dissolve()`` method now allows dissolving by no column (``by=None``) to
  create a union of all geometries (single-row GeoDataFrame) (#1568).
- New ``estimate_utm_crs()`` method on GeoSeries/GeoDataFrame to determine the
  UTM CRS based on the bounds (#1646).
- ``GeoDataFrame.from_dict()`` now accepts ``geometry`` and ``crs`` keywords
  (#1619).
- ``GeoDataFrame.to_postgis()`` and ``geopandas.read_postgis()`` now supports
  both sqlalchemy engine and connection objects (#1638).
- The ``GeoDataFrame.explode()`` method now allows exploding based on a
  non-geometry column, using the pandas implementation (#1720).
- Performance improvement in ``GeoDataFrame/GeoSeries.explode()`` when using
  the PyGEOS backend (#1693).
- The binary operation and predicate methods (eg ``intersection()``,
  ``intersects()``) have a new ``align`` keyword which allows optionally not
  aligning on the index before performing the operation with ``align=False``
  (#1668).
- The ``GeoDataFrame.dissolve()`` method now supports all relevant keywords of
  ``groupby()``, i.e. the ``level``, ``sort``, ``observed`` and ``dropna`` keywords
  (#1845).
- The ``geopandas.overlay()`` function now accepts ``make_valid=False`` to skip
  the step to ensure the input geometries are valid using ``buffer(0)`` (#1802).
- The ``GeoDataFrame.to_json()`` method gained a ``drop_id`` keyword to
  optionally not write the GeoDataFrame's index as the "id" field in the
  resulting JSON (#1637).
- A new ``aspect`` keyword in the plotting methods to optionally allow retaining
  the original aspect (#1512)
- A new ``interval`` keyword in the ``legend_kwds`` group of the ``plot()`` method
  to control the appearance of the legend labels when using a classification
  scheme (#1605).
- The spatial index of a GeoSeries (accessed with the ``sindex`` attribute) is
  now stored on the underlying array. This ensures that the spatial index is
  preserved in more operations where possible, and that multiple geometry
  columns of a GeoDataFrame can each have a spatial index (#1444).
- Addition of a ``has_sindex`` attribute on the GeoSeries/GeoDataFrame to check
  if a spatial index has already been initialized (#1627).
- The ``geopandas.testing.assert_geoseries_equal()`` and ``assert_geodataframe_equal()``
  testing utilities now have a ``normalize`` keyword (False by default) to
  normalize geometries before comparing for equality (#1826). Those functions
  now also give a more informative error message when failing (#1808).

Deprecations and compatibility notes:

- The ``is_ring`` attribute currently returns True for Polygons. In the future,
  this will be False (#1631). In addition, start to check it for LineStrings
  and LinearRings (instead of always returning False).
- The deprecated ``objects`` keyword in the ``intersection()`` method of the
  ``GeoDataFrame/GeoSeries.sindex`` spatial index object has been removed
  (#1444).

Bug fixes:

- Fix regression in the ``plot()`` method raising an error with empty
  geometries (#1702, #1828).
- Fix ``geopandas.overlay()`` to preserve geometries of the correct type which
  are nested within a GeometryCollection as a result of the overlay
  operation (#1582). In addition, a warning will now be raised if geometries
  of different type are dropped from the result (#1554).
- Fix the repr of an empty GeoSeries to not show spurious warnings (#1673).
- Fix the ``.crs`` for empty GeoDataFrames (#1560).
- Fix ``geopandas.clip`` to preserve the correct geometry column name (#1566).
- Fix bug in ``plot()`` method when using ``legend_kwds`` with multiple subplots
  (#1583)
- Fix spurious warning with ``missing_kwds`` keyword of the ``plot()`` method
  when there are no areas with missing data (#1600).
- Fix the ``plot()`` method to correctly align values passed to the ``column``
  keyword as a pandas Series (#1670).
- Fix bug in plotting MultiPoints when passing values to determine the color
  (#1694)
- The ``rename_geometry()`` method now raises a more informative error message
  when a duplicate column name is used (#1602).
- Fix ``explode()`` method to preserve the CRS (#1655)
- Fix the ``GeoSeries.apply()`` method to again accept the ``convert_dtype``
  keyword to be consistent with pandas (#1636).
- Fix ``GeoDataFrame.apply()`` to preserve the CRS when possible (#1848).
- Fix bug in containment test as ``geom in geoseries`` (#1753).
- The ``shift()`` method of a GeoSeries/GeoDataFrame now preserves the CRS
  (#1744).
- The PostGIS IO functionality now quotes table names to ensure it works with
  case-sensitive names (#1825).
- Fix the ``GeoSeries`` constructor without passing data but only an index (#1798).

Notes on (optional) dependencies:

- GeoPandas 0.9.0 dropped support for Python 3.5. Further, the minimum
  required versions are pandas 0.24, numpy 1.15 and shapely 1.6 and fiona 1.8.
- The ``descartes`` package is no longer required for plotting polygons. This
  functionality is now included by default in GeoPandas itself, when
  matplotlib is available (#1677).
- Fiona is now only imported when used in ``read_file``/``to_file``. This means
  you can now force geopandas to install without fiona installed (although it
  is still a default requirement) (#1775).
- Compatibility with the upcoming Shapely 1.8 (#1659, #1662, #1819).

Version 0.8.2 (January 25, 2021)
--------------------------------

Small bug-fix release for compatibility with PyGEOS 0.9.

Version 0.8.1 (July 15, 2020)
-----------------------------

Small bug-fix release:

- Fix a regression in the ``plot()`` method when visualizing with a
  JenksCaspallSampled or FisherJenksSampled scheme (#1486).
- Fix spurious warning in ``GeoDataFrame.to_postgis`` (#1497).
- Fix the un-pickling with ``pd.read_pickle`` of files written with older
  GeoPandas versions (#1511).

Version 0.8.0 (June 24, 2020)
-----------------------------

**Experimental**: optional use of PyGEOS to speed up spatial operations (#1155).
PyGEOS is a faster alternative for Shapely (being contributed back to a future
version of Shapely), and is used in element-wise spatial operations and for
spatial index in e.g. ``sjoin`` (#1343, #1401, #1421, #1427, #1428). See the
[installation docs](https://geopandas.readthedocs.io/en/latest/install.html#using-the-optional-pygeos-dependency)
for more info and how to enable it.

New features and improvements:

- IO enhancements:

  - New ``GeoDataFrame.to_postgis()`` method to write to PostGIS database (#1248).
  - New Apache Parquet and Feather file format support (#1180, #1435)
  - Allow appending to files with ``GeoDataFrame.to_file`` (#1229).
  - Add support for the ``ignore_geometry`` keyword in ``read_file`` to only read
    the attribute data. If set to True, a pandas DataFrame without geometry is
    returned (#1383).
  - ``geopandas.read_file`` now supports reading from file-like objects (#1329).
  - ``GeoDataFrame.to_file`` now supports specifying the CRS to write to the file
    (#802). By default it still uses the CRS of the GeoDataFrame.
  - New ``chunksize`` keyword in ``geopandas.read_postgis`` to read a query in
    chunks (#1123).

- Improvements related to geometry columns and CRS:

  - Any column of the GeoDataFrame that has a "geometry" dtype is now returned
    as a GeoSeries. This means that when having multiple geometry columns, not
    only the "active" geometry column is returned as a GeoSeries, but also
    accessing another geometry column (``gdf["other_geom_column"]``) gives a
    GeoSeries (#1336).
  - Multiple geometry columns in a GeoDataFrame can now each have a different
    CRS. The global ``gdf.crs`` attribute continues to returns the CRS of the
    "active" geometry column. The CRS of other geometry columns can be accessed
    from the column itself (eg ``gdf["other_geom_column"].crs``) (#1339).
  - New ``set_crs()`` method on GeoDataFrame/GeoSeries to set the CRS of naive
    geometries (#747).

- Improvements related to plotting:

  - The y-axis is now scaled depending on the center of the plot when using a
    geographic CRS, instead of using an equal aspect ratio (#1290).
  - When passing a column of categorical dtype to the ``column=`` keyword of the
    GeoDataFrame ``plot()``, we now honor all categories and its order (#1483).
    In addition, a new ``categories`` keyword allows to specify all categories
    and their order otherwise (#1173).
  - For choropleths using a classification scheme (using ``scheme=``), the
    ``legend_kwds`` accept two new keywords to control the formatting of the
    legend: ``fmt`` with a format string for the bin edges (#1253), and ``labels``
    to pass fully custom class labels (#1302).

- New ``covers()`` and ``covered_by()`` methods on GeoSeries/GeoDataframe for the
  equivalent spatial predicates (#1460, #1462).
- GeoPandas now warns when using distance-based methods with data in a
  geographic projection (#1378).

Deprecations:

- When constructing a GeoSeries or GeoDataFrame from data that already has a
  CRS, a deprecation warning is raised when both CRS don't match, and in the
  future an error will be raised in such a case. You can use the new ``set_crs``
  method to override an existing CRS. See
  [the docs](https://geopandas.readthedocs.io/en/latest/projections.html#projection-for-multiple-geometry-columns).
- The helper functions in the ``geopandas.plotting`` module are deprecated for
  public usage (#656).
- The ``geopandas.io`` functions are deprecated, use the top-level ``read_file`` and
  ``to_file`` instead (#1407).
- The set operators (``&``, ``|``, ``^``, ``-``) are deprecated, use the
  ``intersection()``, ``union()``, ``symmetric_difference()``, ``difference()`` methods
  instead (#1255).
- The ``sindex`` for empty dataframe will in the future return an empty spatial
  index instead of ``None`` (#1438).
- The ``objects`` keyword in the ``intersection`` method of the spatial index
  returned by the ``sindex`` attribute is deprecated and will be removed in the
  future (#1440).

Bug fixes:

- Fix the ``total_bounds()`` method to ignore missing and empty geometries (#1312).
- Fix ``geopandas.clip`` when masking with non-overlapping area resulting in an
  empty GeoDataFrame (#1309, #1365).
- Fix error in ``geopandas.sjoin`` when joining on an empty geometry column (#1318).
- CRS related fixes: ``pandas.concat`` preserves CRS when concatenating GeoSeries
  objects (#1340), preserve the CRS in ``geopandas.clip`` (#1362) and in
  ``GeoDataFrame.astype`` (#1366).
- Fix bug in ``GeoDataFrame.explode()`` when 'level_1' is one of the column names
  (#1445).
- Better error message when rtree is not installed (#1425).
- Fix bug in ``GeoSeries.equals()`` (#1451).
- Fix plotting of multi-part geometries with additional style keywords (#1385).

And we now have a [Code of Conduct](https://github.com/geopandas/geopandas/blob/main/CODE_OF_CONDUCT.md)!

GeoPandas 0.8.0 is the last release to support Python 3.5. The next release
will require Python 3.6, pandas 0.24, numpy 1.15 and shapely 1.6 or higher.

Version 0.7.0 (February 16, 2020)
---------------------------------

Support for Python 2.7 has been dropped. GeoPandas now works with Python >= 3.5.

The important API change of this release is that GeoPandas now requires
PROJ > 6 and pyproj > 2.2, and that the ``.crs`` attribute of a GeoSeries and
GeoDataFrame no longer stores the CRS information as a proj4 string or dict,
but as a ``pyproj.CRS`` object (#1101).

This gives a better user interface and integrates improvements from pyproj and
PROJ 6, but might also require some changes in your code. Check the
[migration guide](https://geopandas.readthedocs.io/en/latest/projections.html#upgrading-to-geopandas-0-7-with-pyproj-2-2-and-proj-6)
in the documentation.

Other API changes;

- The ``GeoDataFrame.to_file`` method will now also write the GeoDataFrame index
  to the file, if the index is named and/or non-integer. You can use the
  ``index=True/False`` keyword to overwrite this default inference (#1059).

New features and improvements:

- A new ``geopandas.clip`` function to clip a GeoDataFrame to the spatial extent
  of another shape (#1128).
- The ``geopandas.overlay`` function now works for all geometry types, including
  points and linestrings in addition to polygons (#1110).
- The ``plot()`` method gained support for missing values (in the column that
  determines the colors). By default it doesn't plot the corresponding
  geometries, but using the new ``missing_kwds`` argument you can specify how to
  style those geometries (#1156).
- The ``plot()`` method now also supports plotting GeometryCollection and
  LinearRing objects (#1225).
- Added support for filtering with a geometry or reading a subset of the rows in
  ``geopandas.read_file`` (#1160).
- Added support for the new nullable integer data type of pandas in
  ``GeoDataFrame.to_file`` (#1220).

Bug fixes:

- ``GeoSeries.reset_index()`` now correctly results in a GeoDataFrame instead of DataFrame (#1252).
- Fixed the ``geopandas.sjoin`` function to handle MultiIndex correctly (#1159).
- Fixed the ``geopandas.sjoin`` function to preserve the index name of the left GeoDataFrame (#1150).

Version 0.6.3 (February 6, 2020)
---------------------------------

Small bug-fix release:

- Compatibility with Shapely 1.7 and pandas 1.0 (#1244).
- Fix ``GeoDataFrame.fillna`` to accept non-geometry values again when there are
  no missing values in the geometry column. This should make it easier to fill
  the numerical columns of the GeoDataFrame (#1279).

Version 0.6.2 (November 18, 2019)
---------------------------------

Small bug-fix release fixing a few regressions:

- Fix a regression in passing an array of RRB(A) tuples to the ``.plot()``
  method (#1178, #1211).
- Fix the ``bounds`` and ``total_bounds`` attributes for empty GeoSeries, which
  also fixes the repr of an empty or all-NA GeoSeries (#1184, #1195).
- Fix filtering of a GeoDataFrame to preserve the index type when ending up
  with an empty result (#1190).

Version 0.6.1 (October 12, 2019)
--------------------------------

Small bug-fix release fixing a few regressions:

- Fix ``astype`` when converting to string with Multi geometries (#1145) or when converting a dataframe without geometries (#1144).
- Fix ``GeoSeries.fillna`` to accept ``np.nan`` again (#1149).

Version 0.6.0 (September 27, 2019)
----------------------------------

Important note! This will be the last release to support Python 2.7 (#1031)

API changes:

- A refactor of the internals based on the pandas ExtensionArray interface (#1000). The main user visible changes are:

  - The ``.dtype`` of a GeoSeries is now a ``'geometry'`` dtype (and no longer a numpy ``object`` dtype).
  - The ``.values`` of a GeoSeries now returns a custom ``GeometryArray``, and no longer a numpy array. To get back a numpy array of Shapely scalars, you can convert explicitly using ``np.asarray(..)``.

- The ``GeoSeries`` constructor now raises a warning when passed non-geometry data. Currently the constructor falls back to return a pandas ``Series``, but in the future this will raise an error (#1085).
- The missing value handling has been changed to now separate the concepts of missing geometries and empty geometries (#601, 1062). In practice this means that (see [the docs](https://geopandas.readthedocs.io/en/v0.6.0/missing_empty.html) for more details):

  - ``GeoSeries.isna`` now considers only missing values, and if you want to check for empty geometries, you can use ``GeoSeries.is_empty`` (``GeoDataFrame.isna`` already only looked at missing values).
  - ``GeoSeries.dropna`` now actually drops missing values (before it didn't drop either missing or empty geometries)
  - ``GeoSeries.fillna`` only fills missing values (behaviour unchanged).
  - ``GeoSeries.align`` uses missing values instead of empty geometries by default to fill non-matching index entries.

New features and improvements:

- Addition of a ``GeoSeries.affine_transform`` method, equivalent of Shapely's function (#1008).
- Addition of a ``GeoDataFrame.rename_geometry`` method to easily rename the active geometry column (#1053).
- Addition of ``geopandas.show_versions()`` function, which can be used to give an overview of the installed libraries in bug reports (#899).
- The ``legend_kwds`` keyword of the ``plot()`` method can now also be used to specify keywords for the color bar (#1102).
- Performance improvement in the ``sjoin()`` operation by re-using existing spatial index of the input dataframes, if available (#789).
- Updated documentation to work with latest version of geoplot and contextily (#1044, #1088).
- A new ``geopandas.options`` configuration, with currently a single option to control the display precision of the coordinates (``options.display_precision``). The default is now to show less coordinates (3 for projected and 5 for geographic coordinates), but the default can be overridden with the option.

Bug fixes:

- Also try to use ``pysal`` instead of ``mapclassify`` if available (#1082).
- The ``GeoDataFrame.astype()`` method now correctly returns a ``GeoDataFrame`` if the geometry column is preserved (#1009).
- The ``to_crs`` method now uses ``always_xy=True`` to ensure correct lon/lat order handling for pyproj>=2.2.0 (#1122).
- Fixed passing list-like colors in the ``plot()`` method in case of "multi" geometries (#1119).
- Fixed the coloring of shapes and colorbar when passing a custom ``norm`` in the ``plot()`` method (#1091, #1089).
- Fixed ``GeoDataFrame.to_file`` to preserve VFS file paths (e.g. when a "s3://" path is specified) (#1124).
- Fixed failing case in ``geopandas.sjoin`` with empty geometries (#1138).

In addition, the minimum required versions of some dependencies have been increased: GeoPandas now requirs pandas >=0.23.4 and matplotlib >=2.0.1 (#1002).

Version 0.5.1 (July 11, 2019)
-----------------------------

- Compatibility with latest mapclassify version 2.1.0 (#1025).

Version 0.5.0 (April 25, 2019)
------------------------------

Improvements:

- Significant performance improvement (around 10x) for ``GeoDataFrame.iterfeatures``,
  which also improves ``GeoDataFrame.to_file`` (#864).
- File IO enhancements based on Fiona 1.8:

  - Support for writing bool dtype (#855) and datetime dtype, if the file format supports it (#728).
  - Support for writing dataframes with multiple geometry types, if the file format allows it (e.g. GeoJSON for all types, or ESRI Shapefile for Polygon+MultiPolygon) (#827, #867, #870).

- Compatibility with pyproj >= 2 (#962).
- A new ``geopandas.points_from_xy()`` helper function to convert x and y coordinates to Point objects (#896).
- The ``buffer`` and ``interpolate`` methods now accept an array-like to specify a variable distance for each geometry (#781).
- Addition of a ``relate`` method, corresponding to the shapely method that returns the DE-9IM matrix (#853).
- Plotting improvements:

  - Performance improvement in plotting by only flattening the geometries if there are actually 'Multi' geometries (#785).
  - Choropleths: access to all ``mapclassify`` classification schemes and addition of the ``classification_kwds`` keyword in the ``plot`` method to specify options for the scheme (#876).
  - Ability to specify a matplotlib axes object on which to plot the color bar with the ``cax`` keyword, in order to have more control over the color bar placement (#894).

- Changed the default provider in ``geopandas.tools.geocode`` from Google (now requires an API key) to Geocode.Farm (#907, #975).

Bug fixes:

- Remove the edge in the legend marker (#807).
- Fix the ``align`` method to preserve the CRS (#829).
- Fix ``geopandas.testing.assert_geodataframe_equal`` to correctly compare left and right dataframes (#810).
- Fix in choropleth mapping when the values contain missing values (#877).
- Better error message in ``sjoin`` if the input is not a GeoDataFrame (#842).
- Fix in ``read_postgis`` to handle nullable (missing) geometries (#856).
- Correctly passing through the ``parse_dates`` keyword in ``read_postgis`` to the underlying pandas method (#860).
- Fixed the shape of Antarctica in the included demo dataset 'naturalearth_lowres'
  (by updating to the latest version) (#804).

Version 0.4.1 (March 5, 2019)
-----------------------------

Small bug-fix release for compatibility with the latest Fiona and PySAL
releases:

- Compatibility with Fiona 1.8: fix deprecation warning (#854).
- Compatibility with PySAL 2.0: switched to ``mapclassify`` instead of ``PySAL`` as
  dependency for choropleth mapping with the ``scheme`` keyword (#872).
- Fix for new ``overlay`` implementation in case the intersection is empty (#800).

Version 0.4.0 (July 15, 2018)
-----------------------------

Improvements:

- Improved ``overlay`` function (better performance, several incorrect behaviours fixed) (#429)
- Pass keywords to control legend behavior (``legend_kwds``) to ``plot`` (#434)
- Add basic support for reading remote datasets in ``read_file`` (#531)
- Pass kwargs for ``buffer`` operation on GeoSeries (#535)
- Expose all geopy services as options in geocoding (#550)
- Faster write speeds to GeoPackage (#605)
- Permit ``read_file`` filtering with a bounding box from a GeoDataFrame (#613)
- Set CRS on GeoDataFrame returned by ``read_postgis`` (#627)
- Permit setting markersize for Point GeoSeries plots with column values (#633)
- Started an example gallery (#463, #690, #717)
- Support for plotting MultiPoints (#683)
- Testing functionality (e.g. ``assert_geodataframe_equal``) is now publicly exposed (#707)
- Add ``explode`` method to GeoDataFrame (similar to the GeoSeries method) (#671)
- Set equal aspect on active axis on multi-axis figures (#718)
- Pass array of values to column argument in ``plot`` (#770)

Bug fixes:

- Ensure that colorbars are plotted on the correct axis (#523)
- Handle plotting empty GeoDataFrame (#571)
- Save z-dimension when writing files (#652)
- Handle reading empty shapefiles (#653)
- Correct dtype for empty result of spatial operations (#685)
- Fix empty ``sjoin`` handling for pandas>=0.23 (#762)

Version 0.3.0 (August 29, 2017)
-------------------------------

Improvements:

- Improve plotting performance using ``matplotlib.collections`` (#267)
- Improve default plotting appearance. The defaults now follow the new matplotlib defaults (#318, #502, #510)
- Provide access to x/y coordinates as attributes for Point GeoSeries (#383)
- Make the NYBB dataset available through ``geopandas.datasets`` (#384)
- Enable ``sjoin`` on non-integer-index GeoDataFrames (#422)
- Add ``cx`` indexer to GeoDataFrame (#482)
- ``GeoDataFrame.from_features`` now also accepts a Feature Collection (#225, #507)
- Use index label instead of integer id in output of ``iterfeatures`` and
  ``to_json`` (#421)
- Return empty data frame rather than raising an error when performing a spatial join with non overlapping geodataframes (#335)

Bug fixes:

- Compatibility with shapely 1.6.0 (#512)
- Fix ``fiona.filter`` results when bbox is not None (#372)
- Fix ``dissolve`` to retain CRS (#389)
- Fix ``cx`` behavior when using index of 0 (#478)
- Fix display of lower bin in legend label of choropleth plots using a PySAL scheme (#450)

Version 0.2.0
-------------

Improvements:

- Complete overhaul of the documentation
- Addition of ``overlay`` to perform spatial overlays with polygons (#142)
- Addition of ``sjoin`` to perform spatial joins (#115, #145, #188)
- Addition of ``__geo_interface__`` that returns a python data structure
  to represent the ``GeoSeries`` as a GeoJSON-like ``FeatureCollection`` (#116)
  and ``iterfeatures`` method (#178)
- Addition of the ``explode`` (#146) and ``dissolve`` (#310, #311) methods.
- Addition of the ``sindex`` attribute, a Spatial Index using the optional
  dependency ``rtree`` (``libspatialindex``) that can be used to speed up
  certain operations such as overlays (#140, #141).
- Addition of the ``GeoSeries.cx`` coordinate indexer to slice a GeoSeries based
  on a bounding box of the coordinates (#55).
- Improvements to plotting: ability to specify edge colors (#173), support for
  the ``vmin``, ``vmax``, ``figsize``, ``linewidth`` keywords (#207), legends
  for chloropleth plots (#210), color points by specifying a colormap (#186) or
  a single color (#238).
- Larger flexibility of ``to_crs``, accepting both dicts and proj strings (#289)
- Addition of embedded example data, accessible through
  ``geopandas.datasets.get_path``.

API changes:

- In the ``plot`` method, the ``axes`` keyword is renamed to ``ax`` for
  consistency with pandas, and the ``colormap`` keyword is renamed to ``cmap``
  for consistency with matplotlib (#208, #228, #240).

Bug fixes:

- Properly handle rows with missing geometries (#139, #193).
- Fix ``GeoSeries.to_json`` (#263).
- Correctly serialize metadata when pickling (#199, #206).
- Fix ``merge`` and ``concat`` to return correct GeoDataFrame (#247, #320, #322).<|MERGE_RESOLUTION|>--- conflicted
+++ resolved
@@ -3,15 +3,9 @@
 ## Development version
 
 New methods:
-<<<<<<< HEAD
-
-- Added ``segmentize`` method from shapely to GeoSeries/GeoDataFrame.
-
-New features and improvements:
-=======
->>>>>>> 3a45af89
-
-- Added ``offset_curve`` method from shapely to GeoSeries/GeoDataframe.
+
+- Added ``segmentize`` method from shapely to GeoSeries/GeoDataFrame. (#2910)
+- Added ``offset_curve`` method from shapely to GeoSeries/GeoDataframe. (#2902)
 
 New features and improvements:
 
