# Changelog

## Development version

New features and improvements:

<<<<<<< HEAD
- Added ``get_coordinates()`` method from shapely to GeoSeries/GeoDataframe (#2624).
=======
- Added ``minimum_bounding_circle()`` method from shapely to GeoSeries/GeoDataframe (#2621).
>>>>>>> 03e79e9e

Deprecations and compatibility notes:

- Added warning that ``unary_union`` will return ``'GEOMETRYCOLLECTION EMPTY'`` instead
  of None for all-None GeoSeries. (#2618)

Bug fixes:

- Ensure that GeoDataFrame created from DataFrame is a copy, not a view (#2667)

## Version 0.12.2 (December 10, 2022)

Bug fixes:

- Correctly handle geometries with Z dimension in ``to_crs()`` when using PyGEOS or
  Shapely >= 2.0 (previously the z coordinates were lost) (#1345).
- Assign Crimea to Ukraine in the ``naturalearth_lowres`` built-in dataset (#2670)

## Version 0.12.1 (October 29, 2022)

Small bug-fix release removing the shapely<2 pin in the installation requirements.

## Version 0.12 (October 24, 2022)

The highlight of this release is the support for Shapely 2.0. This makes it possible to
test Shapely 2.0 (currently 2.0b1) alongside GeoPandas.

Note that if you also have PyGEOS installed, you need to set an environment variable
(`USE_PYGEOS=0`) before importing geopandas to actually test Shapely 2.0 features instead of PyGEOS. See
<https://geopandas.org/en/latest/getting_started/install.html#using-the-optional-pygeos-dependency>
for more details.

New features and improvements:

- Added ``normalize()`` method from shapely to GeoSeries/GeoDataframe (#2537).
- Added ``make_valid()`` method from shapely to GeoSeries/GeoDataframe (#2539).
- Added ``where`` filter to ``read_file`` (#2552).
- Updated the distributed natural earth datasets (*naturalearth_lowres* and
  *naturalearth_cities*) to version 5.1 (#2555).

Deprecations and compatibility notes:

- Accessing the `crs` of a `GeoDataFrame` without active geometry column was deprecated
  and this now raises an AttributeError (#2578).
- Resolved colormap-related warning in ``.explore()`` for recent Matplotlib versions
  (#2596).

Bug fixes:

- Fix cryptic error message in ``geopandas.clip()`` when clipping with an empty geometry (#2589).
- Accessing `gdf.geometry` where the active geometry column is missing, and a column
  named `"geometry"` is present will now raise an `AttributeError`, rather than
  returning `gdf["geometry"]` (#2575).
- Combining GeoSeries/GeoDataFrames with ``pandas.concat`` will no longer silently
  override CRS information if not all inputs have the same CRS (#2056).

## Version 0.11.1 (July 24, 2022)

Small bug-fix release:

- Fix regression (RecursionError) in reshape methods such as ``unstack()``
  and ``pivot()`` involving MultiIndex, or GeoDataFrame construction with
  MultiIndex (#2486).
- Fix regression in ``GeoDataFrame.explode()`` with non-default
  geometry column name.
- Fix regression in ``apply()`` causing row-wise all nan float columns to be
  casted to GeometryDtype (#2482).
- Fix a crash in datetime column reading where the file contains mixed timezone
  offsets (#2479). These will be read as UTC localized values.
- Fix a crash in datetime column reading where the file contains datetimes
  outside the range supported by [ns] precision (#2505).
- Fix regression in passing the Parquet or Feather format ``version`` in
  ``to_parquet`` and ``to_feather``. As a result, the ``version`` parameter
  for the ``to_parquet`` and ``to_feather`` methods has been replaced with
  ``schema_version``. ``version`` will be passed directly to underlying
  feather or parquet writer. ``version`` will only be used to set
  ``schema_version`` if ``version`` is one of 0.1.0 or 0.4.0 (#2496).

Version 0.11 (June 20, 2022)
----------------------------

Highlights of this release:

- The ``geopandas.read_file()`` and `GeoDataFrame.to_file()` methods to read
  and write GIS file formats can now optionally use the
  [pyogrio](https://github.com/geopandas/pyogrio/) package under the hood
  through the ``engine="pyogrio"`` keyword. The pyogrio package implements
  vectorized IO for GDAL/OGR vector data sources, and is faster compared to
  the ``fiona``-based engine (#2225).
- GeoParquet support updated to implement
  [v0.4.0](https://github.com/opengeospatial/geoparquet/releases/tag/v0.4.0) of the
  OpenGeospatial/GeoParquet specification (#2441). Backwards compatibility with v0.1.0 of
  the metadata spec (implemented in the previous releases of GeoPandas) is guaranteed,
  and reading and writing Parquet and Feather files will no longer produce a ``UserWarning``
  (#2327).

New features and improvements:

- Improved handling of GeoDataFrame when the active geometry column is
  lost from the GeoDataFrame. Previously, square bracket indexing ``gdf[[...]]`` returned
  a GeoDataFrame when the active geometry column was retained and a DataFrame was
  returned otherwise. Other pandas indexing methods (``loc``, ``iloc``, etc) did not follow
  the same rules. The new behaviour for all indexing/reshaping operations is now as
  follows (#2329, #2060):
  - If operations produce a ``DataFrame`` containing the active geometry column, a
    GeoDataFrame is returned
  - If operations produce a ``DataFrame`` containing ``GeometryDtype`` columns, but not the
    active geometry column, a ``GeoDataFrame`` is returned, where the active geometry
    column is set to ``None`` (set the new geometry column with ``set_geometry()``)
  - If operations produce a ``DataFrame`` containing no ``GeometryDtype`` columns, a
    ``DataFrame`` is returned (this can be upcast again by calling ``set_geometry()`` or the
    ``GeoDataFrame`` constructor)
  - If operations produce a ``Series`` of ``GeometryDtype``, a ``GeoSeries`` is returned,
    otherwise ``Series`` is returned.
  - Error messages for having an invalid geometry column
    have been improved, indicating the name of the last valid active geometry column set
    and whether other geometry columns can be promoted to the active geometry column
    (#2329).

- Datetime fields are now read and written correctly for GIS formats which support them
  (e.g. GPKG, GeoJSON) with fiona 1.8.14 or higher. Previously, datetimes were read as
  strings (#2202).
- ``folium.Map`` keyword arguments can now be specified as the ``map_kwds`` argument to
  ``GeoDataFrame.explore()`` method (#2315).
- Add a new parameter ``style_function`` to ``GeoDataFrame.explore()`` to enable plot styling
  based on GeoJSON properties (#2377).
- It is now possible to write an empty ``GeoDataFrame`` to a file for supported formats
  (#2240). Attempting to do so will now emit a ``UserWarning`` instead of a ``ValueError``.
- Fast rectangle clipping has been exposed as ``GeoSeries/GeoDataFrame.clip_by_rect()``
  (#1928).
- The ``mask`` parameter of ``GeoSeries/GeoDataFrame.clip()`` now accepts a rectangular mask
  as a list-like to perform fast rectangle clipping using the new
  ``GeoSeries/GeoDataFrame.clip_by_rect()`` (#2414).
- Bundled demo dataset ``naturalearth_lowres`` has been updated to version 5.0.1 of the
  source, with field ``ISO_A3`` manually corrected for some cases (#2418).

Deprecations and compatibility notes:

- The active development branch of geopandas on GitHub has been renamed from master to
  main (#2277).
- Deprecated methods ``GeometryArray.equals_exact()`` and ``GeometryArray.almost_equals()``
  have been removed. They should
  be replaced with ``GeometryArray.geom_equals_exact()`` and
  ``GeometryArray.geom_almost_equals()`` respectively (#2267).
- Deprecated CRS functions ``explicit_crs_from_epsg()``, ``epsg_from_crs()`` and
  ``get_epsg_file_contents()`` were removed (#2340).
- Warning about the behaviour change to ``GeoSeries.isna()`` with empty
  geometries present has been removed (#2349).
- Specifying a CRS in the ``GeoDataFrame/GeoSeries`` constructor which contradicted the
  underlying ``GeometryArray`` now raises a ``ValueError`` (#2100).
- Specifying a CRS in the ``GeoDataFrame`` constructor when no geometry column is provided
  and calling ``GeoDataFrame. set_crs`` on a ``GeoDataFrame`` without an active geometry
  column now raise a ``ValueError`` (#2100)
- Passing non-geometry data to the``GeoSeries`` constructor is now fully deprecated and
  will raise a ``TypeError`` (#2314). Previously, a ``pandas.Series`` was returned for
  non-geometry data.
- Deprecated ``GeoSeries/GeoDataFrame`` set operations ``__xor__()``,
  ``__or__()``, ``__and__()`` and ``__sub__()``, ``geopandas.io.file.read_file``/``to_file`` and
  ``geopandas.io.sql.read_postgis`` now emit ``FutureWarning`` instead of
  ``DeprecationWarning`` and will be completely removed in a future release.
- Accessing the ``crs`` of a ``GeoDataFrame`` without active geometry column is deprecated and will be removed in GeoPandas 0.12 (#2373).

Bug fixes:

- ``GeoSeries.to_frame`` now creates a ``GeoDataFrame`` with the geometry column name set
  correctly (#2296)
- Fix pickle files created with pygeos installed can not being readable when pygeos is
  not installed (#2237).
- Fixed ``UnboundLocalError`` in ``GeoDataFrame.plot()`` using ``legend=True`` and
  ``missing_kwds`` (#2281).
- Fix ``explode()`` incorrectly relating index to columns, including where the input index
  is not unique (#2292)
- Fix ``GeoSeries.[xyz]`` raising an ``IndexError`` when the underlying GeoSeries contains
  empty points (#2335). Rows corresponding to empty points now contain ``np.nan``.
- Fix ``GeoDataFrame.iloc`` raising a ``TypeError`` when indexing a ``GeoDataFrame`` with only
  a single column of ``GeometryDtype`` (#1970).
- Fix ``GeoDataFrame.iterfeatures()`` not returning features with the same field order as
  ``GeoDataFrame.columns`` (#2396).
- Fix ``GeoDataFrame.from_features()`` to support reading GeoJSON with null properties
  (#2243).
- Fix ``GeoDataFrame.to_parquet()`` not intercepting ``engine`` keyword argument, breaking
  consistency with pandas (#2227)
- Fix ``GeoDataFrame.explore()`` producing an error when ``column`` is of boolean dtype
  (#2403).
- Fix an issue where ``GeoDataFrame.to_postgis()`` output the wrong SRID for ESRI
  authority CRS (#2414).
- Fix ``GeoDataFrame.from_dict/from_features`` classmethods using ``GeoDataFrame`` rather
  than ``cls`` as the constructor.
- Fix ``GeoDataFrame.plot()`` producing incorrect colors with mixed geometry types when
  ``colors`` keyword is provided. (#2420)

Notes on (optional) dependencies:

- GeoPandas 0.11 drops support for Python 3.7 and pandas 0.25 (the minimum supported
  pandas version is now 1.0.5). Further, the minimum required versions for the listed
  dependencies have now changed to shapely 1.7, fiona 1.8.13.post1, pyproj 2.6.1.post1,
  matplotlib 3.2, mapclassify 2.4.0 (#2358, #2391)

Version 0.10.2 (October 16, 2021)
---------------------------------

Small bug-fix release:

- Fix regression in ``overlay()`` in case no geometries are intersecting (but
  have overlapping total bounds) (#2172).
- Fix regression in ``overlay()`` with ``keep_geom_type=True`` in case the
  overlay of two geometries in a GeometryCollection with other geometry types
  (#2177).
- Fix ``overlay()`` to honor the ``keep_geom_type`` keyword for the
  ``op="differnce"`` case (#2164).
- Fix regression in ``plot()`` with a mapclassify ``scheme`` in case the
  formatted legend labels have duplicates (#2166).
- Fix a bug in the ``explore()`` method ignoring the ``vmin`` and ``vmax`` keywords
  in case they are set to 0 (#2175).
- Fix ``unary_union`` to correctly handle a GeoSeries with missing values (#2181).
- Avoid internal deprecation warning in ``clip()`` (#2179).

Version 0.10.1 (October 8, 2021)
--------------------------------

Small bug-fix release:

- Fix regression in ``overlay()`` with non-overlapping geometries and a
  non-default ``how`` (i.e. not "intersection") (#2157).

Version 0.10.0 (October 3, 2021)
--------------------------------

Highlights of this release:

- A new ``sjoin_nearest()`` method to join based on proximity, with the
  ability to set a maximum search radius (#1865). In addition, the ``sindex``
  attribute gained a new method for a "nearest" spatial index query (#1865,
  #2053).
- A new ``explore()`` method on GeoDataFrame and GeoSeries with native support
  for interactive visualization based on folium / leaflet.js (#1953)
- The ``geopandas.sjoin()``/``overlay()``/``clip()`` functions are now also
  available as methods on the GeoDataFrame (#2141, #1984, #2150).

New features and improvements:

- Add support for pandas' ``value_counts()`` method for geometry dtype (#2047).
- The ``explode()`` method has a new ``ignore_index`` keyword (consistent with
  pandas' explode method) to reset the index in the result, and a new
  ``index_parts`` keywords to control whether a cumulative count indexing the
  parts of the exploded multi-geometries should be added (#1871).
- ``points_from_xy()`` is now available as a GeoSeries method ``from_xy`` (#1936).
- The ``to_file()`` method will now attempt to detect the driver (if not
  specified) based on the extension of the provided filename, instead of
  defaulting to ESRI Shapefile (#1609).
- Support for the ``storage_options`` keyword in ``read_parquet()`` for
  specifying filesystem-specific options (e.g. for S3) based on fsspec (#2107).
- The read/write functions now support ``~`` (user home directory) expansion (#1876).
- Support the ``convert_dtypes()`` method from pandas to preserve the
  GeoDataFrame class (#2115).
- Support WKB values in the hex format in ``GeoSeries.from_wkb()`` (#2106).
- Update the ``estimate_utm_crs()`` method to handle crossing the antimeridian
  with pyproj 3.1+ (#2049).
- Improved heuristic to decide how many decimals to show in the repr based on
  whether the CRS is projected or geographic (#1895).
- Switched the default for ``geocode()`` from GeoCode.Farm to the Photon
  geocoding API (<https://photon.komoot.io>) (#2007).

Deprecations and compatibility notes:

- The ``op=`` keyword of ``sjoin()`` to indicate which spatial predicate to use
  for joining is being deprecated and renamed in favor of a new ``predicate=``
  keyword (#1626).
- The ``cascaded_union`` attribute is deprecated, use ``unary_union`` instead (#2074).
- Constructing a GeoDataFrame with a duplicated "geometry" column is now
  disallowed. This can also raise an error in the ``pd.concat(.., axis=1)``
  function if this results in duplicated active geometry columns (#2046).
- The ``explode()`` method currently returns a GeoSeries/GeoDataFrame with a
  MultiIndex, with an additional level with indices of the parts of the
  exploded multi-geometries. For consistency with pandas, this will change in
  the future and the new ``index_parts`` keyword is added to control this.

Bug fixes:

- Fix in the ``clip()`` function to correctly clip MultiPoints instead of
  leaving them intact when partly outside of the clip bounds (#2148).
- Fix ``GeoSeries.isna()`` to correctly return a boolean Series in case of an
  empty GeoSeries (#2073).
- Fix the GeoDataFrame constructor to preserve the geometry name when the
  argument is already a GeoDataFrame object (i.e. ``GeoDataFrame(gdf)``) (#2138).
- Fix loss of the values' CRS when setting those values as a column
  (``GeoDataFrame.__setitem__``) (#1963)
- Fix in ``GeoDataFrame.apply()`` to preserve the active geometry column name
  (#1955).
- Fix in ``sjoin()`` to not ignore the suffixes in case of a right-join
  (``how="right``) (#2065).
- Fix ``GeoDataFrame.explode()`` with a MultiIndex (#1945).
- Fix the handling of missing values in ``to/from_wkb`` and ``to_from_wkt`` (#1891).
- Fix ``to_file()`` and ``to_json()`` when DataFrame has duplicate columns to
  raise an error (#1900).
- Fix bug in the colors shown with user-defined classification scheme (#2019).
- Fix handling of the ``path_effects`` keyword in ``plot()`` (#2127).
- Fix ``GeoDataFrame.explode()`` to preserve ``attrs`` (#1935)

Notes on (optional) dependencies:

- GeoPandas 0.10.0 dropped support for Python 3.6 and pandas 0.24. Further,
  the minimum required versions are numpy 1.18, shapely 1.6, fiona 1.8,
  matplotlib 3.1 and pyproj 2.2.
- Plotting with a classification schema now requires mapclassify version >=
  2.4 (#1737).
- Compatibility fixes for the latest numpy in combination with Shapely 1.7 (#2072)
- Compatibility fixes for the upcoming Shapely 1.8 (#2087).
- Compatibility fixes for the latest PyGEOS (#1872, #2014) and matplotlib
  (colorbar issue, #2066).

Version 0.9.0 (February 28, 2021)
---------------------------------

Many documentation improvements and a restyled and restructured website with
a new logo (#1564, #1579, #1617, #1668, #1731, #1750, #1757, #1759).

New features and improvements:

- The ``geopandas.read_file`` function now accepts more general
  file-like objects (e.g. ``fsspec`` open file objects). It will now also
  automatically recognize zipped files (#1535).
- The ``GeoDataFrame.plot()`` method now provides access to the pandas plotting
  functionality for the non-geometry columns, either using the ``kind`` keyword
  or the accessor method (e.g. ``gdf.plot(kind="bar")`` or ``gdf.plot.bar()``)
  (#1465).
- New ``from_wkt()``, ``from_wkb()``, ``to_wkt()``, ``to_wkb()`` methods for
  GeoSeries to construct a GeoSeries from geometries in WKT or WKB
  representation, or to convert a GeoSeries to a pandas Seriew with WKT or WKB
  values (#1710).
- New ``GeoSeries.z`` attribute to access the z-coordinates of Point geometries
  (similar to the existing ``.x`` and ``.y`` attributes) (#1773).
- The ``to_crs()`` method now handles missing values (#1618).
- Support for pandas' new ``.attrs`` functionality (#1658).
- The ``dissolve()`` method now allows dissolving by no column (``by=None``) to
  create a union of all geometries (single-row GeoDataFrame) (#1568).
- New ``estimate_utm_crs()`` method on GeoSeries/GeoDataFrame to determine the
  UTM CRS based on the bounds (#1646).
- ``GeoDataFrame.from_dict()`` now accepts ``geometry`` and ``crs`` keywords
  (#1619).
- ``GeoDataFrame.to_postgis()`` and ``geopandas.read_postgis()`` now supports
  both sqlalchemy engine and connection objects (#1638).
- The ``GeoDataFrame.explode()`` method now allows exploding based on a
  non-geometry column, using the pandas implementation (#1720).
- Performance improvement in ``GeoDataFrame/GeoSeries.explode()`` when using
  the PyGEOS backend (#1693).
- The binary operation and predicate methods (eg ``intersection()``,
  ``intersects()``) have a new ``align`` keyword which allows optionally not
  aligning on the index before performing the operation with ``align=False``
  (#1668).
- The ``GeoDataFrame.dissolve()`` method now supports all relevant keywords of
  ``groupby()``, i.e. the ``level``, ``sort``, ``observed`` and ``dropna`` keywords
  (#1845).
- The ``geopandas.overlay()`` function now accepts ``make_valid=False`` to skip
  the step to ensure the input geometries are valid using ``buffer(0)`` (#1802).
- The ``GeoDataFrame.to_json()`` method gained a ``drop_id`` keyword to
  optionally not write the GeoDataFrame's index as the "id" field in the
  resulting JSON (#1637).
- A new ``aspect`` keyword in the plotting methods to optionally allow retaining
  the original aspect (#1512)
- A new ``interval`` keyword in the ``legend_kwds`` group of the ``plot()`` method
  to control the appearance of the legend labels when using a classification
  scheme (#1605).
- The spatial index of a GeoSeries (accessed with the ``sindex`` attribute) is
  now stored on the underlying array. This ensures that the spatial index is
  preserved in more operations where possible, and that multiple geometry
  columns of a GeoDataFrame can each have a spatial index (#1444).
- Addition of a ``has_sindex`` attribute on the GeoSeries/GeoDataFrame to check
  if a spatial index has already been initialized (#1627).
- The ``geopandas.testing.assert_geoseries_equal()`` and ``assert_geodataframe_equal()``
  testing utilities now have a ``normalize`` keyword (False by default) to
  normalize geometries before comparing for equality (#1826). Those functions
  now also give a more informative error message when failing (#1808).

Deprecations and compatibility notes:

- The ``is_ring`` attribute currently returns True for Polygons. In the future,
  this will be False (#1631). In addition, start to check it for LineStrings
  and LinearRings (instead of always returning False).
- The deprecated ``objects`` keyword in the ``intersection()`` method of the
  ``GeoDataFrame/GeoSeries.sindex`` spatial index object has been removed
  (#1444).

Bug fixes:

- Fix regression in the ``plot()`` method raising an error with empty
  geometries (#1702, #1828).
- Fix ``geopandas.overlay()`` to preserve geometries of the correct type which
  are nested within a GeometryCollection as a result of the overlay
  operation (#1582). In addition, a warning will now be raised if geometries
  of different type are dropped from the result (#1554).
- Fix the repr of an empty GeoSeries to not show spurious warnings (#1673).
- Fix the ``.crs`` for empty GeoDataFrames (#1560).
- Fix ``geopandas.clip`` to preserve the correct geometry column name (#1566).
- Fix bug in ``plot()`` method when using ``legend_kwds`` with multiple subplots
  (#1583)
- Fix spurious warning with ``missing_kwds`` keyword of the ``plot()`` method
  when there are no areas with missing data (#1600).
- Fix the ``plot()`` method to correctly align values passed to the ``column``
  keyword as a pandas Series (#1670).
- Fix bug in plotting MultiPoints when passing values to determine the color
  (#1694)
- The ``rename_geometry()`` method now raises a more informative error message
  when a duplicate column name is used (#1602).
- Fix ``explode()`` method to preserve the CRS (#1655)
- Fix the ``GeoSeries.apply()`` method to again accept the ``convert_dtype``
  keyword to be consistent with pandas (#1636).
- Fix ``GeoDataFrame.apply()`` to preserve the CRS when possible (#1848).
- Fix bug in containment test as ``geom in geoseries`` (#1753).
- The ``shift()`` method of a GeoSeries/GeoDataFrame now preserves the CRS
  (#1744).
- The PostGIS IO functionality now quotes table names to ensure it works with
  case-sensitive names (#1825).
- Fix the ``GeoSeries`` constructor without passing data but only an index (#1798).

Notes on (optional) dependencies:

- GeoPandas 0.9.0 dropped support for Python 3.5. Further, the minimum
  required versions are pandas 0.24, numpy 1.15 and shapely 1.6 and fiona 1.8.
- The ``descartes`` package is no longer required for plotting polygons. This
  functionality is now included by default in GeoPandas itself, when
  matplotlib is available (#1677).
- Fiona is now only imported when used in ``read_file``/``to_file``. This means
  you can now force geopandas to install without fiona installed (although it
  is still a default requirement) (#1775).
- Compatibility with the upcoming Shapely 1.8 (#1659, #1662, #1819).

Version 0.8.2 (January 25, 2021)
--------------------------------

Small bug-fix release for compatibility with PyGEOS 0.9.

Version 0.8.1 (July 15, 2020)
-----------------------------

Small bug-fix release:

- Fix a regression in the ``plot()`` method when visualizing with a
  JenksCaspallSampled or FisherJenksSampled scheme (#1486).
- Fix spurious warning in ``GeoDataFrame.to_postgis`` (#1497).
- Fix the un-pickling with ``pd.read_pickle`` of files written with older
  GeoPandas versions (#1511).

Version 0.8.0 (June 24, 2020)
-----------------------------

**Experimental**: optional use of PyGEOS to speed up spatial operations (#1155).
PyGEOS is a faster alternative for Shapely (being contributed back to a future
version of Shapely), and is used in element-wise spatial operations and for
spatial index in e.g. ``sjoin`` (#1343, #1401, #1421, #1427, #1428). See the
[installation docs](https://geopandas.readthedocs.io/en/latest/install.html#using-the-optional-pygeos-dependency)
for more info and how to enable it.

New features and improvements:

- IO enhancements:

  - New ``GeoDataFrame.to_postgis()`` method to write to PostGIS database (#1248).
  - New Apache Parquet and Feather file format support (#1180, #1435)
  - Allow appending to files with ``GeoDataFrame.to_file`` (#1229).
  - Add support for the ``ignore_geometry`` keyword in ``read_file`` to only read
    the attribute data. If set to True, a pandas DataFrame without geometry is
    returned (#1383).
  - ``geopandas.read_file`` now supports reading from file-like objects (#1329).
  - ``GeoDataFrame.to_file`` now supports specifying the CRS to write to the file
    (#802). By default it still uses the CRS of the GeoDataFrame.
  - New ``chunksize`` keyword in ``geopandas.read_postgis`` to read a query in
    chunks (#1123).

- Improvements related to geometry columns and CRS:

  - Any column of the GeoDataFrame that has a "geometry" dtype is now returned
    as a GeoSeries. This means that when having multiple geometry columns, not
    only the "active" geometry column is returned as a GeoSeries, but also
    accessing another geometry column (``gdf["other_geom_column"]``) gives a
    GeoSeries (#1336).
  - Multiple geometry columns in a GeoDataFrame can now each have a different
    CRS. The global ``gdf.crs`` attribute continues to returns the CRS of the
    "active" geometry column. The CRS of other geometry columns can be accessed
    from the column itself (eg ``gdf["other_geom_column"].crs``) (#1339).
  - New ``set_crs()`` method on GeoDataFrame/GeoSeries to set the CRS of naive
    geometries (#747).

- Improvements related to plotting:

  - The y-axis is now scaled depending on the center of the plot when using a
    geographic CRS, instead of using an equal aspect ratio (#1290).
  - When passing a column of categorical dtype to the ``column=`` keyword of the
    GeoDataFrame ``plot()``, we now honor all categories and its order (#1483).
    In addition, a new ``categories`` keyword allows to specify all categories
    and their order otherwise (#1173).
  - For choropleths using a classification scheme (using ``scheme=``), the
    ``legend_kwds`` accept two new keywords to control the formatting of the
    legend: ``fmt`` with a format string for the bin edges (#1253), and ``labels``
    to pass fully custom class labels (#1302).

- New ``covers()`` and ``covered_by()`` methods on GeoSeries/GeoDataframe for the
  equivalent spatial predicates (#1460, #1462).
- GeoPandas now warns when using distance-based methods with data in a
  geographic projection (#1378).

Deprecations:

- When constructing a GeoSeries or GeoDataFrame from data that already has a
  CRS, a deprecation warning is raised when both CRS don't match, and in the
  future an error will be raised in such a case. You can use the new ``set_crs``
  method to override an existing CRS. See
  [the docs](https://geopandas.readthedocs.io/en/latest/projections.html#projection-for-multiple-geometry-columns).
- The helper functions in the ``geopandas.plotting`` module are deprecated for
  public usage (#656).
- The ``geopandas.io`` functions are deprecated, use the top-level ``read_file`` and
  ``to_file`` instead (#1407).
- The set operators (``&``, ``|``, ``^``, ``-``) are deprecated, use the
  ``intersection()``, ``union()``, ``symmetric_difference()``, ``difference()`` methods
  instead (#1255).
- The ``sindex`` for empty dataframe will in the future return an empty spatial
  index instead of ``None`` (#1438).
- The ``objects`` keyword in the ``intersection`` method of the spatial index
  returned by the ``sindex`` attribute is deprecated and will be removed in the
  future (#1440).

Bug fixes:

- Fix the ``total_bounds()`` method to ignore missing and empty geometries (#1312).
- Fix ``geopandas.clip`` when masking with non-overlapping area resulting in an
  empty GeoDataFrame (#1309, #1365).
- Fix error in ``geopandas.sjoin`` when joining on an empty geometry column (#1318).
- CRS related fixes: ``pandas.concat`` preserves CRS when concatenating GeoSeries
  objects (#1340), preserve the CRS in ``geopandas.clip`` (#1362) and in
  ``GeoDataFrame.astype`` (#1366).
- Fix bug in ``GeoDataFrame.explode()`` when 'level_1' is one of the column names
  (#1445).
- Better error message when rtree is not installed (#1425).
- Fix bug in ``GeoSeries.equals()`` (#1451).
- Fix plotting of multi-part geometries with additional style keywords (#1385).

And we now have a [Code of Conduct](https://github.com/geopandas/geopandas/blob/main/CODE_OF_CONDUCT.md)!

GeoPandas 0.8.0 is the last release to support Python 3.5. The next release
will require Python 3.6, pandas 0.24, numpy 1.15 and shapely 1.6 or higher.

Version 0.7.0 (February 16, 2020)
---------------------------------

Support for Python 2.7 has been dropped. GeoPandas now works with Python >= 3.5.

The important API change of this release is that GeoPandas now requires
PROJ > 6 and pyproj > 2.2, and that the ``.crs`` attribute of a GeoSeries and
GeoDataFrame no longer stores the CRS information as a proj4 string or dict,
but as a ``pyproj.CRS`` object (#1101).

This gives a better user interface and integrates improvements from pyproj and
PROJ 6, but might also require some changes in your code. Check the
[migration guide](https://geopandas.readthedocs.io/en/latest/projections.html#upgrading-to-geopandas-0-7-with-pyproj-2-2-and-proj-6)
in the documentation.

Other API changes;

- The ``GeoDataFrame.to_file`` method will now also write the GeoDataFrame index
  to the file, if the index is named and/or non-integer. You can use the
  ``index=True/False`` keyword to overwrite this default inference (#1059).

New features and improvements:

- A new ``geopandas.clip`` function to clip a GeoDataFrame to the spatial extent
  of another shape (#1128).
- The ``geopandas.overlay`` function now works for all geometry types, including
  points and linestrings in addition to polygons (#1110).
- The ``plot()`` method gained support for missing values (in the column that
  determines the colors). By default it doesn't plot the corresponding
  geometries, but using the new ``missing_kwds`` argument you can specify how to
  style those geometries (#1156).
- The ``plot()`` method now also supports plotting GeometryCollection and
  LinearRing objects (#1225).
- Added support for filtering with a geometry or reading a subset of the rows in
  ``geopandas.read_file`` (#1160).
- Added support for the new nullable integer data type of pandas in
  ``GeoDataFrame.to_file`` (#1220).

Bug fixes:

- ``GeoSeries.reset_index()`` now correctly results in a GeoDataFrame instead of DataFrame (#1252).
- Fixed the ``geopandas.sjoin`` function to handle MultiIndex correctly (#1159).
- Fixed the ``geopandas.sjoin`` function to preserve the index name of the left GeoDataFrame (#1150).

Version 0.6.3 (February 6, 2020)
---------------------------------

Small bug-fix release:

- Compatibility with Shapely 1.7 and pandas 1.0 (#1244).
- Fix ``GeoDataFrame.fillna`` to accept non-geometry values again when there are
  no missing values in the geometry column. This should make it easier to fill
  the numerical columns of the GeoDataFrame (#1279).

Version 0.6.2 (November 18, 2019)
---------------------------------

Small bug-fix release fixing a few regressions:

- Fix a regression in passing an array of RRB(A) tuples to the ``.plot()``
  method (#1178, #1211).
- Fix the ``bounds`` and ``total_bounds`` attributes for empty GeoSeries, which
  also fixes the repr of an empty or all-NA GeoSeries (#1184, #1195).
- Fix filtering of a GeoDataFrame to preserve the index type when ending up
  with an empty result (#1190).

Version 0.6.1 (October 12, 2019)
--------------------------------

Small bug-fix release fixing a few regressions:

- Fix ``astype`` when converting to string with Multi geometries (#1145) or when converting a dataframe without geometries (#1144).
- Fix ``GeoSeries.fillna`` to accept ``np.nan`` again (#1149).

Version 0.6.0 (September 27, 2019)
----------------------------------

Important note! This will be the last release to support Python 2.7 (#1031)

API changes:

- A refactor of the internals based on the pandas ExtensionArray interface (#1000). The main user visible changes are:

  - The ``.dtype`` of a GeoSeries is now a ``'geometry'`` dtype (and no longer a numpy ``object`` dtype).
  - The ``.values`` of a GeoSeries now returns a custom ``GeometryArray``, and no longer a numpy array. To get back a numpy array of Shapely scalars, you can convert explicitly using ``np.asarray(..)``.

- The ``GeoSeries`` constructor now raises a warning when passed non-geometry data. Currently the constructor falls back to return a pandas ``Series``, but in the future this will raise an error (#1085).
- The missing value handling has been changed to now separate the concepts of missing geometries and empty geometries (#601, 1062). In practice this means that (see [the docs](https://geopandas.readthedocs.io/en/v0.6.0/missing_empty.html) for more details):

  - ``GeoSeries.isna`` now considers only missing values, and if you want to check for empty geometries, you can use ``GeoSeries.is_empty`` (``GeoDataFrame.isna`` already only looked at missing values).
  - ``GeoSeries.dropna`` now actually drops missing values (before it didn't drop either missing or empty geometries)
  - ``GeoSeries.fillna`` only fills missing values (behaviour unchanged).
  - ``GeoSeries.align`` uses missing values instead of empty geometries by default to fill non-matching index entries.

New features and improvements:

- Addition of a ``GeoSeries.affine_transform`` method, equivalent of Shapely's function (#1008).
- Addition of a ``GeoDataFrame.rename_geometry`` method to easily rename the active geometry column (#1053).
- Addition of ``geopandas.show_versions()`` function, which can be used to give an overview of the installed libraries in bug reports (#899).
- The ``legend_kwds`` keyword of the ``plot()`` method can now also be used to specify keywords for the color bar (#1102).
- Performance improvement in the ``sjoin()`` operation by re-using existing spatial index of the input dataframes, if available (#789).
- Updated documentation to work with latest version of geoplot and contextily (#1044, #1088).
- A new ``geopandas.options`` configuration, with currently a single option to control the display precision of the coordinates (``options.display_precision``). The default is now to show less coordinates (3 for projected and 5 for geographic coordinates), but the default can be overridden with the option.

Bug fixes:

- Also try to use ``pysal`` instead of ``mapclassify`` if available (#1082).
- The ``GeoDataFrame.astype()`` method now correctly returns a ``GeoDataFrame`` if the geometry column is preserved (#1009).
- The ``to_crs`` method now uses ``always_xy=True`` to ensure correct lon/lat order handling for pyproj>=2.2.0 (#1122).
- Fixed passing list-like colors in the ``plot()`` method in case of "multi" geometries (#1119).
- Fixed the coloring of shapes and colorbar when passing a custom ``norm`` in the ``plot()`` method (#1091, #1089).
- Fixed ``GeoDataFrame.to_file`` to preserve VFS file paths (e.g. when a "s3://" path is specified) (#1124).
- Fixed failing case in ``geopandas.sjoin`` with empty geometries (#1138).

In addition, the minimum required versions of some dependencies have been increased: GeoPandas now requirs pandas >=0.23.4 and matplotlib >=2.0.1 (#1002).

Version 0.5.1 (July 11, 2019)
-----------------------------

- Compatibility with latest mapclassify version 2.1.0 (#1025).

Version 0.5.0 (April 25, 2019)
------------------------------

Improvements:

- Significant performance improvement (around 10x) for ``GeoDataFrame.iterfeatures``,
  which also improves ``GeoDataFrame.to_file`` (#864).
- File IO enhancements based on Fiona 1.8:

  - Support for writing bool dtype (#855) and datetime dtype, if the file format supports it (#728).
  - Support for writing dataframes with multiple geometry types, if the file format allows it (e.g. GeoJSON for all types, or ESRI Shapefile for Polygon+MultiPolygon) (#827, #867, #870).

- Compatibility with pyproj >= 2 (#962).
- A new ``geopandas.points_from_xy()`` helper function to convert x and y coordinates to Point objects (#896).
- The ``buffer`` and ``interpolate`` methods now accept an array-like to specify a variable distance for each geometry (#781).
- Addition of a ``relate`` method, corresponding to the shapely method that returns the DE-9IM matrix (#853).
- Plotting improvements:

  - Performance improvement in plotting by only flattening the geometries if there are actually 'Multi' geometries (#785).
  - Choropleths: access to all ``mapclassify`` classification schemes and addition of the ``classification_kwds`` keyword in the ``plot`` method to specify options for the scheme (#876).
  - Ability to specify a matplotlib axes object on which to plot the color bar with the ``cax`` keyword, in order to have more control over the color bar placement (#894).

- Changed the default provider in ``geopandas.tools.geocode`` from Google (now requires an API key) to Geocode.Farm (#907, #975).

Bug fixes:

- Remove the edge in the legend marker (#807).
- Fix the ``align`` method to preserve the CRS (#829).
- Fix ``geopandas.testing.assert_geodataframe_equal`` to correctly compare left and right dataframes (#810).
- Fix in choropleth mapping when the values contain missing values (#877).
- Better error message in ``sjoin`` if the input is not a GeoDataFrame (#842).
- Fix in ``read_postgis`` to handle nullable (missing) geometries (#856).
- Correctly passing through the ``parse_dates`` keyword in ``read_postgis`` to the underlying pandas method (#860).
- Fixed the shape of Antarctica in the included demo dataset 'naturalearth_lowres'
  (by updating to the latest version) (#804).

Version 0.4.1 (March 5, 2019)
-----------------------------

Small bug-fix release for compatibility with the latest Fiona and PySAL
releases:

- Compatibility with Fiona 1.8: fix deprecation warning (#854).
- Compatibility with PySAL 2.0: switched to ``mapclassify`` instead of ``PySAL`` as
  dependency for choropleth mapping with the ``scheme`` keyword (#872).
- Fix for new ``overlay`` implementation in case the intersection is empty (#800).

Version 0.4.0 (July 15, 2018)
-----------------------------

Improvements:

- Improved ``overlay`` function (better performance, several incorrect behaviours fixed) (#429)
- Pass keywords to control legend behavior (``legend_kwds``) to ``plot`` (#434)
- Add basic support for reading remote datasets in ``read_file`` (#531)
- Pass kwargs for ``buffer`` operation on GeoSeries (#535)
- Expose all geopy services as options in geocoding (#550)
- Faster write speeds to GeoPackage (#605)
- Permit ``read_file`` filtering with a bounding box from a GeoDataFrame (#613)
- Set CRS on GeoDataFrame returned by ``read_postgis`` (#627)
- Permit setting markersize for Point GeoSeries plots with column values (#633)
- Started an example gallery (#463, #690, #717)
- Support for plotting MultiPoints (#683)
- Testing functionality (e.g. ``assert_geodataframe_equal``) is now publicly exposed (#707)
- Add ``explode`` method to GeoDataFrame (similar to the GeoSeries method) (#671)
- Set equal aspect on active axis on multi-axis figures (#718)
- Pass array of values to column argument in ``plot`` (#770)

Bug fixes:

- Ensure that colorbars are plotted on the correct axis (#523)
- Handle plotting empty GeoDataFrame (#571)
- Save z-dimension when writing files (#652)
- Handle reading empty shapefiles (#653)
- Correct dtype for empty result of spatial operations (#685)
- Fix empty ``sjoin`` handling for pandas>=0.23 (#762)

Version 0.3.0 (August 29, 2017)
-------------------------------

Improvements:

- Improve plotting performance using ``matplotlib.collections`` (#267)
- Improve default plotting appearance. The defaults now follow the new matplotlib defaults (#318, #502, #510)
- Provide access to x/y coordinates as attributes for Point GeoSeries (#383)
- Make the NYBB dataset available through ``geopandas.datasets`` (#384)
- Enable ``sjoin`` on non-integer-index GeoDataFrames (#422)
- Add ``cx`` indexer to GeoDataFrame (#482)
- ``GeoDataFrame.from_features`` now also accepts a Feature Collection (#225, #507)
- Use index label instead of integer id in output of ``iterfeatures`` and
  ``to_json`` (#421)
- Return empty data frame rather than raising an error when performing a spatial join with non overlapping geodataframes (#335)

Bug fixes:

- Compatibility with shapely 1.6.0 (#512)
- Fix ``fiona.filter`` results when bbox is not None (#372)
- Fix ``dissolve`` to retain CRS (#389)
- Fix ``cx`` behavior when using index of 0 (#478)
- Fix display of lower bin in legend label of choropleth plots using a PySAL scheme (#450)

Version 0.2.0
-------------

Improvements:

- Complete overhaul of the documentation
- Addition of ``overlay`` to perform spatial overlays with polygons (#142)
- Addition of ``sjoin`` to perform spatial joins (#115, #145, #188)
- Addition of ``__geo_interface__`` that returns a python data structure
  to represent the ``GeoSeries`` as a GeoJSON-like ``FeatureCollection`` (#116)
  and ``iterfeatures`` method (#178)
- Addition of the ``explode`` (#146) and ``dissolve`` (#310, #311) methods.
- Addition of the ``sindex`` attribute, a Spatial Index using the optional
  dependency ``rtree`` (``libspatialindex``) that can be used to speed up
  certain operations such as overlays (#140, #141).
- Addition of the ``GeoSeries.cx`` coordinate indexer to slice a GeoSeries based
  on a bounding box of the coordinates (#55).
- Improvements to plotting: ability to specify edge colors (#173), support for
  the ``vmin``, ``vmax``, ``figsize``, ``linewidth`` keywords (#207), legends
  for chloropleth plots (#210), color points by specifying a colormap (#186) or
  a single color (#238).
- Larger flexibility of ``to_crs``, accepting both dicts and proj strings (#289)
- Addition of embedded example data, accessible through
  ``geopandas.datasets.get_path``.

API changes:

- In the ``plot`` method, the ``axes`` keyword is renamed to ``ax`` for
  consistency with pandas, and the ``colormap`` keyword is renamed to ``cmap``
  for consistency with matplotlib (#208, #228, #240).

Bug fixes:

- Properly handle rows with missing geometries (#139, #193).
- Fix ``GeoSeries.to_json`` (#263).
- Correctly serialize metadata when pickling (#199, #206).
- Fix ``merge`` and ``concat`` to return correct GeoDataFrame (#247, #320, #322).<|MERGE_RESOLUTION|>--- conflicted
+++ resolved
@@ -4,11 +4,8 @@
 
 New features and improvements:
 
-<<<<<<< HEAD
 - Added ``get_coordinates()`` method from shapely to GeoSeries/GeoDataframe (#2624).
-=======
 - Added ``minimum_bounding_circle()`` method from shapely to GeoSeries/GeoDataframe (#2621).
->>>>>>> 03e79e9e
 
 Deprecations and compatibility notes:
 
