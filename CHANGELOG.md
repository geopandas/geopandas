# Changelog

## Development version

New methods:
<<<<<<< HEAD

- Added ``hausdorff_distance()`` method from shapely to GeoSeries/GeoDataframe (#2909).

New features and improvements:
=======
>>>>>>> eca57c8e

- Added ``delaunay_triangles`` method from shapely to GeoSeries/GeoDataframe (#2907)
- Added ``concave_hull`` method from shapely to GeoSeries/GeoDataframe. (#2903)
- Added ``offset_curve`` method from shapely to GeoSeries/GeoDataframe. (#2902)

New features and improvements:

Bug fixes:


## Version 0.13.2 (Jun 6, 2023)

Bug fix:

- Fix a regression in reading from local file URIs (``file://..``) using
  ``geopandas.read_file`` (#2948).

## Version 0.13.1 (Jun 5, 2023)

Bug fix:

- Fix a regression in reading from URLs using ``geopandas.read_file`` (#2908). This
  restores the behaviour to download all data up-front before passing it to the
  underlying engine (fiona or pyogrio), except if the server supports partial requests
  (to support reading a subset of a large file).

## Version 0.13 (May 6, 2023)

New methods:

- Added ``sample_points`` method to sample random points from Polygon or LineString
  geometries (#2860).
- New ``hilbert_distance()`` method that calculates the distance along a Hilbert curve
  for each geometry in a GeoSeries/GeoDataFrame (#2297).
- Support for sorting geometries (for example, using ``sort_values()``) based on
  the distance along the Hilbert curve (#2070).
- Added ``get_coordinates()`` method from shapely to GeoSeries/GeoDataframe (#2624).
- Added ``minimum_bounding_circle()`` method from shapely to GeoSeries/GeoDataframe (#2621).
- Added `minimum_bounding_radius()` as GeoSeries method (#2827).

Other new features and improvements:

- The Parquet and Feather IO functions now support the latest 1.0.0-beta.1 version
  of the GeoParquet specification (<geoparquet.org>) (#2663).
- Added support to fill missing values in `GeoSeries.fillna` via another `GeoSeries` (#2535).
- Support specifying ``min_zoom`` and ``max_zoom`` inside the ``map_kwds`` argument for ``.explore()`` (#2599).
- Added support for append (``mode="a"`` or ``append=True``) in ``to_file()``
  using ``engine="pyogrio"`` (#2788).
- Added a ``to_wgs84`` keyword to ``to_json`` allowing automatic re-projecting to follow
  the 2016 GeoJSON specification (#416).
- ``to_json`` output now includes a ``"crs"`` field if the CRS is not the default WGS84 (#1774).
- Improve error messages when accessing the `geometry` attribute of GeoDataFrame without an active geometry column
  related to the default name `"geometry"` being provided in the constructor (#2577)

Deprecations and compatibility notes:

- Added warning that ``unary_union`` will return ``'GEOMETRYCOLLECTION EMPTY'`` instead
  of None for all-None GeoSeries. (#2618)
- The ``query_bulk()`` method of the spatial index `.sindex` property is deprecated
  in favor of ``query()`` (#2823).

Bug fixes:

- Ensure that GeoDataFrame created from DataFrame is a copy, not a view (#2667)
- Fix mismatch between geometries and colors in ``plot()`` if an empty or missing
  geometry is present (#2224)
- Escape special characters to avoid TemplateSyntaxError in ``explore()`` (#2657)
- Fix `to_parquet`/`to_feather` to not write an invalid bbox (with NaNs) in the
  metadata in case of an empty GeoDataFrame (#2653)
- Fix `to_parquet`/`to_feather` to use correct WKB flavor for 3D geometries (#2654)
- Fix `read_file` to avoid reading all file bytes prior to calling Fiona or
  Pyogrio if provided a URL as input (#2796)
- Fix `copy()` downcasting GeoDataFrames without an active geometry column to a
  DataFrame (#2775)
- Fix geometry column name propagation when GeoDataFrame columns are a multiindex (#2088)
- Fix `iterfeatures()` method of GeoDataFrame to correctly handle non-scalar values
  when `na='drop'` is specified (#2811)
- Fix issue with passing custom legend labels to `plot` (#2886)

Notes on (optional) dependencies:

- GeoPandas 0.13 drops support pandas 1.0.5 (the minimum supported
  pandas version is now 1.1). Further, the minimum required versions for the listed
  dependencies have now changed to shapely 1.7.1, fiona 1.8.19, pyproj 3.0.1 and
  matplotlib 3.3.4 (#2655)

## Version 0.12.2 (December 10, 2022)

Bug fixes:

- Correctly handle geometries with Z dimension in ``to_crs()`` when using PyGEOS or
  Shapely >= 2.0 (previously the z coordinates were lost) (#1345).
- Assign Crimea to Ukraine in the ``naturalearth_lowres`` built-in dataset (#2670)

## Version 0.12.1 (October 29, 2022)

Small bug-fix release removing the shapely<2 pin in the installation requirements.

## Version 0.12 (October 24, 2022)

The highlight of this release is the support for Shapely 2.0. This makes it possible to
test Shapely 2.0 (currently 2.0b1) alongside GeoPandas.

Note that if you also have PyGEOS installed, you need to set an environment variable
(`USE_PYGEOS=0`) before importing geopandas to actually test Shapely 2.0 features instead of PyGEOS. See
<https://geopandas.org/en/latest/getting_started/install.html#using-the-optional-pygeos-dependency>
for more details.

New features and improvements:

- Added ``normalize()`` method from shapely to GeoSeries/GeoDataframe (#2537).
- Added ``make_valid()`` method from shapely to GeoSeries/GeoDataframe (#2539).
- Added ``where`` filter to ``read_file`` (#2552).
- Updated the distributed natural earth datasets (*naturalearth_lowres* and
  *naturalearth_cities*) to version 5.1 (#2555).

Deprecations and compatibility notes:

- Accessing the `crs` of a `GeoDataFrame` without active geometry column was deprecated
  and this now raises an AttributeError (#2578).
- Resolved colormap-related warning in ``.explore()`` for recent Matplotlib versions
  (#2596).

Bug fixes:

- Fix cryptic error message in ``geopandas.clip()`` when clipping with an empty geometry (#2589).
- Accessing `gdf.geometry` where the active geometry column is missing, and a column
  named `"geometry"` is present will now raise an `AttributeError`, rather than
  returning `gdf["geometry"]` (#2575).
- Combining GeoSeries/GeoDataFrames with ``pandas.concat`` will no longer silently
  override CRS information if not all inputs have the same CRS (#2056).

## Version 0.11.1 (July 24, 2022)

Small bug-fix release:

- Fix regression (RecursionError) in reshape methods such as ``unstack()``
  and ``pivot()`` involving MultiIndex, or GeoDataFrame construction with
  MultiIndex (#2486).
- Fix regression in ``GeoDataFrame.explode()`` with non-default
  geometry column name.
- Fix regression in ``apply()`` causing row-wise all nan float columns to be
  casted to GeometryDtype (#2482).
- Fix a crash in datetime column reading where the file contains mixed timezone
  offsets (#2479). These will be read as UTC localized values.
- Fix a crash in datetime column reading where the file contains datetimes
  outside the range supported by [ns] precision (#2505).
- Fix regression in passing the Parquet or Feather format ``version`` in
  ``to_parquet`` and ``to_feather``. As a result, the ``version`` parameter
  for the ``to_parquet`` and ``to_feather`` methods has been replaced with
  ``schema_version``. ``version`` will be passed directly to underlying
  feather or parquet writer. ``version`` will only be used to set
  ``schema_version`` if ``version`` is one of 0.1.0 or 0.4.0 (#2496).

Version 0.11 (June 20, 2022)
----------------------------

Highlights of this release:

- The ``geopandas.read_file()`` and `GeoDataFrame.to_file()` methods to read
  and write GIS file formats can now optionally use the
  [pyogrio](https://github.com/geopandas/pyogrio/) package under the hood
  through the ``engine="pyogrio"`` keyword. The pyogrio package implements
  vectorized IO for GDAL/OGR vector data sources, and is faster compared to
  the ``fiona``-based engine (#2225).
- GeoParquet support updated to implement
  [v0.4.0](https://github.com/opengeospatial/geoparquet/releases/tag/v0.4.0) of the
  OpenGeospatial/GeoParquet specification (#2441). Backwards compatibility with v0.1.0 of
  the metadata spec (implemented in the previous releases of GeoPandas) is guaranteed,
  and reading and writing Parquet and Feather files will no longer produce a ``UserWarning``
  (#2327).

New features and improvements:

- Improved handling of GeoDataFrame when the active geometry column is
  lost from the GeoDataFrame. Previously, square bracket indexing ``gdf[[...]]`` returned
  a GeoDataFrame when the active geometry column was retained and a DataFrame was
  returned otherwise. Other pandas indexing methods (``loc``, ``iloc``, etc) did not follow
  the same rules. The new behaviour for all indexing/reshaping operations is now as
  follows (#2329, #2060):
  - If operations produce a ``DataFrame`` containing the active geometry column, a
    GeoDataFrame is returned
  - If operations produce a ``DataFrame`` containing ``GeometryDtype`` columns, but not the
    active geometry column, a ``GeoDataFrame`` is returned, where the active geometry
    column is set to ``None`` (set the new geometry column with ``set_geometry()``)
  - If operations produce a ``DataFrame`` containing no ``GeometryDtype`` columns, a
    ``DataFrame`` is returned (this can be upcast again by calling ``set_geometry()`` or the
    ``GeoDataFrame`` constructor)
  - If operations produce a ``Series`` of ``GeometryDtype``, a ``GeoSeries`` is returned,
    otherwise ``Series`` is returned.
  - Error messages for having an invalid geometry column
    have been improved, indicating the name of the last valid active geometry column set
    and whether other geometry columns can be promoted to the active geometry column
    (#2329).

- Datetime fields are now read and written correctly for GIS formats which support them
  (e.g. GPKG, GeoJSON) with fiona 1.8.14 or higher. Previously, datetimes were read as
  strings (#2202).
- ``folium.Map`` keyword arguments can now be specified as the ``map_kwds`` argument to
  ``GeoDataFrame.explore()`` method (#2315).
- Add a new parameter ``style_function`` to ``GeoDataFrame.explore()`` to enable plot styling
  based on GeoJSON properties (#2377).
- It is now possible to write an empty ``GeoDataFrame`` to a file for supported formats
  (#2240). Attempting to do so will now emit a ``UserWarning`` instead of a ``ValueError``.
- Fast rectangle clipping has been exposed as ``GeoSeries/GeoDataFrame.clip_by_rect()``
  (#1928).
- The ``mask`` parameter of ``GeoSeries/GeoDataFrame.clip()`` now accepts a rectangular mask
  as a list-like to perform fast rectangle clipping using the new
  ``GeoSeries/GeoDataFrame.clip_by_rect()`` (#2414).
- Bundled demo dataset ``naturalearth_lowres`` has been updated to version 5.0.1 of the
  source, with field ``ISO_A3`` manually corrected for some cases (#2418).

Deprecations and compatibility notes:

- The active development branch of geopandas on GitHub has been renamed from master to
  main (#2277).
- Deprecated methods ``GeometryArray.equals_exact()`` and ``GeometryArray.almost_equals()``
  have been removed. They should
  be replaced with ``GeometryArray.geom_equals_exact()`` and
  ``GeometryArray.geom_almost_equals()`` respectively (#2267).
- Deprecated CRS functions ``explicit_crs_from_epsg()``, ``epsg_from_crs()`` and
  ``get_epsg_file_contents()`` were removed (#2340).
- Warning about the behaviour change to ``GeoSeries.isna()`` with empty
  geometries present has been removed (#2349).
- Specifying a CRS in the ``GeoDataFrame/GeoSeries`` constructor which contradicted the
  underlying ``GeometryArray`` now raises a ``ValueError`` (#2100).
- Specifying a CRS in the ``GeoDataFrame`` constructor when no geometry column is provided
  and calling ``GeoDataFrame. set_crs`` on a ``GeoDataFrame`` without an active geometry
  column now raise a ``ValueError`` (#2100)
- Passing non-geometry data to the``GeoSeries`` constructor is now fully deprecated and
  will raise a ``TypeError`` (#2314). Previously, a ``pandas.Series`` was returned for
  non-geometry data.
- Deprecated ``GeoSeries/GeoDataFrame`` set operations ``__xor__()``,
  ``__or__()``, ``__and__()`` and ``__sub__()``, ``geopandas.io.file.read_file``/``to_file`` and
  ``geopandas.io.sql.read_postgis`` now emit ``FutureWarning`` instead of
  ``DeprecationWarning`` and will be completely removed in a future release.
- Accessing the ``crs`` of a ``GeoDataFrame`` without active geometry column is deprecated and will be removed in GeoPandas 0.12 (#2373).

Bug fixes:

- ``GeoSeries.to_frame`` now creates a ``GeoDataFrame`` with the geometry column name set
  correctly (#2296)
- Fix pickle files created with pygeos installed can not being readable when pygeos is
  not installed (#2237).
- Fixed ``UnboundLocalError`` in ``GeoDataFrame.plot()`` using ``legend=True`` and
  ``missing_kwds`` (#2281).
- Fix ``explode()`` incorrectly relating index to columns, including where the input index
  is not unique (#2292)
- Fix ``GeoSeries.[xyz]`` raising an ``IndexError`` when the underlying GeoSeries contains
  empty points (#2335). Rows corresponding to empty points now contain ``np.nan``.
- Fix ``GeoDataFrame.iloc`` raising a ``TypeError`` when indexing a ``GeoDataFrame`` with only
  a single column of ``GeometryDtype`` (#1970).
- Fix ``GeoDataFrame.iterfeatures()`` not returning features with the same field order as
  ``GeoDataFrame.columns`` (#2396).
- Fix ``GeoDataFrame.from_features()`` to support reading GeoJSON with null properties
  (#2243).
- Fix ``GeoDataFrame.to_parquet()`` not intercepting ``engine`` keyword argument, breaking
  consistency with pandas (#2227)
- Fix ``GeoDataFrame.explore()`` producing an error when ``column`` is of boolean dtype
  (#2403).
- Fix an issue where ``GeoDataFrame.to_postgis()`` output the wrong SRID for ESRI
  authority CRS (#2414).
- Fix ``GeoDataFrame.from_dict/from_features`` classmethods using ``GeoDataFrame`` rather
  than ``cls`` as the constructor.
- Fix ``GeoDataFrame.plot()`` producing incorrect colors with mixed geometry types when
  ``colors`` keyword is provided. (#2420)

Notes on (optional) dependencies:

- GeoPandas 0.11 drops support for Python 3.7 and pandas 0.25 (the minimum supported
  pandas version is now 1.0.5). Further, the minimum required versions for the listed
  dependencies have now changed to shapely 1.7, fiona 1.8.13.post1, pyproj 2.6.1.post1,
  matplotlib 3.2, mapclassify 2.4.0 (#2358, #2391)

Version 0.10.2 (October 16, 2021)
---------------------------------

Small bug-fix release:

- Fix regression in ``overlay()`` in case no geometries are intersecting (but
  have overlapping total bounds) (#2172).
- Fix regression in ``overlay()`` with ``keep_geom_type=True`` in case the
  overlay of two geometries in a GeometryCollection with other geometry types
  (#2177).
- Fix ``overlay()`` to honor the ``keep_geom_type`` keyword for the
  ``op="differnce"`` case (#2164).
- Fix regression in ``plot()`` with a mapclassify ``scheme`` in case the
  formatted legend labels have duplicates (#2166).
- Fix a bug in the ``explore()`` method ignoring the ``vmin`` and ``vmax`` keywords
  in case they are set to 0 (#2175).
- Fix ``unary_union`` to correctly handle a GeoSeries with missing values (#2181).
- Avoid internal deprecation warning in ``clip()`` (#2179).

Version 0.10.1 (October 8, 2021)
--------------------------------

Small bug-fix release:

- Fix regression in ``overlay()`` with non-overlapping geometries and a
  non-default ``how`` (i.e. not "intersection") (#2157).

Version 0.10.0 (October 3, 2021)
--------------------------------

Highlights of this release:

- A new ``sjoin_nearest()`` method to join based on proximity, with the
  ability to set a maximum search radius (#1865). In addition, the ``sindex``
  attribute gained a new method for a "nearest" spatial index query (#1865,
  #2053).
- A new ``explore()`` method on GeoDataFrame and GeoSeries with native support
  for interactive visualization based on folium / leaflet.js (#1953)
- The ``geopandas.sjoin()``/``overlay()``/``clip()`` functions are now also
  available as methods on the GeoDataFrame (#2141, #1984, #2150).

New features and improvements:

- Add support for pandas' ``value_counts()`` method for geometry dtype (#2047).
- The ``explode()`` method has a new ``ignore_index`` keyword (consistent with
  pandas' explode method) to reset the index in the result, and a new
  ``index_parts`` keywords to control whether a cumulative count indexing the
  parts of the exploded multi-geometries should be added (#1871).
- ``points_from_xy()`` is now available as a GeoSeries method ``from_xy`` (#1936).
- The ``to_file()`` method will now attempt to detect the driver (if not
  specified) based on the extension of the provided filename, instead of
  defaulting to ESRI Shapefile (#1609).
- Support for the ``storage_options`` keyword in ``read_parquet()`` for
  specifying filesystem-specific options (e.g. for S3) based on fsspec (#2107).
- The read/write functions now support ``~`` (user home directory) expansion (#1876).
- Support the ``convert_dtypes()`` method from pandas to preserve the
  GeoDataFrame class (#2115).
- Support WKB values in the hex format in ``GeoSeries.from_wkb()`` (#2106).
- Update the ``estimate_utm_crs()`` method to handle crossing the antimeridian
  with pyproj 3.1+ (#2049).
- Improved heuristic to decide how many decimals to show in the repr based on
  whether the CRS is projected or geographic (#1895).
- Switched the default for ``geocode()`` from GeoCode.Farm to the Photon
  geocoding API (<https://photon.komoot.io>) (#2007).

Deprecations and compatibility notes:

- The ``op=`` keyword of ``sjoin()`` to indicate which spatial predicate to use
  for joining is being deprecated and renamed in favor of a new ``predicate=``
  keyword (#1626).
- The ``cascaded_union`` attribute is deprecated, use ``unary_union`` instead (#2074).
- Constructing a GeoDataFrame with a duplicated "geometry" column is now
  disallowed. This can also raise an error in the ``pd.concat(.., axis=1)``
  function if this results in duplicated active geometry columns (#2046).
- The ``explode()`` method currently returns a GeoSeries/GeoDataFrame with a
  MultiIndex, with an additional level with indices of the parts of the
  exploded multi-geometries. For consistency with pandas, this will change in
  the future and the new ``index_parts`` keyword is added to control this.

Bug fixes:

- Fix in the ``clip()`` function to correctly clip MultiPoints instead of
  leaving them intact when partly outside of the clip bounds (#2148).
- Fix ``GeoSeries.isna()`` to correctly return a boolean Series in case of an
  empty GeoSeries (#2073).
- Fix the GeoDataFrame constructor to preserve the geometry name when the
  argument is already a GeoDataFrame object (i.e. ``GeoDataFrame(gdf)``) (#2138).
- Fix loss of the values' CRS when setting those values as a column
  (``GeoDataFrame.__setitem__``) (#1963)
- Fix in ``GeoDataFrame.apply()`` to preserve the active geometry column name
  (#1955).
- Fix in ``sjoin()`` to not ignore the suffixes in case of a right-join
  (``how="right``) (#2065).
- Fix ``GeoDataFrame.explode()`` with a MultiIndex (#1945).
- Fix the handling of missing values in ``to/from_wkb`` and ``to_from_wkt`` (#1891).
- Fix ``to_file()`` and ``to_json()`` when DataFrame has duplicate columns to
  raise an error (#1900).
- Fix bug in the colors shown with user-defined classification scheme (#2019).
- Fix handling of the ``path_effects`` keyword in ``plot()`` (#2127).
- Fix ``GeoDataFrame.explode()`` to preserve ``attrs`` (#1935)

Notes on (optional) dependencies:

- GeoPandas 0.10.0 dropped support for Python 3.6 and pandas 0.24. Further,
  the minimum required versions are numpy 1.18, shapely 1.6, fiona 1.8,
  matplotlib 3.1 and pyproj 2.2.
- Plotting with a classification schema now requires mapclassify version >=
  2.4 (#1737).
- Compatibility fixes for the latest numpy in combination with Shapely 1.7 (#2072)
- Compatibility fixes for the upcoming Shapely 1.8 (#2087).
- Compatibility fixes for the latest PyGEOS (#1872, #2014) and matplotlib
  (colorbar issue, #2066).

Version 0.9.0 (February 28, 2021)
---------------------------------

Many documentation improvements and a restyled and restructured website with
a new logo (#1564, #1579, #1617, #1668, #1731, #1750, #1757, #1759).

New features and improvements:

- The ``geopandas.read_file`` function now accepts more general
  file-like objects (e.g. ``fsspec`` open file objects). It will now also
  automatically recognize zipped files (#1535).
- The ``GeoDataFrame.plot()`` method now provides access to the pandas plotting
  functionality for the non-geometry columns, either using the ``kind`` keyword
  or the accessor method (e.g. ``gdf.plot(kind="bar")`` or ``gdf.plot.bar()``)
  (#1465).
- New ``from_wkt()``, ``from_wkb()``, ``to_wkt()``, ``to_wkb()`` methods for
  GeoSeries to construct a GeoSeries from geometries in WKT or WKB
  representation, or to convert a GeoSeries to a pandas Seriew with WKT or WKB
  values (#1710).
- New ``GeoSeries.z`` attribute to access the z-coordinates of Point geometries
  (similar to the existing ``.x`` and ``.y`` attributes) (#1773).
- The ``to_crs()`` method now handles missing values (#1618).
- Support for pandas' new ``.attrs`` functionality (#1658).
- The ``dissolve()`` method now allows dissolving by no column (``by=None``) to
  create a union of all geometries (single-row GeoDataFrame) (#1568).
- New ``estimate_utm_crs()`` method on GeoSeries/GeoDataFrame to determine the
  UTM CRS based on the bounds (#1646).
- ``GeoDataFrame.from_dict()`` now accepts ``geometry`` and ``crs`` keywords
  (#1619).
- ``GeoDataFrame.to_postgis()`` and ``geopandas.read_postgis()`` now supports
  both sqlalchemy engine and connection objects (#1638).
- The ``GeoDataFrame.explode()`` method now allows exploding based on a
  non-geometry column, using the pandas implementation (#1720).
- Performance improvement in ``GeoDataFrame/GeoSeries.explode()`` when using
  the PyGEOS backend (#1693).
- The binary operation and predicate methods (eg ``intersection()``,
  ``intersects()``) have a new ``align`` keyword which allows optionally not
  aligning on the index before performing the operation with ``align=False``
  (#1668).
- The ``GeoDataFrame.dissolve()`` method now supports all relevant keywords of
  ``groupby()``, i.e. the ``level``, ``sort``, ``observed`` and ``dropna`` keywords
  (#1845).
- The ``geopandas.overlay()`` function now accepts ``make_valid=False`` to skip
  the step to ensure the input geometries are valid using ``buffer(0)`` (#1802).
- The ``GeoDataFrame.to_json()`` method gained a ``drop_id`` keyword to
  optionally not write the GeoDataFrame's index as the "id" field in the
  resulting JSON (#1637).
- A new ``aspect`` keyword in the plotting methods to optionally allow retaining
  the original aspect (#1512)
- A new ``interval`` keyword in the ``legend_kwds`` group of the ``plot()`` method
  to control the appearance of the legend labels when using a classification
  scheme (#1605).
- The spatial index of a GeoSeries (accessed with the ``sindex`` attribute) is
  now stored on the underlying array. This ensures that the spatial index is
  preserved in more operations where possible, and that multiple geometry
  columns of a GeoDataFrame can each have a spatial index (#1444).
- Addition of a ``has_sindex`` attribute on the GeoSeries/GeoDataFrame to check
  if a spatial index has already been initialized (#1627).
- The ``geopandas.testing.assert_geoseries_equal()`` and ``assert_geodataframe_equal()``
  testing utilities now have a ``normalize`` keyword (False by default) to
  normalize geometries before comparing for equality (#1826). Those functions
  now also give a more informative error message when failing (#1808).

Deprecations and compatibility notes:

- The ``is_ring`` attribute currently returns True for Polygons. In the future,
  this will be False (#1631). In addition, start to check it for LineStrings
  and LinearRings (instead of always returning False).
- The deprecated ``objects`` keyword in the ``intersection()`` method of the
  ``GeoDataFrame/GeoSeries.sindex`` spatial index object has been removed
  (#1444).

Bug fixes:

- Fix regression in the ``plot()`` method raising an error with empty
  geometries (#1702, #1828).
- Fix ``geopandas.overlay()`` to preserve geometries of the correct type which
  are nested within a GeometryCollection as a result of the overlay
  operation (#1582). In addition, a warning will now be raised if geometries
  of different type are dropped from the result (#1554).
- Fix the repr of an empty GeoSeries to not show spurious warnings (#1673).
- Fix the ``.crs`` for empty GeoDataFrames (#1560).
- Fix ``geopandas.clip`` to preserve the correct geometry column name (#1566).
- Fix bug in ``plot()`` method when using ``legend_kwds`` with multiple subplots
  (#1583)
- Fix spurious warning with ``missing_kwds`` keyword of the ``plot()`` method
  when there are no areas with missing data (#1600).
- Fix the ``plot()`` method to correctly align values passed to the ``column``
  keyword as a pandas Series (#1670).
- Fix bug in plotting MultiPoints when passing values to determine the color
  (#1694)
- The ``rename_geometry()`` method now raises a more informative error message
  when a duplicate column name is used (#1602).
- Fix ``explode()`` method to preserve the CRS (#1655)
- Fix the ``GeoSeries.apply()`` method to again accept the ``convert_dtype``
  keyword to be consistent with pandas (#1636).
- Fix ``GeoDataFrame.apply()`` to preserve the CRS when possible (#1848).
- Fix bug in containment test as ``geom in geoseries`` (#1753).
- The ``shift()`` method of a GeoSeries/GeoDataFrame now preserves the CRS
  (#1744).
- The PostGIS IO functionality now quotes table names to ensure it works with
  case-sensitive names (#1825).
- Fix the ``GeoSeries`` constructor without passing data but only an index (#1798).

Notes on (optional) dependencies:

- GeoPandas 0.9.0 dropped support for Python 3.5. Further, the minimum
  required versions are pandas 0.24, numpy 1.15 and shapely 1.6 and fiona 1.8.
- The ``descartes`` package is no longer required for plotting polygons. This
  functionality is now included by default in GeoPandas itself, when
  matplotlib is available (#1677).
- Fiona is now only imported when used in ``read_file``/``to_file``. This means
  you can now force geopandas to install without fiona installed (although it
  is still a default requirement) (#1775).
- Compatibility with the upcoming Shapely 1.8 (#1659, #1662, #1819).

Version 0.8.2 (January 25, 2021)
--------------------------------

Small bug-fix release for compatibility with PyGEOS 0.9.

Version 0.8.1 (July 15, 2020)
-----------------------------

Small bug-fix release:

- Fix a regression in the ``plot()`` method when visualizing with a
  JenksCaspallSampled or FisherJenksSampled scheme (#1486).
- Fix spurious warning in ``GeoDataFrame.to_postgis`` (#1497).
- Fix the un-pickling with ``pd.read_pickle`` of files written with older
  GeoPandas versions (#1511).

Version 0.8.0 (June 24, 2020)
-----------------------------

**Experimental**: optional use of PyGEOS to speed up spatial operations (#1155).
PyGEOS is a faster alternative for Shapely (being contributed back to a future
version of Shapely), and is used in element-wise spatial operations and for
spatial index in e.g. ``sjoin`` (#1343, #1401, #1421, #1427, #1428). See the
[installation docs](https://geopandas.readthedocs.io/en/latest/install.html#using-the-optional-pygeos-dependency)
for more info and how to enable it.

New features and improvements:

- IO enhancements:

  - New ``GeoDataFrame.to_postgis()`` method to write to PostGIS database (#1248).
  - New Apache Parquet and Feather file format support (#1180, #1435)
  - Allow appending to files with ``GeoDataFrame.to_file`` (#1229).
  - Add support for the ``ignore_geometry`` keyword in ``read_file`` to only read
    the attribute data. If set to True, a pandas DataFrame without geometry is
    returned (#1383).
  - ``geopandas.read_file`` now supports reading from file-like objects (#1329).
  - ``GeoDataFrame.to_file`` now supports specifying the CRS to write to the file
    (#802). By default it still uses the CRS of the GeoDataFrame.
  - New ``chunksize`` keyword in ``geopandas.read_postgis`` to read a query in
    chunks (#1123).

- Improvements related to geometry columns and CRS:

  - Any column of the GeoDataFrame that has a "geometry" dtype is now returned
    as a GeoSeries. This means that when having multiple geometry columns, not
    only the "active" geometry column is returned as a GeoSeries, but also
    accessing another geometry column (``gdf["other_geom_column"]``) gives a
    GeoSeries (#1336).
  - Multiple geometry columns in a GeoDataFrame can now each have a different
    CRS. The global ``gdf.crs`` attribute continues to returns the CRS of the
    "active" geometry column. The CRS of other geometry columns can be accessed
    from the column itself (eg ``gdf["other_geom_column"].crs``) (#1339).
  - New ``set_crs()`` method on GeoDataFrame/GeoSeries to set the CRS of naive
    geometries (#747).

- Improvements related to plotting:

  - The y-axis is now scaled depending on the center of the plot when using a
    geographic CRS, instead of using an equal aspect ratio (#1290).
  - When passing a column of categorical dtype to the ``column=`` keyword of the
    GeoDataFrame ``plot()``, we now honor all categories and its order (#1483).
    In addition, a new ``categories`` keyword allows to specify all categories
    and their order otherwise (#1173).
  - For choropleths using a classification scheme (using ``scheme=``), the
    ``legend_kwds`` accept two new keywords to control the formatting of the
    legend: ``fmt`` with a format string for the bin edges (#1253), and ``labels``
    to pass fully custom class labels (#1302).

- New ``covers()`` and ``covered_by()`` methods on GeoSeries/GeoDataframe for the
  equivalent spatial predicates (#1460, #1462).
- GeoPandas now warns when using distance-based methods with data in a
  geographic projection (#1378).

Deprecations:

- When constructing a GeoSeries or GeoDataFrame from data that already has a
  CRS, a deprecation warning is raised when both CRS don't match, and in the
  future an error will be raised in such a case. You can use the new ``set_crs``
  method to override an existing CRS. See
  [the docs](https://geopandas.readthedocs.io/en/latest/projections.html#projection-for-multiple-geometry-columns).
- The helper functions in the ``geopandas.plotting`` module are deprecated for
  public usage (#656).
- The ``geopandas.io`` functions are deprecated, use the top-level ``read_file`` and
  ``to_file`` instead (#1407).
- The set operators (``&``, ``|``, ``^``, ``-``) are deprecated, use the
  ``intersection()``, ``union()``, ``symmetric_difference()``, ``difference()`` methods
  instead (#1255).
- The ``sindex`` for empty dataframe will in the future return an empty spatial
  index instead of ``None`` (#1438).
- The ``objects`` keyword in the ``intersection`` method of the spatial index
  returned by the ``sindex`` attribute is deprecated and will be removed in the
  future (#1440).

Bug fixes:

- Fix the ``total_bounds()`` method to ignore missing and empty geometries (#1312).
- Fix ``geopandas.clip`` when masking with non-overlapping area resulting in an
  empty GeoDataFrame (#1309, #1365).
- Fix error in ``geopandas.sjoin`` when joining on an empty geometry column (#1318).
- CRS related fixes: ``pandas.concat`` preserves CRS when concatenating GeoSeries
  objects (#1340), preserve the CRS in ``geopandas.clip`` (#1362) and in
  ``GeoDataFrame.astype`` (#1366).
- Fix bug in ``GeoDataFrame.explode()`` when 'level_1' is one of the column names
  (#1445).
- Better error message when rtree is not installed (#1425).
- Fix bug in ``GeoSeries.equals()`` (#1451).
- Fix plotting of multi-part geometries with additional style keywords (#1385).

And we now have a [Code of Conduct](https://github.com/geopandas/geopandas/blob/main/CODE_OF_CONDUCT.md)!

GeoPandas 0.8.0 is the last release to support Python 3.5. The next release
will require Python 3.6, pandas 0.24, numpy 1.15 and shapely 1.6 or higher.

Version 0.7.0 (February 16, 2020)
---------------------------------

Support for Python 2.7 has been dropped. GeoPandas now works with Python >= 3.5.

The important API change of this release is that GeoPandas now requires
PROJ > 6 and pyproj > 2.2, and that the ``.crs`` attribute of a GeoSeries and
GeoDataFrame no longer stores the CRS information as a proj4 string or dict,
but as a ``pyproj.CRS`` object (#1101).

This gives a better user interface and integrates improvements from pyproj and
PROJ 6, but might also require some changes in your code. Check the
[migration guide](https://geopandas.readthedocs.io/en/latest/projections.html#upgrading-to-geopandas-0-7-with-pyproj-2-2-and-proj-6)
in the documentation.

Other API changes;

- The ``GeoDataFrame.to_file`` method will now also write the GeoDataFrame index
  to the file, if the index is named and/or non-integer. You can use the
  ``index=True/False`` keyword to overwrite this default inference (#1059).

New features and improvements:

- A new ``geopandas.clip`` function to clip a GeoDataFrame to the spatial extent
  of another shape (#1128).
- The ``geopandas.overlay`` function now works for all geometry types, including
  points and linestrings in addition to polygons (#1110).
- The ``plot()`` method gained support for missing values (in the column that
  determines the colors). By default it doesn't plot the corresponding
  geometries, but using the new ``missing_kwds`` argument you can specify how to
  style those geometries (#1156).
- The ``plot()`` method now also supports plotting GeometryCollection and
  LinearRing objects (#1225).
- Added support for filtering with a geometry or reading a subset of the rows in
  ``geopandas.read_file`` (#1160).
- Added support for the new nullable integer data type of pandas in
  ``GeoDataFrame.to_file`` (#1220).

Bug fixes:

- ``GeoSeries.reset_index()`` now correctly results in a GeoDataFrame instead of DataFrame (#1252).
- Fixed the ``geopandas.sjoin`` function to handle MultiIndex correctly (#1159).
- Fixed the ``geopandas.sjoin`` function to preserve the index name of the left GeoDataFrame (#1150).

Version 0.6.3 (February 6, 2020)
---------------------------------

Small bug-fix release:

- Compatibility with Shapely 1.7 and pandas 1.0 (#1244).
- Fix ``GeoDataFrame.fillna`` to accept non-geometry values again when there are
  no missing values in the geometry column. This should make it easier to fill
  the numerical columns of the GeoDataFrame (#1279).

Version 0.6.2 (November 18, 2019)
---------------------------------

Small bug-fix release fixing a few regressions:

- Fix a regression in passing an array of RRB(A) tuples to the ``.plot()``
  method (#1178, #1211).
- Fix the ``bounds`` and ``total_bounds`` attributes for empty GeoSeries, which
  also fixes the repr of an empty or all-NA GeoSeries (#1184, #1195).
- Fix filtering of a GeoDataFrame to preserve the index type when ending up
  with an empty result (#1190).

Version 0.6.1 (October 12, 2019)
--------------------------------

Small bug-fix release fixing a few regressions:

- Fix ``astype`` when converting to string with Multi geometries (#1145) or when converting a dataframe without geometries (#1144).
- Fix ``GeoSeries.fillna`` to accept ``np.nan`` again (#1149).

Version 0.6.0 (September 27, 2019)
----------------------------------

Important note! This will be the last release to support Python 2.7 (#1031)

API changes:

- A refactor of the internals based on the pandas ExtensionArray interface (#1000). The main user visible changes are:

  - The ``.dtype`` of a GeoSeries is now a ``'geometry'`` dtype (and no longer a numpy ``object`` dtype).
  - The ``.values`` of a GeoSeries now returns a custom ``GeometryArray``, and no longer a numpy array. To get back a numpy array of Shapely scalars, you can convert explicitly using ``np.asarray(..)``.

- The ``GeoSeries`` constructor now raises a warning when passed non-geometry data. Currently the constructor falls back to return a pandas ``Series``, but in the future this will raise an error (#1085).
- The missing value handling has been changed to now separate the concepts of missing geometries and empty geometries (#601, 1062). In practice this means that (see [the docs](https://geopandas.readthedocs.io/en/v0.6.0/missing_empty.html) for more details):

  - ``GeoSeries.isna`` now considers only missing values, and if you want to check for empty geometries, you can use ``GeoSeries.is_empty`` (``GeoDataFrame.isna`` already only looked at missing values).
  - ``GeoSeries.dropna`` now actually drops missing values (before it didn't drop either missing or empty geometries)
  - ``GeoSeries.fillna`` only fills missing values (behaviour unchanged).
  - ``GeoSeries.align`` uses missing values instead of empty geometries by default to fill non-matching index entries.

New features and improvements:

- Addition of a ``GeoSeries.affine_transform`` method, equivalent of Shapely's function (#1008).
- Addition of a ``GeoDataFrame.rename_geometry`` method to easily rename the active geometry column (#1053).
- Addition of ``geopandas.show_versions()`` function, which can be used to give an overview of the installed libraries in bug reports (#899).
- The ``legend_kwds`` keyword of the ``plot()`` method can now also be used to specify keywords for the color bar (#1102).
- Performance improvement in the ``sjoin()`` operation by re-using existing spatial index of the input dataframes, if available (#789).
- Updated documentation to work with latest version of geoplot and contextily (#1044, #1088).
- A new ``geopandas.options`` configuration, with currently a single option to control the display precision of the coordinates (``options.display_precision``). The default is now to show less coordinates (3 for projected and 5 for geographic coordinates), but the default can be overridden with the option.

Bug fixes:

- Also try to use ``pysal`` instead of ``mapclassify`` if available (#1082).
- The ``GeoDataFrame.astype()`` method now correctly returns a ``GeoDataFrame`` if the geometry column is preserved (#1009).
- The ``to_crs`` method now uses ``always_xy=True`` to ensure correct lon/lat order handling for pyproj>=2.2.0 (#1122).
- Fixed passing list-like colors in the ``plot()`` method in case of "multi" geometries (#1119).
- Fixed the coloring of shapes and colorbar when passing a custom ``norm`` in the ``plot()`` method (#1091, #1089).
- Fixed ``GeoDataFrame.to_file`` to preserve VFS file paths (e.g. when a "s3://" path is specified) (#1124).
- Fixed failing case in ``geopandas.sjoin`` with empty geometries (#1138).

In addition, the minimum required versions of some dependencies have been increased: GeoPandas now requirs pandas >=0.23.4 and matplotlib >=2.0.1 (#1002).

Version 0.5.1 (July 11, 2019)
-----------------------------

- Compatibility with latest mapclassify version 2.1.0 (#1025).

Version 0.5.0 (April 25, 2019)
------------------------------

Improvements:

- Significant performance improvement (around 10x) for ``GeoDataFrame.iterfeatures``,
  which also improves ``GeoDataFrame.to_file`` (#864).
- File IO enhancements based on Fiona 1.8:

  - Support for writing bool dtype (#855) and datetime dtype, if the file format supports it (#728).
  - Support for writing dataframes with multiple geometry types, if the file format allows it (e.g. GeoJSON for all types, or ESRI Shapefile for Polygon+MultiPolygon) (#827, #867, #870).

- Compatibility with pyproj >= 2 (#962).
- A new ``geopandas.points_from_xy()`` helper function to convert x and y coordinates to Point objects (#896).
- The ``buffer`` and ``interpolate`` methods now accept an array-like to specify a variable distance for each geometry (#781).
- Addition of a ``relate`` method, corresponding to the shapely method that returns the DE-9IM matrix (#853).
- Plotting improvements:

  - Performance improvement in plotting by only flattening the geometries if there are actually 'Multi' geometries (#785).
  - Choropleths: access to all ``mapclassify`` classification schemes and addition of the ``classification_kwds`` keyword in the ``plot`` method to specify options for the scheme (#876).
  - Ability to specify a matplotlib axes object on which to plot the color bar with the ``cax`` keyword, in order to have more control over the color bar placement (#894).

- Changed the default provider in ``geopandas.tools.geocode`` from Google (now requires an API key) to Geocode.Farm (#907, #975).

Bug fixes:

- Remove the edge in the legend marker (#807).
- Fix the ``align`` method to preserve the CRS (#829).
- Fix ``geopandas.testing.assert_geodataframe_equal`` to correctly compare left and right dataframes (#810).
- Fix in choropleth mapping when the values contain missing values (#877).
- Better error message in ``sjoin`` if the input is not a GeoDataFrame (#842).
- Fix in ``read_postgis`` to handle nullable (missing) geometries (#856).
- Correctly passing through the ``parse_dates`` keyword in ``read_postgis`` to the underlying pandas method (#860).
- Fixed the shape of Antarctica in the included demo dataset 'naturalearth_lowres'
  (by updating to the latest version) (#804).

Version 0.4.1 (March 5, 2019)
-----------------------------

Small bug-fix release for compatibility with the latest Fiona and PySAL
releases:

- Compatibility with Fiona 1.8: fix deprecation warning (#854).
- Compatibility with PySAL 2.0: switched to ``mapclassify`` instead of ``PySAL`` as
  dependency for choropleth mapping with the ``scheme`` keyword (#872).
- Fix for new ``overlay`` implementation in case the intersection is empty (#800).

Version 0.4.0 (July 15, 2018)
-----------------------------

Improvements:

- Improved ``overlay`` function (better performance, several incorrect behaviours fixed) (#429)
- Pass keywords to control legend behavior (``legend_kwds``) to ``plot`` (#434)
- Add basic support for reading remote datasets in ``read_file`` (#531)
- Pass kwargs for ``buffer`` operation on GeoSeries (#535)
- Expose all geopy services as options in geocoding (#550)
- Faster write speeds to GeoPackage (#605)
- Permit ``read_file`` filtering with a bounding box from a GeoDataFrame (#613)
- Set CRS on GeoDataFrame returned by ``read_postgis`` (#627)
- Permit setting markersize for Point GeoSeries plots with column values (#633)
- Started an example gallery (#463, #690, #717)
- Support for plotting MultiPoints (#683)
- Testing functionality (e.g. ``assert_geodataframe_equal``) is now publicly exposed (#707)
- Add ``explode`` method to GeoDataFrame (similar to the GeoSeries method) (#671)
- Set equal aspect on active axis on multi-axis figures (#718)
- Pass array of values to column argument in ``plot`` (#770)

Bug fixes:

- Ensure that colorbars are plotted on the correct axis (#523)
- Handle plotting empty GeoDataFrame (#571)
- Save z-dimension when writing files (#652)
- Handle reading empty shapefiles (#653)
- Correct dtype for empty result of spatial operations (#685)
- Fix empty ``sjoin`` handling for pandas>=0.23 (#762)

Version 0.3.0 (August 29, 2017)
-------------------------------

Improvements:

- Improve plotting performance using ``matplotlib.collections`` (#267)
- Improve default plotting appearance. The defaults now follow the new matplotlib defaults (#318, #502, #510)
- Provide access to x/y coordinates as attributes for Point GeoSeries (#383)
- Make the NYBB dataset available through ``geopandas.datasets`` (#384)
- Enable ``sjoin`` on non-integer-index GeoDataFrames (#422)
- Add ``cx`` indexer to GeoDataFrame (#482)
- ``GeoDataFrame.from_features`` now also accepts a Feature Collection (#225, #507)
- Use index label instead of integer id in output of ``iterfeatures`` and
  ``to_json`` (#421)
- Return empty data frame rather than raising an error when performing a spatial join with non overlapping geodataframes (#335)

Bug fixes:

- Compatibility with shapely 1.6.0 (#512)
- Fix ``fiona.filter`` results when bbox is not None (#372)
- Fix ``dissolve`` to retain CRS (#389)
- Fix ``cx`` behavior when using index of 0 (#478)
- Fix display of lower bin in legend label of choropleth plots using a PySAL scheme (#450)

Version 0.2.0
-------------

Improvements:

- Complete overhaul of the documentation
- Addition of ``overlay`` to perform spatial overlays with polygons (#142)
- Addition of ``sjoin`` to perform spatial joins (#115, #145, #188)
- Addition of ``__geo_interface__`` that returns a python data structure
  to represent the ``GeoSeries`` as a GeoJSON-like ``FeatureCollection`` (#116)
  and ``iterfeatures`` method (#178)
- Addition of the ``explode`` (#146) and ``dissolve`` (#310, #311) methods.
- Addition of the ``sindex`` attribute, a Spatial Index using the optional
  dependency ``rtree`` (``libspatialindex``) that can be used to speed up
  certain operations such as overlays (#140, #141).
- Addition of the ``GeoSeries.cx`` coordinate indexer to slice a GeoSeries based
  on a bounding box of the coordinates (#55).
- Improvements to plotting: ability to specify edge colors (#173), support for
  the ``vmin``, ``vmax``, ``figsize``, ``linewidth`` keywords (#207), legends
  for chloropleth plots (#210), color points by specifying a colormap (#186) or
  a single color (#238).
- Larger flexibility of ``to_crs``, accepting both dicts and proj strings (#289)
- Addition of embedded example data, accessible through
  ``geopandas.datasets.get_path``.

API changes:

- In the ``plot`` method, the ``axes`` keyword is renamed to ``ax`` for
  consistency with pandas, and the ``colormap`` keyword is renamed to ``cmap``
  for consistency with matplotlib (#208, #228, #240).

Bug fixes:

- Properly handle rows with missing geometries (#139, #193).
- Fix ``GeoSeries.to_json`` (#263).
- Correctly serialize metadata when pickling (#199, #206).
- Fix ``merge`` and ``concat`` to return correct GeoDataFrame (#247, #320, #322).<|MERGE_RESOLUTION|>--- conflicted
+++ resolved
@@ -3,14 +3,8 @@
 ## Development version
 
 New methods:
-<<<<<<< HEAD
 
 - Added ``hausdorff_distance()`` method from shapely to GeoSeries/GeoDataframe (#2909).
-
-New features and improvements:
-=======
->>>>>>> eca57c8e
-
 - Added ``delaunay_triangles`` method from shapely to GeoSeries/GeoDataframe (#2907)
 - Added ``concave_hull`` method from shapely to GeoSeries/GeoDataframe. (#2903)
 - Added ``offset_curve`` method from shapely to GeoSeries/GeoDataframe. (#2902)
