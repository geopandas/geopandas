--- conflicted
+++ resolved
@@ -17,13 +17,10 @@
 - Added `minimum_bounding_radius()` as GeoSeries method (#2827).
 - Added support for append (``mode="a"`` or ``append=True``) in ``to_file()``
   using ``engine="pyogrio"`` (#2788).
-<<<<<<< HEAD
+- Added a ``to_wgs84`` keyword to ``to_json`` allowing automatic re-projecting to follow
+  the 2016 GeoJSON specification (#416).
 - Improve error messages when accessing the `geometry` attribute of GeoDataFrame without an active geometry column 
   related to the default name `"geometry"` being provided in the constructor (#2577)
-=======
-- Added a ``to_wgs84`` keyword to ``to_json`` allowing automatic re-projecting to follow
-  the 2016 GeoJSON specification (#416).
->>>>>>> bae45fb2
 
 Deprecations and compatibility notes:
 
