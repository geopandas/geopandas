# Changelog

## Version 1.0.2 (???)

Bug fixes:

<<<<<<< HEAD
- Fix unspecified layer warning being emitted reading multilayer datasets, even
  when layer is specified when using the mask or bbox keywords (#3378).

=======
- Properly support named aggregations over a geometry column in `GroupBy.agg` (#3368).
>>>>>>> 2d2d94b1

## Version 1.0.1 (July 2, 2024)

Bug fixes:

- Support a named datetime or object dtype index in `explore()` (#3360, #3364).
- Fix a regression preventing a Series as an argument for geometric methods (#3363)

## Version 1.0.0 (June 24, 2024)

Notes on dependencies:

- GeoPandas 1.0 drops support for shapely<2 and PyGEOS. The only geometry engine that is
  currently supported is shapely >= 2. As a consequence, spatial indexing based on the
  rtree package has also been removed (#3035).
- The I/O engine now defaults to Pyogrio which is now installed with GeoPandas instead
  of Fiona (#3223).

New methods:

- Added `count_geometries` method from shapely to GeoSeries/GeoDataframe (#3154).
- Added `count_interior_rings` method from shapely to GeoSeries/GeoDataframe (#3154)
- Added `relate_pattern` method from shapely to GeoSeries/GeoDataframe (#3211).
- Added `intersection_all` method from shapely to GeoSeries/GeoDataframe (#3228).
- Added `line_merge` method from shapely to GeoSeries/GeoDataframe (#3214).
- Added `set_precision` and `get_precision` methods from shapely to GeoSeries/GeoDataframe (#3175).
- Added `count_coordinates` method from shapely to GeoSeries/GeoDataframe (#3026).
- Added `minimum_clearance` method from shapely to GeoSeries/GeoDataframe (#2989).
- Added `shared_paths` method from shapely to GeoSeries/GeoDataframe (#3215).
- Added `is_ccw` method from shapely to GeoSeries/GeoDataframe (#3027).
- Added `is_closed` attribute from shapely to GeoSeries/GeoDataframe (#3092).
- Added `force_2d` and `force_3d` methods from shapely to GeoSeries/GeoDataframe (#3090).
- Added `voronoi_polygons` method from shapely to GeoSeries/GeoDataframe (#3177).
- Added `contains_properly` method from shapely to GeoSeries/GeoDataframe (#3105).
- Added `build_area` method exposing `build_area` shapely to GeoSeries/GeoDataframe (#3202).
- Added `snap` method from shapely to GeoSeries/GeoDataframe (#3086).
- Added `transform` method from shapely to GeoSeries/GeoDataFrame (#3075).
- Added `get_geometry` method from shapely to GeoSeries/GeoDataframe (#3287).
- Added `dwithin` method to check for a "distance within" predicate on
  GeoSeries/GeoDataFrame (#3153).
- Added `to_geo_dict` method to generate GeoJSON-like dictionary from a GeoDataFrame (#3132).
- Added `polygonize` method exposing both `polygonize` and `polygonize_full` from
  shapely to GeoSeries/GeoDataframe (#2963).
- Added `is_valid_reason` method from shapely to GeoSeries/GeoDataframe (#3176).
- Added `to_arrow` method and `from_arrow` class method to
  GeoSeries/GeoDataFrame to export and import to/from Arrow data with GeoArrow
  extension types (#3219, #3301).

New features and improvements:

- Added ``predicate="dwithin"`` option and ``distance`` argument to the ``sindex.query()`` method
 and ``sjoin`` (#2882).
- GeoSeries and GeoDataFrame `__repr__` now trims trailing zeros for a more readable
  output (#3087).
- Add `on_invalid` parameter to `from_wkt` and `from_wkb` (#3110).
- `make_valid` option in `overlay` now uses the `make_valid` method instead of
  `buffer(0)` (#3113).
- Passing `"geometry"` as `dtype` to `pd.read_csv` will now return a GeoSeries for
  the specified columns (#3101).
- Added support to ``read_file`` for the ``mask`` keyword for the pyogrio engine (#3062).
- Added support to ``read_file`` for the ``columns`` keyword for the fiona engine (#3133).
- Added support to ``to_parquet`` and ``read_parquet`` for writing and reading files
  using the GeoArrow-based native geometry encoding of GeoParquet 1.1 (#3253, #3275).
- Add `sort` keyword to `clip` method for GeoSeries and GeoDataFrame to allow optional
  preservation of the original order of observations (#3233).
- Added `show_bbox`, `drop_id` and `to_wgs84` arguments to allow further customization of
  `GeoSeries.to_json` (#3226).
- `explore` now supports `GeoDataFrame`s with additional columns containing datetimes, uuids and
  other non JSON serializable objects (#3261).
- The `GeoSeries.fillna` method now supports the `limit` keyword (#3290).
- Added ``on_attribute`` option argument to the ``sjoin()``
  method, allowing to restrict joins to the observations with
  matching attributes. (#3231)
- Added support for `bbox` covering encoding in geoparquet. Can filter reading of parquet
files based on a bounding box, and write out a bounding box column to parquet files (#3282).
- `align` keyword in binary methods now defaults to `None`, treated as True. Explicit True
  will silence the warning about mismatched indices (#3212).
- `GeoSeries.set_crs` can now be used to remove CRS information by passing
  `crs=None, allow_override=True` (#3316).
- Added ``autolim`` keyword argument to ``GeoSeries.plot()`` and ``GeoDataFrame.plot()`` (#2817).
- Added `metadata` parameter to `GeoDataFrame.to_file` (#2850)
- Updated documentation to clarify that passing a named (Geo)Series as the `geometry`
  argument to the GeoDataFrame constructor will not use the name but will always
  produce a GeoDataFrame with an active geometry column named "geometry" (#3337).
- `read_postgis` will query the spatial_ref_sys table to determine the CRS authority
  instead of its current behaviour of assuming EPSG. In the event the spiatal_ref_sys
  table is not present, or the SRID is not present, `read_postgis` will fallback
  on assuming EPSG CRS authority. (#3329)

Backwards incompatible API changes:

- The `sjoin` method will now preserve the name of the index of the right
  GeoDataFrame, if it has one, instead of always using `"index_right"` as the
  name for the resulting column in the return value (#846, #2144).
- GeoPandas now raises a ValueError when an unaligned Series is passed as a method
  argument to avoid confusion of whether the automatic alignment happens or not (#3271).
- The deprecated default value of GeoDataFrame/ GeoSeries `explode(.., index_parts=True)` is now
  set to false for consistency with pandas (#3174).
- The behaviour of `set_geometry` has been changed when passed a (Geo)Series `ser` with a name.
  The new active geometry column name in this case will be `ser.name`, if not None, rather than
  the previous active geometry column name. This means that if the new and old names are
  different, then both columns will be preserved in the GeoDataFrame. To replicate the previous
  behaviour, you can instead call `gdf.set_geometry(ser.rename(gdf.active_geometry_name))` (#3237).
  Note that this behaviour change does not affect the `GeoDataframe` constructor, passing a named
  GeoSeries `ser` to `GeoDataFrame(df, geometry=ser)` will always produce a GeoDataFrame with a
  geometry column named "geometry" to preserve backwards compatibility. If you would like to
  instead propagate the name of `ser` when constructing a GeoDataFrame, you can instead call
  `df.set_geometry(ser)` or `GeoDataFrame(df, geometry=ser).rename_geometry(ser.name)` (#3337).
- `delaunay_triangles` now considers all geometries together when creating the Delaunay triangulation
  instead of performing the operation element-wise. If you want to generate Delaunay
  triangles for each geometry separately, use ``shapely.delaunay_triangles`` instead. (#3273)
- Reading a data source that does not have a geometry field using ``read_file``
  now returns a Pandas DataFrame instead of a GeoDataFrame with an empty
  ``geometry`` column.

Enforced deprecations:

- The deprecation of `geopandas.datasets` has been enforced and the module has been
  removed. New sample datasets are now available in the
  [geodatasets](https://geodatasets.readthedocs.io/en/latest/) package (#3084).
- Many longstanding deprecated functions, methods and properties have been removed (#3174), (#3190)
  - Removed deprecated functions
    `geopandas.io.read_file`, `geopandas.io.to_file` and `geopandas.io.sql.read_postgis`.
    `geopandas.read_file`, `geopandas.read_postgis` and the GeoDataFrame/GeoSeries `to_file(..)`
    method should be used instead.
  - Removed deprecated `GeometryArray.data` property, `np.asarray(..)` or the `to_numpy()`
    method should be used instead.
  - Removed deprecated `sindex.query_bulk` method, using `sindex.query` instead.
  - Removed deprecated `sjoin` parameter `op`, `predicate` should be supplied instead.
  - Removed deprecated GeoSeries/ GeoDataFrame methods `__xor__`, `__or__`, `__and__` and
    `__sub__`. Instead use methods `symmetric_difference`, `union`, `intersection` and
    `difference` respectively.
  - Removed deprecated plotting functions `plot_polygon_collection`,
    `plot_linestring_collection` and `plot_point_collection`, use the GeoSeries/GeoDataFrame `.plot`
    method directly instead.
  - Removed deprecated GeoSeries/GeoDataFrame `.plot` parameters `axes` and `colormap`, instead use
    `ax` and `cmap` respectively.
  - Removed compatibility for specifying the `version` keyword in `to_parquet` and `to_feather`.
    This keyword will now be passed through to pyarrow and use `schema_version` to specify the GeoParquet specification version (#3334).

New deprecations:

- `unary_union` attribute is now deprecated and replaced by the `union_all()` method (#3007) allowing
  opting for a faster union algorithm for coverages (#3151).
- The ``include_fields`` and ``ignore_fields`` keywords in ``read_file()`` are deprecated
  for the default pyogrio engine. Currently those are translated to the ``columns`` keyword
  for backwards compatibility, but you should directly use the ``columns`` keyword instead
  to select which columns to read (#3133).
- The `drop` keyword in `set_geometry` has been deprecated, and in future the `drop=True`
  behaviour will be removed (#3237). To prepare for this change, you should remove any explicit
  `drop=False` calls in your code (the default behaviour already is the same as `drop=False`).
  To replicate the previous `drop=True` behaviour you should replace
  `gdf.set_geometry(new_geo_col, drop=True)` with

  ```python
  geo_col_name = gdf.active_geometry_name
  gdf.set_geometry(new_geo_col).drop(columns=geo_col_name).rename_geometry(geo_col_name)
  ```
- The `geopandas.use_pygeos` option has been deprecated and will be removed in GeoPandas
  1.1 (#3283)
- Manual overriding of an existing CRS of a GeoSeries or GeoDataFrame by setting the `crs` property has been deprecated
  and will be disabled in future. Use the `set_crs()` method instead (#3085).

Bug fixes:

- Fix `GeoDataFrame.merge()` incorrectly returning a `DataFrame` instead of a
  `GeoDataFrame` when the `suffixes` argument is applied to the active
  geometry column (#2933).
- Fix bug in `GeoDataFrame` constructor where if `geometry` is given a named
  `GeoSeries` the name was not used as the active geometry column name (#3237).
- Fix bug in `GeoSeries` constructor when passing a Series and specifying a `crs` to not change the original input data (#2492).
- Fix regression preventing reading from file paths containing hashes in `read_file`
  with the fiona engine (#3280). An analgous fix for pyogrio is included in
  pyogrio 0.8.1.
- Fix `to_parquet` to write correct metadata in case of 3D geometries (#2824).
- Fixes for compatibility with psycopg (#3167).
- Fix to allow appending dataframes with no CRS to PostGIS tables with no CRS (#3328)
- Fix plotting of all-empty GeoSeries using `explore` (#3316).

## Version 0.14.4 (April 26, 2024)

- Several fixes for compatibility with the upcoming pandas 3.0, numpy 2.0 and
  fiona 1.10 releases.

## Version 0.14.3 (Jan 31, 2024)

- Several fixes for compatibility with the latest pandas 2.2 release.
- Fix bug in `pandas.concat` CRS consistency checking where CRS differing by WKT
  whitespace only were treated as incompatible (#3023).

## Version 0.14.2 (Jan 4, 2024)

- Fix regression in `overlay` where using `buffer(0)` instead of `make_valid` internally
  produced invalid results (#3074).
- Fix `explore()` method when the active geometry contains missing and empty geometries (#3094).

## Version 0.14.1 (Nov 11, 2023)

- The Parquet and Feather IO functions now support the latest 1.0.0 version
  of the GeoParquet specification (geoparquet.org) (#2663).
- Fix `read_parquet` and `read_feather` for [CVE-2023-47248](https://www.cve.org/CVERecord?id=CVE-2023-47248>) (#3070).

## Version 0.14 (Sep 15, 2023)

GeoPandas will use Shapely 2.0 by default instead of PyGEOS when both Shapely >= 2.0 and
PyGEOS are installed.  PyGEOS will continue to be used by default when PyGEOS is
installed alongside Shapely < 2.0.  Support for PyGEOS and Shapely < 2.0 will be removed
in GeoPandas 1.0. (#2999)

API changes:

- ``seed`` keyword in ``sample_points`` is deprecated. Use ``rng`` instead. (#2913).

New methods:

- Added ``concave_hull`` method from shapely to GeoSeries/GeoDataframe (#2903).
- Added ``delaunay_triangles`` method from shapely to GeoSeries/GeoDataframe (#2907).
- Added ``extract_unique_points`` method from shapely to GeoSeries/GeoDataframe (#2915).
- Added ``frechet_distance()`` method from shapely to GeoSeries/GeoDataframe (#2929).
- Added ``hausdorff_distance`` method from shapely to GeoSeries/GeoDataframe (#2909).
- Added ``minimum_rotated_rectangle`` method from shapely to GeoSeries/GeoDataframe (#2541).
- Added ``offset_curve`` method from shapely to GeoSeries/GeoDataframe (#2902).
- Added ``remove_repeated_points`` method from shapely to GeoSeries/GeoDataframe (#2940).
- Added ``reverse`` method from shapely to GeoSeries/GeoDataframe (#2988).
- Added ``segmentize`` method from shapely to GeoSeries/GeoDataFrame (#2910).
- Added ``shortest_line`` method from shapely to GeoSeries/GeoDataframe (#2960).

New features and improvements:

- Added ``exclusive`` parameter to ``sjoin_nearest`` method for Shapely >= 2.0 (#2877)
- Added ``GeoDataFrame.active_geometry_name`` property returning the active geometry column's name or None if no active geometry column is set.
- The ``to_file()`` method will now automatically detect the FlatGeoBuf driver
  for files with the `.fgb` extension (#2958)

Bug fixes:

- Fix ambiguous error when GeoDataFrame is initialized with a column called ``"crs"`` (#2944)
- Fix a color assignment in ``explore`` when using ``UserDefined`` bins (#2923)
- Fix bug in `apply` with `axis=1` where the given user defined function returns nested
  data in the geometry column (#2959)
- Properly infer schema for ``np.int32`` and ``pd.Int32Dtype`` columns (#2950)
- ``assert_geodataframe_equal`` now handles GeoDataFrames with no active geometry (#2498)

Notes on (optional) dependencies:

- GeoPandas 0.14 drops support for Python 3.8 and pandas 1.3 and below (the minimum
  supported pandas version is now 1.4). Further, the minimum required versions for the
  listed dependencies have now changed to shapely 1.8.0, fiona 1.8.21, pyproj 3.3.0 and
  matplotlib 3.5.0 (#3001)

Deprecations and compatibility notes:

- `geom_almost_equals()` methods have been deprecated and
   `geom_equals_exact()` should be used instead (#2604).

## Version 0.13.2 (Jun 6, 2023)

Bug fix:

- Fix a regression in reading from local file URIs (``file://..``) using
  ``geopandas.read_file`` (#2948).

## Version 0.13.1 (Jun 5, 2023)

Bug fix:

- Fix a regression in reading from URLs using ``geopandas.read_file`` (#2908). This
  restores the behaviour to download all data up-front before passing it to the
  underlying engine (fiona or pyogrio), except if the server supports partial requests
  (to support reading a subset of a large file).

## Version 0.13 (May 6, 2023)

New methods:

- Added ``sample_points`` method to sample random points from Polygon or LineString
  geometries (#2860).
- New ``hilbert_distance()`` method that calculates the distance along a Hilbert curve
  for each geometry in a GeoSeries/GeoDataFrame (#2297).
- Support for sorting geometries (for example, using ``sort_values()``) based on
  the distance along the Hilbert curve (#2070).
- Added ``get_coordinates()`` method from shapely to GeoSeries/GeoDataframe (#2624).
- Added ``minimum_bounding_circle()`` method from shapely to GeoSeries/GeoDataframe (#2621).
- Added `minimum_bounding_radius()` as GeoSeries method (#2827).

Other new features and improvements:

- The Parquet and Feather IO functions now support the latest 1.0.0-beta.1 version
  of the GeoParquet specification (<geoparquet.org>) (#2663).
- Added support to fill missing values in `GeoSeries.fillna` via another `GeoSeries` (#2535).
- Support specifying ``min_zoom`` and ``max_zoom`` inside the ``map_kwds`` argument for ``.explore()`` (#2599).
- Added support for append (``mode="a"`` or ``append=True``) in ``to_file()``
  using ``engine="pyogrio"`` (#2788).
- Added a ``to_wgs84`` keyword to ``to_json`` allowing automatic re-projecting to follow
  the 2016 GeoJSON specification (#416).
- ``to_json`` output now includes a ``"crs"`` field if the CRS is not the default WGS84 (#1774).
- Improve error messages when accessing the `geometry` attribute of GeoDataFrame without an active geometry column
  related to the default name `"geometry"` being provided in the constructor (#2577)

Deprecations and compatibility notes:

- Added warning that ``unary_union`` will return ``'GEOMETRYCOLLECTION EMPTY'`` instead
  of None for all-None GeoSeries. (#2618)
- The ``query_bulk()`` method of the spatial index `.sindex` property is deprecated
  in favor of ``query()`` (#2823).

Bug fixes:

- Ensure that GeoDataFrame created from DataFrame is a copy, not a view (#2667)
- Fix mismatch between geometries and colors in ``plot()`` if an empty or missing
  geometry is present (#2224)
- Escape special characters to avoid TemplateSyntaxError in ``explore()`` (#2657)
- Fix `to_parquet`/`to_feather` to not write an invalid bbox (with NaNs) in the
  metadata in case of an empty GeoDataFrame (#2653)
- Fix `to_parquet`/`to_feather` to use correct WKB flavor for 3D geometries (#2654)
- Fix `read_file` to avoid reading all file bytes prior to calling Fiona or
  Pyogrio if provided a URL as input (#2796)
- Fix `copy()` downcasting GeoDataFrames without an active geometry column to a
  DataFrame (#2775)
- Fix geometry column name propagation when GeoDataFrame columns are a multiindex (#2088)
- Fix `iterfeatures()` method of GeoDataFrame to correctly handle non-scalar values
  when `na='drop'` is specified (#2811)
- Fix issue with passing custom legend labels to `plot` (#2886)

Notes on (optional) dependencies:

- GeoPandas 0.13 drops support pandas 1.0.5 (the minimum supported
  pandas version is now 1.1). Further, the minimum required versions for the listed
  dependencies have now changed to shapely 1.7.1, fiona 1.8.19, pyproj 3.0.1 and
  matplotlib 3.3.4 (#2655)

## Version 0.12.2 (December 10, 2022)

Bug fixes:

- Correctly handle geometries with Z dimension in ``to_crs()`` when using PyGEOS or
  Shapely >= 2.0 (previously the z coordinates were lost) (#1345).
- Assign Crimea to Ukraine in the ``naturalearth_lowres`` built-in dataset (#2670)

## Version 0.12.1 (October 29, 2022)

Small bug-fix release removing the shapely<2 pin in the installation requirements.

## Version 0.12 (October 24, 2022)

The highlight of this release is the support for Shapely 2.0. This makes it possible to
test Shapely 2.0 (currently 2.0b1) alongside GeoPandas.

Note that if you also have PyGEOS installed, you need to set an environment variable
(`USE_PYGEOS=0`) before importing geopandas to actually test Shapely 2.0 features instead of PyGEOS. See
<https://geopandas.org/en/latest/getting_started/install.html#using-the-optional-pygeos-dependency>
for more details.

New features and improvements:

- Added ``normalize()`` method from shapely to GeoSeries/GeoDataframe (#2537).
- Added ``make_valid()`` method from shapely to GeoSeries/GeoDataframe (#2539).
- Added ``where`` filter to ``read_file`` (#2552).
- Updated the distributed natural earth datasets (*naturalearth_lowres* and
  *naturalearth_cities*) to version 5.1 (#2555).

Deprecations and compatibility notes:

- Accessing the `crs` of a `GeoDataFrame` without active geometry column was deprecated
  and this now raises an AttributeError (#2578).
- Resolved colormap-related warning in ``.explore()`` for recent Matplotlib versions
  (#2596).

Bug fixes:

- Fix cryptic error message in ``geopandas.clip()`` when clipping with an empty geometry (#2589).
- Accessing `gdf.geometry` where the active geometry column is missing, and a column
  named `"geometry"` is present will now raise an `AttributeError`, rather than
  returning `gdf["geometry"]` (#2575).
- Combining GeoSeries/GeoDataFrames with ``pandas.concat`` will no longer silently
  override CRS information if not all inputs have the same CRS (#2056).

## Version 0.11.1 (July 24, 2022)

Small bug-fix release:

- Fix regression (RecursionError) in reshape methods such as ``unstack()``
  and ``pivot()`` involving MultiIndex, or GeoDataFrame construction with
  MultiIndex (#2486).
- Fix regression in ``GeoDataFrame.explode()`` with non-default
  geometry column name.
- Fix regression in ``apply()`` causing row-wise all nan float columns to be
  casted to GeometryDtype (#2482).
- Fix a crash in datetime column reading where the file contains mixed timezone
  offsets (#2479). These will be read as UTC localized values.
- Fix a crash in datetime column reading where the file contains datetimes
  outside the range supported by [ns] precision (#2505).
- Fix regression in passing the Parquet or Feather format ``version`` in
  ``to_parquet`` and ``to_feather``. As a result, the ``version`` parameter
  for the ``to_parquet`` and ``to_feather`` methods has been replaced with
  ``schema_version``. ``version`` will be passed directly to underlying
  feather or parquet writer. ``version`` will only be used to set
  ``schema_version`` if ``version`` is one of 0.1.0 or 0.4.0 (#2496).

Version 0.11 (June 20, 2022)
----------------------------

Highlights of this release:

- The ``geopandas.read_file()`` and `GeoDataFrame.to_file()` methods to read
  and write GIS file formats can now optionally use the
  [pyogrio](https://github.com/geopandas/pyogrio/) package under the hood
  through the ``engine="pyogrio"`` keyword. The pyogrio package implements
  vectorized IO for GDAL/OGR vector data sources, and is faster compared to
  the ``fiona``-based engine (#2225).
- GeoParquet support updated to implement
  [v0.4.0](https://github.com/opengeospatial/geoparquet/releases/tag/v0.4.0) of the
  OpenGeospatial/GeoParquet specification (#2441). Backwards compatibility with v0.1.0 of
  the metadata spec (implemented in the previous releases of GeoPandas) is guaranteed,
  and reading and writing Parquet and Feather files will no longer produce a ``UserWarning``
  (#2327).

New features and improvements:

- Improved handling of GeoDataFrame when the active geometry column is
  lost from the GeoDataFrame. Previously, square bracket indexing ``gdf[[...]]`` returned
  a GeoDataFrame when the active geometry column was retained and a DataFrame was
  returned otherwise. Other pandas indexing methods (``loc``, ``iloc``, etc) did not follow
  the same rules. The new behaviour for all indexing/reshaping operations is now as
  follows (#2329, #2060):
  - If operations produce a ``DataFrame`` containing the active geometry column, a
    GeoDataFrame is returned
  - If operations produce a ``DataFrame`` containing ``GeometryDtype`` columns, but not the
    active geometry column, a ``GeoDataFrame`` is returned, where the active geometry
    column is set to ``None`` (set the new geometry column with ``set_geometry()``)
  - If operations produce a ``DataFrame`` containing no ``GeometryDtype`` columns, a
    ``DataFrame`` is returned (this can be upcast again by calling ``set_geometry()`` or the
    ``GeoDataFrame`` constructor)
  - If operations produce a ``Series`` of ``GeometryDtype``, a ``GeoSeries`` is returned,
    otherwise ``Series`` is returned.
  - Error messages for having an invalid geometry column
    have been improved, indicating the name of the last valid active geometry column set
    and whether other geometry columns can be promoted to the active geometry column
    (#2329).

- Datetime fields are now read and written correctly for GIS formats which support them
  (e.g. GPKG, GeoJSON) with fiona 1.8.14 or higher. Previously, datetimes were read as
  strings (#2202).
- ``folium.Map`` keyword arguments can now be specified as the ``map_kwds`` argument to
  ``GeoDataFrame.explore()`` method (#2315).
- Add a new parameter ``style_function`` to ``GeoDataFrame.explore()`` to enable plot styling
  based on GeoJSON properties (#2377).
- It is now possible to write an empty ``GeoDataFrame`` to a file for supported formats
  (#2240). Attempting to do so will now emit a ``UserWarning`` instead of a ``ValueError``.
- Fast rectangle clipping has been exposed as ``GeoSeries/GeoDataFrame.clip_by_rect()``
  (#1928).
- The ``mask`` parameter of ``GeoSeries/GeoDataFrame.clip()`` now accepts a rectangular mask
  as a list-like to perform fast rectangle clipping using the new
  ``GeoSeries/GeoDataFrame.clip_by_rect()`` (#2414).
- Bundled demo dataset ``naturalearth_lowres`` has been updated to version 5.0.1 of the
  source, with field ``ISO_A3`` manually corrected for some cases (#2418).

Deprecations and compatibility notes:

- The active development branch of geopandas on GitHub has been renamed from master to
  main (#2277).
- Deprecated methods ``GeometryArray.equals_exact()`` and ``GeometryArray.almost_equals()``
  have been removed. They should
  be replaced with ``GeometryArray.geom_equals_exact()`` and
  ``GeometryArray.geom_almost_equals()`` respectively (#2267).
- Deprecated CRS functions ``explicit_crs_from_epsg()``, ``epsg_from_crs()`` and
  ``get_epsg_file_contents()`` were removed (#2340).
- Warning about the behaviour change to ``GeoSeries.isna()`` with empty
  geometries present has been removed (#2349).
- Specifying a CRS in the ``GeoDataFrame/GeoSeries`` constructor which contradicted the
  underlying ``GeometryArray`` now raises a ``ValueError`` (#2100).
- Specifying a CRS in the ``GeoDataFrame`` constructor when no geometry column is provided
  and calling ``GeoDataFrame. set_crs`` on a ``GeoDataFrame`` without an active geometry
  column now raise a ``ValueError`` (#2100)
- Passing non-geometry data to the``GeoSeries`` constructor is now fully deprecated and
  will raise a ``TypeError`` (#2314). Previously, a ``pandas.Series`` was returned for
  non-geometry data.
- Deprecated ``GeoSeries/GeoDataFrame`` set operations ``__xor__()``,
  ``__or__()``, ``__and__()`` and ``__sub__()``, ``geopandas.io.file.read_file``/``to_file`` and
  ``geopandas.io.sql.read_postgis`` now emit ``FutureWarning`` instead of
  ``DeprecationWarning`` and will be completely removed in a future release.
- Accessing the ``crs`` of a ``GeoDataFrame`` without active geometry column is deprecated and will be removed in GeoPandas 0.12 (#2373).

Bug fixes:

- ``GeoSeries.to_frame`` now creates a ``GeoDataFrame`` with the geometry column name set
  correctly (#2296)
- Fix pickle files created with pygeos installed can not being readable when pygeos is
  not installed (#2237).
- Fixed ``UnboundLocalError`` in ``GeoDataFrame.plot()`` using ``legend=True`` and
  ``missing_kwds`` (#2281).
- Fix ``explode()`` incorrectly relating index to columns, including where the input index
  is not unique (#2292)
- Fix ``GeoSeries.[xyz]`` raising an ``IndexError`` when the underlying GeoSeries contains
  empty points (#2335). Rows corresponding to empty points now contain ``np.nan``.
- Fix ``GeoDataFrame.iloc`` raising a ``TypeError`` when indexing a ``GeoDataFrame`` with only
  a single column of ``GeometryDtype`` (#1970).
- Fix ``GeoDataFrame.iterfeatures()`` not returning features with the same field order as
  ``GeoDataFrame.columns`` (#2396).
- Fix ``GeoDataFrame.from_features()`` to support reading GeoJSON with null properties
  (#2243).
- Fix ``GeoDataFrame.to_parquet()`` not intercepting ``engine`` keyword argument, breaking
  consistency with pandas (#2227)
- Fix ``GeoDataFrame.explore()`` producing an error when ``column`` is of boolean dtype
  (#2403).
- Fix an issue where ``GeoDataFrame.to_postgis()`` output the wrong SRID for ESRI
  authority CRS (#2414).
- Fix ``GeoDataFrame.from_dict/from_features`` classmethods using ``GeoDataFrame`` rather
  than ``cls`` as the constructor.
- Fix ``GeoDataFrame.plot()`` producing incorrect colors with mixed geometry types when
  ``colors`` keyword is provided. (#2420)

Notes on (optional) dependencies:

- GeoPandas 0.11 drops support for Python 3.7 and pandas 0.25 (the minimum supported
  pandas version is now 1.0.5). Further, the minimum required versions for the listed
  dependencies have now changed to shapely 1.7, fiona 1.8.13.post1, pyproj 2.6.1.post1,
  matplotlib 3.2, mapclassify 2.4.0 (#2358, #2391)

Version 0.10.2 (October 16, 2021)
---------------------------------

Small bug-fix release:

- Fix regression in ``overlay()`` in case no geometries are intersecting (but
  have overlapping total bounds) (#2172).
- Fix regression in ``overlay()`` with ``keep_geom_type=True`` in case the
  overlay of two geometries in a GeometryCollection with other geometry types
  (#2177).
- Fix ``overlay()`` to honor the ``keep_geom_type`` keyword for the
  ``op="differnce"`` case (#2164).
- Fix regression in ``plot()`` with a mapclassify ``scheme`` in case the
  formatted legend labels have duplicates (#2166).
- Fix a bug in the ``explore()`` method ignoring the ``vmin`` and ``vmax`` keywords
  in case they are set to 0 (#2175).
- Fix ``unary_union`` to correctly handle a GeoSeries with missing values (#2181).
- Avoid internal deprecation warning in ``clip()`` (#2179).

Version 0.10.1 (October 8, 2021)
--------------------------------

Small bug-fix release:

- Fix regression in ``overlay()`` with non-overlapping geometries and a
  non-default ``how`` (i.e. not "intersection") (#2157).

Version 0.10.0 (October 3, 2021)
--------------------------------

Highlights of this release:

- A new ``sjoin_nearest()`` method to join based on proximity, with the
  ability to set a maximum search radius (#1865). In addition, the ``sindex``
  attribute gained a new method for a "nearest" spatial index query (#1865,
  #2053).
- A new ``explore()`` method on GeoDataFrame and GeoSeries with native support
  for interactive visualization based on folium / leaflet.js (#1953)
- The ``geopandas.sjoin()``/``overlay()``/``clip()`` functions are now also
  available as methods on the GeoDataFrame (#2141, #1984, #2150).

New features and improvements:

- Add support for pandas' ``value_counts()`` method for geometry dtype (#2047).
- The ``explode()`` method has a new ``ignore_index`` keyword (consistent with
  pandas' explode method) to reset the index in the result, and a new
  ``index_parts`` keywords to control whether a cumulative count indexing the
  parts of the exploded multi-geometries should be added (#1871).
- ``points_from_xy()`` is now available as a GeoSeries method ``from_xy`` (#1936).
- The ``to_file()`` method will now attempt to detect the driver (if not
  specified) based on the extension of the provided filename, instead of
  defaulting to ESRI Shapefile (#1609).
- Support for the ``storage_options`` keyword in ``read_parquet()`` for
  specifying filesystem-specific options (e.g. for S3) based on fsspec (#2107).
- The read/write functions now support ``~`` (user home directory) expansion (#1876).
- Support the ``convert_dtypes()`` method from pandas to preserve the
  GeoDataFrame class (#2115).
- Support WKB values in the hex format in ``GeoSeries.from_wkb()`` (#2106).
- Update the ``estimate_utm_crs()`` method to handle crossing the antimeridian
  with pyproj 3.1+ (#2049).
- Improved heuristic to decide how many decimals to show in the repr based on
  whether the CRS is projected or geographic (#1895).
- Switched the default for ``geocode()`` from GeoCode.Farm to the Photon
  geocoding API (<https://photon.komoot.io>) (#2007).

Deprecations and compatibility notes:

- The ``op=`` keyword of ``sjoin()`` to indicate which spatial predicate to use
  for joining is being deprecated and renamed in favor of a new ``predicate=``
  keyword (#1626).
- The ``cascaded_union`` attribute is deprecated, use ``unary_union`` instead (#2074).
- Constructing a GeoDataFrame with a duplicated "geometry" column is now
  disallowed. This can also raise an error in the ``pd.concat(.., axis=1)``
  function if this results in duplicated active geometry columns (#2046).
- The ``explode()`` method currently returns a GeoSeries/GeoDataFrame with a
  MultiIndex, with an additional level with indices of the parts of the
  exploded multi-geometries. For consistency with pandas, this will change in
  the future and the new ``index_parts`` keyword is added to control this.

Bug fixes:

- Fix in the ``clip()`` function to correctly clip MultiPoints instead of
  leaving them intact when partly outside of the clip bounds (#2148).
- Fix ``GeoSeries.isna()`` to correctly return a boolean Series in case of an
  empty GeoSeries (#2073).
- Fix the GeoDataFrame constructor to preserve the geometry name when the
  argument is already a GeoDataFrame object (i.e. ``GeoDataFrame(gdf)``) (#2138).
- Fix loss of the values' CRS when setting those values as a column
  (``GeoDataFrame.__setitem__``) (#1963)
- Fix in ``GeoDataFrame.apply()`` to preserve the active geometry column name
  (#1955).
- Fix in ``sjoin()`` to not ignore the suffixes in case of a right-join
  (``how="right``) (#2065).
- Fix ``GeoDataFrame.explode()`` with a MultiIndex (#1945).
- Fix the handling of missing values in ``to/from_wkb`` and ``to_from_wkt`` (#1891).
- Fix ``to_file()`` and ``to_json()`` when DataFrame has duplicate columns to
  raise an error (#1900).
- Fix bug in the colors shown with user-defined classification scheme (#2019).
- Fix handling of the ``path_effects`` keyword in ``plot()`` (#2127).
- Fix ``GeoDataFrame.explode()`` to preserve ``attrs`` (#1935)

Notes on (optional) dependencies:

- GeoPandas 0.10.0 dropped support for Python 3.6 and pandas 0.24. Further,
  the minimum required versions are numpy 1.18, shapely 1.6, fiona 1.8,
  matplotlib 3.1 and pyproj 2.2.
- Plotting with a classification schema now requires mapclassify version >=
  2.4 (#1737).
- Compatibility fixes for the latest numpy in combination with Shapely 1.7 (#2072)
- Compatibility fixes for the upcoming Shapely 1.8 (#2087).
- Compatibility fixes for the latest PyGEOS (#1872, #2014) and matplotlib
  (colorbar issue, #2066).

Version 0.9.0 (February 28, 2021)
---------------------------------

Many documentation improvements and a restyled and restructured website with
a new logo (#1564, #1579, #1617, #1668, #1731, #1750, #1757, #1759).

New features and improvements:

- The ``geopandas.read_file`` function now accepts more general
  file-like objects (e.g. ``fsspec`` open file objects). It will now also
  automatically recognize zipped files (#1535).
- The ``GeoDataFrame.plot()`` method now provides access to the pandas plotting
  functionality for the non-geometry columns, either using the ``kind`` keyword
  or the accessor method (e.g. ``gdf.plot(kind="bar")`` or ``gdf.plot.bar()``)
  (#1465).
- New ``from_wkt()``, ``from_wkb()``, ``to_wkt()``, ``to_wkb()`` methods for
  GeoSeries to construct a GeoSeries from geometries in WKT or WKB
  representation, or to convert a GeoSeries to a pandas Seriew with WKT or WKB
  values (#1710).
- New ``GeoSeries.z`` attribute to access the z-coordinates of Point geometries
  (similar to the existing ``.x`` and ``.y`` attributes) (#1773).
- The ``to_crs()`` method now handles missing values (#1618).
- Support for pandas' new ``.attrs`` functionality (#1658).
- The ``dissolve()`` method now allows dissolving by no column (``by=None``) to
  create a union of all geometries (single-row GeoDataFrame) (#1568).
- New ``estimate_utm_crs()`` method on GeoSeries/GeoDataFrame to determine the
  UTM CRS based on the bounds (#1646).
- ``GeoDataFrame.from_dict()`` now accepts ``geometry`` and ``crs`` keywords
  (#1619).
- ``GeoDataFrame.to_postgis()`` and ``geopandas.read_postgis()`` now supports
  both sqlalchemy engine and connection objects (#1638).
- The ``GeoDataFrame.explode()`` method now allows exploding based on a
  non-geometry column, using the pandas implementation (#1720).
- Performance improvement in ``GeoDataFrame/GeoSeries.explode()`` when using
  the PyGEOS backend (#1693).
- The binary operation and predicate methods (eg ``intersection()``,
  ``intersects()``) have a new ``align`` keyword which allows optionally not
  aligning on the index before performing the operation with ``align=False``
  (#1668).
- The ``GeoDataFrame.dissolve()`` method now supports all relevant keywords of
  ``groupby()``, i.e. the ``level``, ``sort``, ``observed`` and ``dropna`` keywords
  (#1845).
- The ``geopandas.overlay()`` function now accepts ``make_valid=False`` to skip
  the step to ensure the input geometries are valid using ``buffer(0)`` (#1802).
- The ``GeoDataFrame.to_json()`` method gained a ``drop_id`` keyword to
  optionally not write the GeoDataFrame's index as the "id" field in the
  resulting JSON (#1637).
- A new ``aspect`` keyword in the plotting methods to optionally allow retaining
  the original aspect (#1512)
- A new ``interval`` keyword in the ``legend_kwds`` group of the ``plot()`` method
  to control the appearance of the legend labels when using a classification
  scheme (#1605).
- The spatial index of a GeoSeries (accessed with the ``sindex`` attribute) is
  now stored on the underlying array. This ensures that the spatial index is
  preserved in more operations where possible, and that multiple geometry
  columns of a GeoDataFrame can each have a spatial index (#1444).
- Addition of a ``has_sindex`` attribute on the GeoSeries/GeoDataFrame to check
  if a spatial index has already been initialized (#1627).
- The ``geopandas.testing.assert_geoseries_equal()`` and ``assert_geodataframe_equal()``
  testing utilities now have a ``normalize`` keyword (False by default) to
  normalize geometries before comparing for equality (#1826). Those functions
  now also give a more informative error message when failing (#1808).

Deprecations and compatibility notes:

- The ``is_ring`` attribute currently returns True for Polygons. In the future,
  this will be False (#1631). In addition, start to check it for LineStrings
  and LinearRings (instead of always returning False).
- The deprecated ``objects`` keyword in the ``intersection()`` method of the
  ``GeoDataFrame/GeoSeries.sindex`` spatial index object has been removed
  (#1444).

Bug fixes:

- Fix regression in the ``plot()`` method raising an error with empty
  geometries (#1702, #1828).
- Fix ``geopandas.overlay()`` to preserve geometries of the correct type which
  are nested within a GeometryCollection as a result of the overlay
  operation (#1582). In addition, a warning will now be raised if geometries
  of different type are dropped from the result (#1554).
- Fix the repr of an empty GeoSeries to not show spurious warnings (#1673).
- Fix the ``.crs`` for empty GeoDataFrames (#1560).
- Fix ``geopandas.clip`` to preserve the correct geometry column name (#1566).
- Fix bug in ``plot()`` method when using ``legend_kwds`` with multiple subplots
  (#1583)
- Fix spurious warning with ``missing_kwds`` keyword of the ``plot()`` method
  when there are no areas with missing data (#1600).
- Fix the ``plot()`` method to correctly align values passed to the ``column``
  keyword as a pandas Series (#1670).
- Fix bug in plotting MultiPoints when passing values to determine the color
  (#1694)
- The ``rename_geometry()`` method now raises a more informative error message
  when a duplicate column name is used (#1602).
- Fix ``explode()`` method to preserve the CRS (#1655)
- Fix the ``GeoSeries.apply()`` method to again accept the ``convert_dtype``
  keyword to be consistent with pandas (#1636).
- Fix ``GeoDataFrame.apply()`` to preserve the CRS when possible (#1848).
- Fix bug in containment test as ``geom in geoseries`` (#1753).
- The ``shift()`` method of a GeoSeries/GeoDataFrame now preserves the CRS
  (#1744).
- The PostGIS IO functionality now quotes table names to ensure it works with
  case-sensitive names (#1825).
- Fix the ``GeoSeries`` constructor without passing data but only an index (#1798).

Notes on (optional) dependencies:

- GeoPandas 0.9.0 dropped support for Python 3.5. Further, the minimum
  required versions are pandas 0.24, numpy 1.15 and shapely 1.6 and fiona 1.8.
- The ``descartes`` package is no longer required for plotting polygons. This
  functionality is now included by default in GeoPandas itself, when
  matplotlib is available (#1677).
- Fiona is now only imported when used in ``read_file``/``to_file``. This means
  you can now force geopandas to install without fiona installed (although it
  is still a default requirement) (#1775).
- Compatibility with the upcoming Shapely 1.8 (#1659, #1662, #1819).

Version 0.8.2 (January 25, 2021)
--------------------------------

Small bug-fix release for compatibility with PyGEOS 0.9.

Version 0.8.1 (July 15, 2020)
-----------------------------

Small bug-fix release:

- Fix a regression in the ``plot()`` method when visualizing with a
  JenksCaspallSampled or FisherJenksSampled scheme (#1486).
- Fix spurious warning in ``GeoDataFrame.to_postgis`` (#1497).
- Fix the un-pickling with ``pd.read_pickle`` of files written with older
  GeoPandas versions (#1511).

Version 0.8.0 (June 24, 2020)
-----------------------------

**Experimental**: optional use of PyGEOS to speed up spatial operations (#1155).
PyGEOS is a faster alternative for Shapely (being contributed back to a future
version of Shapely), and is used in element-wise spatial operations and for
spatial index in e.g. ``sjoin`` (#1343, #1401, #1421, #1427, #1428). See the
[installation docs](https://geopandas.readthedocs.io/en/latest/install.html#using-the-optional-pygeos-dependency)
for more info and how to enable it.

New features and improvements:

- IO enhancements:

  - New ``GeoDataFrame.to_postgis()`` method to write to PostGIS database (#1248).
  - New Apache Parquet and Feather file format support (#1180, #1435)
  - Allow appending to files with ``GeoDataFrame.to_file`` (#1229).
  - Add support for the ``ignore_geometry`` keyword in ``read_file`` to only read
    the attribute data. If set to True, a pandas DataFrame without geometry is
    returned (#1383).
  - ``geopandas.read_file`` now supports reading from file-like objects (#1329).
  - ``GeoDataFrame.to_file`` now supports specifying the CRS to write to the file
    (#802). By default it still uses the CRS of the GeoDataFrame.
  - New ``chunksize`` keyword in ``geopandas.read_postgis`` to read a query in
    chunks (#1123).

- Improvements related to geometry columns and CRS:

  - Any column of the GeoDataFrame that has a "geometry" dtype is now returned
    as a GeoSeries. This means that when having multiple geometry columns, not
    only the "active" geometry column is returned as a GeoSeries, but also
    accessing another geometry column (``gdf["other_geom_column"]``) gives a
    GeoSeries (#1336).
  - Multiple geometry columns in a GeoDataFrame can now each have a different
    CRS. The global ``gdf.crs`` attribute continues to returns the CRS of the
    "active" geometry column. The CRS of other geometry columns can be accessed
    from the column itself (eg ``gdf["other_geom_column"].crs``) (#1339).
  - New ``set_crs()`` method on GeoDataFrame/GeoSeries to set the CRS of naive
    geometries (#747).

- Improvements related to plotting:

  - The y-axis is now scaled depending on the center of the plot when using a
    geographic CRS, instead of using an equal aspect ratio (#1290).
  - When passing a column of categorical dtype to the ``column=`` keyword of the
    GeoDataFrame ``plot()``, we now honor all categories and its order (#1483).
    In addition, a new ``categories`` keyword allows to specify all categories
    and their order otherwise (#1173).
  - For choropleths using a classification scheme (using ``scheme=``), the
    ``legend_kwds`` accept two new keywords to control the formatting of the
    legend: ``fmt`` with a format string for the bin edges (#1253), and ``labels``
    to pass fully custom class labels (#1302).

- New ``covers()`` and ``covered_by()`` methods on GeoSeries/GeoDataframe for the
  equivalent spatial predicates (#1460, #1462).
- GeoPandas now warns when using distance-based methods with data in a
  geographic projection (#1378).

Deprecations:

- When constructing a GeoSeries or GeoDataFrame from data that already has a
  CRS, a deprecation warning is raised when both CRS don't match, and in the
  future an error will be raised in such a case. You can use the new ``set_crs``
  method to override an existing CRS. See
  [the docs](https://geopandas.readthedocs.io/en/latest/projections.html#projection-for-multiple-geometry-columns).
- The helper functions in the ``geopandas.plotting`` module are deprecated for
  public usage (#656).
- The ``geopandas.io`` functions are deprecated, use the top-level ``read_file`` and
  ``to_file`` instead (#1407).
- The set operators (``&``, ``|``, ``^``, ``-``) are deprecated, use the
  ``intersection()``, ``union()``, ``symmetric_difference()``, ``difference()`` methods
  instead (#1255).
- The ``sindex`` for empty dataframe will in the future return an empty spatial
  index instead of ``None`` (#1438).
- The ``objects`` keyword in the ``intersection`` method of the spatial index
  returned by the ``sindex`` attribute is deprecated and will be removed in the
  future (#1440).

Bug fixes:

- Fix the ``total_bounds()`` method to ignore missing and empty geometries (#1312).
- Fix ``geopandas.clip`` when masking with non-overlapping area resulting in an
  empty GeoDataFrame (#1309, #1365).
- Fix error in ``geopandas.sjoin`` when joining on an empty geometry column (#1318).
- CRS related fixes: ``pandas.concat`` preserves CRS when concatenating GeoSeries
  objects (#1340), preserve the CRS in ``geopandas.clip`` (#1362) and in
  ``GeoDataFrame.astype`` (#1366).
- Fix bug in ``GeoDataFrame.explode()`` when 'level_1' is one of the column names
  (#1445).
- Better error message when rtree is not installed (#1425).
- Fix bug in ``GeoSeries.equals()`` (#1451).
- Fix plotting of multi-part geometries with additional style keywords (#1385).

And we now have a [Code of Conduct](https://github.com/geopandas/geopandas/blob/main/CODE_OF_CONDUCT.md)!

GeoPandas 0.8.0 is the last release to support Python 3.5. The next release
will require Python 3.6, pandas 0.24, numpy 1.15 and shapely 1.6 or higher.

Version 0.7.0 (February 16, 2020)
---------------------------------

Support for Python 2.7 has been dropped. GeoPandas now works with Python >= 3.5.

The important API change of this release is that GeoPandas now requires
PROJ > 6 and pyproj > 2.2, and that the ``.crs`` attribute of a GeoSeries and
GeoDataFrame no longer stores the CRS information as a proj4 string or dict,
but as a ``pyproj.CRS`` object (#1101).

This gives a better user interface and integrates improvements from pyproj and
PROJ 6, but might also require some changes in your code. Check the
[migration guide](https://geopandas.readthedocs.io/en/latest/projections.html#upgrading-to-geopandas-0-7-with-pyproj-2-2-and-proj-6)
in the documentation.

Other API changes;

- The ``GeoDataFrame.to_file`` method will now also write the GeoDataFrame index
  to the file, if the index is named and/or non-integer. You can use the
  ``index=True/False`` keyword to overwrite this default inference (#1059).

New features and improvements:

- A new ``geopandas.clip`` function to clip a GeoDataFrame to the spatial extent
  of another shape (#1128).
- The ``geopandas.overlay`` function now works for all geometry types, including
  points and linestrings in addition to polygons (#1110).
- The ``plot()`` method gained support for missing values (in the column that
  determines the colors). By default it doesn't plot the corresponding
  geometries, but using the new ``missing_kwds`` argument you can specify how to
  style those geometries (#1156).
- The ``plot()`` method now also supports plotting GeometryCollection and
  LinearRing objects (#1225).
- Added support for filtering with a geometry or reading a subset of the rows in
  ``geopandas.read_file`` (#1160).
- Added support for the new nullable integer data type of pandas in
  ``GeoDataFrame.to_file`` (#1220).

Bug fixes:

- ``GeoSeries.reset_index()`` now correctly results in a GeoDataFrame instead of DataFrame (#1252).
- Fixed the ``geopandas.sjoin`` function to handle MultiIndex correctly (#1159).
- Fixed the ``geopandas.sjoin`` function to preserve the index name of the left GeoDataFrame (#1150).

Version 0.6.3 (February 6, 2020)
---------------------------------

Small bug-fix release:

- Compatibility with Shapely 1.7 and pandas 1.0 (#1244).
- Fix ``GeoDataFrame.fillna`` to accept non-geometry values again when there are
  no missing values in the geometry column. This should make it easier to fill
  the numerical columns of the GeoDataFrame (#1279).

Version 0.6.2 (November 18, 2019)
---------------------------------

Small bug-fix release fixing a few regressions:

- Fix a regression in passing an array of RRB(A) tuples to the ``.plot()``
  method (#1178, #1211).
- Fix the ``bounds`` and ``total_bounds`` attributes for empty GeoSeries, which
  also fixes the repr of an empty or all-NA GeoSeries (#1184, #1195).
- Fix filtering of a GeoDataFrame to preserve the index type when ending up
  with an empty result (#1190).

Version 0.6.1 (October 12, 2019)
--------------------------------

Small bug-fix release fixing a few regressions:

- Fix ``astype`` when converting to string with Multi geometries (#1145) or when converting a dataframe without geometries (#1144).
- Fix ``GeoSeries.fillna`` to accept ``np.nan`` again (#1149).

Version 0.6.0 (September 27, 2019)
----------------------------------

Important note! This will be the last release to support Python 2.7 (#1031)

API changes:

- A refactor of the internals based on the pandas ExtensionArray interface (#1000). The main user visible changes are:

  - The ``.dtype`` of a GeoSeries is now a ``'geometry'`` dtype (and no longer a numpy ``object`` dtype).
  - The ``.values`` of a GeoSeries now returns a custom ``GeometryArray``, and no longer a numpy array. To get back a numpy array of Shapely scalars, you can convert explicitly using ``np.asarray(..)``.

- The ``GeoSeries`` constructor now raises a warning when passed non-geometry data. Currently the constructor falls back to return a pandas ``Series``, but in the future this will raise an error (#1085).
- The missing value handling has been changed to now separate the concepts of missing geometries and empty geometries (#601, 1062). In practice this means that (see [the docs](https://geopandas.readthedocs.io/en/v0.6.0/missing_empty.html) for more details):

  - ``GeoSeries.isna`` now considers only missing values, and if you want to check for empty geometries, you can use ``GeoSeries.is_empty`` (``GeoDataFrame.isna`` already only looked at missing values).
  - ``GeoSeries.dropna`` now actually drops missing values (before it didn't drop either missing or empty geometries)
  - ``GeoSeries.fillna`` only fills missing values (behaviour unchanged).
  - ``GeoSeries.align`` uses missing values instead of empty geometries by default to fill non-matching index entries.

New features and improvements:

- Addition of a ``GeoSeries.affine_transform`` method, equivalent of Shapely's function (#1008).
- Addition of a ``GeoDataFrame.rename_geometry`` method to easily rename the active geometry column (#1053).
- Addition of ``geopandas.show_versions()`` function, which can be used to give an overview of the installed libraries in bug reports (#899).
- The ``legend_kwds`` keyword of the ``plot()`` method can now also be used to specify keywords for the color bar (#1102).
- Performance improvement in the ``sjoin()`` operation by re-using existing spatial index of the input dataframes, if available (#789).
- Updated documentation to work with latest version of geoplot and contextily (#1044, #1088).
- A new ``geopandas.options`` configuration, with currently a single option to control the display precision of the coordinates (``options.display_precision``). The default is now to show less coordinates (3 for projected and 5 for geographic coordinates), but the default can be overridden with the option.

Bug fixes:

- Also try to use ``pysal`` instead of ``mapclassify`` if available (#1082).
- The ``GeoDataFrame.astype()`` method now correctly returns a ``GeoDataFrame`` if the geometry column is preserved (#1009).
- The ``to_crs`` method now uses ``always_xy=True`` to ensure correct lon/lat order handling for pyproj>=2.2.0 (#1122).
- Fixed passing list-like colors in the ``plot()`` method in case of "multi" geometries (#1119).
- Fixed the coloring of shapes and colorbar when passing a custom ``norm`` in the ``plot()`` method (#1091, #1089).
- Fixed ``GeoDataFrame.to_file`` to preserve VFS file paths (e.g. when a "s3://" path is specified) (#1124).
- Fixed failing case in ``geopandas.sjoin`` with empty geometries (#1138).

In addition, the minimum required versions of some dependencies have been increased: GeoPandas now requirs pandas >=0.23.4 and matplotlib >=2.0.1 (#1002).

Version 0.5.1 (July 11, 2019)
-----------------------------

- Compatibility with latest mapclassify version 2.1.0 (#1025).

Version 0.5.0 (April 25, 2019)
------------------------------

Improvements:

- Significant performance improvement (around 10x) for ``GeoDataFrame.iterfeatures``,
  which also improves ``GeoDataFrame.to_file`` (#864).
- File IO enhancements based on Fiona 1.8:

  - Support for writing bool dtype (#855) and datetime dtype, if the file format supports it (#728).
  - Support for writing dataframes with multiple geometry types, if the file format allows it (e.g. GeoJSON for all types, or ESRI Shapefile for Polygon+MultiPolygon) (#827, #867, #870).

- Compatibility with pyproj >= 2 (#962).
- A new ``geopandas.points_from_xy()`` helper function to convert x and y coordinates to Point objects (#896).
- The ``buffer`` and ``interpolate`` methods now accept an array-like to specify a variable distance for each geometry (#781).
- Addition of a ``relate`` method, corresponding to the shapely method that returns the DE-9IM matrix (#853).
- Plotting improvements:

  - Performance improvement in plotting by only flattening the geometries if there are actually 'Multi' geometries (#785).
  - Choropleths: access to all ``mapclassify`` classification schemes and addition of the ``classification_kwds`` keyword in the ``plot`` method to specify options for the scheme (#876).
  - Ability to specify a matplotlib axes object on which to plot the color bar with the ``cax`` keyword, in order to have more control over the color bar placement (#894).

- Changed the default provider in ``geopandas.tools.geocode`` from Google (now requires an API key) to Geocode.Farm (#907, #975).

Bug fixes:

- Remove the edge in the legend marker (#807).
- Fix the ``align`` method to preserve the CRS (#829).
- Fix ``geopandas.testing.assert_geodataframe_equal`` to correctly compare left and right dataframes (#810).
- Fix in choropleth mapping when the values contain missing values (#877).
- Better error message in ``sjoin`` if the input is not a GeoDataFrame (#842).
- Fix in ``read_postgis`` to handle nullable (missing) geometries (#856).
- Correctly passing through the ``parse_dates`` keyword in ``read_postgis`` to the underlying pandas method (#860).
- Fixed the shape of Antarctica in the included demo dataset 'naturalearth_lowres'
  (by updating to the latest version) (#804).

Version 0.4.1 (March 5, 2019)
-----------------------------

Small bug-fix release for compatibility with the latest Fiona and PySAL
releases:

- Compatibility with Fiona 1.8: fix deprecation warning (#854).
- Compatibility with PySAL 2.0: switched to ``mapclassify`` instead of ``PySAL`` as
  dependency for choropleth mapping with the ``scheme`` keyword (#872).
- Fix for new ``overlay`` implementation in case the intersection is empty (#800).

Version 0.4.0 (July 15, 2018)
-----------------------------

Improvements:

- Improved ``overlay`` function (better performance, several incorrect behaviours fixed) (#429)
- Pass keywords to control legend behavior (``legend_kwds``) to ``plot`` (#434)
- Add basic support for reading remote datasets in ``read_file`` (#531)
- Pass kwargs for ``buffer`` operation on GeoSeries (#535)
- Expose all geopy services as options in geocoding (#550)
- Faster write speeds to GeoPackage (#605)
- Permit ``read_file`` filtering with a bounding box from a GeoDataFrame (#613)
- Set CRS on GeoDataFrame returned by ``read_postgis`` (#627)
- Permit setting markersize for Point GeoSeries plots with column values (#633)
- Started an example gallery (#463, #690, #717)
- Support for plotting MultiPoints (#683)
- Testing functionality (e.g. ``assert_geodataframe_equal``) is now publicly exposed (#707)
- Add ``explode`` method to GeoDataFrame (similar to the GeoSeries method) (#671)
- Set equal aspect on active axis on multi-axis figures (#718)
- Pass array of values to column argument in ``plot`` (#770)

Bug fixes:

- Ensure that colorbars are plotted on the correct axis (#523)
- Handle plotting empty GeoDataFrame (#571)
- Save z-dimension when writing files (#652)
- Handle reading empty shapefiles (#653)
- Correct dtype for empty result of spatial operations (#685)
- Fix empty ``sjoin`` handling for pandas>=0.23 (#762)

Version 0.3.0 (August 29, 2017)
-------------------------------

Improvements:

- Improve plotting performance using ``matplotlib.collections`` (#267)
- Improve default plotting appearance. The defaults now follow the new matplotlib defaults (#318, #502, #510)
- Provide access to x/y coordinates as attributes for Point GeoSeries (#383)
- Make the NYBB dataset available through ``geopandas.datasets`` (#384)
- Enable ``sjoin`` on non-integer-index GeoDataFrames (#422)
- Add ``cx`` indexer to GeoDataFrame (#482)
- ``GeoDataFrame.from_features`` now also accepts a Feature Collection (#225, #507)
- Use index label instead of integer id in output of ``iterfeatures`` and
  ``to_json`` (#421)
- Return empty data frame rather than raising an error when performing a spatial join with non overlapping geodataframes (#335)

Bug fixes:

- Compatibility with shapely 1.6.0 (#512)
- Fix ``fiona.filter`` results when bbox is not None (#372)
- Fix ``dissolve`` to retain CRS (#389)
- Fix ``cx`` behavior when using index of 0 (#478)
- Fix display of lower bin in legend label of choropleth plots using a PySAL scheme (#450)

Version 0.2.0
-------------

Improvements:

- Complete overhaul of the documentation
- Addition of ``overlay`` to perform spatial overlays with polygons (#142)
- Addition of ``sjoin`` to perform spatial joins (#115, #145, #188)
- Addition of ``__geo_interface__`` that returns a python data structure
  to represent the ``GeoSeries`` as a GeoJSON-like ``FeatureCollection`` (#116)
  and ``iterfeatures`` method (#178)
- Addition of the ``explode`` (#146) and ``dissolve`` (#310, #311) methods.
- Addition of the ``sindex`` attribute, a Spatial Index using the optional
  dependency ``rtree`` (``libspatialindex``) that can be used to speed up
  certain operations such as overlays (#140, #141).
- Addition of the ``GeoSeries.cx`` coordinate indexer to slice a GeoSeries based
  on a bounding box of the coordinates (#55).
- Improvements to plotting: ability to specify edge colors (#173), support for
  the ``vmin``, ``vmax``, ``figsize``, ``linewidth`` keywords (#207), legends
  for chloropleth plots (#210), color points by specifying a colormap (#186) or
  a single color (#238).
- Larger flexibility of ``to_crs``, accepting both dicts and proj strings (#289)
- Addition of embedded example data, accessible through
  ``geopandas.datasets.get_path``.

API changes:

- In the ``plot`` method, the ``axes`` keyword is renamed to ``ax`` for
  consistency with pandas, and the ``colormap`` keyword is renamed to ``cmap``
  for consistency with matplotlib (#208, #228, #240).

Bug fixes:

- Properly handle rows with missing geometries (#139, #193).
- Fix ``GeoSeries.to_json`` (#263).
- Correctly serialize metadata when pickling (#199, #206).
- Fix ``merge`` and ``concat`` to return correct GeoDataFrame (#247, #320, #322).<|MERGE_RESOLUTION|>--- conflicted
+++ resolved
@@ -4,13 +4,9 @@
 
 Bug fixes:
 
-<<<<<<< HEAD
 - Fix unspecified layer warning being emitted reading multilayer datasets, even
   when layer is specified when using the mask or bbox keywords (#3378).
-
-=======
 - Properly support named aggregations over a geometry column in `GroupBy.agg` (#3368).
->>>>>>> 2d2d94b1
 
 ## Version 1.0.1 (July 2, 2024)
 
