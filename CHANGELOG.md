--- conflicted
+++ resolved
@@ -78,16 +78,13 @@
   - Removed deprecated GeoSeries/ GeoDataFrame methods `__xor__`, `__or__`, `__and__` and 
     `__sub__`. Instead use methods `symmetric_difference`, `union`, `intersection` and 
     `difference` respectively.
-<<<<<<< HEAD
   - Removed deprecated plotting functions `plot_polygon_collection`, 
     `plot_linestring_collection` and `plot_point_collection`, use the GeoSeries/GeoDataFrame `.plot` 
     method directly instead.
   - Removed deprecated GeoSeries/GeoDataFrame `.plot` parameters `axes` and `colormap`, instead use 
     `ax` and `cmap` respectively.
-=======
 - Fixes for compatibility with psycopg (#3167).
 
->>>>>>> cb894837
 
 ## Version 0.14.3 (Jan 31, 2024)
 
