--- conflicted
+++ resolved
@@ -11,11 +11,8 @@
 - Add ``grid_size`` parameter to ``union_all`` and ``dissolve`` (#3445).
 - `GeoDataFrame.plot` now supports `pd.Index` as an input for the `column` keyword (#3463).
 - Avoid change of the plot aspect when plotting missing values (#3438).
-<<<<<<< HEAD
+- Improve performance of `overlay` with `how=identity` (#3504).
 - Fix another ambiguous error when GeoDataFrame is initialised with a column called "crs" (#3502)
-=======
-- Improve performance of `overlay` with `how=identity` (#3504).
->>>>>>> 99d5cc98
 
 Bug fixes:
 
