--- conflicted
+++ resolved
@@ -1,12 +1,5 @@
 # Changelog
 
-<<<<<<< HEAD
-## Development
-
-New methods:
-
-- Added ``is_ccw`` method from shapely to GeoSeries/GeoDataframe (#3027).
-=======
 ## Development version
 
 Notes on dependencies:
@@ -14,8 +7,10 @@
 - GeoPandas 1.0 drops support for shapely<2 and PyGEOS. The only geometry engine that is
   currently supported is shapely >= 2. As a consequence, spatial indexing based on the
   rtree package has also been removed. (#3035)
->>>>>>> 50b2910e
-
+
+New methods:
+
+- Added ``is_ccw`` method from shapely to GeoSeries/GeoDataframe (#3027).
 
 ## Version 0.14 (Sep 15, 2023)
 
