# Changelog

## Development version

Notes on dependencies:

- GeoPandas 1.0 drops support for shapely<2 and PyGEOS. The only geometry engine that is
  currently supported is shapely >= 2. As a consequence, spatial indexing based on the
  rtree package has also been removed. (#3035)

New methods:

<<<<<<< HEAD
- Added `polygonize` method exposing both `polygonize` and `polygonize_full` from
  shapely to GeoSeries/GeoDataframe (#2963).
=======
>>>>>>> 5a268751
- Added `count_coordinates` method from shapely to GeoSeries/GeoDataframe (#3026).
- Added `minimum_clearance` method from shapely to GeoSeries/GeoDataframe (#2989).
- Added `is_ccw` method from shapely to GeoSeries/GeoDataframe (#3027).
- Added `is_closed` attribute from shapely to GeoSeries/GeoDataframe (#3092).
- Added `force_2d` and `force_3d` methods from shapely to GeoSeries/GeoDataframe (#3090).
- Added `contains_properly` method from shapely to GeoSeries/GeoDataframe (#3105).
- Added `snap` method from shapely to GeoSeries/GeoDataframe (#3086).
- Added `transform` method from shapely to GeoSeries/GeoDataFrame (#3075).

New features and improvements:

- GeoSeries and GeoDataFrame `__repr__` now trims trailing zeros for a more readable
  output (#3087).
- Add `on_invalid` parameter to `from_wkt` and `from_wkb` (#3110).
- `make_valid` option in `overlay` now uses the `make_valid` method instead of
  `buffer(0)` (#3113).
- Passing `"geometry"` as `dtype` to `pd.read_csv` will now return a GeoSeries for
  the specified columns (#3101).

Potentially breaking changes:

- reading a data source that does not have a geometry field using ``read_file``
  now returns a Pandas DataFrame instead of a GeoDataFrame with an empty
  ``geometry`` column.

Bug fixes:

- Fix `GeoDataFrame.merge()` incorrectly returning a `DataFrame` instead of a
  `GeoDataFrame` when the `suffixes` argument is applied to the active
  geometry column (#2933).
- Fix bug in `pandas.concat` CRS consistency checking where CRS differing by WKT
  whitespace only were treated as incompatible (#3023).
- Fix `explore()` method when the active geometry contains missing and empty geometries (#3094)

## Version 0.14.1 (Nov 11, 2023)

- The Parquet and Feather IO functions now support the latest 1.0.0 version
  of the GeoParquet specification (geoparquet.org) (#2663).
- Fix `read_parquet` and `read_feather` for [CVE-2023-47248](https://www.cve.org/CVERecord?id=CVE-2023-47248>) (#3070).

## Version 0.14 (Sep 15, 2023)

GeoPandas will use Shapely 2.0 by default instead of PyGEOS when both Shapely >= 2.0 and
PyGEOS are installed.  PyGEOS will continue to be used by default when PyGEOS is
installed alongside Shapely < 2.0.  Support for PyGEOS and Shapely < 2.0 will be removed
in GeoPandas 1.0. (#2999)

API changes:

- ``seed`` keyword in ``sample_points`` is deprecated. Use ``rng`` instead. (#2913).

New methods:

- Added ``concave_hull`` method from shapely to GeoSeries/GeoDataframe (#2903).
- Added ``delaunay_triangles`` method from shapely to GeoSeries/GeoDataframe (#2907).
- Added ``extract_unique_points`` method from shapely to GeoSeries/GeoDataframe (#2915).
- Added ``frechet_distance()`` method from shapely to GeoSeries/GeoDataframe (#2929).
- Added ``hausdorff_distance`` method from shapely to GeoSeries/GeoDataframe (#2909).
- Added ``minimum_rotated_rectangle`` method from shapely to GeoSeries/GeoDataframe (#2541).
- Added ``offset_curve`` method from shapely to GeoSeries/GeoDataframe (#2902).
- Added ``remove_repeated_points`` method from shapely to GeoSeries/GeoDataframe (#2940).
- Added ``reverse`` method from shapely to GeoSeries/GeoDataframe (#2988).
- Added ``segmentize`` method from shapely to GeoSeries/GeoDataFrame (#2910).
- Added ``shortest_line`` method from shapely to GeoSeries/GeoDataframe (#2960).

New features and improvements:

- Added ``exclusive`` parameter to ``sjoin_nearest`` method for Shapely >= 2.0 (#2877)
- The ``to_file()`` method will now automatically detect the FlatGeoBuf driver
  for files with the `.fgb` extension (#2958)

Bug fixes:

- Fix ambiguous error when GeoDataFrame is initialized with a column called ``"crs"`` (#2944)
- Fix a color assignment in ``explore`` when using ``UserDefined`` bins (#2923)
- Fix bug in `apply` with `axis=1` where the given user defined function returns nested
  data in the geometry column (#2959)
- Properly infer schema for ``np.int32`` and ``pd.Int32Dtype`` columns (#2950)
- ``assert_geodataframe_equal`` now handles GeoDataFrames with no active geometry (#2498)

Notes on (optional) dependencies:

- GeoPandas 0.14 drops support for Python 3.8 and pandas 1.3 and below (the minimum
  supported pandas version is now 1.4). Further, the minimum required versions for the
  listed dependencies have now changed to shapely 1.8.0, fiona 1.8.21, pyproj 3.3.0 and
  matplotlib 3.5.0 (#3001)

Deprecations and compatibility notes:

- `geom_almost_equals()` methods have been deprecated and
   `geom_equals_exact()` should be used instead (#2604).

## Version 0.13.2 (Jun 6, 2023)

Bug fix:

- Fix a regression in reading from local file URIs (``file://..``) using
  ``geopandas.read_file`` (#2948).

## Version 0.13.1 (Jun 5, 2023)

Bug fix:

- Fix a regression in reading from URLs using ``geopandas.read_file`` (#2908). This
  restores the behaviour to download all data up-front before passing it to the
  underlying engine (fiona or pyogrio), except if the server supports partial requests
  (to support reading a subset of a large file).

## Version 0.13 (May 6, 2023)

New methods:

- Added ``sample_points`` method to sample random points from Polygon or LineString
  geometries (#2860).
- New ``hilbert_distance()`` method that calculates the distance along a Hilbert curve
  for each geometry in a GeoSeries/GeoDataFrame (#2297).
- Support for sorting geometries (for example, using ``sort_values()``) based on
  the distance along the Hilbert curve (#2070).
- Added ``get_coordinates()`` method from shapely to GeoSeries/GeoDataframe (#2624).
- Added ``minimum_bounding_circle()`` method from shapely to GeoSeries/GeoDataframe (#2621).
- Added `minimum_bounding_radius()` as GeoSeries method (#2827).

Other new features and improvements:

- The Parquet and Feather IO functions now support the latest 1.0.0-beta.1 version
  of the GeoParquet specification (<geoparquet.org>) (#2663).
- Added support to fill missing values in `GeoSeries.fillna` via another `GeoSeries` (#2535).
- Support specifying ``min_zoom`` and ``max_zoom`` inside the ``map_kwds`` argument for ``.explore()`` (#2599).
- Added support for append (``mode="a"`` or ``append=True``) in ``to_file()``
  using ``engine="pyogrio"`` (#2788).
- Added a ``to_wgs84`` keyword to ``to_json`` allowing automatic re-projecting to follow
  the 2016 GeoJSON specification (#416).
- ``to_json`` output now includes a ``"crs"`` field if the CRS is not the default WGS84 (#1774).
- Improve error messages when accessing the `geometry` attribute of GeoDataFrame without an active geometry column
  related to the default name `"geometry"` being provided in the constructor (#2577)

Deprecations and compatibility notes:

- Added warning that ``unary_union`` will return ``'GEOMETRYCOLLECTION EMPTY'`` instead
  of None for all-None GeoSeries. (#2618)
- The ``query_bulk()`` method of the spatial index `.sindex` property is deprecated
  in favor of ``query()`` (#2823).

Bug fixes:

- Ensure that GeoDataFrame created from DataFrame is a copy, not a view (#2667)
- Fix mismatch between geometries and colors in ``plot()`` if an empty or missing
  geometry is present (#2224)
- Escape special characters to avoid TemplateSyntaxError in ``explore()`` (#2657)
- Fix `to_parquet`/`to_feather` to not write an invalid bbox (with NaNs) in the
  metadata in case of an empty GeoDataFrame (#2653)
- Fix `to_parquet`/`to_feather` to use correct WKB flavor for 3D geometries (#2654)
- Fix `read_file` to avoid reading all file bytes prior to calling Fiona or
  Pyogrio if provided a URL as input (#2796)
- Fix `copy()` downcasting GeoDataFrames without an active geometry column to a
  DataFrame (#2775)
- Fix geometry column name propagation when GeoDataFrame columns are a multiindex (#2088)
- Fix `iterfeatures()` method of GeoDataFrame to correctly handle non-scalar values
  when `na='drop'` is specified (#2811)
- Fix issue with passing custom legend labels to `plot` (#2886)

Notes on (optional) dependencies:

- GeoPandas 0.13 drops support pandas 1.0.5 (the minimum supported
  pandas version is now 1.1). Further, the minimum required versions for the listed
  dependencies have now changed to shapely 1.7.1, fiona 1.8.19, pyproj 3.0.1 and
  matplotlib 3.3.4 (#2655)

## Version 0.12.2 (December 10, 2022)

Bug fixes:

- Correctly handle geometries with Z dimension in ``to_crs()`` when using PyGEOS or
  Shapely >= 2.0 (previously the z coordinates were lost) (#1345).
- Assign Crimea to Ukraine in the ``naturalearth_lowres`` built-in dataset (#2670)

## Version 0.12.1 (October 29, 2022)

Small bug-fix release removing the shapely<2 pin in the installation requirements.

## Version 0.12 (October 24, 2022)

The highlight of this release is the support for Shapely 2.0. This makes it possible to
test Shapely 2.0 (currently 2.0b1) alongside GeoPandas.

Note that if you also have PyGEOS installed, you need to set an environment variable
(`USE_PYGEOS=0`) before importing geopandas to actually test Shapely 2.0 features instead of PyGEOS. See
<https://geopandas.org/en/latest/getting_started/install.html#using-the-optional-pygeos-dependency>
for more details.

New features and improvements:

- Added ``normalize()`` method from shapely to GeoSeries/GeoDataframe (#2537).
- Added ``make_valid()`` method from shapely to GeoSeries/GeoDataframe (#2539).
- Added ``where`` filter to ``read_file`` (#2552).
- Updated the distributed natural earth datasets (*naturalearth_lowres* and
  *naturalearth_cities*) to version 5.1 (#2555).

Deprecations and compatibility notes:

- Accessing the `crs` of a `GeoDataFrame` without active geometry column was deprecated
  and this now raises an AttributeError (#2578).
- Resolved colormap-related warning in ``.explore()`` for recent Matplotlib versions
  (#2596).

Bug fixes:

- Fix cryptic error message in ``geopandas.clip()`` when clipping with an empty geometry (#2589).
- Accessing `gdf.geometry` where the active geometry column is missing, and a column
  named `"geometry"` is present will now raise an `AttributeError`, rather than
  returning `gdf["geometry"]` (#2575).
- Combining GeoSeries/GeoDataFrames with ``pandas.concat`` will no longer silently
  override CRS information if not all inputs have the same CRS (#2056).

## Version 0.11.1 (July 24, 2022)

Small bug-fix release:

- Fix regression (RecursionError) in reshape methods such as ``unstack()``
  and ``pivot()`` involving MultiIndex, or GeoDataFrame construction with
  MultiIndex (#2486).
- Fix regression in ``GeoDataFrame.explode()`` with non-default
  geometry column name.
- Fix regression in ``apply()`` causing row-wise all nan float columns to be
  casted to GeometryDtype (#2482).
- Fix a crash in datetime column reading where the file contains mixed timezone
  offsets (#2479). These will be read as UTC localized values.
- Fix a crash in datetime column reading where the file contains datetimes
  outside the range supported by [ns] precision (#2505).
- Fix regression in passing the Parquet or Feather format ``version`` in
  ``to_parquet`` and ``to_feather``. As a result, the ``version`` parameter
  for the ``to_parquet`` and ``to_feather`` methods has been replaced with
  ``schema_version``. ``version`` will be passed directly to underlying
  feather or parquet writer. ``version`` will only be used to set
  ``schema_version`` if ``version`` is one of 0.1.0 or 0.4.0 (#2496).

Version 0.11 (June 20, 2022)
----------------------------

Highlights of this release:

- The ``geopandas.read_file()`` and `GeoDataFrame.to_file()` methods to read
  and write GIS file formats can now optionally use the
  [pyogrio](https://github.com/geopandas/pyogrio/) package under the hood
  through the ``engine="pyogrio"`` keyword. The pyogrio package implements
  vectorized IO for GDAL/OGR vector data sources, and is faster compared to
  the ``fiona``-based engine (#2225).
- GeoParquet support updated to implement
  [v0.4.0](https://github.com/opengeospatial/geoparquet/releases/tag/v0.4.0) of the
  OpenGeospatial/GeoParquet specification (#2441). Backwards compatibility with v0.1.0 of
  the metadata spec (implemented in the previous releases of GeoPandas) is guaranteed,
  and reading and writing Parquet and Feather files will no longer produce a ``UserWarning``
  (#2327).

New features and improvements:

- Improved handling of GeoDataFrame when the active geometry column is
  lost from the GeoDataFrame. Previously, square bracket indexing ``gdf[[...]]`` returned
  a GeoDataFrame when the active geometry column was retained and a DataFrame was
  returned otherwise. Other pandas indexing methods (``loc``, ``iloc``, etc) did not follow
  the same rules. The new behaviour for all indexing/reshaping operations is now as
  follows (#2329, #2060):
  - If operations produce a ``DataFrame`` containing the active geometry column, a
    GeoDataFrame is returned
  - If operations produce a ``DataFrame`` containing ``GeometryDtype`` columns, but not the
    active geometry column, a ``GeoDataFrame`` is returned, where the active geometry
    column is set to ``None`` (set the new geometry column with ``set_geometry()``)
  - If operations produce a ``DataFrame`` containing no ``GeometryDtype`` columns, a
    ``DataFrame`` is returned (this can be upcast again by calling ``set_geometry()`` or the
    ``GeoDataFrame`` constructor)
  - If operations produce a ``Series`` of ``GeometryDtype``, a ``GeoSeries`` is returned,
    otherwise ``Series`` is returned.
  - Error messages for having an invalid geometry column
    have been improved, indicating the name of the last valid active geometry column set
    and whether other geometry columns can be promoted to the active geometry column
    (#2329).

- Datetime fields are now read and written correctly for GIS formats which support them
  (e.g. GPKG, GeoJSON) with fiona 1.8.14 or higher. Previously, datetimes were read as
  strings (#2202).
- ``folium.Map`` keyword arguments can now be specified as the ``map_kwds`` argument to
  ``GeoDataFrame.explore()`` method (#2315).
- Add a new parameter ``style_function`` to ``GeoDataFrame.explore()`` to enable plot styling
  based on GeoJSON properties (#2377).
- It is now possible to write an empty ``GeoDataFrame`` to a file for supported formats
  (#2240). Attempting to do so will now emit a ``UserWarning`` instead of a ``ValueError``.
- Fast rectangle clipping has been exposed as ``GeoSeries/GeoDataFrame.clip_by_rect()``
  (#1928).
- The ``mask`` parameter of ``GeoSeries/GeoDataFrame.clip()`` now accepts a rectangular mask
  as a list-like to perform fast rectangle clipping using the new
  ``GeoSeries/GeoDataFrame.clip_by_rect()`` (#2414).
- Bundled demo dataset ``naturalearth_lowres`` has been updated to version 5.0.1 of the
  source, with field ``ISO_A3`` manually corrected for some cases (#2418).

Deprecations and compatibility notes:

- The active development branch of geopandas on GitHub has been renamed from master to
  main (#2277).
- Deprecated methods ``GeometryArray.equals_exact()`` and ``GeometryArray.almost_equals()``
  have been removed. They should
  be replaced with ``GeometryArray.geom_equals_exact()`` and
  ``GeometryArray.geom_almost_equals()`` respectively (#2267).
- Deprecated CRS functions ``explicit_crs_from_epsg()``, ``epsg_from_crs()`` and
  ``get_epsg_file_contents()`` were removed (#2340).
- Warning about the behaviour change to ``GeoSeries.isna()`` with empty
  geometries present has been removed (#2349).
- Specifying a CRS in the ``GeoDataFrame/GeoSeries`` constructor which contradicted the
  underlying ``GeometryArray`` now raises a ``ValueError`` (#2100).
- Specifying a CRS in the ``GeoDataFrame`` constructor when no geometry column is provided
  and calling ``GeoDataFrame. set_crs`` on a ``GeoDataFrame`` without an active geometry
  column now raise a ``ValueError`` (#2100)
- Passing non-geometry data to the``GeoSeries`` constructor is now fully deprecated and
  will raise a ``TypeError`` (#2314). Previously, a ``pandas.Series`` was returned for
  non-geometry data.
- Deprecated ``GeoSeries/GeoDataFrame`` set operations ``__xor__()``,
  ``__or__()``, ``__and__()`` and ``__sub__()``, ``geopandas.io.file.read_file``/``to_file`` and
  ``geopandas.io.sql.read_postgis`` now emit ``FutureWarning`` instead of
  ``DeprecationWarning`` and will be completely removed in a future release.
- Accessing the ``crs`` of a ``GeoDataFrame`` without active geometry column is deprecated and will be removed in GeoPandas 0.12 (#2373).

Bug fixes:

- ``GeoSeries.to_frame`` now creates a ``GeoDataFrame`` with the geometry column name set
  correctly (#2296)
- Fix pickle files created with pygeos installed can not being readable when pygeos is
  not installed (#2237).
- Fixed ``UnboundLocalError`` in ``GeoDataFrame.plot()`` using ``legend=True`` and
  ``missing_kwds`` (#2281).
- Fix ``explode()`` incorrectly relating index to columns, including where the input index
  is not unique (#2292)
- Fix ``GeoSeries.[xyz]`` raising an ``IndexError`` when the underlying GeoSeries contains
  empty points (#2335). Rows corresponding to empty points now contain ``np.nan``.
- Fix ``GeoDataFrame.iloc`` raising a ``TypeError`` when indexing a ``GeoDataFrame`` with only
  a single column of ``GeometryDtype`` (#1970).
- Fix ``GeoDataFrame.iterfeatures()`` not returning features with the same field order as
  ``GeoDataFrame.columns`` (#2396).
- Fix ``GeoDataFrame.from_features()`` to support reading GeoJSON with null properties
  (#2243).
- Fix ``GeoDataFrame.to_parquet()`` not intercepting ``engine`` keyword argument, breaking
  consistency with pandas (#2227)
- Fix ``GeoDataFrame.explore()`` producing an error when ``column`` is of boolean dtype
  (#2403).
- Fix an issue where ``GeoDataFrame.to_postgis()`` output the wrong SRID for ESRI
  authority CRS (#2414).
- Fix ``GeoDataFrame.from_dict/from_features`` classmethods using ``GeoDataFrame`` rather
  than ``cls`` as the constructor.
- Fix ``GeoDataFrame.plot()`` producing incorrect colors with mixed geometry types when
  ``colors`` keyword is provided. (#2420)

Notes on (optional) dependencies:

- GeoPandas 0.11 drops support for Python 3.7 and pandas 0.25 (the minimum supported
  pandas version is now 1.0.5). Further, the minimum required versions for the listed
  dependencies have now changed to shapely 1.7, fiona 1.8.13.post1, pyproj 2.6.1.post1,
  matplotlib 3.2, mapclassify 2.4.0 (#2358, #2391)

Version 0.10.2 (October 16, 2021)
---------------------------------

Small bug-fix release:

- Fix regression in ``overlay()`` in case no geometries are intersecting (but
  have overlapping total bounds) (#2172).
- Fix regression in ``overlay()`` with ``keep_geom_type=True`` in case the
  overlay of two geometries in a GeometryCollection with other geometry types
  (#2177).
- Fix ``overlay()`` to honor the ``keep_geom_type`` keyword for the
  ``op="differnce"`` case (#2164).
- Fix regression in ``plot()`` with a mapclassify ``scheme`` in case the
  formatted legend labels have duplicates (#2166).
- Fix a bug in the ``explore()`` method ignoring the ``vmin`` and ``vmax`` keywords
  in case they are set to 0 (#2175).
- Fix ``unary_union`` to correctly handle a GeoSeries with missing values (#2181).
- Avoid internal deprecation warning in ``clip()`` (#2179).

Version 0.10.1 (October 8, 2021)
--------------------------------

Small bug-fix release:

- Fix regression in ``overlay()`` with non-overlapping geometries and a
  non-default ``how`` (i.e. not "intersection") (#2157).

Version 0.10.0 (October 3, 2021)
--------------------------------

Highlights of this release:

- A new ``sjoin_nearest()`` method to join based on proximity, with the
  ability to set a maximum search radius (#1865). In addition, the ``sindex``
  attribute gained a new method for a "nearest" spatial index query (#1865,
  #2053).
- A new ``explore()`` method on GeoDataFrame and GeoSeries with native support
  for interactive visualization based on folium / leaflet.js (#1953)
- The ``geopandas.sjoin()``/``overlay()``/``clip()`` functions are now also
  available as methods on the GeoDataFrame (#2141, #1984, #2150).

New features and improvements:

- Add support for pandas' ``value_counts()`` method for geometry dtype (#2047).
- The ``explode()`` method has a new ``ignore_index`` keyword (consistent with
  pandas' explode method) to reset the index in the result, and a new
  ``index_parts`` keywords to control whether a cumulative count indexing the
  parts of the exploded multi-geometries should be added (#1871).
- ``points_from_xy()`` is now available as a GeoSeries method ``from_xy`` (#1936).
- The ``to_file()`` method will now attempt to detect the driver (if not
  specified) based on the extension of the provided filename, instead of
  defaulting to ESRI Shapefile (#1609).
- Support for the ``storage_options`` keyword in ``read_parquet()`` for
  specifying filesystem-specific options (e.g. for S3) based on fsspec (#2107).
- The read/write functions now support ``~`` (user home directory) expansion (#1876).
- Support the ``convert_dtypes()`` method from pandas to preserve the
  GeoDataFrame class (#2115).
- Support WKB values in the hex format in ``GeoSeries.from_wkb()`` (#2106).
- Update the ``estimate_utm_crs()`` method to handle crossing the antimeridian
  with pyproj 3.1+ (#2049).
- Improved heuristic to decide how many decimals to show in the repr based on
  whether the CRS is projected or geographic (#1895).
- Switched the default for ``geocode()`` from GeoCode.Farm to the Photon
  geocoding API (<https://photon.komoot.io>) (#2007).

Deprecations and compatibility notes:

- The ``op=`` keyword of ``sjoin()`` to indicate which spatial predicate to use
  for joining is being deprecated and renamed in favor of a new ``predicate=``
  keyword (#1626).
- The ``cascaded_union`` attribute is deprecated, use ``unary_union`` instead (#2074).
- Constructing a GeoDataFrame with a duplicated "geometry" column is now
  disallowed. This can also raise an error in the ``pd.concat(.., axis=1)``
  function if this results in duplicated active geometry columns (#2046).
- The ``explode()`` method currently returns a GeoSeries/GeoDataFrame with a
  MultiIndex, with an additional level with indices of the parts of the
  exploded multi-geometries. For consistency with pandas, this will change in
  the future and the new ``index_parts`` keyword is added to control this.

Bug fixes:

- Fix in the ``clip()`` function to correctly clip MultiPoints instead of
  leaving them intact when partly outside of the clip bounds (#2148).
- Fix ``GeoSeries.isna()`` to correctly return a boolean Series in case of an
  empty GeoSeries (#2073).
- Fix the GeoDataFrame constructor to preserve the geometry name when the
  argument is already a GeoDataFrame object (i.e. ``GeoDataFrame(gdf)``) (#2138).
- Fix loss of the values' CRS when setting those values as a column
  (``GeoDataFrame.__setitem__``) (#1963)
- Fix in ``GeoDataFrame.apply()`` to preserve the active geometry column name
  (#1955).
- Fix in ``sjoin()`` to not ignore the suffixes in case of a right-join
  (``how="right``) (#2065).
- Fix ``GeoDataFrame.explode()`` with a MultiIndex (#1945).
- Fix the handling of missing values in ``to/from_wkb`` and ``to_from_wkt`` (#1891).
- Fix ``to_file()`` and ``to_json()`` when DataFrame has duplicate columns to
  raise an error (#1900).
- Fix bug in the colors shown with user-defined classification scheme (#2019).
- Fix handling of the ``path_effects`` keyword in ``plot()`` (#2127).
- Fix ``GeoDataFrame.explode()`` to preserve ``attrs`` (#1935)

Notes on (optional) dependencies:

- GeoPandas 0.10.0 dropped support for Python 3.6 and pandas 0.24. Further,
  the minimum required versions are numpy 1.18, shapely 1.6, fiona 1.8,
  matplotlib 3.1 and pyproj 2.2.
- Plotting with a classification schema now requires mapclassify version >=
  2.4 (#1737).
- Compatibility fixes for the latest numpy in combination with Shapely 1.7 (#2072)
- Compatibility fixes for the upcoming Shapely 1.8 (#2087).
- Compatibility fixes for the latest PyGEOS (#1872, #2014) and matplotlib
  (colorbar issue, #2066).

Version 0.9.0 (February 28, 2021)
---------------------------------

Many documentation improvements and a restyled and restructured website with
a new logo (#1564, #1579, #1617, #1668, #1731, #1750, #1757, #1759).

New features and improvements:

- The ``geopandas.read_file`` function now accepts more general
  file-like objects (e.g. ``fsspec`` open file objects). It will now also
  automatically recognize zipped files (#1535).
- The ``GeoDataFrame.plot()`` method now provides access to the pandas plotting
  functionality for the non-geometry columns, either using the ``kind`` keyword
  or the accessor method (e.g. ``gdf.plot(kind="bar")`` or ``gdf.plot.bar()``)
  (#1465).
- New ``from_wkt()``, ``from_wkb()``, ``to_wkt()``, ``to_wkb()`` methods for
  GeoSeries to construct a GeoSeries from geometries in WKT or WKB
  representation, or to convert a GeoSeries to a pandas Seriew with WKT or WKB
  values (#1710).
- New ``GeoSeries.z`` attribute to access the z-coordinates of Point geometries
  (similar to the existing ``.x`` and ``.y`` attributes) (#1773).
- The ``to_crs()`` method now handles missing values (#1618).
- Support for pandas' new ``.attrs`` functionality (#1658).
- The ``dissolve()`` method now allows dissolving by no column (``by=None``) to
  create a union of all geometries (single-row GeoDataFrame) (#1568).
- New ``estimate_utm_crs()`` method on GeoSeries/GeoDataFrame to determine the
  UTM CRS based on the bounds (#1646).
- ``GeoDataFrame.from_dict()`` now accepts ``geometry`` and ``crs`` keywords
  (#1619).
- ``GeoDataFrame.to_postgis()`` and ``geopandas.read_postgis()`` now supports
  both sqlalchemy engine and connection objects (#1638).
- The ``GeoDataFrame.explode()`` method now allows exploding based on a
  non-geometry column, using the pandas implementation (#1720).
- Performance improvement in ``GeoDataFrame/GeoSeries.explode()`` when using
  the PyGEOS backend (#1693).
- The binary operation and predicate methods (eg ``intersection()``,
  ``intersects()``) have a new ``align`` keyword which allows optionally not
  aligning on the index before performing the operation with ``align=False``
  (#1668).
- The ``GeoDataFrame.dissolve()`` method now supports all relevant keywords of
  ``groupby()``, i.e. the ``level``, ``sort``, ``observed`` and ``dropna`` keywords
  (#1845).
- The ``geopandas.overlay()`` function now accepts ``make_valid=False`` to skip
  the step to ensure the input geometries are valid using ``buffer(0)`` (#1802).
- The ``GeoDataFrame.to_json()`` method gained a ``drop_id`` keyword to
  optionally not write the GeoDataFrame's index as the "id" field in the
  resulting JSON (#1637).
- A new ``aspect`` keyword in the plotting methods to optionally allow retaining
  the original aspect (#1512)
- A new ``interval`` keyword in the ``legend_kwds`` group of the ``plot()`` method
  to control the appearance of the legend labels when using a classification
  scheme (#1605).
- The spatial index of a GeoSeries (accessed with the ``sindex`` attribute) is
  now stored on the underlying array. This ensures that the spatial index is
  preserved in more operations where possible, and that multiple geometry
  columns of a GeoDataFrame can each have a spatial index (#1444).
- Addition of a ``has_sindex`` attribute on the GeoSeries/GeoDataFrame to check
  if a spatial index has already been initialized (#1627).
- The ``geopandas.testing.assert_geoseries_equal()`` and ``assert_geodataframe_equal()``
  testing utilities now have a ``normalize`` keyword (False by default) to
  normalize geometries before comparing for equality (#1826). Those functions
  now also give a more informative error message when failing (#1808).

Deprecations and compatibility notes:

- The ``is_ring`` attribute currently returns True for Polygons. In the future,
  this will be False (#1631). In addition, start to check it for LineStrings
  and LinearRings (instead of always returning False).
- The deprecated ``objects`` keyword in the ``intersection()`` method of the
  ``GeoDataFrame/GeoSeries.sindex`` spatial index object has been removed
  (#1444).

Bug fixes:

- Fix regression in the ``plot()`` method raising an error with empty
  geometries (#1702, #1828).
- Fix ``geopandas.overlay()`` to preserve geometries of the correct type which
  are nested within a GeometryCollection as a result of the overlay
  operation (#1582). In addition, a warning will now be raised if geometries
  of different type are dropped from the result (#1554).
- Fix the repr of an empty GeoSeries to not show spurious warnings (#1673).
- Fix the ``.crs`` for empty GeoDataFrames (#1560).
- Fix ``geopandas.clip`` to preserve the correct geometry column name (#1566).
- Fix bug in ``plot()`` method when using ``legend_kwds`` with multiple subplots
  (#1583)
- Fix spurious warning with ``missing_kwds`` keyword of the ``plot()`` method
  when there are no areas with missing data (#1600).
- Fix the ``plot()`` method to correctly align values passed to the ``column``
  keyword as a pandas Series (#1670).
- Fix bug in plotting MultiPoints when passing values to determine the color
  (#1694)
- The ``rename_geometry()`` method now raises a more informative error message
  when a duplicate column name is used (#1602).
- Fix ``explode()`` method to preserve the CRS (#1655)
- Fix the ``GeoSeries.apply()`` method to again accept the ``convert_dtype``
  keyword to be consistent with pandas (#1636).
- Fix ``GeoDataFrame.apply()`` to preserve the CRS when possible (#1848).
- Fix bug in containment test as ``geom in geoseries`` (#1753).
- The ``shift()`` method of a GeoSeries/GeoDataFrame now preserves the CRS
  (#1744).
- The PostGIS IO functionality now quotes table names to ensure it works with
  case-sensitive names (#1825).
- Fix the ``GeoSeries`` constructor without passing data but only an index (#1798).

Notes on (optional) dependencies:

- GeoPandas 0.9.0 dropped support for Python 3.5. Further, the minimum
  required versions are pandas 0.24, numpy 1.15 and shapely 1.6 and fiona 1.8.
- The ``descartes`` package is no longer required for plotting polygons. This
  functionality is now included by default in GeoPandas itself, when
  matplotlib is available (#1677).
- Fiona is now only imported when used in ``read_file``/``to_file``. This means
  you can now force geopandas to install without fiona installed (although it
  is still a default requirement) (#1775).
- Compatibility with the upcoming Shapely 1.8 (#1659, #1662, #1819).

Version 0.8.2 (January 25, 2021)
--------------------------------

Small bug-fix release for compatibility with PyGEOS 0.9.

Version 0.8.1 (July 15, 2020)
-----------------------------

Small bug-fix release:

- Fix a regression in the ``plot()`` method when visualizing with a
  JenksCaspallSampled or FisherJenksSampled scheme (#1486).
- Fix spurious warning in ``GeoDataFrame.to_postgis`` (#1497).
- Fix the un-pickling with ``pd.read_pickle`` of files written with older
  GeoPandas versions (#1511).

Version 0.8.0 (June 24, 2020)
-----------------------------

**Experimental**: optional use of PyGEOS to speed up spatial operations (#1155).
PyGEOS is a faster alternative for Shapely (being contributed back to a future
version of Shapely), and is used in element-wise spatial operations and for
spatial index in e.g. ``sjoin`` (#1343, #1401, #1421, #1427, #1428). See the
[installation docs](https://geopandas.readthedocs.io/en/latest/install.html#using-the-optional-pygeos-dependency)
for more info and how to enable it.

New features and improvements:

- IO enhancements:

  - New ``GeoDataFrame.to_postgis()`` method to write to PostGIS database (#1248).
  - New Apache Parquet and Feather file format support (#1180, #1435)
  - Allow appending to files with ``GeoDataFrame.to_file`` (#1229).
  - Add support for the ``ignore_geometry`` keyword in ``read_file`` to only read
    the attribute data. If set to True, a pandas DataFrame without geometry is
    returned (#1383).
  - ``geopandas.read_file`` now supports reading from file-like objects (#1329).
  - ``GeoDataFrame.to_file`` now supports specifying the CRS to write to the file
    (#802). By default it still uses the CRS of the GeoDataFrame.
  - New ``chunksize`` keyword in ``geopandas.read_postgis`` to read a query in
    chunks (#1123).

- Improvements related to geometry columns and CRS:

  - Any column of the GeoDataFrame that has a "geometry" dtype is now returned
    as a GeoSeries. This means that when having multiple geometry columns, not
    only the "active" geometry column is returned as a GeoSeries, but also
    accessing another geometry column (``gdf["other_geom_column"]``) gives a
    GeoSeries (#1336).
  - Multiple geometry columns in a GeoDataFrame can now each have a different
    CRS. The global ``gdf.crs`` attribute continues to returns the CRS of the
    "active" geometry column. The CRS of other geometry columns can be accessed
    from the column itself (eg ``gdf["other_geom_column"].crs``) (#1339).
  - New ``set_crs()`` method on GeoDataFrame/GeoSeries to set the CRS of naive
    geometries (#747).

- Improvements related to plotting:

  - The y-axis is now scaled depending on the center of the plot when using a
    geographic CRS, instead of using an equal aspect ratio (#1290).
  - When passing a column of categorical dtype to the ``column=`` keyword of the
    GeoDataFrame ``plot()``, we now honor all categories and its order (#1483).
    In addition, a new ``categories`` keyword allows to specify all categories
    and their order otherwise (#1173).
  - For choropleths using a classification scheme (using ``scheme=``), the
    ``legend_kwds`` accept two new keywords to control the formatting of the
    legend: ``fmt`` with a format string for the bin edges (#1253), and ``labels``
    to pass fully custom class labels (#1302).

- New ``covers()`` and ``covered_by()`` methods on GeoSeries/GeoDataframe for the
  equivalent spatial predicates (#1460, #1462).
- GeoPandas now warns when using distance-based methods with data in a
  geographic projection (#1378).

Deprecations:

- When constructing a GeoSeries or GeoDataFrame from data that already has a
  CRS, a deprecation warning is raised when both CRS don't match, and in the
  future an error will be raised in such a case. You can use the new ``set_crs``
  method to override an existing CRS. See
  [the docs](https://geopandas.readthedocs.io/en/latest/projections.html#projection-for-multiple-geometry-columns).
- The helper functions in the ``geopandas.plotting`` module are deprecated for
  public usage (#656).
- The ``geopandas.io`` functions are deprecated, use the top-level ``read_file`` and
  ``to_file`` instead (#1407).
- The set operators (``&``, ``|``, ``^``, ``-``) are deprecated, use the
  ``intersection()``, ``union()``, ``symmetric_difference()``, ``difference()`` methods
  instead (#1255).
- The ``sindex`` for empty dataframe will in the future return an empty spatial
  index instead of ``None`` (#1438).
- The ``objects`` keyword in the ``intersection`` method of the spatial index
  returned by the ``sindex`` attribute is deprecated and will be removed in the
  future (#1440).

Bug fixes:

- Fix the ``total_bounds()`` method to ignore missing and empty geometries (#1312).
- Fix ``geopandas.clip`` when masking with non-overlapping area resulting in an
  empty GeoDataFrame (#1309, #1365).
- Fix error in ``geopandas.sjoin`` when joining on an empty geometry column (#1318).
- CRS related fixes: ``pandas.concat`` preserves CRS when concatenating GeoSeries
  objects (#1340), preserve the CRS in ``geopandas.clip`` (#1362) and in
  ``GeoDataFrame.astype`` (#1366).
- Fix bug in ``GeoDataFrame.explode()`` when 'level_1' is one of the column names
  (#1445).
- Better error message when rtree is not installed (#1425).
- Fix bug in ``GeoSeries.equals()`` (#1451).
- Fix plotting of multi-part geometries with additional style keywords (#1385).

And we now have a [Code of Conduct](https://github.com/geopandas/geopandas/blob/main/CODE_OF_CONDUCT.md)!

GeoPandas 0.8.0 is the last release to support Python 3.5. The next release
will require Python 3.6, pandas 0.24, numpy 1.15 and shapely 1.6 or higher.

Version 0.7.0 (February 16, 2020)
---------------------------------

Support for Python 2.7 has been dropped. GeoPandas now works with Python >= 3.5.

The important API change of this release is that GeoPandas now requires
PROJ > 6 and pyproj > 2.2, and that the ``.crs`` attribute of a GeoSeries and
GeoDataFrame no longer stores the CRS information as a proj4 string or dict,
but as a ``pyproj.CRS`` object (#1101).

This gives a better user interface and integrates improvements from pyproj and
PROJ 6, but might also require some changes in your code. Check the
[migration guide](https://geopandas.readthedocs.io/en/latest/projections.html#upgrading-to-geopandas-0-7-with-pyproj-2-2-and-proj-6)
in the documentation.

Other API changes;

- The ``GeoDataFrame.to_file`` method will now also write the GeoDataFrame index
  to the file, if the index is named and/or non-integer. You can use the
  ``index=True/False`` keyword to overwrite this default inference (#1059).

New features and improvements:

- A new ``geopandas.clip`` function to clip a GeoDataFrame to the spatial extent
  of another shape (#1128).
- The ``geopandas.overlay`` function now works for all geometry types, including
  points and linestrings in addition to polygons (#1110).
- The ``plot()`` method gained support for missing values (in the column that
  determines the colors). By default it doesn't plot the corresponding
  geometries, but using the new ``missing_kwds`` argument you can specify how to
  style those geometries (#1156).
- The ``plot()`` method now also supports plotting GeometryCollection and
  LinearRing objects (#1225).
- Added support for filtering with a geometry or reading a subset of the rows in
  ``geopandas.read_file`` (#1160).
- Added support for the new nullable integer data type of pandas in
  ``GeoDataFrame.to_file`` (#1220).

Bug fixes:

- ``GeoSeries.reset_index()`` now correctly results in a GeoDataFrame instead of DataFrame (#1252).
- Fixed the ``geopandas.sjoin`` function to handle MultiIndex correctly (#1159).
- Fixed the ``geopandas.sjoin`` function to preserve the index name of the left GeoDataFrame (#1150).

Version 0.6.3 (February 6, 2020)
---------------------------------

Small bug-fix release:

- Compatibility with Shapely 1.7 and pandas 1.0 (#1244).
- Fix ``GeoDataFrame.fillna`` to accept non-geometry values again when there are
  no missing values in the geometry column. This should make it easier to fill
  the numerical columns of the GeoDataFrame (#1279).

Version 0.6.2 (November 18, 2019)
---------------------------------

Small bug-fix release fixing a few regressions:

- Fix a regression in passing an array of RRB(A) tuples to the ``.plot()``
  method (#1178, #1211).
- Fix the ``bounds`` and ``total_bounds`` attributes for empty GeoSeries, which
  also fixes the repr of an empty or all-NA GeoSeries (#1184, #1195).
- Fix filtering of a GeoDataFrame to preserve the index type when ending up
  with an empty result (#1190).

Version 0.6.1 (October 12, 2019)
--------------------------------

Small bug-fix release fixing a few regressions:

- Fix ``astype`` when converting to string with Multi geometries (#1145) or when converting a dataframe without geometries (#1144).
- Fix ``GeoSeries.fillna`` to accept ``np.nan`` again (#1149).

Version 0.6.0 (September 27, 2019)
----------------------------------

Important note! This will be the last release to support Python 2.7 (#1031)

API changes:

- A refactor of the internals based on the pandas ExtensionArray interface (#1000). The main user visible changes are:

  - The ``.dtype`` of a GeoSeries is now a ``'geometry'`` dtype (and no longer a numpy ``object`` dtype).
  - The ``.values`` of a GeoSeries now returns a custom ``GeometryArray``, and no longer a numpy array. To get back a numpy array of Shapely scalars, you can convert explicitly using ``np.asarray(..)``.

- The ``GeoSeries`` constructor now raises a warning when passed non-geometry data. Currently the constructor falls back to return a pandas ``Series``, but in the future this will raise an error (#1085).
- The missing value handling has been changed to now separate the concepts of missing geometries and empty geometries (#601, 1062). In practice this means that (see [the docs](https://geopandas.readthedocs.io/en/v0.6.0/missing_empty.html) for more details):

  - ``GeoSeries.isna`` now considers only missing values, and if you want to check for empty geometries, you can use ``GeoSeries.is_empty`` (``GeoDataFrame.isna`` already only looked at missing values).
  - ``GeoSeries.dropna`` now actually drops missing values (before it didn't drop either missing or empty geometries)
  - ``GeoSeries.fillna`` only fills missing values (behaviour unchanged).
  - ``GeoSeries.align`` uses missing values instead of empty geometries by default to fill non-matching index entries.

New features and improvements:

- Addition of a ``GeoSeries.affine_transform`` method, equivalent of Shapely's function (#1008).
- Addition of a ``GeoDataFrame.rename_geometry`` method to easily rename the active geometry column (#1053).
- Addition of ``geopandas.show_versions()`` function, which can be used to give an overview of the installed libraries in bug reports (#899).
- The ``legend_kwds`` keyword of the ``plot()`` method can now also be used to specify keywords for the color bar (#1102).
- Performance improvement in the ``sjoin()`` operation by re-using existing spatial index of the input dataframes, if available (#789).
- Updated documentation to work with latest version of geoplot and contextily (#1044, #1088).
- A new ``geopandas.options`` configuration, with currently a single option to control the display precision of the coordinates (``options.display_precision``). The default is now to show less coordinates (3 for projected and 5 for geographic coordinates), but the default can be overridden with the option.

Bug fixes:

- Also try to use ``pysal`` instead of ``mapclassify`` if available (#1082).
- The ``GeoDataFrame.astype()`` method now correctly returns a ``GeoDataFrame`` if the geometry column is preserved (#1009).
- The ``to_crs`` method now uses ``always_xy=True`` to ensure correct lon/lat order handling for pyproj>=2.2.0 (#1122).
- Fixed passing list-like colors in the ``plot()`` method in case of "multi" geometries (#1119).
- Fixed the coloring of shapes and colorbar when passing a custom ``norm`` in the ``plot()`` method (#1091, #1089).
- Fixed ``GeoDataFrame.to_file`` to preserve VFS file paths (e.g. when a "s3://" path is specified) (#1124).
- Fixed failing case in ``geopandas.sjoin`` with empty geometries (#1138).

In addition, the minimum required versions of some dependencies have been increased: GeoPandas now requirs pandas >=0.23.4 and matplotlib >=2.0.1 (#1002).

Version 0.5.1 (July 11, 2019)
-----------------------------

- Compatibility with latest mapclassify version 2.1.0 (#1025).

Version 0.5.0 (April 25, 2019)
------------------------------

Improvements:

- Significant performance improvement (around 10x) for ``GeoDataFrame.iterfeatures``,
  which also improves ``GeoDataFrame.to_file`` (#864).
- File IO enhancements based on Fiona 1.8:

  - Support for writing bool dtype (#855) and datetime dtype, if the file format supports it (#728).
  - Support for writing dataframes with multiple geometry types, if the file format allows it (e.g. GeoJSON for all types, or ESRI Shapefile for Polygon+MultiPolygon) (#827, #867, #870).

- Compatibility with pyproj >= 2 (#962).
- A new ``geopandas.points_from_xy()`` helper function to convert x and y coordinates to Point objects (#896).
- The ``buffer`` and ``interpolate`` methods now accept an array-like to specify a variable distance for each geometry (#781).
- Addition of a ``relate`` method, corresponding to the shapely method that returns the DE-9IM matrix (#853).
- Plotting improvements:

  - Performance improvement in plotting by only flattening the geometries if there are actually 'Multi' geometries (#785).
  - Choropleths: access to all ``mapclassify`` classification schemes and addition of the ``classification_kwds`` keyword in the ``plot`` method to specify options for the scheme (#876).
  - Ability to specify a matplotlib axes object on which to plot the color bar with the ``cax`` keyword, in order to have more control over the color bar placement (#894).

- Changed the default provider in ``geopandas.tools.geocode`` from Google (now requires an API key) to Geocode.Farm (#907, #975).

Bug fixes:

- Remove the edge in the legend marker (#807).
- Fix the ``align`` method to preserve the CRS (#829).
- Fix ``geopandas.testing.assert_geodataframe_equal`` to correctly compare left and right dataframes (#810).
- Fix in choropleth mapping when the values contain missing values (#877).
- Better error message in ``sjoin`` if the input is not a GeoDataFrame (#842).
- Fix in ``read_postgis`` to handle nullable (missing) geometries (#856).
- Correctly passing through the ``parse_dates`` keyword in ``read_postgis`` to the underlying pandas method (#860).
- Fixed the shape of Antarctica in the included demo dataset 'naturalearth_lowres'
  (by updating to the latest version) (#804).

Version 0.4.1 (March 5, 2019)
-----------------------------

Small bug-fix release for compatibility with the latest Fiona and PySAL
releases:

- Compatibility with Fiona 1.8: fix deprecation warning (#854).
- Compatibility with PySAL 2.0: switched to ``mapclassify`` instead of ``PySAL`` as
  dependency for choropleth mapping with the ``scheme`` keyword (#872).
- Fix for new ``overlay`` implementation in case the intersection is empty (#800).

Version 0.4.0 (July 15, 2018)
-----------------------------

Improvements:

- Improved ``overlay`` function (better performance, several incorrect behaviours fixed) (#429)
- Pass keywords to control legend behavior (``legend_kwds``) to ``plot`` (#434)
- Add basic support for reading remote datasets in ``read_file`` (#531)
- Pass kwargs for ``buffer`` operation on GeoSeries (#535)
- Expose all geopy services as options in geocoding (#550)
- Faster write speeds to GeoPackage (#605)
- Permit ``read_file`` filtering with a bounding box from a GeoDataFrame (#613)
- Set CRS on GeoDataFrame returned by ``read_postgis`` (#627)
- Permit setting markersize for Point GeoSeries plots with column values (#633)
- Started an example gallery (#463, #690, #717)
- Support for plotting MultiPoints (#683)
- Testing functionality (e.g. ``assert_geodataframe_equal``) is now publicly exposed (#707)
- Add ``explode`` method to GeoDataFrame (similar to the GeoSeries method) (#671)
- Set equal aspect on active axis on multi-axis figures (#718)
- Pass array of values to column argument in ``plot`` (#770)

Bug fixes:

- Ensure that colorbars are plotted on the correct axis (#523)
- Handle plotting empty GeoDataFrame (#571)
- Save z-dimension when writing files (#652)
- Handle reading empty shapefiles (#653)
- Correct dtype for empty result of spatial operations (#685)
- Fix empty ``sjoin`` handling for pandas>=0.23 (#762)

Version 0.3.0 (August 29, 2017)
-------------------------------

Improvements:

- Improve plotting performance using ``matplotlib.collections`` (#267)
- Improve default plotting appearance. The defaults now follow the new matplotlib defaults (#318, #502, #510)
- Provide access to x/y coordinates as attributes for Point GeoSeries (#383)
- Make the NYBB dataset available through ``geopandas.datasets`` (#384)
- Enable ``sjoin`` on non-integer-index GeoDataFrames (#422)
- Add ``cx`` indexer to GeoDataFrame (#482)
- ``GeoDataFrame.from_features`` now also accepts a Feature Collection (#225, #507)
- Use index label instead of integer id in output of ``iterfeatures`` and
  ``to_json`` (#421)
- Return empty data frame rather than raising an error when performing a spatial join with non overlapping geodataframes (#335)

Bug fixes:

- Compatibility with shapely 1.6.0 (#512)
- Fix ``fiona.filter`` results when bbox is not None (#372)
- Fix ``dissolve`` to retain CRS (#389)
- Fix ``cx`` behavior when using index of 0 (#478)
- Fix display of lower bin in legend label of choropleth plots using a PySAL scheme (#450)

Version 0.2.0
-------------

Improvements:

- Complete overhaul of the documentation
- Addition of ``overlay`` to perform spatial overlays with polygons (#142)
- Addition of ``sjoin`` to perform spatial joins (#115, #145, #188)
- Addition of ``__geo_interface__`` that returns a python data structure
  to represent the ``GeoSeries`` as a GeoJSON-like ``FeatureCollection`` (#116)
  and ``iterfeatures`` method (#178)
- Addition of the ``explode`` (#146) and ``dissolve`` (#310, #311) methods.
- Addition of the ``sindex`` attribute, a Spatial Index using the optional
  dependency ``rtree`` (``libspatialindex``) that can be used to speed up
  certain operations such as overlays (#140, #141).
- Addition of the ``GeoSeries.cx`` coordinate indexer to slice a GeoSeries based
  on a bounding box of the coordinates (#55).
- Improvements to plotting: ability to specify edge colors (#173), support for
  the ``vmin``, ``vmax``, ``figsize``, ``linewidth`` keywords (#207), legends
  for chloropleth plots (#210), color points by specifying a colormap (#186) or
  a single color (#238).
- Larger flexibility of ``to_crs``, accepting both dicts and proj strings (#289)
- Addition of embedded example data, accessible through
  ``geopandas.datasets.get_path``.

API changes:

- In the ``plot`` method, the ``axes`` keyword is renamed to ``ax`` for
  consistency with pandas, and the ``colormap`` keyword is renamed to ``cmap``
  for consistency with matplotlib (#208, #228, #240).

Bug fixes:

- Properly handle rows with missing geometries (#139, #193).
- Fix ``GeoSeries.to_json`` (#263).
- Correctly serialize metadata when pickling (#199, #206).
- Fix ``merge`` and ``concat`` to return correct GeoDataFrame (#247, #320, #322).<|MERGE_RESOLUTION|>--- conflicted
+++ resolved
@@ -10,11 +10,8 @@
 
 New methods:
 
-<<<<<<< HEAD
 - Added `polygonize` method exposing both `polygonize` and `polygonize_full` from
   shapely to GeoSeries/GeoDataframe (#2963).
-=======
->>>>>>> 5a268751
 - Added `count_coordinates` method from shapely to GeoSeries/GeoDataframe (#3026).
 - Added `minimum_clearance` method from shapely to GeoSeries/GeoDataframe (#2989).
 - Added `is_ccw` method from shapely to GeoSeries/GeoDataframe (#3027).
