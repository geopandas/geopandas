--- conflicted
+++ resolved
@@ -2,16 +2,14 @@
 
 ## Version 1.2.0
 
-<<<<<<< HEAD
 New features and improvements:
 
 - Add ``schema`` and ``additional_metadata`` parameters to ``to_parquet`` (#3631).
-=======
+
 Deprecations and compatibility notes:
 
 - The `resolution` keyword to `buffer` has been deprecated to align with the convention in shapely,
   `quad_segs` should be used instead (#3600).
->>>>>>> 1f1bd787
 
 Bug fixes:
 
