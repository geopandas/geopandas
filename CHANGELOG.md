# Changelog

## Version 1.1.0

<<<<<<< HEAD
Notes on dependencies:

- GeoPandas 1.1 now requires Python 3.10 or greater and pandas 2.0, numpy 1.24, pyproj 3.5,
  are now the minimum required version for these dependencies.
  Furthermore, the minimum tested version for optional dependencies has been updated to
  fiona 1.8.21, scipy 1.9, matplotlib 3.7, mapclassify 2.5, folium 0.12 and
  SQLAlchemy 2.0. Older versions of these libraries may continue to work, but are no longer
  considered supported (#3371).

New features and improvements:

- Added options to return the result of `SpatialIndex.query` in a form of a dense or a
  sparse boolean array. This adds optional dependency on `scipy` for the sparse output.
  Note that this also changes the previously undocumented behaviour of the `output_format`
  keyword (#1674).

## Version 1.0.2 (???)
=======
New features and improvements:

- Add ``grid_size`` parameter to ``union_all`` and ``dissolve`` (#3445).
- `GeoDataFrame.plot` now supports `pd.Index` as an input for the `column` keyword (#3463).
- Avoid change of the plot aspect when plotting missing values (#3438).
>>>>>>> 9b56cb5e

Bug fixes:

- Fix an issue that showed numpy dtypes in bbox in `to_geo_dict` and `__geo_interface__`. (#3436)
- Fix an issue in `sample_points` that could occasionally result in non-uniform distribution (#3470).
- Fix unspecified layer warning being emitted while reading multilayer datasets, even
  when layer is specified when using the mask or bbox keywords (#3378).
- Properly support named aggregations over a geometry column in `GroupBy.agg` (#3368).
- Support GeoDataFrame constructor receiving arguments to `geometry` which are not
  (Geo)Series, but instead should be interpreted as column names, like Enums (#3384).
- Fix regression where constructing a GeoSeries from a pd.Series with GeometryDtype values
  failed when `crs` was provided (#3383).
- Fix regression where `overlay` with `keep_geom_type` returns wrong results if the
  input contains invalid geometries (#3395).
- Fix the dtype of the GeometryArray backing data being incorrect for zero length
  GeoDataFrames causing errors in `overlay` (#3424).
- Fix regression where constructing a GeoSeries from a pd.Series with GeometryDtype values
  failed when `crs` was provided (#3383).

Notes on dependencies:

- GeoPandas 1.1 now requires Python 3.10 or greater and pandas 2.0, numpy 1.24, pyproj 3.5,
  are now the minimum required version for these dependencies.
  Furthermore, the minimum tested version for optional dependencies has been updated to
  fiona 1.8.21, scipy 1.9, matplotlib 3.7, mapclassify 2.5, folium 0.12 and
  SQLAlchemy 2.0. Older versions of these libraries may continue to work, but are no longer
  considered supported (#3371).

Deprecations and compatibility notes:

- The `GeoSeries.select` method wrapping the pandas `Series.select` method has been removed.
  The upstream method no longer exists in all supported version of pandas (#3394).

## Version 1.0.1 (July 2, 2024)

Bug fixes:

- Support a named datetime or object dtype index in `explore()` (#3360, #3364).
- Fix a regression preventing a Series as an argument for geometric methods (#3363)

## Version 1.0.0 (June 24, 2024)

Notes on dependencies:

- GeoPandas 1.0 drops support for shapely<2 and PyGEOS. The only geometry engine that is
  currently supported is shapely >= 2. As a consequence, spatial indexing based on the
  rtree package has also been removed (#3035).
- The I/O engine now defaults to Pyogrio which is now installed with GeoPandas instead
  of Fiona (#3223).

New methods:

- Added `count_geometries` method from shapely to GeoSeries/GeoDataframe (#3154).
- Added `count_interior_rings` method from shapely to GeoSeries/GeoDataframe (#3154)
- Added `relate_pattern` method from shapely to GeoSeries/GeoDataframe (#3211).
- Added `intersection_all` method from shapely to GeoSeries/GeoDataframe (#3228).
- Added `line_merge` method from shapely to GeoSeries/GeoDataframe (#3214).
- Added `set_precision` and `get_precision` methods from shapely to GeoSeries/GeoDataframe (#3175).
- Added `count_coordinates` method from shapely to GeoSeries/GeoDataframe (#3026).
- Added `minimum_clearance` method from shapely to GeoSeries/GeoDataframe (#2989).
- Added `shared_paths` method from shapely to GeoSeries/GeoDataframe (#3215).
- Added `is_ccw` method from shapely to GeoSeries/GeoDataframe (#3027).
- Added `is_closed` attribute from shapely to GeoSeries/GeoDataframe (#3092).
- Added `force_2d` and `force_3d` methods from shapely to GeoSeries/GeoDataframe (#3090).
- Added `voronoi_polygons` method from shapely to GeoSeries/GeoDataframe (#3177).
- Added `contains_properly` method from shapely to GeoSeries/GeoDataframe (#3105).
- Added `build_area` method exposing `build_area` shapely to GeoSeries/GeoDataframe (#3202).
- Added `snap` method from shapely to GeoSeries/GeoDataframe (#3086).
- Added `transform` method from shapely to GeoSeries/GeoDataFrame (#3075).
- Added `get_geometry` method from shapely to GeoSeries/GeoDataframe (#3287).
- Added `dwithin` method to check for a "distance within" predicate on
  GeoSeries/GeoDataFrame (#3153).
- Added `to_geo_dict` method to generate GeoJSON-like dictionary from a GeoDataFrame (#3132).
- Added `polygonize` method exposing both `polygonize` and `polygonize_full` from
  shapely to GeoSeries/GeoDataframe (#2963).
- Added `is_valid_reason` method from shapely to GeoSeries/GeoDataframe (#3176).
- Added `to_arrow` method and `from_arrow` class method to
  GeoSeries/GeoDataFrame to export and import to/from Arrow data with GeoArrow
  extension types (#3219, #3301).

New features and improvements:

- Added ``predicate="dwithin"`` option and ``distance`` argument to the ``sindex.query()`` method
 and ``sjoin`` (#2882).
- GeoSeries and GeoDataFrame `__repr__` now trims trailing zeros for a more readable
  output (#3087).
- Add `on_invalid` parameter to `from_wkt` and `from_wkb` (#3110).
- `make_valid` option in `overlay` now uses the `make_valid` method instead of
  `buffer(0)` (#3113).
- Passing `"geometry"` as `dtype` to `pd.read_csv` will now return a GeoSeries for
  the specified columns (#3101).
- Added support to ``read_file`` for the ``mask`` keyword for the pyogrio engine (#3062).
- Added support to ``read_file`` for the ``columns`` keyword for the fiona engine (#3133).
- Added support to ``to_parquet`` and ``read_parquet`` for writing and reading files
  using the GeoArrow-based native geometry encoding of GeoParquet 1.1 (#3253, #3275).
- Add `sort` keyword to `clip` method for GeoSeries and GeoDataFrame to allow optional
  preservation of the original order of observations (#3233).
- Added `show_bbox`, `drop_id` and `to_wgs84` arguments to allow further customization of
  `GeoSeries.to_json` (#3226).
- `explore` now supports `GeoDataFrame`s with additional columns containing datetimes, uuids and
  other non JSON serializable objects (#3261).
- The `GeoSeries.fillna` method now supports the `limit` keyword (#3290).
- Added ``on_attribute`` option argument to the ``sjoin()``
  method, allowing to restrict joins to the observations with
  matching attributes. (#3231)
- Added support for `bbox` covering encoding in geoparquet. Can filter reading of parquet
files based on a bounding box, and write out a bounding box column to parquet files (#3282).
- `align` keyword in binary methods now defaults to `None`, treated as True. Explicit True
  will silence the warning about mismatched indices (#3212).
- `GeoSeries.set_crs` can now be used to remove CRS information by passing
  `crs=None, allow_override=True` (#3316).
- Added ``autolim`` keyword argument to ``GeoSeries.plot()`` and ``GeoDataFrame.plot()`` (#2817).
- Added `metadata` parameter to `GeoDataFrame.to_file` (#2850)
- Updated documentation to clarify that passing a named (Geo)Series as the `geometry`
  argument to the GeoDataFrame constructor will not use the name but will always
  produce a GeoDataFrame with an active geometry column named "geometry" (#3337).
- `read_postgis` will query the spatial_ref_sys table to determine the CRS authority
  instead of its current behaviour of assuming EPSG. In the event the spiatal_ref_sys
  table is not present, or the SRID is not present, `read_postgis` will fallback
  on assuming EPSG CRS authority. (#3329)

Backwards incompatible API changes:

- The `sjoin` method will now preserve the name of the index of the right
  GeoDataFrame, if it has one, instead of always using `"index_right"` as the
  name for the resulting column in the return value (#846, #2144).
- GeoPandas now raises a ValueError when an unaligned Series is passed as a method
  argument to avoid confusion of whether the automatic alignment happens or not (#3271).
- The deprecated default value of GeoDataFrame/ GeoSeries `explode(.., index_parts=True)` is now
  set to false for consistency with pandas (#3174).
- The behaviour of `set_geometry` has been changed when passed a (Geo)Series `ser` with a name.
  The new active geometry column name in this case will be `ser.name`, if not None, rather than
  the previous active geometry column name. This means that if the new and old names are
  different, then both columns will be preserved in the GeoDataFrame. To replicate the previous
  behaviour, you can instead call `gdf.set_geometry(ser.rename(gdf.active_geometry_name))` (#3237).
  Note that this behaviour change does not affect the `GeoDataframe` constructor, passing a named
  GeoSeries `ser` to `GeoDataFrame(df, geometry=ser)` will always produce a GeoDataFrame with a
  geometry column named "geometry" to preserve backwards compatibility. If you would like to
  instead propagate the name of `ser` when constructing a GeoDataFrame, you can instead call
  `df.set_geometry(ser)` or `GeoDataFrame(df, geometry=ser).rename_geometry(ser.name)` (#3337).
- `delaunay_triangles` now considers all geometries together when creating the Delaunay triangulation
  instead of performing the operation element-wise. If you want to generate Delaunay
  triangles for each geometry separately, use ``shapely.delaunay_triangles`` instead. (#3273)
- Reading a data source that does not have a geometry field using ``read_file``
  now returns a Pandas DataFrame instead of a GeoDataFrame with an empty
  ``geometry`` column.

Enforced deprecations:

- The deprecation of `geopandas.datasets` has been enforced and the module has been
  removed. New sample datasets are now available in the
  [geodatasets](https://geodatasets.readthedocs.io/en/latest/) package (#3084).
- Many longstanding deprecated functions, methods and properties have been removed (#3174), (#3190)
  - Removed deprecated functions
    `geopandas.io.read_file`, `geopandas.io.to_file` and `geopandas.io.sql.read_postgis`.
    `geopandas.read_file`, `geopandas.read_postgis` and the GeoDataFrame/GeoSeries `to_file(..)`
    method should be used instead.
  - Removed deprecated `GeometryArray.data` property, `np.asarray(..)` or the `to_numpy()`
    method should be used instead.
  - Removed deprecated `sindex.query_bulk` method, using `sindex.query` instead.
  - Removed deprecated `sjoin` parameter `op`, `predicate` should be supplied instead.
  - Removed deprecated GeoSeries/ GeoDataFrame methods `__xor__`, `__or__`, `__and__` and
    `__sub__`. Instead use methods `symmetric_difference`, `union`, `intersection` and
    `difference` respectively.
  - Removed deprecated plotting functions `plot_polygon_collection`,
    `plot_linestring_collection` and `plot_point_collection`, use the GeoSeries/GeoDataFrame `.plot`
    method directly instead.
  - Removed deprecated GeoSeries/GeoDataFrame `.plot` parameters `axes` and `colormap`, instead use
    `ax` and `cmap` respectively.
  - Removed compatibility for specifying the `version` keyword in `to_parquet` and `to_feather`.
    This keyword will now be passed through to pyarrow and use `schema_version` to specify the GeoParquet specification version (#3334).

New deprecations:

- `unary_union` attribute is now deprecated and replaced by the `union_all()` method (#3007) allowing
  opting for a faster union algorithm for coverages (#3151).
- The ``include_fields`` and ``ignore_fields`` keywords in ``read_file()`` are deprecated
  for the default pyogrio engine. Currently those are translated to the ``columns`` keyword
  for backwards compatibility, but you should directly use the ``columns`` keyword instead
  to select which columns to read (#3133).
- The `drop` keyword in `set_geometry` has been deprecated, and in future the `drop=True`
  behaviour will be removed (#3237). To prepare for this change, you should remove any explicit
  `drop=False` calls in your code (the default behaviour already is the same as `drop=False`).
  To replicate the previous `drop=True` behaviour you should replace
  `gdf.set_geometry(new_geo_col, drop=True)` with

  ```python
  geo_col_name = gdf.active_geometry_name
  gdf.set_geometry(new_geo_col).drop(columns=geo_col_name).rename_geometry(geo_col_name)
  ```
- The `geopandas.use_pygeos` option has been deprecated and will be removed in GeoPandas
  1.1 (#3283)
- Manual overriding of an existing CRS of a GeoSeries or GeoDataFrame by setting the `crs` property has been deprecated
  and will be disabled in future. Use the `set_crs()` method instead (#3085).

Bug fixes:

- Fix `GeoDataFrame.merge()` incorrectly returning a `DataFrame` instead of a
  `GeoDataFrame` when the `suffixes` argument is applied to the active
  geometry column (#2933).
- Fix bug in `GeoDataFrame` constructor where if `geometry` is given a named
  `GeoSeries` the name was not used as the active geometry column name (#3237).
- Fix bug in `GeoSeries` constructor when passing a Series and specifying a `crs` to not change the original input data (#2492).
- Fix regression preventing reading from file paths containing hashes in `read_file`
  with the fiona engine (#3280). An analgous fix for pyogrio is included in
  pyogrio 0.8.1.
- Fix `to_parquet` to write correct metadata in case of 3D geometries (#2824).
- Fixes for compatibility with psycopg (#3167).
- Fix to allow appending dataframes with no CRS to PostGIS tables with no CRS (#3328)
- Fix plotting of all-empty GeoSeries using `explore` (#3316).

## Version 0.14.4 (April 26, 2024)

- Several fixes for compatibility with the upcoming pandas 3.0, numpy 2.0 and
  fiona 1.10 releases.

## Version 0.14.3 (Jan 31, 2024)

- Several fixes for compatibility with the latest pandas 2.2 release.
- Fix bug in `pandas.concat` CRS consistency checking where CRS differing by WKT
  whitespace only were treated as incompatible (#3023).

## Version 0.14.2 (Jan 4, 2024)

- Fix regression in `overlay` where using `buffer(0)` instead of `make_valid` internally
  produced invalid results (#3074).
- Fix `explore()` method when the active geometry contains missing and empty geometries (#3094).

## Version 0.14.1 (Nov 11, 2023)

- The Parquet and Feather IO functions now support the latest 1.0.0 version
  of the GeoParquet specification (geoparquet.org) (#2663).
- Fix `read_parquet` and `read_feather` for [CVE-2023-47248](https://www.cve.org/CVERecord?id=CVE-2023-47248>) (#3070).

## Version 0.14 (Sep 15, 2023)

GeoPandas will use Shapely 2.0 by default instead of PyGEOS when both Shapely >= 2.0 and
PyGEOS are installed.  PyGEOS will continue to be used by default when PyGEOS is
installed alongside Shapely < 2.0.  Support for PyGEOS and Shapely < 2.0 will be removed
in GeoPandas 1.0. (#2999)

API changes:

- ``seed`` keyword in ``sample_points`` is deprecated. Use ``rng`` instead. (#2913).

New methods:

- Added ``concave_hull`` method from shapely to GeoSeries/GeoDataframe (#2903).
- Added ``delaunay_triangles`` method from shapely to GeoSeries/GeoDataframe (#2907).
- Added ``extract_unique_points`` method from shapely to GeoSeries/GeoDataframe (#2915).
- Added ``frechet_distance()`` method from shapely to GeoSeries/GeoDataframe (#2929).
- Added ``hausdorff_distance`` method from shapely to GeoSeries/GeoDataframe (#2909).
- Added ``minimum_rotated_rectangle`` method from shapely to GeoSeries/GeoDataframe (#2541).
- Added ``offset_curve`` method from shapely to GeoSeries/GeoDataframe (#2902).
- Added ``remove_repeated_points`` method from shapely to GeoSeries/GeoDataframe (#2940).
- Added ``reverse`` method from shapely to GeoSeries/GeoDataframe (#2988).
- Added ``segmentize`` method from shapely to GeoSeries/GeoDataFrame (#2910).
- Added ``shortest_line`` method from shapely to GeoSeries/GeoDataframe (#2960).

New features and improvements:

- Added ``exclusive`` parameter to ``sjoin_nearest`` method for Shapely >= 2.0 (#2877)
- Added ``GeoDataFrame.active_geometry_name`` property returning the active geometry column's name or None if no active geometry column is set.
- The ``to_file()`` method will now automatically detect the FlatGeoBuf driver
  for files with the `.fgb` extension (#2958)

Bug fixes:

- Fix ambiguous error when GeoDataFrame is initialized with a column called ``"crs"`` (#2944)
- Fix a color assignment in ``explore`` when using ``UserDefined`` bins (#2923)
- Fix bug in `apply` with `axis=1` where the given user defined function returns nested
  data in the geometry column (#2959)
- Properly infer schema for ``np.int32`` and ``pd.Int32Dtype`` columns (#2950)
- ``assert_geodataframe_equal`` now handles GeoDataFrames with no active geometry (#2498)

Notes on (optional) dependencies:

- GeoPandas 0.14 drops support for Python 3.8 and pandas 1.3 and below (the minimum
  supported pandas version is now 1.4). Further, the minimum required versions for the
  listed dependencies have now changed to shapely 1.8.0, fiona 1.8.21, pyproj 3.3.0 and
  matplotlib 3.5.0 (#3001)

Deprecations and compatibility notes:

- `geom_almost_equals()` methods have been deprecated and
   `geom_equals_exact()` should be used instead (#2604).

## Version 0.13.2 (Jun 6, 2023)

Bug fix:

- Fix a regression in reading from local file URIs (``file://..``) using
  ``geopandas.read_file`` (#2948).

## Version 0.13.1 (Jun 5, 2023)

Bug fix:

- Fix a regression in reading from URLs using ``geopandas.read_file`` (#2908). This
  restores the behaviour to download all data up-front before passing it to the
  underlying engine (fiona or pyogrio), except if the server supports partial requests
  (to support reading a subset of a large file).

## Version 0.13 (May 6, 2023)

New methods:

- Added ``sample_points`` method to sample random points from Polygon or LineString
  geometries (#2860).
- New ``hilbert_distance()`` method that calculates the distance along a Hilbert curve
  for each geometry in a GeoSeries/GeoDataFrame (#2297).
- Support for sorting geometries (for example, using ``sort_values()``) based on
  the distance along the Hilbert curve (#2070).
- Added ``get_coordinates()`` method from shapely to GeoSeries/GeoDataframe (#2624).
- Added ``minimum_bounding_circle()`` method from shapely to GeoSeries/GeoDataframe (#2621).
- Added `minimum_bounding_radius()` as GeoSeries method (#2827).

Other new features and improvements:

- The Parquet and Feather IO functions now support the latest 1.0.0-beta.1 version
  of the GeoParquet specification (<geoparquet.org>) (#2663).
- Added support to fill missing values in `GeoSeries.fillna` via another `GeoSeries` (#2535).
- Support specifying ``min_zoom`` and ``max_zoom`` inside the ``map_kwds`` argument for ``.explore()`` (#2599).
- Added support for append (``mode="a"`` or ``append=True``) in ``to_file()``
  using ``engine="pyogrio"`` (#2788).
- Added a ``to_wgs84`` keyword to ``to_json`` allowing automatic re-projecting to follow
  the 2016 GeoJSON specification (#416).
- ``to_json`` output now includes a ``"crs"`` field if the CRS is not the default WGS84 (#1774).
- Improve error messages when accessing the `geometry` attribute of GeoDataFrame without an active geometry column
  related to the default name `"geometry"` being provided in the constructor (#2577)

Deprecations and compatibility notes:

- Added warning that ``unary_union`` will return ``'GEOMETRYCOLLECTION EMPTY'`` instead
  of None for all-None GeoSeries. (#2618)
- The ``query_bulk()`` method of the spatial index `.sindex` property is deprecated
  in favor of ``query()`` (#2823).

Bug fixes:

- Ensure that GeoDataFrame created from DataFrame is a copy, not a view (#2667)
- Fix mismatch between geometries and colors in ``plot()`` if an empty or missing
  geometry is present (#2224)
- Escape special characters to avoid TemplateSyntaxError in ``explore()`` (#2657)
- Fix `to_parquet`/`to_feather` to not write an invalid bbox (with NaNs) in the
  metadata in case of an empty GeoDataFrame (#2653)
- Fix `to_parquet`/`to_feather` to use correct WKB flavor for 3D geometries (#2654)
- Fix `read_file` to avoid reading all file bytes prior to calling Fiona or
  Pyogrio if provided a URL as input (#2796)
- Fix `copy()` downcasting GeoDataFrames without an active geometry column to a
  DataFrame (#2775)
- Fix geometry column name propagation when GeoDataFrame columns are a multiindex (#2088)
- Fix `iterfeatures()` method of GeoDataFrame to correctly handle non-scalar values
  when `na='drop'` is specified (#2811)
- Fix issue with passing custom legend labels to `plot` (#2886)

Notes on (optional) dependencies:

- GeoPandas 0.13 drops support pandas 1.0.5 (the minimum supported
  pandas version is now 1.1). Further, the minimum required versions for the listed
  dependencies have now changed to shapely 1.7.1, fiona 1.8.19, pyproj 3.0.1 and
  matplotlib 3.3.4 (#2655)

## Version 0.12.2 (December 10, 2022)

Bug fixes:

- Correctly handle geometries with Z dimension in ``to_crs()`` when using PyGEOS or
  Shapely >= 2.0 (previously the z coordinates were lost) (#1345).
- Assign Crimea to Ukraine in the ``naturalearth_lowres`` built-in dataset (#2670)

## Version 0.12.1 (October 29, 2022)

Small bug-fix release removing the shapely<2 pin in the installation requirements.

## Version 0.12 (October 24, 2022)

The highlight of this release is the support for Shapely 2.0. This makes it possible to
test Shapely 2.0 (currently 2.0b1) alongside GeoPandas.

Note that if you also have PyGEOS installed, you need to set an environment variable
(`USE_PYGEOS=0`) before importing geopandas to actually test Shapely 2.0 features instead of PyGEOS. See
<https://geopandas.org/en/latest/getting_started/install.html#using-the-optional-pygeos-dependency>
for more details.

New features and improvements:

- Added ``normalize()`` method from shapely to GeoSeries/GeoDataframe (#2537).
- Added ``make_valid()`` method from shapely to GeoSeries/GeoDataframe (#2539).
- Added ``where`` filter to ``read_file`` (#2552).
- Updated the distributed natural earth datasets (*naturalearth_lowres* and
  *naturalearth_cities*) to version 5.1 (#2555).

Deprecations and compatibility notes:

- Accessing the `crs` of a `GeoDataFrame` without active geometry column was deprecated
  and this now raises an AttributeError (#2578).
- Resolved colormap-related warning in ``.explore()`` for recent Matplotlib versions
  (#2596).

Bug fixes:

- Fix cryptic error message in ``geopandas.clip()`` when clipping with an empty geometry (#2589).
- Accessing `gdf.geometry` where the active geometry column is missing, and a column
  named `"geometry"` is present will now raise an `AttributeError`, rather than
  returning `gdf["geometry"]` (#2575).
- Combining GeoSeries/GeoDataFrames with ``pandas.concat`` will no longer silently
  override CRS information if not all inputs have the same CRS (#2056).

## Version 0.11.1 (July 24, 2022)

Small bug-fix release:

- Fix regression (RecursionError) in reshape methods such as ``unstack()``
  and ``pivot()`` involving MultiIndex, or GeoDataFrame construction with
  MultiIndex (#2486).
- Fix regression in ``GeoDataFrame.explode()`` with non-default
  geometry column name.
- Fix regression in ``apply()`` causing row-wise all nan float columns to be
  casted to GeometryDtype (#2482).
- Fix a crash in datetime column reading where the file contains mixed timezone
  offsets (#2479). These will be read as UTC localized values.
- Fix a crash in datetime column reading where the file contains datetimes
  outside the range supported by [ns] precision (#2505).
- Fix regression in passing the Parquet or Feather format ``version`` in
  ``to_parquet`` and ``to_feather``. As a result, the ``version`` parameter
  for the ``to_parquet`` and ``to_feather`` methods has been replaced with
  ``schema_version``. ``version`` will be passed directly to underlying
  feather or parquet writer. ``version`` will only be used to set
  ``schema_version`` if ``version`` is one of 0.1.0 or 0.4.0 (#2496).

Version 0.11 (June 20, 2022)
----------------------------

Highlights of this release:

- The ``geopandas.read_file()`` and `GeoDataFrame.to_file()` methods to read
  and write GIS file formats can now optionally use the
  [pyogrio](https://github.com/geopandas/pyogrio/) package under the hood
  through the ``engine="pyogrio"`` keyword. The pyogrio package implements
  vectorized IO for GDAL/OGR vector data sources, and is faster compared to
  the ``fiona``-based engine (#2225).
- GeoParquet support updated to implement
  [v0.4.0](https://github.com/opengeospatial/geoparquet/releases/tag/v0.4.0) of the
  OpenGeospatial/GeoParquet specification (#2441). Backwards compatibility with v0.1.0 of
  the metadata spec (implemented in the previous releases of GeoPandas) is guaranteed,
  and reading and writing Parquet and Feather files will no longer produce a ``UserWarning``
  (#2327).

New features and improvements:

- Improved handling of GeoDataFrame when the active geometry column is
  lost from the GeoDataFrame. Previously, square bracket indexing ``gdf[[...]]`` returned
  a GeoDataFrame when the active geometry column was retained and a DataFrame was
  returned otherwise. Other pandas indexing methods (``loc``, ``iloc``, etc) did not follow
  the same rules. The new behaviour for all indexing/reshaping operations is now as
  follows (#2329, #2060):
  - If operations produce a ``DataFrame`` containing the active geometry column, a
    GeoDataFrame is returned
  - If operations produce a ``DataFrame`` containing ``GeometryDtype`` columns, but not the
    active geometry column, a ``GeoDataFrame`` is returned, where the active geometry
    column is set to ``None`` (set the new geometry column with ``set_geometry()``)
  - If operations produce a ``DataFrame`` containing no ``GeometryDtype`` columns, a
    ``DataFrame`` is returned (this can be upcast again by calling ``set_geometry()`` or the
    ``GeoDataFrame`` constructor)
  - If operations produce a ``Series`` of ``GeometryDtype``, a ``GeoSeries`` is returned,
    otherwise ``Series`` is returned.
  - Error messages for having an invalid geometry column
    have been improved, indicating the name of the last valid active geometry column set
    and whether other geometry columns can be promoted to the active geometry column
    (#2329).

- Datetime fields are now read and written correctly for GIS formats which support them
  (e.g. GPKG, GeoJSON) with fiona 1.8.14 or higher. Previously, datetimes were read as
  strings (#2202).
- ``folium.Map`` keyword arguments can now be specified as the ``map_kwds`` argument to
  ``GeoDataFrame.explore()`` method (#2315).
- Add a new parameter ``style_function`` to ``GeoDataFrame.explore()`` to enable plot styling
  based on GeoJSON properties (#2377).
- It is now possible to write an empty ``GeoDataFrame`` to a file for supported formats
  (#2240). Attempting to do so will now emit a ``UserWarning`` instead of a ``ValueError``.
- Fast rectangle clipping has been exposed as ``GeoSeries/GeoDataFrame.clip_by_rect()``
  (#1928).
- The ``mask`` parameter of ``GeoSeries/GeoDataFrame.clip()`` now accepts a rectangular mask
  as a list-like to perform fast rectangle clipping using the new
  ``GeoSeries/GeoDataFrame.clip_by_rect()`` (#2414).
- Bundled demo dataset ``naturalearth_lowres`` has been updated to version 5.0.1 of the
  source, with field ``ISO_A3`` manually corrected for some cases (#2418).

Deprecations and compatibility notes:

- The active development branch of geopandas on GitHub has been renamed from master to
  main (#2277).
- Deprecated methods ``GeometryArray.equals_exact()`` and ``GeometryArray.almost_equals()``
  have been removed. They should
  be replaced with ``GeometryArray.geom_equals_exact()`` and
  ``GeometryArray.geom_almost_equals()`` respectively (#2267).
- Deprecated CRS functions ``explicit_crs_from_epsg()``, ``epsg_from_crs()`` and
  ``get_epsg_file_contents()`` were removed (#2340).
- Warning about the behaviour change to ``GeoSeries.isna()`` with empty
  geometries present has been removed (#2349).
- Specifying a CRS in the ``GeoDataFrame/GeoSeries`` constructor which contradicted the
  underlying ``GeometryArray`` now raises a ``ValueError`` (#2100).
- Specifying a CRS in the ``GeoDataFrame`` constructor when no geometry column is provided
  and calling ``GeoDataFrame. set_crs`` on a ``GeoDataFrame`` without an active geometry
  column now raise a ``ValueError`` (#2100)
- Passing non-geometry data to the``GeoSeries`` constructor is now fully deprecated and
  will raise a ``TypeError`` (#2314). Previously, a ``pandas.Series`` was returned for
  non-geometry data.
- Deprecated ``GeoSeries/GeoDataFrame`` set operations ``__xor__()``,
  ``__or__()``, ``__and__()`` and ``__sub__()``, ``geopandas.io.file.read_file``/``to_file`` and
  ``geopandas.io.sql.read_postgis`` now emit ``FutureWarning`` instead of
  ``DeprecationWarning`` and will be completely removed in a future release.
- Accessing the ``crs`` of a ``GeoDataFrame`` without active geometry column is deprecated and will be removed in GeoPandas 0.12 (#2373).

Bug fixes:

- ``GeoSeries.to_frame`` now creates a ``GeoDataFrame`` with the geometry column name set
  correctly (#2296)
- Fix pickle files created with pygeos installed can not being readable when pygeos is
  not installed (#2237).
- Fixed ``UnboundLocalError`` in ``GeoDataFrame.plot()`` using ``legend=True`` and
  ``missing_kwds`` (#2281).
- Fix ``explode()`` incorrectly relating index to columns, including where the input index
  is not unique (#2292)
- Fix ``GeoSeries.[xyz]`` raising an ``IndexError`` when the underlying GeoSeries contains
  empty points (#2335). Rows corresponding to empty points now contain ``np.nan``.
- Fix ``GeoDataFrame.iloc`` raising a ``TypeError`` when indexing a ``GeoDataFrame`` with only
  a single column of ``GeometryDtype`` (#1970).
- Fix ``GeoDataFrame.iterfeatures()`` not returning features with the same field order as
  ``GeoDataFrame.columns`` (#2396).
- Fix ``GeoDataFrame.from_features()`` to support reading GeoJSON with null properties
  (#2243).
- Fix ``GeoDataFrame.to_parquet()`` not intercepting ``engine`` keyword argument, breaking
  consistency with pandas (#2227)
- Fix ``GeoDataFrame.explore()`` producing an error when ``column`` is of boolean dtype
  (#2403).
- Fix an issue where ``GeoDataFrame.to_postgis()`` output the wrong SRID for ESRI
  authority CRS (#2414).
- Fix ``GeoDataFrame.from_dict/from_features`` classmethods using ``GeoDataFrame`` rather
  than ``cls`` as the constructor.
- Fix ``GeoDataFrame.plot()`` producing incorrect colors with mixed geometry types when
  ``colors`` keyword is provided. (#2420)

Notes on (optional) dependencies:

- GeoPandas 0.11 drops support for Python 3.7 and pandas 0.25 (the minimum supported
  pandas version is now 1.0.5). Further, the minimum required versions for the listed
  dependencies have now changed to shapely 1.7, fiona 1.8.13.post1, pyproj 2.6.1.post1,
  matplotlib 3.2, mapclassify 2.4.0 (#2358, #2391)

Version 0.10.2 (October 16, 2021)
---------------------------------

Small bug-fix release:

- Fix regression in ``overlay()`` in case no geometries are intersecting (but
  have overlapping total bounds) (#2172).
- Fix regression in ``overlay()`` with ``keep_geom_type=True`` in case the
  overlay of two geometries in a GeometryCollection with other geometry types
  (#2177).
- Fix ``overlay()`` to honor the ``keep_geom_type`` keyword for the
  ``op="differnce"`` case (#2164).
- Fix regression in ``plot()`` with a mapclassify ``scheme`` in case the
  formatted legend labels have duplicates (#2166).
- Fix a bug in the ``explore()`` method ignoring the ``vmin`` and ``vmax`` keywords
  in case they are set to 0 (#2175).
- Fix ``unary_union`` to correctly handle a GeoSeries with missing values (#2181).
- Avoid internal deprecation warning in ``clip()`` (#2179).

Version 0.10.1 (October 8, 2021)
--------------------------------

Small bug-fix release:

- Fix regression in ``overlay()`` with non-overlapping geometries and a
  non-default ``how`` (i.e. not "intersection") (#2157).

Version 0.10.0 (October 3, 2021)
--------------------------------

Highlights of this release:

- A new ``sjoin_nearest()`` method to join based on proximity, with the
  ability to set a maximum search radius (#1865). In addition, the ``sindex``
  attribute gained a new method for a "nearest" spatial index query (#1865,
  #2053).
- A new ``explore()`` method on GeoDataFrame and GeoSeries with native support
  for interactive visualization based on folium / leaflet.js (#1953)
- The ``geopandas.sjoin()``/``overlay()``/``clip()`` functions are now also
  available as methods on the GeoDataFrame (#2141, #1984, #2150).

New features and improvements:

- Add support for pandas' ``value_counts()`` method for geometry dtype (#2047).
- The ``explode()`` method has a new ``ignore_index`` keyword (consistent with
  pandas' explode method) to reset the index in the result, and a new
  ``index_parts`` keywords to control whether a cumulative count indexing the
  parts of the exploded multi-geometries should be added (#1871).
- ``points_from_xy()`` is now available as a GeoSeries method ``from_xy`` (#1936).
- The ``to_file()`` method will now attempt to detect the driver (if not
  specified) based on the extension of the provided filename, instead of
  defaulting to ESRI Shapefile (#1609).
- Support for the ``storage_options`` keyword in ``read_parquet()`` for
  specifying filesystem-specific options (e.g. for S3) based on fsspec (#2107).
- The read/write functions now support ``~`` (user home directory) expansion (#1876).
- Support the ``convert_dtypes()`` method from pandas to preserve the
  GeoDataFrame class (#2115).
- Support WKB values in the hex format in ``GeoSeries.from_wkb()`` (#2106).
- Update the ``estimate_utm_crs()`` method to handle crossing the antimeridian
  with pyproj 3.1+ (#2049).
- Improved heuristic to decide how many decimals to show in the repr based on
  whether the CRS is projected or geographic (#1895).
- Switched the default for ``geocode()`` from GeoCode.Farm to the Photon
  geocoding API (<https://photon.komoot.io>) (#2007).

Deprecations and compatibility notes:

- The ``op=`` keyword of ``sjoin()`` to indicate which spatial predicate to use
  for joining is being deprecated and renamed in favor of a new ``predicate=``
  keyword (#1626).
- The ``cascaded_union`` attribute is deprecated, use ``unary_union`` instead (#2074).
- Constructing a GeoDataFrame with a duplicated "geometry" column is now
  disallowed. This can also raise an error in the ``pd.concat(.., axis=1)``
  function if this results in duplicated active geometry columns (#2046).
- The ``explode()`` method currently returns a GeoSeries/GeoDataFrame with a
  MultiIndex, with an additional level with indices of the parts of the
  exploded multi-geometries. For consistency with pandas, this will change in
  the future and the new ``index_parts`` keyword is added to control this.

Bug fixes:

- Fix in the ``clip()`` function to correctly clip MultiPoints instead of
  leaving them intact when partly outside of the clip bounds (#2148).
- Fix ``GeoSeries.isna()`` to correctly return a boolean Series in case of an
  empty GeoSeries (#2073).
- Fix the GeoDataFrame constructor to preserve the geometry name when the
  argument is already a GeoDataFrame object (i.e. ``GeoDataFrame(gdf)``) (#2138).
- Fix loss of the values' CRS when setting those values as a column
  (``GeoDataFrame.__setitem__``) (#1963)
- Fix in ``GeoDataFrame.apply()`` to preserve the active geometry column name
  (#1955).
- Fix in ``sjoin()`` to not ignore the suffixes in case of a right-join
  (``how="right``) (#2065).
- Fix ``GeoDataFrame.explode()`` with a MultiIndex (#1945).
- Fix the handling of missing values in ``to/from_wkb`` and ``to_from_wkt`` (#1891).
- Fix ``to_file()`` and ``to_json()`` when DataFrame has duplicate columns to
  raise an error (#1900).
- Fix bug in the colors shown with user-defined classification scheme (#2019).
- Fix handling of the ``path_effects`` keyword in ``plot()`` (#2127).
- Fix ``GeoDataFrame.explode()`` to preserve ``attrs`` (#1935)

Notes on (optional) dependencies:

- GeoPandas 0.10.0 dropped support for Python 3.6 and pandas 0.24. Further,
  the minimum required versions are numpy 1.18, shapely 1.6, fiona 1.8,
  matplotlib 3.1 and pyproj 2.2.
- Plotting with a classification schema now requires mapclassify version >=
  2.4 (#1737).
- Compatibility fixes for the latest numpy in combination with Shapely 1.7 (#2072)
- Compatibility fixes for the upcoming Shapely 1.8 (#2087).
- Compatibility fixes for the latest PyGEOS (#1872, #2014) and matplotlib
  (colorbar issue, #2066).

Version 0.9.0 (February 28, 2021)
---------------------------------

Many documentation improvements and a restyled and restructured website with
a new logo (#1564, #1579, #1617, #1668, #1731, #1750, #1757, #1759).

New features and improvements:

- The ``geopandas.read_file`` function now accepts more general
  file-like objects (e.g. ``fsspec`` open file objects). It will now also
  automatically recognize zipped files (#1535).
- The ``GeoDataFrame.plot()`` method now provides access to the pandas plotting
  functionality for the non-geometry columns, either using the ``kind`` keyword
  or the accessor method (e.g. ``gdf.plot(kind="bar")`` or ``gdf.plot.bar()``)
  (#1465).
- New ``from_wkt()``, ``from_wkb()``, ``to_wkt()``, ``to_wkb()`` methods for
  GeoSeries to construct a GeoSeries from geometries in WKT or WKB
  representation, or to convert a GeoSeries to a pandas Seriew with WKT or WKB
  values (#1710).
- New ``GeoSeries.z`` attribute to access the z-coordinates of Point geometries
  (similar to the existing ``.x`` and ``.y`` attributes) (#1773).
- The ``to_crs()`` method now handles missing values (#1618).
- Support for pandas' new ``.attrs`` functionality (#1658).
- The ``dissolve()`` method now allows dissolving by no column (``by=None``) to
  create a union of all geometries (single-row GeoDataFrame) (#1568).
- New ``estimate_utm_crs()`` method on GeoSeries/GeoDataFrame to determine the
  UTM CRS based on the bounds (#1646).
- ``GeoDataFrame.from_dict()`` now accepts ``geometry`` and ``crs`` keywords
  (#1619).
- ``GeoDataFrame.to_postgis()`` and ``geopandas.read_postgis()`` now supports
  both sqlalchemy engine and connection objects (#1638).
- The ``GeoDataFrame.explode()`` method now allows exploding based on a
  non-geometry column, using the pandas implementation (#1720).
- Performance improvement in ``GeoDataFrame/GeoSeries.explode()`` when using
  the PyGEOS backend (#1693).
- The binary operation and predicate methods (eg ``intersection()``,
  ``intersects()``) have a new ``align`` keyword which allows optionally not
  aligning on the index before performing the operation with ``align=False``
  (#1668).
- The ``GeoDataFrame.dissolve()`` method now supports all relevant keywords of
  ``groupby()``, i.e. the ``level``, ``sort``, ``observed`` and ``dropna`` keywords
  (#1845).
- The ``geopandas.overlay()`` function now accepts ``make_valid=False`` to skip
  the step to ensure the input geometries are valid using ``buffer(0)`` (#1802).
- The ``GeoDataFrame.to_json()`` method gained a ``drop_id`` keyword to
  optionally not write the GeoDataFrame's index as the "id" field in the
  resulting JSON (#1637).
- A new ``aspect`` keyword in the plotting methods to optionally allow retaining
  the original aspect (#1512)
- A new ``interval`` keyword in the ``legend_kwds`` group of the ``plot()`` method
  to control the appearance of the legend labels when using a classification
  scheme (#1605).
- The spatial index of a GeoSeries (accessed with the ``sindex`` attribute) is
  now stored on the underlying array. This ensures that the spatial index is
  preserved in more operations where possible, and that multiple geometry
  columns of a GeoDataFrame can each have a spatial index (#1444).
- Addition of a ``has_sindex`` attribute on the GeoSeries/GeoDataFrame to check
  if a spatial index has already been initialized (#1627).
- The ``geopandas.testing.assert_geoseries_equal()`` and ``assert_geodataframe_equal()``
  testing utilities now have a ``normalize`` keyword (False by default) to
  normalize geometries before comparing for equality (#1826). Those functions
  now also give a more informative error message when failing (#1808).

Deprecations and compatibility notes:

- The ``is_ring`` attribute currently returns True for Polygons. In the future,
  this will be False (#1631). In addition, start to check it for LineStrings
  and LinearRings (instead of always returning False).
- The deprecated ``objects`` keyword in the ``intersection()`` method of the
  ``GeoDataFrame/GeoSeries.sindex`` spatial index object has been removed
  (#1444).

Bug fixes:

- Fix regression in the ``plot()`` method raising an error with empty
  geometries (#1702, #1828).
- Fix ``geopandas.overlay()`` to preserve geometries of the correct type which
  are nested within a GeometryCollection as a result of the overlay
  operation (#1582). In addition, a warning will now be raised if geometries
  of different type are dropped from the result (#1554).
- Fix the repr of an empty GeoSeries to not show spurious warnings (#1673).
- Fix the ``.crs`` for empty GeoDataFrames (#1560).
- Fix ``geopandas.clip`` to preserve the correct geometry column name (#1566).
- Fix bug in ``plot()`` method when using ``legend_kwds`` with multiple subplots
  (#1583)
- Fix spurious warning with ``missing_kwds`` keyword of the ``plot()`` method
  when there are no areas with missing data (#1600).
- Fix the ``plot()`` method to correctly align values passed to the ``column``
  keyword as a pandas Series (#1670).
- Fix bug in plotting MultiPoints when passing values to determine the color
  (#1694)
- The ``rename_geometry()`` method now raises a more informative error message
  when a duplicate column name is used (#1602).
- Fix ``explode()`` method to preserve the CRS (#1655)
- Fix the ``GeoSeries.apply()`` method to again accept the ``convert_dtype``
  keyword to be consistent with pandas (#1636).
- Fix ``GeoDataFrame.apply()`` to preserve the CRS when possible (#1848).
- Fix bug in containment test as ``geom in geoseries`` (#1753).
- The ``shift()`` method of a GeoSeries/GeoDataFrame now preserves the CRS
  (#1744).
- The PostGIS IO functionality now quotes table names to ensure it works with
  case-sensitive names (#1825).
- Fix the ``GeoSeries`` constructor without passing data but only an index (#1798).

Notes on (optional) dependencies:

- GeoPandas 0.9.0 dropped support for Python 3.5. Further, the minimum
  required versions are pandas 0.24, numpy 1.15 and shapely 1.6 and fiona 1.8.
- The ``descartes`` package is no longer required for plotting polygons. This
  functionality is now included by default in GeoPandas itself, when
  matplotlib is available (#1677).
- Fiona is now only imported when used in ``read_file``/``to_file``. This means
  you can now force geopandas to install without fiona installed (although it
  is still a default requirement) (#1775).
- Compatibility with the upcoming Shapely 1.8 (#1659, #1662, #1819).

Version 0.8.2 (January 25, 2021)
--------------------------------

Small bug-fix release for compatibility with PyGEOS 0.9.

Version 0.8.1 (July 15, 2020)
-----------------------------

Small bug-fix release:

- Fix a regression in the ``plot()`` method when visualizing with a
  JenksCaspallSampled or FisherJenksSampled scheme (#1486).
- Fix spurious warning in ``GeoDataFrame.to_postgis`` (#1497).
- Fix the un-pickling with ``pd.read_pickle`` of files written with older
  GeoPandas versions (#1511).

Version 0.8.0 (June 24, 2020)
-----------------------------

**Experimental**: optional use of PyGEOS to speed up spatial operations (#1155).
PyGEOS is a faster alternative for Shapely (being contributed back to a future
version of Shapely), and is used in element-wise spatial operations and for
spatial index in e.g. ``sjoin`` (#1343, #1401, #1421, #1427, #1428). See the
[installation docs](https://geopandas.readthedocs.io/en/latest/install.html#using-the-optional-pygeos-dependency)
for more info and how to enable it.

New features and improvements:

- IO enhancements:

  - New ``GeoDataFrame.to_postgis()`` method to write to PostGIS database (#1248).
  - New Apache Parquet and Feather file format support (#1180, #1435)
  - Allow appending to files with ``GeoDataFrame.to_file`` (#1229).
  - Add support for the ``ignore_geometry`` keyword in ``read_file`` to only read
    the attribute data. If set to True, a pandas DataFrame without geometry is
    returned (#1383).
  - ``geopandas.read_file`` now supports reading from file-like objects (#1329).
  - ``GeoDataFrame.to_file`` now supports specifying the CRS to write to the file
    (#802). By default it still uses the CRS of the GeoDataFrame.
  - New ``chunksize`` keyword in ``geopandas.read_postgis`` to read a query in
    chunks (#1123).

- Improvements related to geometry columns and CRS:

  - Any column of the GeoDataFrame that has a "geometry" dtype is now returned
    as a GeoSeries. This means that when having multiple geometry columns, not
    only the "active" geometry column is returned as a GeoSeries, but also
    accessing another geometry column (``gdf["other_geom_column"]``) gives a
    GeoSeries (#1336).
  - Multiple geometry columns in a GeoDataFrame can now each have a different
    CRS. The global ``gdf.crs`` attribute continues to returns the CRS of the
    "active" geometry column. The CRS of other geometry columns can be accessed
    from the column itself (eg ``gdf["other_geom_column"].crs``) (#1339).
  - New ``set_crs()`` method on GeoDataFrame/GeoSeries to set the CRS of naive
    geometries (#747).

- Improvements related to plotting:

  - The y-axis is now scaled depending on the center of the plot when using a
    geographic CRS, instead of using an equal aspect ratio (#1290).
  - When passing a column of categorical dtype to the ``column=`` keyword of the
    GeoDataFrame ``plot()``, we now honor all categories and its order (#1483).
    In addition, a new ``categories`` keyword allows to specify all categories
    and their order otherwise (#1173).
  - For choropleths using a classification scheme (using ``scheme=``), the
    ``legend_kwds`` accept two new keywords to control the formatting of the
    legend: ``fmt`` with a format string for the bin edges (#1253), and ``labels``
    to pass fully custom class labels (#1302).

- New ``covers()`` and ``covered_by()`` methods on GeoSeries/GeoDataframe for the
  equivalent spatial predicates (#1460, #1462).
- GeoPandas now warns when using distance-based methods with data in a
  geographic projection (#1378).

Deprecations:

- When constructing a GeoSeries or GeoDataFrame from data that already has a
  CRS, a deprecation warning is raised when both CRS don't match, and in the
  future an error will be raised in such a case. You can use the new ``set_crs``
  method to override an existing CRS. See
  [the docs](https://geopandas.readthedocs.io/en/latest/projections.html#projection-for-multiple-geometry-columns).
- The helper functions in the ``geopandas.plotting`` module are deprecated for
  public usage (#656).
- The ``geopandas.io`` functions are deprecated, use the top-level ``read_file`` and
  ``to_file`` instead (#1407).
- The set operators (``&``, ``|``, ``^``, ``-``) are deprecated, use the
  ``intersection()``, ``union()``, ``symmetric_difference()``, ``difference()`` methods
  instead (#1255).
- The ``sindex`` for empty dataframe will in the future return an empty spatial
  index instead of ``None`` (#1438).
- The ``objects`` keyword in the ``intersection`` method of the spatial index
  returned by the ``sindex`` attribute is deprecated and will be removed in the
  future (#1440).

Bug fixes:

- Fix the ``total_bounds()`` method to ignore missing and empty geometries (#1312).
- Fix ``geopandas.clip`` when masking with non-overlapping area resulting in an
  empty GeoDataFrame (#1309, #1365).
- Fix error in ``geopandas.sjoin`` when joining on an empty geometry column (#1318).
- CRS related fixes: ``pandas.concat`` preserves CRS when concatenating GeoSeries
  objects (#1340), preserve the CRS in ``geopandas.clip`` (#1362) and in
  ``GeoDataFrame.astype`` (#1366).
- Fix bug in ``GeoDataFrame.explode()`` when 'level_1' is one of the column names
  (#1445).
- Better error message when rtree is not installed (#1425).
- Fix bug in ``GeoSeries.equals()`` (#1451).
- Fix plotting of multi-part geometries with additional style keywords (#1385).

And we now have a [Code of Conduct](https://github.com/geopandas/geopandas/blob/main/CODE_OF_CONDUCT.md)!

GeoPandas 0.8.0 is the last release to support Python 3.5. The next release
will require Python 3.6, pandas 0.24, numpy 1.15 and shapely 1.6 or higher.

Version 0.7.0 (February 16, 2020)
---------------------------------

Support for Python 2.7 has been dropped. GeoPandas now works with Python >= 3.5.

The important API change of this release is that GeoPandas now requires
PROJ > 6 and pyproj > 2.2, and that the ``.crs`` attribute of a GeoSeries and
GeoDataFrame no longer stores the CRS information as a proj4 string or dict,
but as a ``pyproj.CRS`` object (#1101).

This gives a better user interface and integrates improvements from pyproj and
PROJ 6, but might also require some changes in your code. Check the
[migration guide](https://geopandas.readthedocs.io/en/latest/projections.html#upgrading-to-geopandas-0-7-with-pyproj-2-2-and-proj-6)
in the documentation.

Other API changes;

- The ``GeoDataFrame.to_file`` method will now also write the GeoDataFrame index
  to the file, if the index is named and/or non-integer. You can use the
  ``index=True/False`` keyword to overwrite this default inference (#1059).

New features and improvements:

- A new ``geopandas.clip`` function to clip a GeoDataFrame to the spatial extent
  of another shape (#1128).
- The ``geopandas.overlay`` function now works for all geometry types, including
  points and linestrings in addition to polygons (#1110).
- The ``plot()`` method gained support for missing values (in the column that
  determines the colors). By default it doesn't plot the corresponding
  geometries, but using the new ``missing_kwds`` argument you can specify how to
  style those geometries (#1156).
- The ``plot()`` method now also supports plotting GeometryCollection and
  LinearRing objects (#1225).
- Added support for filtering with a geometry or reading a subset of the rows in
  ``geopandas.read_file`` (#1160).
- Added support for the new nullable integer data type of pandas in
  ``GeoDataFrame.to_file`` (#1220).

Bug fixes:

- ``GeoSeries.reset_index()`` now correctly results in a GeoDataFrame instead of DataFrame (#1252).
- Fixed the ``geopandas.sjoin`` function to handle MultiIndex correctly (#1159).
- Fixed the ``geopandas.sjoin`` function to preserve the index name of the left GeoDataFrame (#1150).

Version 0.6.3 (February 6, 2020)
---------------------------------

Small bug-fix release:

- Compatibility with Shapely 1.7 and pandas 1.0 (#1244).
- Fix ``GeoDataFrame.fillna`` to accept non-geometry values again when there are
  no missing values in the geometry column. This should make it easier to fill
  the numerical columns of the GeoDataFrame (#1279).

Version 0.6.2 (November 18, 2019)
---------------------------------

Small bug-fix release fixing a few regressions:

- Fix a regression in passing an array of RRB(A) tuples to the ``.plot()``
  method (#1178, #1211).
- Fix the ``bounds`` and ``total_bounds`` attributes for empty GeoSeries, which
  also fixes the repr of an empty or all-NA GeoSeries (#1184, #1195).
- Fix filtering of a GeoDataFrame to preserve the index type when ending up
  with an empty result (#1190).

Version 0.6.1 (October 12, 2019)
--------------------------------

Small bug-fix release fixing a few regressions:

- Fix ``astype`` when converting to string with Multi geometries (#1145) or when converting a dataframe without geometries (#1144).
- Fix ``GeoSeries.fillna`` to accept ``np.nan`` again (#1149).

Version 0.6.0 (September 27, 2019)
----------------------------------

Important note! This will be the last release to support Python 2.7 (#1031)

API changes:

- A refactor of the internals based on the pandas ExtensionArray interface (#1000). The main user visible changes are:

  - The ``.dtype`` of a GeoSeries is now a ``'geometry'`` dtype (and no longer a numpy ``object`` dtype).
  - The ``.values`` of a GeoSeries now returns a custom ``GeometryArray``, and no longer a numpy array. To get back a numpy array of Shapely scalars, you can convert explicitly using ``np.asarray(..)``.

- The ``GeoSeries`` constructor now raises a warning when passed non-geometry data. Currently the constructor falls back to return a pandas ``Series``, but in the future this will raise an error (#1085).
- The missing value handling has been changed to now separate the concepts of missing geometries and empty geometries (#601, 1062). In practice this means that (see [the docs](https://geopandas.readthedocs.io/en/v0.6.0/missing_empty.html) for more details):

  - ``GeoSeries.isna`` now considers only missing values, and if you want to check for empty geometries, you can use ``GeoSeries.is_empty`` (``GeoDataFrame.isna`` already only looked at missing values).
  - ``GeoSeries.dropna`` now actually drops missing values (before it didn't drop either missing or empty geometries)
  - ``GeoSeries.fillna`` only fills missing values (behaviour unchanged).
  - ``GeoSeries.align`` uses missing values instead of empty geometries by default to fill non-matching index entries.

New features and improvements:

- Addition of a ``GeoSeries.affine_transform`` method, equivalent of Shapely's function (#1008).
- Addition of a ``GeoDataFrame.rename_geometry`` method to easily rename the active geometry column (#1053).
- Addition of ``geopandas.show_versions()`` function, which can be used to give an overview of the installed libraries in bug reports (#899).
- The ``legend_kwds`` keyword of the ``plot()`` method can now also be used to specify keywords for the color bar (#1102).
- Performance improvement in the ``sjoin()`` operation by re-using existing spatial index of the input dataframes, if available (#789).
- Updated documentation to work with latest version of geoplot and contextily (#1044, #1088).
- A new ``geopandas.options`` configuration, with currently a single option to control the display precision of the coordinates (``options.display_precision``). The default is now to show less coordinates (3 for projected and 5 for geographic coordinates), but the default can be overridden with the option.

Bug fixes:

- Also try to use ``pysal`` instead of ``mapclassify`` if available (#1082).
- The ``GeoDataFrame.astype()`` method now correctly returns a ``GeoDataFrame`` if the geometry column is preserved (#1009).
- The ``to_crs`` method now uses ``always_xy=True`` to ensure correct lon/lat order handling for pyproj>=2.2.0 (#1122).
- Fixed passing list-like colors in the ``plot()`` method in case of "multi" geometries (#1119).
- Fixed the coloring of shapes and colorbar when passing a custom ``norm`` in the ``plot()`` method (#1091, #1089).
- Fixed ``GeoDataFrame.to_file`` to preserve VFS file paths (e.g. when a "s3://" path is specified) (#1124).
- Fixed failing case in ``geopandas.sjoin`` with empty geometries (#1138).

In addition, the minimum required versions of some dependencies have been increased: GeoPandas now requirs pandas >=0.23.4 and matplotlib >=2.0.1 (#1002).

Version 0.5.1 (July 11, 2019)
-----------------------------

- Compatibility with latest mapclassify version 2.1.0 (#1025).

Version 0.5.0 (April 25, 2019)
------------------------------

Improvements:

- Significant performance improvement (around 10x) for ``GeoDataFrame.iterfeatures``,
  which also improves ``GeoDataFrame.to_file`` (#864).
- File IO enhancements based on Fiona 1.8:

  - Support for writing bool dtype (#855) and datetime dtype, if the file format supports it (#728).
  - Support for writing dataframes with multiple geometry types, if the file format allows it (e.g. GeoJSON for all types, or ESRI Shapefile for Polygon+MultiPolygon) (#827, #867, #870).

- Compatibility with pyproj >= 2 (#962).
- A new ``geopandas.points_from_xy()`` helper function to convert x and y coordinates to Point objects (#896).
- The ``buffer`` and ``interpolate`` methods now accept an array-like to specify a variable distance for each geometry (#781).
- Addition of a ``relate`` method, corresponding to the shapely method that returns the DE-9IM matrix (#853).
- Plotting improvements:

  - Performance improvement in plotting by only flattening the geometries if there are actually 'Multi' geometries (#785).
  - Choropleths: access to all ``mapclassify`` classification schemes and addition of the ``classification_kwds`` keyword in the ``plot`` method to specify options for the scheme (#876).
  - Ability to specify a matplotlib axes object on which to plot the color bar with the ``cax`` keyword, in order to have more control over the color bar placement (#894).

- Changed the default provider in ``geopandas.tools.geocode`` from Google (now requires an API key) to Geocode.Farm (#907, #975).

Bug fixes:

- Remove the edge in the legend marker (#807).
- Fix the ``align`` method to preserve the CRS (#829).
- Fix ``geopandas.testing.assert_geodataframe_equal`` to correctly compare left and right dataframes (#810).
- Fix in choropleth mapping when the values contain missing values (#877).
- Better error message in ``sjoin`` if the input is not a GeoDataFrame (#842).
- Fix in ``read_postgis`` to handle nullable (missing) geometries (#856).
- Correctly passing through the ``parse_dates`` keyword in ``read_postgis`` to the underlying pandas method (#860).
- Fixed the shape of Antarctica in the included demo dataset 'naturalearth_lowres'
  (by updating to the latest version) (#804).

Version 0.4.1 (March 5, 2019)
-----------------------------

Small bug-fix release for compatibility with the latest Fiona and PySAL
releases:

- Compatibility with Fiona 1.8: fix deprecation warning (#854).
- Compatibility with PySAL 2.0: switched to ``mapclassify`` instead of ``PySAL`` as
  dependency for choropleth mapping with the ``scheme`` keyword (#872).
- Fix for new ``overlay`` implementation in case the intersection is empty (#800).

Version 0.4.0 (July 15, 2018)
-----------------------------

Improvements:

- Improved ``overlay`` function (better performance, several incorrect behaviours fixed) (#429)
- Pass keywords to control legend behavior (``legend_kwds``) to ``plot`` (#434)
- Add basic support for reading remote datasets in ``read_file`` (#531)
- Pass kwargs for ``buffer`` operation on GeoSeries (#535)
- Expose all geopy services as options in geocoding (#550)
- Faster write speeds to GeoPackage (#605)
- Permit ``read_file`` filtering with a bounding box from a GeoDataFrame (#613)
- Set CRS on GeoDataFrame returned by ``read_postgis`` (#627)
- Permit setting markersize for Point GeoSeries plots with column values (#633)
- Started an example gallery (#463, #690, #717)
- Support for plotting MultiPoints (#683)
- Testing functionality (e.g. ``assert_geodataframe_equal``) is now publicly exposed (#707)
- Add ``explode`` method to GeoDataFrame (similar to the GeoSeries method) (#671)
- Set equal aspect on active axis on multi-axis figures (#718)
- Pass array of values to column argument in ``plot`` (#770)

Bug fixes:

- Ensure that colorbars are plotted on the correct axis (#523)
- Handle plotting empty GeoDataFrame (#571)
- Save z-dimension when writing files (#652)
- Handle reading empty shapefiles (#653)
- Correct dtype for empty result of spatial operations (#685)
- Fix empty ``sjoin`` handling for pandas>=0.23 (#762)

Version 0.3.0 (August 29, 2017)
-------------------------------

Improvements:

- Improve plotting performance using ``matplotlib.collections`` (#267)
- Improve default plotting appearance. The defaults now follow the new matplotlib defaults (#318, #502, #510)
- Provide access to x/y coordinates as attributes for Point GeoSeries (#383)
- Make the NYBB dataset available through ``geopandas.datasets`` (#384)
- Enable ``sjoin`` on non-integer-index GeoDataFrames (#422)
- Add ``cx`` indexer to GeoDataFrame (#482)
- ``GeoDataFrame.from_features`` now also accepts a Feature Collection (#225, #507)
- Use index label instead of integer id in output of ``iterfeatures`` and
  ``to_json`` (#421)
- Return empty data frame rather than raising an error when performing a spatial join with non overlapping geodataframes (#335)

Bug fixes:

- Compatibility with shapely 1.6.0 (#512)
- Fix ``fiona.filter`` results when bbox is not None (#372)
- Fix ``dissolve`` to retain CRS (#389)
- Fix ``cx`` behavior when using index of 0 (#478)
- Fix display of lower bin in legend label of choropleth plots using a PySAL scheme (#450)

Version 0.2.0
-------------

Improvements:

- Complete overhaul of the documentation
- Addition of ``overlay`` to perform spatial overlays with polygons (#142)
- Addition of ``sjoin`` to perform spatial joins (#115, #145, #188)
- Addition of ``__geo_interface__`` that returns a python data structure
  to represent the ``GeoSeries`` as a GeoJSON-like ``FeatureCollection`` (#116)
  and ``iterfeatures`` method (#178)
- Addition of the ``explode`` (#146) and ``dissolve`` (#310, #311) methods.
- Addition of the ``sindex`` attribute, a Spatial Index using the optional
  dependency ``rtree`` (``libspatialindex``) that can be used to speed up
  certain operations such as overlays (#140, #141).
- Addition of the ``GeoSeries.cx`` coordinate indexer to slice a GeoSeries based
  on a bounding box of the coordinates (#55).
- Improvements to plotting: ability to specify edge colors (#173), support for
  the ``vmin``, ``vmax``, ``figsize``, ``linewidth`` keywords (#207), legends
  for chloropleth plots (#210), color points by specifying a colormap (#186) or
  a single color (#238).
- Larger flexibility of ``to_crs``, accepting both dicts and proj strings (#289)
- Addition of embedded example data, accessible through
  ``geopandas.datasets.get_path``.

API changes:

- In the ``plot`` method, the ``axes`` keyword is renamed to ``ax`` for
  consistency with pandas, and the ``colormap`` keyword is renamed to ``cmap``
  for consistency with matplotlib (#208, #228, #240).

Bug fixes:

- Properly handle rows with missing geometries (#139, #193).
- Fix ``GeoSeries.to_json`` (#263).
- Correctly serialize metadata when pickling (#199, #206).
- Fix ``merge`` and ``concat`` to return correct GeoDataFrame (#247, #320, #322).<|MERGE_RESOLUTION|>--- conflicted
+++ resolved
@@ -1,16 +1,6 @@
 # Changelog
 
 ## Version 1.1.0
-
-<<<<<<< HEAD
-Notes on dependencies:
-
-- GeoPandas 1.1 now requires Python 3.10 or greater and pandas 2.0, numpy 1.24, pyproj 3.5,
-  are now the minimum required version for these dependencies.
-  Furthermore, the minimum tested version for optional dependencies has been updated to
-  fiona 1.8.21, scipy 1.9, matplotlib 3.7, mapclassify 2.5, folium 0.12 and
-  SQLAlchemy 2.0. Older versions of these libraries may continue to work, but are no longer
-  considered supported (#3371).
 
 New features and improvements:
 
@@ -18,15 +8,9 @@
   sparse boolean array. This adds optional dependency on `scipy` for the sparse output.
   Note that this also changes the previously undocumented behaviour of the `output_format`
   keyword (#1674).
-
-## Version 1.0.2 (???)
-=======
-New features and improvements:
-
 - Add ``grid_size`` parameter to ``union_all`` and ``dissolve`` (#3445).
 - `GeoDataFrame.plot` now supports `pd.Index` as an input for the `column` keyword (#3463).
 - Avoid change of the plot aspect when plotting missing values (#3438).
->>>>>>> 9b56cb5e
 
 Bug fixes:
 
