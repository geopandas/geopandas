# Changelog

## Development version


<<<<<<< HEAD
Bug fixes:

- Correctly handle geometries with Z dimension in ``to_crs()`` when using PyGEOS or
  Shapely >= 2.0 (previously the z coordinates were lost) (#1345).

Version 0.12.1 (October 29, 2022)
---------------------------------
=======
## Version 0.12.1 (October 29, 2022)
>>>>>>> 5ee690dc

Small bug-fix release removing the shapely<2 pin in the installation requirements.

## Version 0.12 (October 24, 2022)

The highlight of this release is the support for Shapely 2.0. This makes it possible to
test Shapely 2.0 (currently 2.0b1) alongside GeoPandas.

Note that if you also have PyGEOS installed, you need to set an environment variable
(`USE_PYGEOS=0`) before importing geopandas to actually test Shapely 2.0 features instead of PyGEOS. See
https://geopandas.org/en/latest/getting_started/install.html#using-the-optional-pygeos-dependency
for more details.

New features and improvements:

- Added ``normalize()`` method from shapely to GeoSeries/GeoDataframe (#2537).
- Added ``make_valid()`` method from shapely to GeoSeries/GeoDataframe (#2539).
- Added ``where`` filter to ``read_file`` (#2552).
- Updated the distributed natural earth datasets (*naturalearth_lowres* and
  *naturalearth_cities*) to version 5.1 (#2555).

Deprecations and compatibility notes:

- Accessing the `crs` of a `GeoDataFrame` without active geometry column was deprecated
  and this now raises an AttributeError (#2578).
- Resolved colormap-related warning in ``.explore()`` for recent Matplotlib versions
  (#2596).

Bug fixes:

- Fix cryptic error message in ``geopandas.clip()`` when clipping with an empty geometry (#2589).
- Accessing `gdf.geometry` where the active geometry column is missing, and a column
  named `"geometry"` is present will now raise an `AttributeError`, rather than
  returning `gdf["geometry"]` (#2575).
- Combining GeoSeries/GeoDataFrames with ``pandas.concat`` will no longer silently
  override CRS information if not all inputs have the same CRS (#2056).

## Version 0.11.1 (July 24, 2022)

Small bug-fix release:

- Fix regression (RecursionError) in reshape methods such as ``unstack()``
  and ``pivot()`` involving MultiIndex, or GeoDataFrame construction with
  MultiIndex (#2486).
- Fix regression in ``GeoDataFrame.explode()`` with non-default
  geometry column name.
- Fix regression in ``apply()`` causing row-wise all nan float columns to be 
  casted to GeometryDtype (#2482). 
- Fix a crash in datetime column reading where the file contains mixed timezone
  offsets (#2479). These will be read as UTC localized values.
- Fix a crash in datetime column reading where the file contains datetimes
  outside the range supported by [ns] precision (#2505).
- Fix regression in passing the Parquet or Feather format ``version`` in
  ``to_parquet`` and ``to_feather``. As a result, the ``version`` parameter
  for the ``to_parquet`` and ``to_feather`` methods has been replaced with
  ``schema_version``. ``version`` will be passed directly to underlying
  feather or parquet writer. ``version`` will only be used to set
  ``schema_version`` if ``version`` is one of 0.1.0 or 0.4.0 (#2496).


Version 0.11 (June 20, 2022)
----------------------------

Highlights of this release:

- The ``geopandas.read_file()`` and `GeoDataFrame.to_file()` methods to read
  and write GIS file formats can now optionally use the
  [pyogrio](https://github.com/geopandas/pyogrio/) package under the hood
  through the ``engine="pyogrio"`` keyword. The pyogrio package implements
  vectorized IO for GDAL/OGR vector data sources, and is faster compared to
  the ``fiona``-based engine (#2225).
- GeoParquet support updated to implement
  [v0.4.0](https://github.com/opengeospatial/geoparquet/releases/tag/v0.4.0) of the
  OpenGeospatial/GeoParquet specification (#2441). Backwards compatibility with v0.1.0 of
  the metadata spec (implemented in the previous releases of GeoPandas) is guaranteed,
  and reading and writing Parquet and Feather files will no longer produce a ``UserWarning``
  (#2327).

New features and improvements:

- Improved handling of GeoDataFrame when the active geometry column is
  lost from the GeoDataFrame. Previously, square bracket indexing ``gdf[[...]]`` returned
  a GeoDataFrame when the active geometry column was retained and a DataFrame was
  returned otherwise. Other pandas indexing methods (``loc``, ``iloc``, etc) did not follow
  the same rules. The new behaviour for all indexing/reshaping operations is now as
  follows (#2329, #2060):
  - If operations produce a ``DataFrame`` containing the active geometry column, a
    GeoDataFrame is returned
  - If operations produce a ``DataFrame`` containing ``GeometryDtype`` columns, but not the
    active geometry column, a ``GeoDataFrame`` is returned, where the active geometry
    column is set to ``None`` (set the new geometry column with ``set_geometry()``)
  - If operations produce a ``DataFrame`` containing no ``GeometryDtype`` columns, a
    ``DataFrame`` is returned (this can be upcast again by calling ``set_geometry()`` or the
    ``GeoDataFrame`` constructor)
  - If operations produce a ``Series`` of ``GeometryDtype``, a ``GeoSeries`` is returned,
    otherwise ``Series`` is returned.
  - Error messages for having an invalid geometry column
    have been improved, indicating the name of the last valid active geometry column set
    and whether other geometry columns can be promoted to the active geometry column
    (#2329).

- Datetime fields are now read and written correctly for GIS formats which support them
  (e.g. GPKG, GeoJSON) with fiona 1.8.14 or higher. Previously, datetimes were read as
  strings (#2202).
- ``folium.Map`` keyword arguments can now be specified as the ``map_kwds`` argument to
  ``GeoDataFrame.explore()`` method (#2315).
- Add a new parameter ``style_function`` to ``GeoDataFrame.explore()`` to enable plot styling
  based on GeoJSON properties (#2377).
- It is now possible to write an empty ``GeoDataFrame`` to a file for supported formats
  (#2240). Attempting to do so will now emit a ``UserWarning`` instead of a ``ValueError``.
- Fast rectangle clipping has been exposed as ``GeoSeries/GeoDataFrame.clip_by_rect()``
  (#1928).
- The ``mask`` parameter of ``GeoSeries/GeoDataFrame.clip()`` now accepts a rectangular mask
  as a list-like to perform fast rectangle clipping using the new
  ``GeoSeries/GeoDataFrame.clip_by_rect()`` (#2414).
- Bundled demo dataset ``naturalearth_lowres`` has been updated to version 5.0.1 of the
  source, with field ``ISO_A3`` manually corrected for some cases (#2418).

Deprecations and compatibility notes:

- The active development branch of geopandas on GitHub has been renamed from master to
  main (#2277).
- Deprecated methods ``GeometryArray.equals_exact()`` and ``GeometryArray.almost_equals()``
  have been removed. They should
  be replaced with ``GeometryArray.geom_equals_exact()`` and
  ``GeometryArray.geom_almost_equals()`` respectively (#2267).
- Deprecated CRS functions ``explicit_crs_from_epsg()``, ``epsg_from_crs()`` and
  ``get_epsg_file_contents()`` were removed (#2340).
- Warning about the behaviour change to ``GeoSeries.isna()`` with empty
  geometries present has been removed (#2349).
- Specifying a CRS in the ``GeoDataFrame/GeoSeries`` constructor which contradicted the
  underlying ``GeometryArray`` now raises a ``ValueError`` (#2100).
- Specifying a CRS in the ``GeoDataFrame`` constructor when no geometry column is provided
  and calling ``GeoDataFrame. set_crs`` on a ``GeoDataFrame`` without an active geometry
  column now raise a ``ValueError`` (#2100)
- Passing non-geometry data to the``GeoSeries`` constructor is now fully deprecated and
  will raise a ``TypeError`` (#2314). Previously, a ``pandas.Series`` was returned for
  non-geometry data.
- Deprecated ``GeoSeries/GeoDataFrame`` set operations ``__xor__()``,
  ``__or__()``, ``__and__()`` and ``__sub__()``, ``geopandas.io.file.read_file``/``to_file`` and
  ``geopandas.io.sql.read_postgis`` now emit ``FutureWarning`` instead of
  ``DeprecationWarning`` and will be completely removed in a future release.
- Accessing the ``crs`` of a ``GeoDataFrame`` without active geometry column is deprecated and will be removed in GeoPandas 0.12 (#2373).

Bug fixes:

- ``GeoSeries.to_frame`` now creates a ``GeoDataFrame`` with the geometry column name set
  correctly (#2296)
- Fix pickle files created with pygeos installed can not being readable when pygeos is
  not installed (#2237).
- Fixed ``UnboundLocalError`` in ``GeoDataFrame.plot()`` using ``legend=True`` and
  ``missing_kwds`` (#2281).
- Fix ``explode()`` incorrectly relating index to columns, including where the input index
  is not unique (#2292)
- Fix ``GeoSeries.[xyz]`` raising an ``IndexError`` when the underlying GeoSeries contains
  empty points (#2335). Rows corresponding to empty points now contain ``np.nan``.
- Fix ``GeoDataFrame.iloc`` raising a ``TypeError`` when indexing a ``GeoDataFrame`` with only
  a single column of ``GeometryDtype`` (#1970).
- Fix ``GeoDataFrame.iterfeatures()`` not returning features with the same field order as
  ``GeoDataFrame.columns`` (#2396).
- Fix ``GeoDataFrame.from_features()`` to support reading GeoJSON with null properties
  (#2243).
- Fix ``GeoDataFrame.to_parquet()`` not intercepting ``engine`` keyword argument, breaking
  consistency with pandas (#2227)
- Fix ``GeoDataFrame.explore()`` producing an error when ``column`` is of boolean dtype
  (#2403).
- Fix an issue where ``GeoDataFrame.to_postgis()`` output the wrong SRID for ESRI
  authority CRS (#2414).
- Fix ``GeoDataFrame.from_dict/from_features`` classmethods using ``GeoDataFrame`` rather
  than ``cls`` as the constructor.
- Fix ``GeoDataFrame.plot()`` producing incorrect colors with mixed geometry types when
  ``colors`` keyword is provided. (#2420)

Notes on (optional) dependencies:

- GeoPandas 0.11 drops support for Python 3.7 and pandas 0.25 (the minimum supported
  pandas version is now 1.0.5). Further, the minimum required versions for the listed
  dependencies have now changed to shapely 1.7, fiona 1.8.13.post1, pyproj 2.6.1.post1,
  matplotlib 3.2, mapclassify 2.4.0 (#2358, #2391)

Version 0.10.2 (October 16, 2021)
---------------------------------

Small bug-fix release:

- Fix regression in ``overlay()`` in case no geometries are intersecting (but
  have overlapping total bounds) (#2172).
- Fix regression in ``overlay()`` with ``keep_geom_type=True`` in case the
  overlay of two geometries in a GeometryCollection with other geometry types
  (#2177).
- Fix ``overlay()`` to honor the ``keep_geom_type`` keyword for the
  ``op="differnce"`` case (#2164).
- Fix regression in ``plot()`` with a mapclassify ``scheme`` in case the
  formatted legend labels have duplicates (#2166).
- Fix a bug in the ``explore()`` method ignoring the ``vmin`` and ``vmax`` keywords
  in case they are set to 0 (#2175).
- Fix ``unary_union`` to correctly handle a GeoSeries with missing values (#2181).
- Avoid internal deprecation warning in ``clip()`` (#2179).

Version 0.10.1 (October 8, 2021)
--------------------------------

Small bug-fix release:

- Fix regression in ``overlay()`` with non-overlapping geometries and a
  non-default ``how`` (i.e. not "intersection") (#2157).

Version 0.10.0 (October 3, 2021)
--------------------------------

Highlights of this release:

- A new ``sjoin_nearest()`` method to join based on proximity, with the
  ability to set a maximum search radius (#1865). In addition, the ``sindex``
  attribute gained a new method for a "nearest" spatial index query (#1865,
  #2053).
- A new ``explore()`` method on GeoDataFrame and GeoSeries with native support
  for interactive visualization based on folium / leaflet.js (#1953)
- The ``geopandas.sjoin()``/``overlay()``/``clip()`` functions are now also
  available as methods on the GeoDataFrame (#2141, #1984, #2150).

New features and improvements:

- Add support for pandas' ``value_counts()`` method for geometry dtype (#2047).
- The ``explode()`` method has a new ``ignore_index`` keyword (consistent with
  pandas' explode method) to reset the index in the result, and a new
  ``index_parts`` keywords to control whether a cumulative count indexing the
  parts of the exploded multi-geometries should be added (#1871).
- ``points_from_xy()`` is now available as a GeoSeries method ``from_xy`` (#1936).
- The ``to_file()`` method will now attempt to detect the driver (if not
  specified) based on the extension of the provided filename, instead of
  defaulting to ESRI Shapefile (#1609).
- Support for the ``storage_options`` keyword in ``read_parquet()`` for
  specifying filesystem-specific options (e.g. for S3) based on fsspec (#2107).
- The read/write functions now support ``~`` (user home directory) expansion (#1876).
- Support the ``convert_dtypes()`` method from pandas to preserve the
  GeoDataFrame class (#2115).
- Support WKB values in the hex format in ``GeoSeries.from_wkb()`` (#2106).
- Update the ``estimate_utm_crs()`` method to handle crossing the antimeridian
  with pyproj 3.1+ (#2049).
- Improved heuristic to decide how many decimals to show in the repr based on
  whether the CRS is projected or geographic (#1895).
- Switched the default for ``geocode()`` from GeoCode.Farm to the Photon
  geocoding API (<https://photon.komoot.io>) (#2007).

Deprecations and compatibility notes:

- The ``op=`` keyword of ``sjoin()`` to indicate which spatial predicate to use
  for joining is being deprecated and renamed in favor of a new ``predicate=``
  keyword (#1626).
- The ``cascaded_union`` attribute is deprecated, use ``unary_union`` instead (#2074).
- Constructing a GeoDataFrame with a duplicated "geometry" column is now
  disallowed. This can also raise an error in the ``pd.concat(.., axis=1)``
  function if this results in duplicated active geometry columns (#2046).
- The ``explode()`` method currently returns a GeoSeries/GeoDataFrame with a
  MultiIndex, with an additional level with indices of the parts of the
  exploded multi-geometries. For consistency with pandas, this will change in
  the future and the new ``index_parts`` keyword is added to control this.

Bug fixes:

- Fix in the ``clip()`` function to correctly clip MultiPoints instead of
  leaving them intact when partly outside of the clip bounds (#2148).
- Fix ``GeoSeries.isna()`` to correctly return a boolean Series in case of an
  empty GeoSeries (#2073).
- Fix the GeoDataFrame constructor to preserve the geometry name when the
  argument is already a GeoDataFrame object (i.e. ``GeoDataFrame(gdf)``) (#2138).
- Fix loss of the values' CRS when setting those values as a column
  (``GeoDataFrame.__setitem__``) (#1963)
- Fix in ``GeoDataFrame.apply()`` to preserve the active geometry column name
  (#1955).
- Fix in ``sjoin()`` to not ignore the suffixes in case of a right-join
  (``how="right``) (#2065).
- Fix ``GeoDataFrame.explode()`` with a MultiIndex (#1945).
- Fix the handling of missing values in ``to/from_wkb`` and ``to_from_wkt`` (#1891).
- Fix ``to_file()`` and ``to_json()`` when DataFrame has duplicate columns to
  raise an error (#1900).
- Fix bug in the colors shown with user-defined classification scheme (#2019).
- Fix handling of the ``path_effects`` keyword in ``plot()`` (#2127).
- Fix ``GeoDataFrame.explode()`` to preserve ``attrs`` (#1935)

Notes on (optional) dependencies:

- GeoPandas 0.10.0 dropped support for Python 3.6 and pandas 0.24. Further,
  the minimum required versions are numpy 1.18, shapely 1.6, fiona 1.8,
  matplotlib 3.1 and pyproj 2.2.
- Plotting with a classification schema now requires mapclassify version >=
  2.4 (#1737).
- Compatibility fixes for the latest numpy in combination with Shapely 1.7 (#2072)
- Compatibility fixes for the upcoming Shapely 1.8 (#2087).
- Compatibility fixes for the latest PyGEOS (#1872, #2014) and matplotlib
  (colorbar issue, #2066).

Version 0.9.0 (February 28, 2021)
---------------------------------

Many documentation improvements and a restyled and restructured website with
a new logo (#1564, #1579, #1617, #1668, #1731, #1750, #1757, #1759).

New features and improvements:

- The ``geopandas.read_file`` function now accepts more general
  file-like objects (e.g. ``fsspec`` open file objects). It will now also
  automatically recognize zipped files (#1535).
- The ``GeoDataFrame.plot()`` method now provides access to the pandas plotting
  functionality for the non-geometry columns, either using the ``kind`` keyword
  or the accessor method (e.g. ``gdf.plot(kind="bar")`` or ``gdf.plot.bar()``)
  (#1465).
- New ``from_wkt()``, ``from_wkb()``, ``to_wkt()``, ``to_wkb()`` methods for
  GeoSeries to construct a GeoSeries from geometries in WKT or WKB
  representation, or to convert a GeoSeries to a pandas Seriew with WKT or WKB
  values (#1710).
- New ``GeoSeries.z`` attribute to access the z-coordinates of Point geometries
  (similar to the existing ``.x`` and ``.y`` attributes) (#1773).
- The ``to_crs()`` method now handles missing values (#1618).
- Support for pandas' new ``.attrs`` functionality (#1658).
- The ``dissolve()`` method now allows dissolving by no column (``by=None``) to
  create a union of all geometries (single-row GeoDataFrame) (#1568).
- New ``estimate_utm_crs()`` method on GeoSeries/GeoDataFrame to determine the
  UTM CRS based on the bounds (#1646).
- ``GeoDataFrame.from_dict()`` now accepts ``geometry`` and ``crs`` keywords
  (#1619).
- ``GeoDataFrame.to_postgis()`` and ``geopandas.read_postgis()`` now supports
  both sqlalchemy engine and connection objects (#1638).
- The ``GeoDataFrame.explode()`` method now allows exploding based on a
  non-geometry column, using the pandas implementation (#1720).
- Performance improvement in ``GeoDataFrame/GeoSeries.explode()`` when using
  the PyGEOS backend (#1693).
- The binary operation and predicate methods (eg ``intersection()``,
  ``intersects()``) have a new ``align`` keyword which allows optionally not
  aligning on the index before performing the operation with ``align=False``
  (#1668).
- The ``GeoDataFrame.dissolve()`` method now supports all relevant keywords of
  ``groupby()``, i.e. the ``level``, ``sort``, ``observed`` and ``dropna`` keywords
  (#1845).
- The ``geopandas.overlay()`` function now accepts ``make_valid=False`` to skip
  the step to ensure the input geometries are valid using ``buffer(0)`` (#1802).
- The ``GeoDataFrame.to_json()`` method gained a ``drop_id`` keyword to
  optionally not write the GeoDataFrame's index as the "id" field in the
  resulting JSON (#1637).
- A new ``aspect`` keyword in the plotting methods to optionally allow retaining
  the original aspect (#1512)
- A new ``interval`` keyword in the ``legend_kwds`` group of the ``plot()`` method
  to control the appearance of the legend labels when using a classification
  scheme (#1605).
- The spatial index of a GeoSeries (accessed with the ``sindex`` attribute) is
  now stored on the underlying array. This ensures that the spatial index is
  preserved in more operations where possible, and that multiple geometry
  columns of a GeoDataFrame can each have a spatial index (#1444).
- Addition of a ``has_sindex`` attribute on the GeoSeries/GeoDataFrame to check
  if a spatial index has already been initialized (#1627).
- The ``geopandas.testing.assert_geoseries_equal()`` and ``assert_geodataframe_equal()``
  testing utilities now have a ``normalize`` keyword (False by default) to
  normalize geometries before comparing for equality (#1826). Those functions
  now also give a more informative error message when failing (#1808).

Deprecations and compatibility notes:

- The ``is_ring`` attribute currently returns True for Polygons. In the future,
  this will be False (#1631). In addition, start to check it for LineStrings
  and LinearRings (instead of always returning False).
- The deprecated ``objects`` keyword in the ``intersection()`` method of the
  ``GeoDataFrame/GeoSeries.sindex`` spatial index object has been removed
  (#1444).

Bug fixes:

- Fix regression in the ``plot()`` method raising an error with empty
  geometries (#1702, #1828).
- Fix ``geopandas.overlay()`` to preserve geometries of the correct type which
  are nested within a GeometryCollection as a result of the overlay
  operation (#1582). In addition, a warning will now be raised if geometries
  of different type are dropped from the result (#1554).
- Fix the repr of an empty GeoSeries to not show spurious warnings (#1673).
- Fix the ``.crs`` for empty GeoDataFrames (#1560).
- Fix ``geopandas.clip`` to preserve the correct geometry column name (#1566).
- Fix bug in ``plot()`` method when using ``legend_kwds`` with multiple subplots
  (#1583)
- Fix spurious warning with ``missing_kwds`` keyword of the ``plot()`` method
  when there are no areas with missing data (#1600).
- Fix the ``plot()`` method to correctly align values passed to the ``column``
  keyword as a pandas Series (#1670).
- Fix bug in plotting MultiPoints when passing values to determine the color
  (#1694)
- The ``rename_geometry()`` method now raises a more informative error message
  when a duplicate column name is used (#1602).
- Fix ``explode()`` method to preserve the CRS (#1655)
- Fix the ``GeoSeries.apply()`` method to again accept the ``convert_dtype``
  keyword to be consistent with pandas (#1636).
- Fix ``GeoDataFrame.apply()`` to preserve the CRS when possible (#1848).
- Fix bug in containment test as ``geom in geoseries`` (#1753).
- The ``shift()`` method of a GeoSeries/GeoDataFrame now preserves the CRS
  (#1744).
- The PostGIS IO functionality now quotes table names to ensure it works with
  case-sensitive names (#1825).
- Fix the ``GeoSeries`` constructor without passing data but only an index (#1798).

Notes on (optional) dependencies:

- GeoPandas 0.9.0 dropped support for Python 3.5. Further, the minimum
  required versions are pandas 0.24, numpy 1.15 and shapely 1.6 and fiona 1.8.
- The ``descartes`` package is no longer required for plotting polygons. This
  functionality is now included by default in GeoPandas itself, when
  matplotlib is available (#1677).
- Fiona is now only imported when used in ``read_file``/``to_file``. This means
  you can now force geopandas to install without fiona installed (although it
  is still a default requirement) (#1775).
- Compatibility with the upcoming Shapely 1.8 (#1659, #1662, #1819).

Version 0.8.2 (January 25, 2021)
--------------------------------

Small bug-fix release for compatibility with PyGEOS 0.9.

Version 0.8.1 (July 15, 2020)
-----------------------------

Small bug-fix release:

- Fix a regression in the ``plot()`` method when visualizing with a
  JenksCaspallSampled or FisherJenksSampled scheme (#1486).
- Fix spurious warning in ``GeoDataFrame.to_postgis`` (#1497).
- Fix the un-pickling with ``pd.read_pickle`` of files written with older
  GeoPandas versions (#1511).

Version 0.8.0 (June 24, 2020)
-----------------------------

**Experimental**: optional use of PyGEOS to speed up spatial operations (#1155).
PyGEOS is a faster alternative for Shapely (being contributed back to a future
version of Shapely), and is used in element-wise spatial operations and for
spatial index in e.g. ``sjoin`` (#1343, #1401, #1421, #1427, #1428). See the
[installation docs](https://geopandas.readthedocs.io/en/latest/install.html#using-the-optional-pygeos-dependency)
for more info and how to enable it.

New features and improvements:

- IO enhancements:

  - New ``GeoDataFrame.to_postgis()`` method to write to PostGIS database (#1248).
  - New Apache Parquet and Feather file format support (#1180, #1435)
  - Allow appending to files with ``GeoDataFrame.to_file`` (#1229).
  - Add support for the ``ignore_geometry`` keyword in ``read_file`` to only read
    the attribute data. If set to True, a pandas DataFrame without geometry is
    returned (#1383).
  - ``geopandas.read_file`` now supports reading from file-like objects (#1329).
  - ``GeoDataFrame.to_file`` now supports specifying the CRS to write to the file
    (#802). By default it still uses the CRS of the GeoDataFrame.
  - New ``chunksize`` keyword in ``geopandas.read_postgis`` to read a query in
    chunks (#1123).

- Improvements related to geometry columns and CRS:

  - Any column of the GeoDataFrame that has a "geometry" dtype is now returned
    as a GeoSeries. This means that when having multiple geometry columns, not
    only the "active" geometry column is returned as a GeoSeries, but also
    accessing another geometry column (``gdf["other_geom_column"]``) gives a
    GeoSeries (#1336).
  - Multiple geometry columns in a GeoDataFrame can now each have a different
    CRS. The global ``gdf.crs`` attribute continues to returns the CRS of the
    "active" geometry column. The CRS of other geometry columns can be accessed
    from the column itself (eg ``gdf["other_geom_column"].crs``) (#1339).
  - New ``set_crs()`` method on GeoDataFrame/GeoSeries to set the CRS of naive
    geometries (#747).

- Improvements related to plotting:

  - The y-axis is now scaled depending on the center of the plot when using a
    geographic CRS, instead of using an equal aspect ratio (#1290).
  - When passing a column of categorical dtype to the ``column=`` keyword of the
    GeoDataFrame ``plot()``, we now honor all categories and its order (#1483).
    In addition, a new ``categories`` keyword allows to specify all categories
    and their order otherwise (#1173).
  - For choropleths using a classification scheme (using ``scheme=``), the
    ``legend_kwds`` accept two new keywords to control the formatting of the
    legend: ``fmt`` with a format string for the bin edges (#1253), and ``labels``
    to pass fully custom class labels (#1302).

- New ``covers()`` and ``covered_by()`` methods on GeoSeries/GeoDataframe for the
  equivalent spatial predicates (#1460, #1462).
- GeoPandas now warns when using distance-based methods with data in a
  geographic projection (#1378).

Deprecations:

- When constructing a GeoSeries or GeoDataFrame from data that already has a
  CRS, a deprecation warning is raised when both CRS don't match, and in the
  future an error will be raised in such a case. You can use the new ``set_crs``
  method to override an existing CRS. See
  [the docs](https://geopandas.readthedocs.io/en/latest/projections.html#projection-for-multiple-geometry-columns).
- The helper functions in the ``geopandas.plotting`` module are deprecated for
  public usage (#656).
- The ``geopandas.io`` functions are deprecated, use the top-level ``read_file`` and
  ``to_file`` instead (#1407).
- The set operators (``&``, ``|``, ``^``, ``-``) are deprecated, use the
  ``intersection()``, ``union()``, ``symmetric_difference()``, ``difference()`` methods
  instead (#1255).
- The ``sindex`` for empty dataframe will in the future return an empty spatial
  index instead of ``None`` (#1438).
- The ``objects`` keyword in the ``intersection`` method of the spatial index
  returned by the ``sindex`` attribute is deprecated and will be removed in the
  future (#1440).

Bug fixes:

- Fix the ``total_bounds()`` method to ignore missing and empty geometries (#1312).
- Fix ``geopandas.clip`` when masking with non-overlapping area resulting in an
  empty GeoDataFrame (#1309, #1365).
- Fix error in ``geopandas.sjoin`` when joining on an empty geometry column (#1318).
- CRS related fixes: ``pandas.concat`` preserves CRS when concatenating GeoSeries
  objects (#1340), preserve the CRS in ``geopandas.clip`` (#1362) and in
  ``GeoDataFrame.astype`` (#1366).
- Fix bug in ``GeoDataFrame.explode()`` when 'level_1' is one of the column names
  (#1445).
- Better error message when rtree is not installed (#1425).
- Fix bug in ``GeoSeries.equals()`` (#1451).
- Fix plotting of multi-part geometries with additional style keywords (#1385).

And we now have a [Code of Conduct](https://github.com/geopandas/geopandas/blob/main/CODE_OF_CONDUCT.md)!

GeoPandas 0.8.0 is the last release to support Python 3.5. The next release
will require Python 3.6, pandas 0.24, numpy 1.15 and shapely 1.6 or higher.

Version 0.7.0 (February 16, 2020)
---------------------------------

Support for Python 2.7 has been dropped. GeoPandas now works with Python >= 3.5.

The important API change of this release is that GeoPandas now requires
PROJ > 6 and pyproj > 2.2, and that the ``.crs`` attribute of a GeoSeries and
GeoDataFrame no longer stores the CRS information as a proj4 string or dict,
but as a ``pyproj.CRS`` object (#1101).

This gives a better user interface and integrates improvements from pyproj and
PROJ 6, but might also require some changes in your code. Check the
[migration guide](https://geopandas.readthedocs.io/en/latest/projections.html#upgrading-to-geopandas-0-7-with-pyproj-2-2-and-proj-6)
in the documentation.

Other API changes;

- The ``GeoDataFrame.to_file`` method will now also write the GeoDataFrame index
  to the file, if the index is named and/or non-integer. You can use the
  ``index=True/False`` keyword to overwrite this default inference (#1059).

New features and improvements:

- A new ``geopandas.clip`` function to clip a GeoDataFrame to the spatial extent
  of another shape (#1128).
- The ``geopandas.overlay`` function now works for all geometry types, including
  points and linestrings in addition to polygons (#1110).
- The ``plot()`` method gained support for missing values (in the column that
  determines the colors). By default it doesn't plot the corresponding
  geometries, but using the new ``missing_kwds`` argument you can specify how to
  style those geometries (#1156).
- The ``plot()`` method now also supports plotting GeometryCollection and
  LinearRing objects (#1225).
- Added support for filtering with a geometry or reading a subset of the rows in
  ``geopandas.read_file`` (#1160).
- Added support for the new nullable integer data type of pandas in
  ``GeoDataFrame.to_file`` (#1220).

Bug fixes:

- ``GeoSeries.reset_index()`` now correctly results in a GeoDataFrame instead of DataFrame (#1252).
- Fixed the ``geopandas.sjoin`` function to handle MultiIndex correctly (#1159).
- Fixed the ``geopandas.sjoin`` function to preserve the index name of the left GeoDataFrame (#1150).

Version 0.6.3 (February 6, 2020)
---------------------------------

Small bug-fix release:

- Compatibility with Shapely 1.7 and pandas 1.0 (#1244).
- Fix ``GeoDataFrame.fillna`` to accept non-geometry values again when there are
  no missing values in the geometry column. This should make it easier to fill
  the numerical columns of the GeoDataFrame (#1279).

Version 0.6.2 (November 18, 2019)
---------------------------------

Small bug-fix release fixing a few regressions:

- Fix a regression in passing an array of RRB(A) tuples to the ``.plot()``
  method (#1178, #1211).
- Fix the ``bounds`` and ``total_bounds`` attributes for empty GeoSeries, which
  also fixes the repr of an empty or all-NA GeoSeries (#1184, #1195).
- Fix filtering of a GeoDataFrame to preserve the index type when ending up
  with an empty result (#1190).

Version 0.6.1 (October 12, 2019)
--------------------------------

Small bug-fix release fixing a few regressions:

- Fix ``astype`` when converting to string with Multi geometries (#1145) or when converting a dataframe without geometries (#1144).
- Fix ``GeoSeries.fillna`` to accept ``np.nan`` again (#1149).

Version 0.6.0 (September 27, 2019)
----------------------------------

Important note! This will be the last release to support Python 2.7 (#1031)

API changes:

- A refactor of the internals based on the pandas ExtensionArray interface (#1000). The main user visible changes are:

  - The ``.dtype`` of a GeoSeries is now a ``'geometry'`` dtype (and no longer a numpy ``object`` dtype).
  - The ``.values`` of a GeoSeries now returns a custom ``GeometryArray``, and no longer a numpy array. To get back a numpy array of Shapely scalars, you can convert explicitly using ``np.asarray(..)``.

- The ``GeoSeries`` constructor now raises a warning when passed non-geometry data. Currently the constructor falls back to return a pandas ``Series``, but in the future this will raise an error (#1085).
- The missing value handling has been changed to now separate the concepts of missing geometries and empty geometries (#601, 1062). In practice this means that (see [the docs](https://geopandas.readthedocs.io/en/v0.6.0/missing_empty.html) for more details):

  - ``GeoSeries.isna`` now considers only missing values, and if you want to check for empty geometries, you can use ``GeoSeries.is_empty`` (``GeoDataFrame.isna`` already only looked at missing values).
  - ``GeoSeries.dropna`` now actually drops missing values (before it didn't drop either missing or empty geometries)
  - ``GeoSeries.fillna`` only fills missing values (behaviour unchanged).
  - ``GeoSeries.align`` uses missing values instead of empty geometries by default to fill non-matching index entries.

New features and improvements:

- Addition of a ``GeoSeries.affine_transform`` method, equivalent of Shapely's function (#1008).
- Addition of a ``GeoDataFrame.rename_geometry`` method to easily rename the active geometry column (#1053).
- Addition of ``geopandas.show_versions()`` function, which can be used to give an overview of the installed libraries in bug reports (#899).
- The ``legend_kwds`` keyword of the ``plot()`` method can now also be used to specify keywords for the color bar (#1102).
- Performance improvement in the ``sjoin()`` operation by re-using existing spatial index of the input dataframes, if available (#789).
- Updated documentation to work with latest version of geoplot and contextily (#1044, #1088).
- A new ``geopandas.options`` configuration, with currently a single option to control the display precision of the coordinates (``options.display_precision``). The default is now to show less coordinates (3 for projected and 5 for geographic coordinates), but the default can be overridden with the option.

Bug fixes:

- Also try to use ``pysal`` instead of ``mapclassify`` if available (#1082).
- The ``GeoDataFrame.astype()`` method now correctly returns a ``GeoDataFrame`` if the geometry column is preserved (#1009).
- The ``to_crs`` method now uses ``always_xy=True`` to ensure correct lon/lat order handling for pyproj>=2.2.0 (#1122).
- Fixed passing list-like colors in the ``plot()`` method in case of "multi" geometries (#1119).
- Fixed the coloring of shapes and colorbar when passing a custom ``norm`` in the ``plot()`` method (#1091, #1089).
- Fixed ``GeoDataFrame.to_file`` to preserve VFS file paths (e.g. when a "s3://" path is specified) (#1124).
- Fixed failing case in ``geopandas.sjoin`` with empty geometries (#1138).

In addition, the minimum required versions of some dependencies have been increased: GeoPandas now requirs pandas >=0.23.4 and matplotlib >=2.0.1 (#1002).

Version 0.5.1 (July 11, 2019)
-----------------------------

- Compatibility with latest mapclassify version 2.1.0 (#1025).

Version 0.5.0 (April 25, 2019)
------------------------------

Improvements:

- Significant performance improvement (around 10x) for ``GeoDataFrame.iterfeatures``,
  which also improves ``GeoDataFrame.to_file`` (#864).
- File IO enhancements based on Fiona 1.8:

  - Support for writing bool dtype (#855) and datetime dtype, if the file format supports it (#728).
  - Support for writing dataframes with multiple geometry types, if the file format allows it (e.g. GeoJSON for all types, or ESRI Shapefile for Polygon+MultiPolygon) (#827, #867, #870).

- Compatibility with pyproj >= 2 (#962).
- A new ``geopandas.points_from_xy()`` helper function to convert x and y coordinates to Point objects (#896).
- The ``buffer`` and ``interpolate`` methods now accept an array-like to specify a variable distance for each geometry (#781).
- Addition of a ``relate`` method, corresponding to the shapely method that returns the DE-9IM matrix (#853).
- Plotting improvements:

  - Performance improvement in plotting by only flattening the geometries if there are actually 'Multi' geometries (#785).
  - Choropleths: access to all ``mapclassify`` classification schemes and addition of the ``classification_kwds`` keyword in the ``plot`` method to specify options for the scheme (#876).
  - Ability to specify a matplotlib axes object on which to plot the color bar with the ``cax`` keyword, in order to have more control over the color bar placement (#894).

- Changed the default provider in ``geopandas.tools.geocode`` from Google (now requires an API key) to Geocode.Farm (#907, #975).

Bug fixes:

- Remove the edge in the legend marker (#807).
- Fix the ``align`` method to preserve the CRS (#829).
- Fix ``geopandas.testing.assert_geodataframe_equal`` to correctly compare left and right dataframes (#810).
- Fix in choropleth mapping when the values contain missing values (#877).
- Better error message in ``sjoin`` if the input is not a GeoDataFrame (#842).
- Fix in ``read_postgis`` to handle nullable (missing) geometries (#856).
- Correctly passing through the ``parse_dates`` keyword in ``read_postgis`` to the underlying pandas method (#860).
- Fixed the shape of Antarctica in the included demo dataset 'naturalearth_lowres'
  (by updating to the latest version) (#804).

Version 0.4.1 (March 5, 2019)
-----------------------------

Small bug-fix release for compatibility with the latest Fiona and PySAL
releases:

- Compatibility with Fiona 1.8: fix deprecation warning (#854).
- Compatibility with PySAL 2.0: switched to ``mapclassify`` instead of ``PySAL`` as
  dependency for choropleth mapping with the ``scheme`` keyword (#872).
- Fix for new ``overlay`` implementation in case the intersection is empty (#800).

Version 0.4.0 (July 15, 2018)
-----------------------------

Improvements:

- Improved ``overlay`` function (better performance, several incorrect behaviours fixed) (#429)
- Pass keywords to control legend behavior (``legend_kwds``) to ``plot`` (#434)
- Add basic support for reading remote datasets in ``read_file`` (#531)
- Pass kwargs for ``buffer`` operation on GeoSeries (#535)
- Expose all geopy services as options in geocoding (#550)
- Faster write speeds to GeoPackage (#605)
- Permit ``read_file`` filtering with a bounding box from a GeoDataFrame (#613)
- Set CRS on GeoDataFrame returned by ``read_postgis`` (#627)
- Permit setting markersize for Point GeoSeries plots with column values (#633)
- Started an example gallery (#463, #690, #717)
- Support for plotting MultiPoints (#683)
- Testing functionality (e.g. ``assert_geodataframe_equal``) is now publicly exposed (#707)
- Add ``explode`` method to GeoDataFrame (similar to the GeoSeries method) (#671)
- Set equal aspect on active axis on multi-axis figures (#718)
- Pass array of values to column argument in ``plot`` (#770)

Bug fixes:

- Ensure that colorbars are plotted on the correct axis (#523)
- Handle plotting empty GeoDataFrame (#571)
- Save z-dimension when writing files (#652)
- Handle reading empty shapefiles (#653)
- Correct dtype for empty result of spatial operations (#685)
- Fix empty ``sjoin`` handling for pandas>=0.23 (#762)

Version 0.3.0 (August 29, 2017)
-------------------------------

Improvements:

- Improve plotting performance using ``matplotlib.collections`` (#267)
- Improve default plotting appearance. The defaults now follow the new matplotlib defaults (#318, #502, #510)
- Provide access to x/y coordinates as attributes for Point GeoSeries (#383)
- Make the NYBB dataset available through ``geopandas.datasets`` (#384)
- Enable ``sjoin`` on non-integer-index GeoDataFrames (#422)
- Add ``cx`` indexer to GeoDataFrame (#482)
- ``GeoDataFrame.from_features`` now also accepts a Feature Collection (#225, #507)
- Use index label instead of integer id in output of ``iterfeatures`` and
  ``to_json`` (#421)
- Return empty data frame rather than raising an error when performing a spatial join with non overlapping geodataframes (#335)

Bug fixes:

- Compatibility with shapely 1.6.0 (#512)
- Fix ``fiona.filter`` results when bbox is not None (#372)
- Fix ``dissolve`` to retain CRS (#389)
- Fix ``cx`` behavior when using index of 0 (#478)
- Fix display of lower bin in legend label of choropleth plots using a PySAL scheme (#450)

Version 0.2.0
-------------

Improvements:

- Complete overhaul of the documentation
- Addition of ``overlay`` to perform spatial overlays with polygons (#142)
- Addition of ``sjoin`` to perform spatial joins (#115, #145, #188)
- Addition of ``__geo_interface__`` that returns a python data structure
  to represent the ``GeoSeries`` as a GeoJSON-like ``FeatureCollection`` (#116)
  and ``iterfeatures`` method (#178)
- Addition of the ``explode`` (#146) and ``dissolve`` (#310, #311) methods.
- Addition of the ``sindex`` attribute, a Spatial Index using the optional
  dependency ``rtree`` (``libspatialindex``) that can be used to speed up
  certain operations such as overlays (#140, #141).
- Addition of the ``GeoSeries.cx`` coordinate indexer to slice a GeoSeries based
  on a bounding box of the coordinates (#55).
- Improvements to plotting: ability to specify edge colors (#173), support for
  the ``vmin``, ``vmax``, ``figsize``, ``linewidth`` keywords (#207), legends
  for chloropleth plots (#210), color points by specifying a colormap (#186) or
  a single color (#238).
- Larger flexibility of ``to_crs``, accepting both dicts and proj strings (#289)
- Addition of embedded example data, accessible through
  ``geopandas.datasets.get_path``.

API changes:

- In the ``plot`` method, the ``axes`` keyword is renamed to ``ax`` for
  consistency with pandas, and the ``colormap`` keyword is renamed to ``cmap``
  for consistency with matplotlib (#208, #228, #240).

Bug fixes:

- Properly handle rows with missing geometries (#139, #193).
- Fix ``GeoSeries.to_json`` (#263).
- Correctly serialize metadata when pickling (#199, #206).
- Fix ``merge`` and ``concat`` to return correct GeoDataFrame (#247, #320, #322).<|MERGE_RESOLUTION|>--- conflicted
+++ resolved
@@ -3,17 +3,12 @@
 ## Development version
 
 
-<<<<<<< HEAD
 Bug fixes:
 
 - Correctly handle geometries with Z dimension in ``to_crs()`` when using PyGEOS or
   Shapely >= 2.0 (previously the z coordinates were lost) (#1345).
 
-Version 0.12.1 (October 29, 2022)
----------------------------------
-=======
 ## Version 0.12.1 (October 29, 2022)
->>>>>>> 5ee690dc
 
 Small bug-fix release removing the shapely<2 pin in the installation requirements.
 
