--- conflicted
+++ resolved
@@ -17,11 +17,8 @@
 
 New methods:
 
-<<<<<<< HEAD
 - Added `relate_pattern` method from shapely to GeoSeries/GeoDataframe (#3211).
-=======
 - Added `set_precision` and `get_precision` methods from shapely to GeoSeries/GeoDataframe (#3175).
->>>>>>> 912f1cd8
 - Added `count_coordinates` method from shapely to GeoSeries/GeoDataframe (#3026).
 - Added `minimum_clearance` method from shapely to GeoSeries/GeoDataframe (#2989).
 - Added `is_ccw` method from shapely to GeoSeries/GeoDataframe (#3027).
