# Changelog

## Version 1.0.0-alpha1 (Apr 13, 2024)

Notes on dependencies:

- GeoPandas 1.0 drops support for shapely<2 and PyGEOS. The only geometry engine that is
  currently supported is shapely >= 2. As a consequence, spatial indexing based on the
  rtree package has also been removed. (#3035)
- The I/O engine now defaults to Pyogrio which is now installed with GeoPandas instead
  of Fiona. (#3223)

API changes:

- `unary_union` attribute is now deprecated and replaced by the `union_all()` method (#3007) allowing
  opting for a faster union algorithm for coverages (#3151).
- `align` keyword in binary methods now defaults to `None`, treated as True. Explicit True
  will silence the warning about mismachted indices. (#3212)
- The `sjoin` method will now preserve the name of the index of the right
  GeoDataFrame, if it has one, instead of always using `"index_right"` as the
  name for the resulting column in the return value (#846, #2144).
- GeoPandas now raises a ValueError when an unaligned Series is passed as a method
  argument to avoid confusion of whether the automatic alignment happens or not (#3271).

New methods:

<<<<<<< HEAD
- Added `polygonize` method exposing both `polygonize` and `polygonize_full` from
  shapely to GeoSeries/GeoDataframe (#2963).
=======

- Added `count_geometries` method from shapely to GeoSeries/GeoDataframe (#3154).
- Added `count_interior_rings` method from shapely to GeoSeries/GeoDataframe (#3154)
- Added `relate_pattern` method from shapely to GeoSeries/GeoDataframe (#3211).
- Added `intersection_all` method from shapely to GeoSeries/GeoDataframe (#3228).
- Added `line_merge` method from shapely to GeoSeries/GeoDataframe (#3214).
- Added `set_precision` and `get_precision` methods from shapely to GeoSeries/GeoDataframe (#3175).
>>>>>>> 934719dd
- Added `count_coordinates` method from shapely to GeoSeries/GeoDataframe (#3026).
- Added `minimum_clearance` method from shapely to GeoSeries/GeoDataframe (#2989).
- Added `is_ccw` method from shapely to GeoSeries/GeoDataframe (#3027).
- Added `is_closed` attribute from shapely to GeoSeries/GeoDataframe (#3092).
- Added `force_2d` and `force_3d` methods from shapely to GeoSeries/GeoDataframe (#3090).
- Added `contains_properly` method from shapely to GeoSeries/GeoDataframe (#3105).
- Added `snap` method from shapely to GeoSeries/GeoDataframe (#3086).
- Added `transform` method from shapely to GeoSeries/GeoDataFrame (#3075).
- Added `dwithin` method to check for a "distance within" predicate on
  GeoSeries/GeoDataFrame (#3153).
- Added `to_geo_dict` method to generate GeoJSON-like dictionary from a GeoDataFrame (#3132).

New features and improvements:

- Added ``predicate="dwithin"`` option and ``distance`` argument to the ``sindex.query()`` method
 and ``sjoin`` (#2882).
- GeoSeries and GeoDataFrame `__repr__` now trims trailing zeros for a more readable
  output (#3087).
- Add `on_invalid` parameter to `from_wkt` and `from_wkb` (#3110).
- `make_valid` option in `overlay` now uses the `make_valid` method instead of
  `buffer(0)` (#3113).
- Passing `"geometry"` as `dtype` to `pd.read_csv` will now return a GeoSeries for
  the specified columns (#3101).
- Added support to ``read_file`` for the ``mask`` keyword for the pyogrio engine (#3062).
- Added support to ``read_file`` for the ``columns`` keyword for the fiona engine (#3133).
- Add `sort` keyword to `clip` method for GeoSeries and GeoDataFrame to allow optional
  preservation of the original order of observations. (#3233)
- Added `show_bbox`, `drop_id` and `to_wgs84` arguments to allow further customization of
  `GeoSeries.to_json` (#3226)

Backwards incompatible API changes:

- The deprecated default value of GeoDataFrame/ GeoSeries `explode(.., index_parts=True)` is now
  set to false for consistency with pandas (#3174).
- The behaviour of `set_geometry` has been changed when passed a (Geo)Series `ser` with a name.
  The new active geometry column name in this case will be `ser.name`, if not None, rather than
  the previous active geometry column name. This means that if the new and old names are
  different, then both columns will be preserved in the GeoDataFrame. To replicate the previous
  behaviour, you can instead call `gdf.set_geometry(ser.rename(gdf.active_geometry_name))` (#3237).

Potentially breaking changes:

- reading a data source that does not have a geometry field using ``read_file``
  now returns a Pandas DataFrame instead of a GeoDataFrame with an empty
  ``geometry`` column.

Bug fixes:

- Fix `GeoDataFrame.merge()` incorrectly returning a `DataFrame` instead of a
  `GeoDataFrame` when the `suffixes` argument is applied to the active
  geometry column (#2933).
- Fix bug in `GeoDataFrame` constructor where if `geometry` is given a named
  `GeoSeries` the name was not used as the active geometry column name (#3237).

Deprecations and compatibility notes:

- The deprecation of `geopandas.datasets` has been enforced and the module has been
  removed. New sample datasets are now available in the
  [geodatasets](https://geodatasets.readthedocs.io/en/latest/) package (#3084).
- Many longstanding deprecated functions, methods and properties have been removed (#3174), (#3190)
  - Removed deprecated functions
    `geopandas.io.read_file`, `geopandas.io.to_file` and `geopandas.io.sql.read_postgis`.
    `geopandas.read_file`, `geopandas.read_postgis` and the GeoDataFrame/GeoSeries `to_file(..)`
    method should be used instead.
  - Removed deprecated `GeometryArray.data` property, `np.asarray(..)` or the `to_numpy()`
    method should be used instead.
  - Removed deprecated `sindex.query_bulk` method, using `sindex.query` instead.
  - Removed deprecated `sjoin` parameter `op`, `predicate` should be supplied instead.
  - Removed deprecated GeoSeries/ GeoDataFrame methods `__xor__`, `__or__`, `__and__` and
    `__sub__`. Instead use methods `symmetric_difference`, `union`, `intersection` and
    `difference` respectively.
  - Removed deprecated plotting functions `plot_polygon_collection`,
    `plot_linestring_collection` and `plot_point_collection`, use the GeoSeries/GeoDataFrame `.plot`
    method directly instead.
  - Removed deprecated GeoSeries/GeoDataFrame `.plot` parameters `axes` and `colormap`, instead use
    `ax` and `cmap` respectively.
- Fixes for compatibility with psycopg (#3167).
- The ``include_fields`` and ``ignore_fields`` keywords in ``read_file()`` are deprecated
  for the default pyogrio engine. Currently those are translated to the ``columns`` keyword
  for backwards compatibility, but you should directly use the ``columns`` keyword instead
  to select which columns to read (#3133).
- The `drop` keyword in `set_geometry` has been deprecated, and in future the `drop=True`
  behaviour will be removed (#3237). To prepare for this change, you should remove any explicit
  `drop=False` calls in your code (the default behaviour already is the same as `drop=False`).
  To replicate the previous `drop=True` behaviour you should replace
  `gdf.set_geometry(new_geo_col, drop=True)` with

  ```python
  geo_col_name = gdf.active_geometry_name
  gdf.set_geometry(new_geo_col).drop(columns=geo_col_name).rename_geometry(geo_col_name)
  ```

## Version 0.14.4 (April 26, 2024)

- Several fixes for compatibility with the upcoming pandas 3.0, numpy 2.0 and
  fiona 1.10 releases.

## Version 0.14.3 (Jan 31, 2024)

- Several fixes for compatibility with the latest pandas 2.2 release.
- Fix bug in `pandas.concat` CRS consistency checking where CRS differing by WKT
  whitespace only were treated as incompatible (#3023).

## Version 0.14.2 (Jan 4, 2024)

- Fix regression in `overlay` where using `buffer(0)` instead of `make_valid` internally
  produced invalid results (#3074).
- Fix `explore()` method when the active geometry contains missing and empty geometries (#3094).

## Version 0.14.1 (Nov 11, 2023)

- The Parquet and Feather IO functions now support the latest 1.0.0 version
  of the GeoParquet specification (geoparquet.org) (#2663).
- Fix `read_parquet` and `read_feather` for [CVE-2023-47248](https://www.cve.org/CVERecord?id=CVE-2023-47248>) (#3070).

## Version 0.14 (Sep 15, 2023)

GeoPandas will use Shapely 2.0 by default instead of PyGEOS when both Shapely >= 2.0 and
PyGEOS are installed.  PyGEOS will continue to be used by default when PyGEOS is
installed alongside Shapely < 2.0.  Support for PyGEOS and Shapely < 2.0 will be removed
in GeoPandas 1.0. (#2999)

API changes:

- ``seed`` keyword in ``sample_points`` is deprecated. Use ``rng`` instead. (#2913).

New methods:

- Added ``concave_hull`` method from shapely to GeoSeries/GeoDataframe (#2903).
- Added ``delaunay_triangles`` method from shapely to GeoSeries/GeoDataframe (#2907).
- Added ``extract_unique_points`` method from shapely to GeoSeries/GeoDataframe (#2915).
- Added ``frechet_distance()`` method from shapely to GeoSeries/GeoDataframe (#2929).
- Added ``hausdorff_distance`` method from shapely to GeoSeries/GeoDataframe (#2909).
- Added ``minimum_rotated_rectangle`` method from shapely to GeoSeries/GeoDataframe (#2541).
- Added ``offset_curve`` method from shapely to GeoSeries/GeoDataframe (#2902).
- Added ``remove_repeated_points`` method from shapely to GeoSeries/GeoDataframe (#2940).
- Added ``reverse`` method from shapely to GeoSeries/GeoDataframe (#2988).
- Added ``segmentize`` method from shapely to GeoSeries/GeoDataFrame (#2910).
- Added ``shortest_line`` method from shapely to GeoSeries/GeoDataframe (#2960).

New features and improvements:

- Added ``exclusive`` parameter to ``sjoin_nearest`` method for Shapely >= 2.0 (#2877)
- Added ``GeoDataFrame.active_geometry_name`` property returning the active geometry column's name or None if no active geometry column is set.
- The ``to_file()`` method will now automatically detect the FlatGeoBuf driver
  for files with the `.fgb` extension (#2958)

Bug fixes:

- Fix ambiguous error when GeoDataFrame is initialized with a column called ``"crs"`` (#2944)
- Fix a color assignment in ``explore`` when using ``UserDefined`` bins (#2923)
- Fix bug in `apply` with `axis=1` where the given user defined function returns nested
  data in the geometry column (#2959)
- Properly infer schema for ``np.int32`` and ``pd.Int32Dtype`` columns (#2950)
- ``assert_geodataframe_equal`` now handles GeoDataFrames with no active geometry (#2498)

Notes on (optional) dependencies:

- GeoPandas 0.14 drops support for Python 3.8 and pandas 1.3 and below (the minimum
  supported pandas version is now 1.4). Further, the minimum required versions for the
  listed dependencies have now changed to shapely 1.8.0, fiona 1.8.21, pyproj 3.3.0 and
  matplotlib 3.5.0 (#3001)

Deprecations and compatibility notes:

- `geom_almost_equals()` methods have been deprecated and
   `geom_equals_exact()` should be used instead (#2604).

## Version 0.13.2 (Jun 6, 2023)

Bug fix:

- Fix a regression in reading from local file URIs (``file://..``) using
  ``geopandas.read_file`` (#2948).

## Version 0.13.1 (Jun 5, 2023)

Bug fix:

- Fix a regression in reading from URLs using ``geopandas.read_file`` (#2908). This
  restores the behaviour to download all data up-front before passing it to the
  underlying engine (fiona or pyogrio), except if the server supports partial requests
  (to support reading a subset of a large file).

## Version 0.13 (May 6, 2023)

New methods:

- Added ``sample_points`` method to sample random points from Polygon or LineString
  geometries (#2860).
- New ``hilbert_distance()`` method that calculates the distance along a Hilbert curve
  for each geometry in a GeoSeries/GeoDataFrame (#2297).
- Support for sorting geometries (for example, using ``sort_values()``) based on
  the distance along the Hilbert curve (#2070).
- Added ``get_coordinates()`` method from shapely to GeoSeries/GeoDataframe (#2624).
- Added ``minimum_bounding_circle()`` method from shapely to GeoSeries/GeoDataframe (#2621).
- Added `minimum_bounding_radius()` as GeoSeries method (#2827).

Other new features and improvements:

- The Parquet and Feather IO functions now support the latest 1.0.0-beta.1 version
  of the GeoParquet specification (<geoparquet.org>) (#2663).
- Added support to fill missing values in `GeoSeries.fillna` via another `GeoSeries` (#2535).
- Support specifying ``min_zoom`` and ``max_zoom`` inside the ``map_kwds`` argument for ``.explore()`` (#2599).
- Added support for append (``mode="a"`` or ``append=True``) in ``to_file()``
  using ``engine="pyogrio"`` (#2788).
- Added a ``to_wgs84`` keyword to ``to_json`` allowing automatic re-projecting to follow
  the 2016 GeoJSON specification (#416).
- ``to_json`` output now includes a ``"crs"`` field if the CRS is not the default WGS84 (#1774).
- Improve error messages when accessing the `geometry` attribute of GeoDataFrame without an active geometry column
  related to the default name `"geometry"` being provided in the constructor (#2577)

Deprecations and compatibility notes:

- Added warning that ``unary_union`` will return ``'GEOMETRYCOLLECTION EMPTY'`` instead
  of None for all-None GeoSeries. (#2618)
- The ``query_bulk()`` method of the spatial index `.sindex` property is deprecated
  in favor of ``query()`` (#2823).

Bug fixes:

- Ensure that GeoDataFrame created from DataFrame is a copy, not a view (#2667)
- Fix mismatch between geometries and colors in ``plot()`` if an empty or missing
  geometry is present (#2224)
- Escape special characters to avoid TemplateSyntaxError in ``explore()`` (#2657)
- Fix `to_parquet`/`to_feather` to not write an invalid bbox (with NaNs) in the
  metadata in case of an empty GeoDataFrame (#2653)
- Fix `to_parquet`/`to_feather` to use correct WKB flavor for 3D geometries (#2654)
- Fix `read_file` to avoid reading all file bytes prior to calling Fiona or
  Pyogrio if provided a URL as input (#2796)
- Fix `copy()` downcasting GeoDataFrames without an active geometry column to a
  DataFrame (#2775)
- Fix geometry column name propagation when GeoDataFrame columns are a multiindex (#2088)
- Fix `iterfeatures()` method of GeoDataFrame to correctly handle non-scalar values
  when `na='drop'` is specified (#2811)
- Fix issue with passing custom legend labels to `plot` (#2886)

Notes on (optional) dependencies:

- GeoPandas 0.13 drops support pandas 1.0.5 (the minimum supported
  pandas version is now 1.1). Further, the minimum required versions for the listed
  dependencies have now changed to shapely 1.7.1, fiona 1.8.19, pyproj 3.0.1 and
  matplotlib 3.3.4 (#2655)

## Version 0.12.2 (December 10, 2022)

Bug fixes:

- Correctly handle geometries with Z dimension in ``to_crs()`` when using PyGEOS or
  Shapely >= 2.0 (previously the z coordinates were lost) (#1345).
- Assign Crimea to Ukraine in the ``naturalearth_lowres`` built-in dataset (#2670)

## Version 0.12.1 (October 29, 2022)

Small bug-fix release removing the shapely<2 pin in the installation requirements.

## Version 0.12 (October 24, 2022)

The highlight of this release is the support for Shapely 2.0. This makes it possible to
test Shapely 2.0 (currently 2.0b1) alongside GeoPandas.

Note that if you also have PyGEOS installed, you need to set an environment variable
(`USE_PYGEOS=0`) before importing geopandas to actually test Shapely 2.0 features instead of PyGEOS. See
<https://geopandas.org/en/latest/getting_started/install.html#using-the-optional-pygeos-dependency>
for more details.

New features and improvements:

- Added ``normalize()`` method from shapely to GeoSeries/GeoDataframe (#2537).
- Added ``make_valid()`` method from shapely to GeoSeries/GeoDataframe (#2539).
- Added ``where`` filter to ``read_file`` (#2552).
- Updated the distributed natural earth datasets (*naturalearth_lowres* and
  *naturalearth_cities*) to version 5.1 (#2555).

Deprecations and compatibility notes:

- Accessing the `crs` of a `GeoDataFrame` without active geometry column was deprecated
  and this now raises an AttributeError (#2578).
- Resolved colormap-related warning in ``.explore()`` for recent Matplotlib versions
  (#2596).

Bug fixes:

- Fix cryptic error message in ``geopandas.clip()`` when clipping with an empty geometry (#2589).
- Accessing `gdf.geometry` where the active geometry column is missing, and a column
  named `"geometry"` is present will now raise an `AttributeError`, rather than
  returning `gdf["geometry"]` (#2575).
- Combining GeoSeries/GeoDataFrames with ``pandas.concat`` will no longer silently
  override CRS information if not all inputs have the same CRS (#2056).

## Version 0.11.1 (July 24, 2022)

Small bug-fix release:

- Fix regression (RecursionError) in reshape methods such as ``unstack()``
  and ``pivot()`` involving MultiIndex, or GeoDataFrame construction with
  MultiIndex (#2486).
- Fix regression in ``GeoDataFrame.explode()`` with non-default
  geometry column name.
- Fix regression in ``apply()`` causing row-wise all nan float columns to be
  casted to GeometryDtype (#2482).
- Fix a crash in datetime column reading where the file contains mixed timezone
  offsets (#2479). These will be read as UTC localized values.
- Fix a crash in datetime column reading where the file contains datetimes
  outside the range supported by [ns] precision (#2505).
- Fix regression in passing the Parquet or Feather format ``version`` in
  ``to_parquet`` and ``to_feather``. As a result, the ``version`` parameter
  for the ``to_parquet`` and ``to_feather`` methods has been replaced with
  ``schema_version``. ``version`` will be passed directly to underlying
  feather or parquet writer. ``version`` will only be used to set
  ``schema_version`` if ``version`` is one of 0.1.0 or 0.4.0 (#2496).

Version 0.11 (June 20, 2022)
----------------------------

Highlights of this release:

- The ``geopandas.read_file()`` and `GeoDataFrame.to_file()` methods to read
  and write GIS file formats can now optionally use the
  [pyogrio](https://github.com/geopandas/pyogrio/) package under the hood
  through the ``engine="pyogrio"`` keyword. The pyogrio package implements
  vectorized IO for GDAL/OGR vector data sources, and is faster compared to
  the ``fiona``-based engine (#2225).
- GeoParquet support updated to implement
  [v0.4.0](https://github.com/opengeospatial/geoparquet/releases/tag/v0.4.0) of the
  OpenGeospatial/GeoParquet specification (#2441). Backwards compatibility with v0.1.0 of
  the metadata spec (implemented in the previous releases of GeoPandas) is guaranteed,
  and reading and writing Parquet and Feather files will no longer produce a ``UserWarning``
  (#2327).

New features and improvements:

- Improved handling of GeoDataFrame when the active geometry column is
  lost from the GeoDataFrame. Previously, square bracket indexing ``gdf[[...]]`` returned
  a GeoDataFrame when the active geometry column was retained and a DataFrame was
  returned otherwise. Other pandas indexing methods (``loc``, ``iloc``, etc) did not follow
  the same rules. The new behaviour for all indexing/reshaping operations is now as
  follows (#2329, #2060):
  - If operations produce a ``DataFrame`` containing the active geometry column, a
    GeoDataFrame is returned
  - If operations produce a ``DataFrame`` containing ``GeometryDtype`` columns, but not the
    active geometry column, a ``GeoDataFrame`` is returned, where the active geometry
    column is set to ``None`` (set the new geometry column with ``set_geometry()``)
  - If operations produce a ``DataFrame`` containing no ``GeometryDtype`` columns, a
    ``DataFrame`` is returned (this can be upcast again by calling ``set_geometry()`` or the
    ``GeoDataFrame`` constructor)
  - If operations produce a ``Series`` of ``GeometryDtype``, a ``GeoSeries`` is returned,
    otherwise ``Series`` is returned.
  - Error messages for having an invalid geometry column
    have been improved, indicating the name of the last valid active geometry column set
    and whether other geometry columns can be promoted to the active geometry column
    (#2329).

- Datetime fields are now read and written correctly for GIS formats which support them
  (e.g. GPKG, GeoJSON) with fiona 1.8.14 or higher. Previously, datetimes were read as
  strings (#2202).
- ``folium.Map`` keyword arguments can now be specified as the ``map_kwds`` argument to
  ``GeoDataFrame.explore()`` method (#2315).
- Add a new parameter ``style_function`` to ``GeoDataFrame.explore()`` to enable plot styling
  based on GeoJSON properties (#2377).
- It is now possible to write an empty ``GeoDataFrame`` to a file for supported formats
  (#2240). Attempting to do so will now emit a ``UserWarning`` instead of a ``ValueError``.
- Fast rectangle clipping has been exposed as ``GeoSeries/GeoDataFrame.clip_by_rect()``
  (#1928).
- The ``mask`` parameter of ``GeoSeries/GeoDataFrame.clip()`` now accepts a rectangular mask
  as a list-like to perform fast rectangle clipping using the new
  ``GeoSeries/GeoDataFrame.clip_by_rect()`` (#2414).
- Bundled demo dataset ``naturalearth_lowres`` has been updated to version 5.0.1 of the
  source, with field ``ISO_A3`` manually corrected for some cases (#2418).

Deprecations and compatibility notes:

- The active development branch of geopandas on GitHub has been renamed from master to
  main (#2277).
- Deprecated methods ``GeometryArray.equals_exact()`` and ``GeometryArray.almost_equals()``
  have been removed. They should
  be replaced with ``GeometryArray.geom_equals_exact()`` and
  ``GeometryArray.geom_almost_equals()`` respectively (#2267).
- Deprecated CRS functions ``explicit_crs_from_epsg()``, ``epsg_from_crs()`` and
  ``get_epsg_file_contents()`` were removed (#2340).
- Warning about the behaviour change to ``GeoSeries.isna()`` with empty
  geometries present has been removed (#2349).
- Specifying a CRS in the ``GeoDataFrame/GeoSeries`` constructor which contradicted the
  underlying ``GeometryArray`` now raises a ``ValueError`` (#2100).
- Specifying a CRS in the ``GeoDataFrame`` constructor when no geometry column is provided
  and calling ``GeoDataFrame. set_crs`` on a ``GeoDataFrame`` without an active geometry
  column now raise a ``ValueError`` (#2100)
- Passing non-geometry data to the``GeoSeries`` constructor is now fully deprecated and
  will raise a ``TypeError`` (#2314). Previously, a ``pandas.Series`` was returned for
  non-geometry data.
- Deprecated ``GeoSeries/GeoDataFrame`` set operations ``__xor__()``,
  ``__or__()``, ``__and__()`` and ``__sub__()``, ``geopandas.io.file.read_file``/``to_file`` and
  ``geopandas.io.sql.read_postgis`` now emit ``FutureWarning`` instead of
  ``DeprecationWarning`` and will be completely removed in a future release.
- Accessing the ``crs`` of a ``GeoDataFrame`` without active geometry column is deprecated and will be removed in GeoPandas 0.12 (#2373).

Bug fixes:

- ``GeoSeries.to_frame`` now creates a ``GeoDataFrame`` with the geometry column name set
  correctly (#2296)
- Fix pickle files created with pygeos installed can not being readable when pygeos is
  not installed (#2237).
- Fixed ``UnboundLocalError`` in ``GeoDataFrame.plot()`` using ``legend=True`` and
  ``missing_kwds`` (#2281).
- Fix ``explode()`` incorrectly relating index to columns, including where the input index
  is not unique (#2292)
- Fix ``GeoSeries.[xyz]`` raising an ``IndexError`` when the underlying GeoSeries contains
  empty points (#2335). Rows corresponding to empty points now contain ``np.nan``.
- Fix ``GeoDataFrame.iloc`` raising a ``TypeError`` when indexing a ``GeoDataFrame`` with only
  a single column of ``GeometryDtype`` (#1970).
- Fix ``GeoDataFrame.iterfeatures()`` not returning features with the same field order as
  ``GeoDataFrame.columns`` (#2396).
- Fix ``GeoDataFrame.from_features()`` to support reading GeoJSON with null properties
  (#2243).
- Fix ``GeoDataFrame.to_parquet()`` not intercepting ``engine`` keyword argument, breaking
  consistency with pandas (#2227)
- Fix ``GeoDataFrame.explore()`` producing an error when ``column`` is of boolean dtype
  (#2403).
- Fix an issue where ``GeoDataFrame.to_postgis()`` output the wrong SRID for ESRI
  authority CRS (#2414).
- Fix ``GeoDataFrame.from_dict/from_features`` classmethods using ``GeoDataFrame`` rather
  than ``cls`` as the constructor.
- Fix ``GeoDataFrame.plot()`` producing incorrect colors with mixed geometry types when
  ``colors`` keyword is provided. (#2420)

Notes on (optional) dependencies:

- GeoPandas 0.11 drops support for Python 3.7 and pandas 0.25 (the minimum supported
  pandas version is now 1.0.5). Further, the minimum required versions for the listed
  dependencies have now changed to shapely 1.7, fiona 1.8.13.post1, pyproj 2.6.1.post1,
  matplotlib 3.2, mapclassify 2.4.0 (#2358, #2391)

Version 0.10.2 (October 16, 2021)
---------------------------------

Small bug-fix release:

- Fix regression in ``overlay()`` in case no geometries are intersecting (but
  have overlapping total bounds) (#2172).
- Fix regression in ``overlay()`` with ``keep_geom_type=True`` in case the
  overlay of two geometries in a GeometryCollection with other geometry types
  (#2177).
- Fix ``overlay()`` to honor the ``keep_geom_type`` keyword for the
  ``op="differnce"`` case (#2164).
- Fix regression in ``plot()`` with a mapclassify ``scheme`` in case the
  formatted legend labels have duplicates (#2166).
- Fix a bug in the ``explore()`` method ignoring the ``vmin`` and ``vmax`` keywords
  in case they are set to 0 (#2175).
- Fix ``unary_union`` to correctly handle a GeoSeries with missing values (#2181).
- Avoid internal deprecation warning in ``clip()`` (#2179).

Version 0.10.1 (October 8, 2021)
--------------------------------

Small bug-fix release:

- Fix regression in ``overlay()`` with non-overlapping geometries and a
  non-default ``how`` (i.e. not "intersection") (#2157).

Version 0.10.0 (October 3, 2021)
--------------------------------

Highlights of this release:

- A new ``sjoin_nearest()`` method to join based on proximity, with the
  ability to set a maximum search radius (#1865). In addition, the ``sindex``
  attribute gained a new method for a "nearest" spatial index query (#1865,
  #2053).
- A new ``explore()`` method on GeoDataFrame and GeoSeries with native support
  for interactive visualization based on folium / leaflet.js (#1953)
- The ``geopandas.sjoin()``/``overlay()``/``clip()`` functions are now also
  available as methods on the GeoDataFrame (#2141, #1984, #2150).

New features and improvements:

- Add support for pandas' ``value_counts()`` method for geometry dtype (#2047).
- The ``explode()`` method has a new ``ignore_index`` keyword (consistent with
  pandas' explode method) to reset the index in the result, and a new
  ``index_parts`` keywords to control whether a cumulative count indexing the
  parts of the exploded multi-geometries should be added (#1871).
- ``points_from_xy()`` is now available as a GeoSeries method ``from_xy`` (#1936).
- The ``to_file()`` method will now attempt to detect the driver (if not
  specified) based on the extension of the provided filename, instead of
  defaulting to ESRI Shapefile (#1609).
- Support for the ``storage_options`` keyword in ``read_parquet()`` for
  specifying filesystem-specific options (e.g. for S3) based on fsspec (#2107).
- The read/write functions now support ``~`` (user home directory) expansion (#1876).
- Support the ``convert_dtypes()`` method from pandas to preserve the
  GeoDataFrame class (#2115).
- Support WKB values in the hex format in ``GeoSeries.from_wkb()`` (#2106).
- Update the ``estimate_utm_crs()`` method to handle crossing the antimeridian
  with pyproj 3.1+ (#2049).
- Improved heuristic to decide how many decimals to show in the repr based on
  whether the CRS is projected or geographic (#1895).
- Switched the default for ``geocode()`` from GeoCode.Farm to the Photon
  geocoding API (<https://photon.komoot.io>) (#2007).

Deprecations and compatibility notes:

- The ``op=`` keyword of ``sjoin()`` to indicate which spatial predicate to use
  for joining is being deprecated and renamed in favor of a new ``predicate=``
  keyword (#1626).
- The ``cascaded_union`` attribute is deprecated, use ``unary_union`` instead (#2074).
- Constructing a GeoDataFrame with a duplicated "geometry" column is now
  disallowed. This can also raise an error in the ``pd.concat(.., axis=1)``
  function if this results in duplicated active geometry columns (#2046).
- The ``explode()`` method currently returns a GeoSeries/GeoDataFrame with a
  MultiIndex, with an additional level with indices of the parts of the
  exploded multi-geometries. For consistency with pandas, this will change in
  the future and the new ``index_parts`` keyword is added to control this.

Bug fixes:

- Fix in the ``clip()`` function to correctly clip MultiPoints instead of
  leaving them intact when partly outside of the clip bounds (#2148).
- Fix ``GeoSeries.isna()`` to correctly return a boolean Series in case of an
  empty GeoSeries (#2073).
- Fix the GeoDataFrame constructor to preserve the geometry name when the
  argument is already a GeoDataFrame object (i.e. ``GeoDataFrame(gdf)``) (#2138).
- Fix loss of the values' CRS when setting those values as a column
  (``GeoDataFrame.__setitem__``) (#1963)
- Fix in ``GeoDataFrame.apply()`` to preserve the active geometry column name
  (#1955).
- Fix in ``sjoin()`` to not ignore the suffixes in case of a right-join
  (``how="right``) (#2065).
- Fix ``GeoDataFrame.explode()`` with a MultiIndex (#1945).
- Fix the handling of missing values in ``to/from_wkb`` and ``to_from_wkt`` (#1891).
- Fix ``to_file()`` and ``to_json()`` when DataFrame has duplicate columns to
  raise an error (#1900).
- Fix bug in the colors shown with user-defined classification scheme (#2019).
- Fix handling of the ``path_effects`` keyword in ``plot()`` (#2127).
- Fix ``GeoDataFrame.explode()`` to preserve ``attrs`` (#1935)

Notes on (optional) dependencies:

- GeoPandas 0.10.0 dropped support for Python 3.6 and pandas 0.24. Further,
  the minimum required versions are numpy 1.18, shapely 1.6, fiona 1.8,
  matplotlib 3.1 and pyproj 2.2.
- Plotting with a classification schema now requires mapclassify version >=
  2.4 (#1737).
- Compatibility fixes for the latest numpy in combination with Shapely 1.7 (#2072)
- Compatibility fixes for the upcoming Shapely 1.8 (#2087).
- Compatibility fixes for the latest PyGEOS (#1872, #2014) and matplotlib
  (colorbar issue, #2066).

Version 0.9.0 (February 28, 2021)
---------------------------------

Many documentation improvements and a restyled and restructured website with
a new logo (#1564, #1579, #1617, #1668, #1731, #1750, #1757, #1759).

New features and improvements:

- The ``geopandas.read_file`` function now accepts more general
  file-like objects (e.g. ``fsspec`` open file objects). It will now also
  automatically recognize zipped files (#1535).
- The ``GeoDataFrame.plot()`` method now provides access to the pandas plotting
  functionality for the non-geometry columns, either using the ``kind`` keyword
  or the accessor method (e.g. ``gdf.plot(kind="bar")`` or ``gdf.plot.bar()``)
  (#1465).
- New ``from_wkt()``, ``from_wkb()``, ``to_wkt()``, ``to_wkb()`` methods for
  GeoSeries to construct a GeoSeries from geometries in WKT or WKB
  representation, or to convert a GeoSeries to a pandas Seriew with WKT or WKB
  values (#1710).
- New ``GeoSeries.z`` attribute to access the z-coordinates of Point geometries
  (similar to the existing ``.x`` and ``.y`` attributes) (#1773).
- The ``to_crs()`` method now handles missing values (#1618).
- Support for pandas' new ``.attrs`` functionality (#1658).
- The ``dissolve()`` method now allows dissolving by no column (``by=None``) to
  create a union of all geometries (single-row GeoDataFrame) (#1568).
- New ``estimate_utm_crs()`` method on GeoSeries/GeoDataFrame to determine the
  UTM CRS based on the bounds (#1646).
- ``GeoDataFrame.from_dict()`` now accepts ``geometry`` and ``crs`` keywords
  (#1619).
- ``GeoDataFrame.to_postgis()`` and ``geopandas.read_postgis()`` now supports
  both sqlalchemy engine and connection objects (#1638).
- The ``GeoDataFrame.explode()`` method now allows exploding based on a
  non-geometry column, using the pandas implementation (#1720).
- Performance improvement in ``GeoDataFrame/GeoSeries.explode()`` when using
  the PyGEOS backend (#1693).
- The binary operation and predicate methods (eg ``intersection()``,
  ``intersects()``) have a new ``align`` keyword which allows optionally not
  aligning on the index before performing the operation with ``align=False``
  (#1668).
- The ``GeoDataFrame.dissolve()`` method now supports all relevant keywords of
  ``groupby()``, i.e. the ``level``, ``sort``, ``observed`` and ``dropna`` keywords
  (#1845).
- The ``geopandas.overlay()`` function now accepts ``make_valid=False`` to skip
  the step to ensure the input geometries are valid using ``buffer(0)`` (#1802).
- The ``GeoDataFrame.to_json()`` method gained a ``drop_id`` keyword to
  optionally not write the GeoDataFrame's index as the "id" field in the
  resulting JSON (#1637).
- A new ``aspect`` keyword in the plotting methods to optionally allow retaining
  the original aspect (#1512)
- A new ``interval`` keyword in the ``legend_kwds`` group of the ``plot()`` method
  to control the appearance of the legend labels when using a classification
  scheme (#1605).
- The spatial index of a GeoSeries (accessed with the ``sindex`` attribute) is
  now stored on the underlying array. This ensures that the spatial index is
  preserved in more operations where possible, and that multiple geometry
  columns of a GeoDataFrame can each have a spatial index (#1444).
- Addition of a ``has_sindex`` attribute on the GeoSeries/GeoDataFrame to check
  if a spatial index has already been initialized (#1627).
- The ``geopandas.testing.assert_geoseries_equal()`` and ``assert_geodataframe_equal()``
  testing utilities now have a ``normalize`` keyword (False by default) to
  normalize geometries before comparing for equality (#1826). Those functions
  now also give a more informative error message when failing (#1808).

Deprecations and compatibility notes:

- The ``is_ring`` attribute currently returns True for Polygons. In the future,
  this will be False (#1631). In addition, start to check it for LineStrings
  and LinearRings (instead of always returning False).
- The deprecated ``objects`` keyword in the ``intersection()`` method of the
  ``GeoDataFrame/GeoSeries.sindex`` spatial index object has been removed
  (#1444).

Bug fixes:

- Fix regression in the ``plot()`` method raising an error with empty
  geometries (#1702, #1828).
- Fix ``geopandas.overlay()`` to preserve geometries of the correct type which
  are nested within a GeometryCollection as a result of the overlay
  operation (#1582). In addition, a warning will now be raised if geometries
  of different type are dropped from the result (#1554).
- Fix the repr of an empty GeoSeries to not show spurious warnings (#1673).
- Fix the ``.crs`` for empty GeoDataFrames (#1560).
- Fix ``geopandas.clip`` to preserve the correct geometry column name (#1566).
- Fix bug in ``plot()`` method when using ``legend_kwds`` with multiple subplots
  (#1583)
- Fix spurious warning with ``missing_kwds`` keyword of the ``plot()`` method
  when there are no areas with missing data (#1600).
- Fix the ``plot()`` method to correctly align values passed to the ``column``
  keyword as a pandas Series (#1670).
- Fix bug in plotting MultiPoints when passing values to determine the color
  (#1694)
- The ``rename_geometry()`` method now raises a more informative error message
  when a duplicate column name is used (#1602).
- Fix ``explode()`` method to preserve the CRS (#1655)
- Fix the ``GeoSeries.apply()`` method to again accept the ``convert_dtype``
  keyword to be consistent with pandas (#1636).
- Fix ``GeoDataFrame.apply()`` to preserve the CRS when possible (#1848).
- Fix bug in containment test as ``geom in geoseries`` (#1753).
- The ``shift()`` method of a GeoSeries/GeoDataFrame now preserves the CRS
  (#1744).
- The PostGIS IO functionality now quotes table names to ensure it works with
  case-sensitive names (#1825).
- Fix the ``GeoSeries`` constructor without passing data but only an index (#1798).

Notes on (optional) dependencies:

- GeoPandas 0.9.0 dropped support for Python 3.5. Further, the minimum
  required versions are pandas 0.24, numpy 1.15 and shapely 1.6 and fiona 1.8.
- The ``descartes`` package is no longer required for plotting polygons. This
  functionality is now included by default in GeoPandas itself, when
  matplotlib is available (#1677).
- Fiona is now only imported when used in ``read_file``/``to_file``. This means
  you can now force geopandas to install without fiona installed (although it
  is still a default requirement) (#1775).
- Compatibility with the upcoming Shapely 1.8 (#1659, #1662, #1819).

Version 0.8.2 (January 25, 2021)
--------------------------------

Small bug-fix release for compatibility with PyGEOS 0.9.

Version 0.8.1 (July 15, 2020)
-----------------------------

Small bug-fix release:

- Fix a regression in the ``plot()`` method when visualizing with a
  JenksCaspallSampled or FisherJenksSampled scheme (#1486).
- Fix spurious warning in ``GeoDataFrame.to_postgis`` (#1497).
- Fix the un-pickling with ``pd.read_pickle`` of files written with older
  GeoPandas versions (#1511).

Version 0.8.0 (June 24, 2020)
-----------------------------

**Experimental**: optional use of PyGEOS to speed up spatial operations (#1155).
PyGEOS is a faster alternative for Shapely (being contributed back to a future
version of Shapely), and is used in element-wise spatial operations and for
spatial index in e.g. ``sjoin`` (#1343, #1401, #1421, #1427, #1428). See the
[installation docs](https://geopandas.readthedocs.io/en/latest/install.html#using-the-optional-pygeos-dependency)
for more info and how to enable it.

New features and improvements:

- IO enhancements:

  - New ``GeoDataFrame.to_postgis()`` method to write to PostGIS database (#1248).
  - New Apache Parquet and Feather file format support (#1180, #1435)
  - Allow appending to files with ``GeoDataFrame.to_file`` (#1229).
  - Add support for the ``ignore_geometry`` keyword in ``read_file`` to only read
    the attribute data. If set to True, a pandas DataFrame without geometry is
    returned (#1383).
  - ``geopandas.read_file`` now supports reading from file-like objects (#1329).
  - ``GeoDataFrame.to_file`` now supports specifying the CRS to write to the file
    (#802). By default it still uses the CRS of the GeoDataFrame.
  - New ``chunksize`` keyword in ``geopandas.read_postgis`` to read a query in
    chunks (#1123).

- Improvements related to geometry columns and CRS:

  - Any column of the GeoDataFrame that has a "geometry" dtype is now returned
    as a GeoSeries. This means that when having multiple geometry columns, not
    only the "active" geometry column is returned as a GeoSeries, but also
    accessing another geometry column (``gdf["other_geom_column"]``) gives a
    GeoSeries (#1336).
  - Multiple geometry columns in a GeoDataFrame can now each have a different
    CRS. The global ``gdf.crs`` attribute continues to returns the CRS of the
    "active" geometry column. The CRS of other geometry columns can be accessed
    from the column itself (eg ``gdf["other_geom_column"].crs``) (#1339).
  - New ``set_crs()`` method on GeoDataFrame/GeoSeries to set the CRS of naive
    geometries (#747).

- Improvements related to plotting:

  - The y-axis is now scaled depending on the center of the plot when using a
    geographic CRS, instead of using an equal aspect ratio (#1290).
  - When passing a column of categorical dtype to the ``column=`` keyword of the
    GeoDataFrame ``plot()``, we now honor all categories and its order (#1483).
    In addition, a new ``categories`` keyword allows to specify all categories
    and their order otherwise (#1173).
  - For choropleths using a classification scheme (using ``scheme=``), the
    ``legend_kwds`` accept two new keywords to control the formatting of the
    legend: ``fmt`` with a format string for the bin edges (#1253), and ``labels``
    to pass fully custom class labels (#1302).

- New ``covers()`` and ``covered_by()`` methods on GeoSeries/GeoDataframe for the
  equivalent spatial predicates (#1460, #1462).
- GeoPandas now warns when using distance-based methods with data in a
  geographic projection (#1378).

Deprecations:

- When constructing a GeoSeries or GeoDataFrame from data that already has a
  CRS, a deprecation warning is raised when both CRS don't match, and in the
  future an error will be raised in such a case. You can use the new ``set_crs``
  method to override an existing CRS. See
  [the docs](https://geopandas.readthedocs.io/en/latest/projections.html#projection-for-multiple-geometry-columns).
- The helper functions in the ``geopandas.plotting`` module are deprecated for
  public usage (#656).
- The ``geopandas.io`` functions are deprecated, use the top-level ``read_file`` and
  ``to_file`` instead (#1407).
- The set operators (``&``, ``|``, ``^``, ``-``) are deprecated, use the
  ``intersection()``, ``union()``, ``symmetric_difference()``, ``difference()`` methods
  instead (#1255).
- The ``sindex`` for empty dataframe will in the future return an empty spatial
  index instead of ``None`` (#1438).
- The ``objects`` keyword in the ``intersection`` method of the spatial index
  returned by the ``sindex`` attribute is deprecated and will be removed in the
  future (#1440).

Bug fixes:

- Fix the ``total_bounds()`` method to ignore missing and empty geometries (#1312).
- Fix ``geopandas.clip`` when masking with non-overlapping area resulting in an
  empty GeoDataFrame (#1309, #1365).
- Fix error in ``geopandas.sjoin`` when joining on an empty geometry column (#1318).
- CRS related fixes: ``pandas.concat`` preserves CRS when concatenating GeoSeries
  objects (#1340), preserve the CRS in ``geopandas.clip`` (#1362) and in
  ``GeoDataFrame.astype`` (#1366).
- Fix bug in ``GeoDataFrame.explode()`` when 'level_1' is one of the column names
  (#1445).
- Better error message when rtree is not installed (#1425).
- Fix bug in ``GeoSeries.equals()`` (#1451).
- Fix plotting of multi-part geometries with additional style keywords (#1385).

And we now have a [Code of Conduct](https://github.com/geopandas/geopandas/blob/main/CODE_OF_CONDUCT.md)!

GeoPandas 0.8.0 is the last release to support Python 3.5. The next release
will require Python 3.6, pandas 0.24, numpy 1.15 and shapely 1.6 or higher.

Version 0.7.0 (February 16, 2020)
---------------------------------

Support for Python 2.7 has been dropped. GeoPandas now works with Python >= 3.5.

The important API change of this release is that GeoPandas now requires
PROJ > 6 and pyproj > 2.2, and that the ``.crs`` attribute of a GeoSeries and
GeoDataFrame no longer stores the CRS information as a proj4 string or dict,
but as a ``pyproj.CRS`` object (#1101).

This gives a better user interface and integrates improvements from pyproj and
PROJ 6, but might also require some changes in your code. Check the
[migration guide](https://geopandas.readthedocs.io/en/latest/projections.html#upgrading-to-geopandas-0-7-with-pyproj-2-2-and-proj-6)
in the documentation.

Other API changes;

- The ``GeoDataFrame.to_file`` method will now also write the GeoDataFrame index
  to the file, if the index is named and/or non-integer. You can use the
  ``index=True/False`` keyword to overwrite this default inference (#1059).

New features and improvements:

- A new ``geopandas.clip`` function to clip a GeoDataFrame to the spatial extent
  of another shape (#1128).
- The ``geopandas.overlay`` function now works for all geometry types, including
  points and linestrings in addition to polygons (#1110).
- The ``plot()`` method gained support for missing values (in the column that
  determines the colors). By default it doesn't plot the corresponding
  geometries, but using the new ``missing_kwds`` argument you can specify how to
  style those geometries (#1156).
- The ``plot()`` method now also supports plotting GeometryCollection and
  LinearRing objects (#1225).
- Added support for filtering with a geometry or reading a subset of the rows in
  ``geopandas.read_file`` (#1160).
- Added support for the new nullable integer data type of pandas in
  ``GeoDataFrame.to_file`` (#1220).

Bug fixes:

- ``GeoSeries.reset_index()`` now correctly results in a GeoDataFrame instead of DataFrame (#1252).
- Fixed the ``geopandas.sjoin`` function to handle MultiIndex correctly (#1159).
- Fixed the ``geopandas.sjoin`` function to preserve the index name of the left GeoDataFrame (#1150).

Version 0.6.3 (February 6, 2020)
---------------------------------

Small bug-fix release:

- Compatibility with Shapely 1.7 and pandas 1.0 (#1244).
- Fix ``GeoDataFrame.fillna`` to accept non-geometry values again when there are
  no missing values in the geometry column. This should make it easier to fill
  the numerical columns of the GeoDataFrame (#1279).

Version 0.6.2 (November 18, 2019)
---------------------------------

Small bug-fix release fixing a few regressions:

- Fix a regression in passing an array of RRB(A) tuples to the ``.plot()``
  method (#1178, #1211).
- Fix the ``bounds`` and ``total_bounds`` attributes for empty GeoSeries, which
  also fixes the repr of an empty or all-NA GeoSeries (#1184, #1195).
- Fix filtering of a GeoDataFrame to preserve the index type when ending up
  with an empty result (#1190).

Version 0.6.1 (October 12, 2019)
--------------------------------

Small bug-fix release fixing a few regressions:

- Fix ``astype`` when converting to string with Multi geometries (#1145) or when converting a dataframe without geometries (#1144).
- Fix ``GeoSeries.fillna`` to accept ``np.nan`` again (#1149).

Version 0.6.0 (September 27, 2019)
----------------------------------

Important note! This will be the last release to support Python 2.7 (#1031)

API changes:

- A refactor of the internals based on the pandas ExtensionArray interface (#1000). The main user visible changes are:

  - The ``.dtype`` of a GeoSeries is now a ``'geometry'`` dtype (and no longer a numpy ``object`` dtype).
  - The ``.values`` of a GeoSeries now returns a custom ``GeometryArray``, and no longer a numpy array. To get back a numpy array of Shapely scalars, you can convert explicitly using ``np.asarray(..)``.

- The ``GeoSeries`` constructor now raises a warning when passed non-geometry data. Currently the constructor falls back to return a pandas ``Series``, but in the future this will raise an error (#1085).
- The missing value handling has been changed to now separate the concepts of missing geometries and empty geometries (#601, 1062). In practice this means that (see [the docs](https://geopandas.readthedocs.io/en/v0.6.0/missing_empty.html) for more details):

  - ``GeoSeries.isna`` now considers only missing values, and if you want to check for empty geometries, you can use ``GeoSeries.is_empty`` (``GeoDataFrame.isna`` already only looked at missing values).
  - ``GeoSeries.dropna`` now actually drops missing values (before it didn't drop either missing or empty geometries)
  - ``GeoSeries.fillna`` only fills missing values (behaviour unchanged).
  - ``GeoSeries.align`` uses missing values instead of empty geometries by default to fill non-matching index entries.

New features and improvements:

- Addition of a ``GeoSeries.affine_transform`` method, equivalent of Shapely's function (#1008).
- Addition of a ``GeoDataFrame.rename_geometry`` method to easily rename the active geometry column (#1053).
- Addition of ``geopandas.show_versions()`` function, which can be used to give an overview of the installed libraries in bug reports (#899).
- The ``legend_kwds`` keyword of the ``plot()`` method can now also be used to specify keywords for the color bar (#1102).
- Performance improvement in the ``sjoin()`` operation by re-using existing spatial index of the input dataframes, if available (#789).
- Updated documentation to work with latest version of geoplot and contextily (#1044, #1088).
- A new ``geopandas.options`` configuration, with currently a single option to control the display precision of the coordinates (``options.display_precision``). The default is now to show less coordinates (3 for projected and 5 for geographic coordinates), but the default can be overridden with the option.

Bug fixes:

- Also try to use ``pysal`` instead of ``mapclassify`` if available (#1082).
- The ``GeoDataFrame.astype()`` method now correctly returns a ``GeoDataFrame`` if the geometry column is preserved (#1009).
- The ``to_crs`` method now uses ``always_xy=True`` to ensure correct lon/lat order handling for pyproj>=2.2.0 (#1122).
- Fixed passing list-like colors in the ``plot()`` method in case of "multi" geometries (#1119).
- Fixed the coloring of shapes and colorbar when passing a custom ``norm`` in the ``plot()`` method (#1091, #1089).
- Fixed ``GeoDataFrame.to_file`` to preserve VFS file paths (e.g. when a "s3://" path is specified) (#1124).
- Fixed failing case in ``geopandas.sjoin`` with empty geometries (#1138).

In addition, the minimum required versions of some dependencies have been increased: GeoPandas now requirs pandas >=0.23.4 and matplotlib >=2.0.1 (#1002).

Version 0.5.1 (July 11, 2019)
-----------------------------

- Compatibility with latest mapclassify version 2.1.0 (#1025).

Version 0.5.0 (April 25, 2019)
------------------------------

Improvements:

- Significant performance improvement (around 10x) for ``GeoDataFrame.iterfeatures``,
  which also improves ``GeoDataFrame.to_file`` (#864).
- File IO enhancements based on Fiona 1.8:

  - Support for writing bool dtype (#855) and datetime dtype, if the file format supports it (#728).
  - Support for writing dataframes with multiple geometry types, if the file format allows it (e.g. GeoJSON for all types, or ESRI Shapefile for Polygon+MultiPolygon) (#827, #867, #870).

- Compatibility with pyproj >= 2 (#962).
- A new ``geopandas.points_from_xy()`` helper function to convert x and y coordinates to Point objects (#896).
- The ``buffer`` and ``interpolate`` methods now accept an array-like to specify a variable distance for each geometry (#781).
- Addition of a ``relate`` method, corresponding to the shapely method that returns the DE-9IM matrix (#853).
- Plotting improvements:

  - Performance improvement in plotting by only flattening the geometries if there are actually 'Multi' geometries (#785).
  - Choropleths: access to all ``mapclassify`` classification schemes and addition of the ``classification_kwds`` keyword in the ``plot`` method to specify options for the scheme (#876).
  - Ability to specify a matplotlib axes object on which to plot the color bar with the ``cax`` keyword, in order to have more control over the color bar placement (#894).

- Changed the default provider in ``geopandas.tools.geocode`` from Google (now requires an API key) to Geocode.Farm (#907, #975).

Bug fixes:

- Remove the edge in the legend marker (#807).
- Fix the ``align`` method to preserve the CRS (#829).
- Fix ``geopandas.testing.assert_geodataframe_equal`` to correctly compare left and right dataframes (#810).
- Fix in choropleth mapping when the values contain missing values (#877).
- Better error message in ``sjoin`` if the input is not a GeoDataFrame (#842).
- Fix in ``read_postgis`` to handle nullable (missing) geometries (#856).
- Correctly passing through the ``parse_dates`` keyword in ``read_postgis`` to the underlying pandas method (#860).
- Fixed the shape of Antarctica in the included demo dataset 'naturalearth_lowres'
  (by updating to the latest version) (#804).

Version 0.4.1 (March 5, 2019)
-----------------------------

Small bug-fix release for compatibility with the latest Fiona and PySAL
releases:

- Compatibility with Fiona 1.8: fix deprecation warning (#854).
- Compatibility with PySAL 2.0: switched to ``mapclassify`` instead of ``PySAL`` as
  dependency for choropleth mapping with the ``scheme`` keyword (#872).
- Fix for new ``overlay`` implementation in case the intersection is empty (#800).

Version 0.4.0 (July 15, 2018)
-----------------------------

Improvements:

- Improved ``overlay`` function (better performance, several incorrect behaviours fixed) (#429)
- Pass keywords to control legend behavior (``legend_kwds``) to ``plot`` (#434)
- Add basic support for reading remote datasets in ``read_file`` (#531)
- Pass kwargs for ``buffer`` operation on GeoSeries (#535)
- Expose all geopy services as options in geocoding (#550)
- Faster write speeds to GeoPackage (#605)
- Permit ``read_file`` filtering with a bounding box from a GeoDataFrame (#613)
- Set CRS on GeoDataFrame returned by ``read_postgis`` (#627)
- Permit setting markersize for Point GeoSeries plots with column values (#633)
- Started an example gallery (#463, #690, #717)
- Support for plotting MultiPoints (#683)
- Testing functionality (e.g. ``assert_geodataframe_equal``) is now publicly exposed (#707)
- Add ``explode`` method to GeoDataFrame (similar to the GeoSeries method) (#671)
- Set equal aspect on active axis on multi-axis figures (#718)
- Pass array of values to column argument in ``plot`` (#770)

Bug fixes:

- Ensure that colorbars are plotted on the correct axis (#523)
- Handle plotting empty GeoDataFrame (#571)
- Save z-dimension when writing files (#652)
- Handle reading empty shapefiles (#653)
- Correct dtype for empty result of spatial operations (#685)
- Fix empty ``sjoin`` handling for pandas>=0.23 (#762)

Version 0.3.0 (August 29, 2017)
-------------------------------

Improvements:

- Improve plotting performance using ``matplotlib.collections`` (#267)
- Improve default plotting appearance. The defaults now follow the new matplotlib defaults (#318, #502, #510)
- Provide access to x/y coordinates as attributes for Point GeoSeries (#383)
- Make the NYBB dataset available through ``geopandas.datasets`` (#384)
- Enable ``sjoin`` on non-integer-index GeoDataFrames (#422)
- Add ``cx`` indexer to GeoDataFrame (#482)
- ``GeoDataFrame.from_features`` now also accepts a Feature Collection (#225, #507)
- Use index label instead of integer id in output of ``iterfeatures`` and
  ``to_json`` (#421)
- Return empty data frame rather than raising an error when performing a spatial join with non overlapping geodataframes (#335)

Bug fixes:

- Compatibility with shapely 1.6.0 (#512)
- Fix ``fiona.filter`` results when bbox is not None (#372)
- Fix ``dissolve`` to retain CRS (#389)
- Fix ``cx`` behavior when using index of 0 (#478)
- Fix display of lower bin in legend label of choropleth plots using a PySAL scheme (#450)

Version 0.2.0
-------------

Improvements:

- Complete overhaul of the documentation
- Addition of ``overlay`` to perform spatial overlays with polygons (#142)
- Addition of ``sjoin`` to perform spatial joins (#115, #145, #188)
- Addition of ``__geo_interface__`` that returns a python data structure
  to represent the ``GeoSeries`` as a GeoJSON-like ``FeatureCollection`` (#116)
  and ``iterfeatures`` method (#178)
- Addition of the ``explode`` (#146) and ``dissolve`` (#310, #311) methods.
- Addition of the ``sindex`` attribute, a Spatial Index using the optional
  dependency ``rtree`` (``libspatialindex``) that can be used to speed up
  certain operations such as overlays (#140, #141).
- Addition of the ``GeoSeries.cx`` coordinate indexer to slice a GeoSeries based
  on a bounding box of the coordinates (#55).
- Improvements to plotting: ability to specify edge colors (#173), support for
  the ``vmin``, ``vmax``, ``figsize``, ``linewidth`` keywords (#207), legends
  for chloropleth plots (#210), color points by specifying a colormap (#186) or
  a single color (#238).
- Larger flexibility of ``to_crs``, accepting both dicts and proj strings (#289)
- Addition of embedded example data, accessible through
  ``geopandas.datasets.get_path``.

API changes:

- In the ``plot`` method, the ``axes`` keyword is renamed to ``ax`` for
  consistency with pandas, and the ``colormap`` keyword is renamed to ``cmap``
  for consistency with matplotlib (#208, #228, #240).

Bug fixes:

- Properly handle rows with missing geometries (#139, #193).
- Fix ``GeoSeries.to_json`` (#263).
- Correctly serialize metadata when pickling (#199, #206).
- Fix ``merge`` and ``concat`` to return correct GeoDataFrame (#247, #320, #322).<|MERGE_RESOLUTION|>--- conflicted
+++ resolved
@@ -24,18 +24,12 @@
 
 New methods:
 
-<<<<<<< HEAD
-- Added `polygonize` method exposing both `polygonize` and `polygonize_full` from
-  shapely to GeoSeries/GeoDataframe (#2963).
-=======
-
 - Added `count_geometries` method from shapely to GeoSeries/GeoDataframe (#3154).
 - Added `count_interior_rings` method from shapely to GeoSeries/GeoDataframe (#3154)
 - Added `relate_pattern` method from shapely to GeoSeries/GeoDataframe (#3211).
 - Added `intersection_all` method from shapely to GeoSeries/GeoDataframe (#3228).
 - Added `line_merge` method from shapely to GeoSeries/GeoDataframe (#3214).
 - Added `set_precision` and `get_precision` methods from shapely to GeoSeries/GeoDataframe (#3175).
->>>>>>> 934719dd
 - Added `count_coordinates` method from shapely to GeoSeries/GeoDataframe (#3026).
 - Added `minimum_clearance` method from shapely to GeoSeries/GeoDataframe (#2989).
 - Added `is_ccw` method from shapely to GeoSeries/GeoDataframe (#3027).
@@ -47,6 +41,8 @@
 - Added `dwithin` method to check for a "distance within" predicate on
   GeoSeries/GeoDataFrame (#3153).
 - Added `to_geo_dict` method to generate GeoJSON-like dictionary from a GeoDataFrame (#3132).
+- Added `polygonize` method exposing both `polygonize` and `polygonize_full` from
+  shapely to GeoSeries/GeoDataframe (#2963).
 
 New features and improvements:
 
