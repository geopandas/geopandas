# Changelog

## Version 1.1.0

Notes on dependencies:
- GeoPandas 1.1 now requires Python 3.10 or greater and pandas 2.0, numpy 1.24, pyproj 3.5,
  are now the minimum required version for these dependencies.
  Furthermore, the minimum tested version for optional dependencies has been updated to
  fiona 1.8.21, scipy 1.9, matplotlib 3.7, mapclassify 2.5, folium 0.12 and 
  SQLAlchemy 2.0. Older versions of these libraries may continue to work, but are no longer
  considered supported (#3371).

## Version 1.0.2 (???)

Bug fixes:

- Fix unspecified layer warning being emitted while reading multilayer datasets, even
  when layer is specified when using the mask or bbox keywords (#3378).
- Properly support named aggregations over a geometry column in `GroupBy.agg` (#3368).
- Support GeoDataFrame constructor receiving arguments to `geometry` which are not
  (Geo)Series, but instead should be interpreted as column names, like Enums (#3384).
- Fix regression where constructing a GeoSeries from a pd.Series with GeometryDtype values 
<<<<<<< HEAD
  failed when `crs` was provided(#3383).
- Fix regression where `overlay` with `keep_geom_type` returns wrong results if the
  input contains invalid geometries (#3395).
=======
  failed when `crs` was provided (#3383).
- Fix the dtype of the GeometryArray backing data being incorrect for zero length 
  GeoDataFrames causing errors in `overlay` (3424).
>>>>>>> f150ec04

Deprecations and compatibility notes:

- The `GeoSeries.select` method wrapping the pandas `Series.select` method has been removed.
  The upstream method no longer exists in all supported version of pandas (#3394).

## Version 1.0.1 (July 2, 2024)

Bug fixes:

- Support a named datetime or object dtype index in `explore()` (#3360, #3364).
- Fix a regression preventing a Series as an argument for geometric methods (#3363)

## Version 1.0.0 (June 24, 2024)

Notes on dependencies:

- GeoPandas 1.0 drops support for shapely<2 and PyGEOS. The only geometry engine that is
  currently supported is shapely >= 2. As a consequence, spatial indexing based on the
  rtree package has also been removed (#3035).
- The I/O engine now defaults to Pyogrio which is now installed with GeoPandas instead
  of Fiona (#3223).

New methods:

- Added `count_geometries` method from shapely to GeoSeries/GeoDataframe (#3154).
- Added `count_interior_rings` method from shapely to GeoSeries/GeoDataframe (#3154)
- Added `relate_pattern` method from shapely to GeoSeries/GeoDataframe (#3211).
- Added `intersection_all` method from shapely to GeoSeries/GeoDataframe (#3228).
- Added `line_merge` method from shapely to GeoSeries/GeoDataframe (#3214).
- Added `set_precision` and `get_precision` methods from shapely to GeoSeries/GeoDataframe (#3175).
- Added `count_coordinates` method from shapely to GeoSeries/GeoDataframe (#3026).
- Added `minimum_clearance` method from shapely to GeoSeries/GeoDataframe (#2989).
- Added `shared_paths` method from shapely to GeoSeries/GeoDataframe (#3215).
- Added `is_ccw` method from shapely to GeoSeries/GeoDataframe (#3027).
- Added `is_closed` attribute from shapely to GeoSeries/GeoDataframe (#3092).
- Added `force_2d` and `force_3d` methods from shapely to GeoSeries/GeoDataframe (#3090).
- Added `voronoi_polygons` method from shapely to GeoSeries/GeoDataframe (#3177).
- Added `contains_properly` method from shapely to GeoSeries/GeoDataframe (#3105).
- Added `build_area` method exposing `build_area` shapely to GeoSeries/GeoDataframe (#3202).
- Added `snap` method from shapely to GeoSeries/GeoDataframe (#3086).
- Added `transform` method from shapely to GeoSeries/GeoDataFrame (#3075).
- Added `get_geometry` method from shapely to GeoSeries/GeoDataframe (#3287).
- Added `dwithin` method to check for a "distance within" predicate on
  GeoSeries/GeoDataFrame (#3153).
- Added `to_geo_dict` method to generate GeoJSON-like dictionary from a GeoDataFrame (#3132).
- Added `polygonize` method exposing both `polygonize` and `polygonize_full` from
  shapely to GeoSeries/GeoDataframe (#2963).
- Added `is_valid_reason` method from shapely to GeoSeries/GeoDataframe (#3176).
- Added `to_arrow` method and `from_arrow` class method to
  GeoSeries/GeoDataFrame to export and import to/from Arrow data with GeoArrow
  extension types (#3219, #3301).

New features and improvements:

- Added ``predicate="dwithin"`` option and ``distance`` argument to the ``sindex.query()`` method
 and ``sjoin`` (#2882).
- GeoSeries and GeoDataFrame `__repr__` now trims trailing zeros for a more readable
  output (#3087).
- Add `on_invalid` parameter to `from_wkt` and `from_wkb` (#3110).
- `make_valid` option in `overlay` now uses the `make_valid` method instead of
  `buffer(0)` (#3113).
- Passing `"geometry"` as `dtype` to `pd.read_csv` will now return a GeoSeries for
  the specified columns (#3101).
- Added support to ``read_file`` for the ``mask`` keyword for the pyogrio engine (#3062).
- Added support to ``read_file`` for the ``columns`` keyword for the fiona engine (#3133).
- Added support to ``to_parquet`` and ``read_parquet`` for writing and reading files
  using the GeoArrow-based native geometry encoding of GeoParquet 1.1 (#3253, #3275).
- Add `sort` keyword to `clip` method for GeoSeries and GeoDataFrame to allow optional
  preservation of the original order of observations (#3233).
- Added `show_bbox`, `drop_id` and `to_wgs84` arguments to allow further customization of
  `GeoSeries.to_json` (#3226).
- `explore` now supports `GeoDataFrame`s with additional columns containing datetimes, uuids and
  other non JSON serializable objects (#3261).
- The `GeoSeries.fillna` method now supports the `limit` keyword (#3290).
- Added ``on_attribute`` option argument to the ``sjoin()``
  method, allowing to restrict joins to the observations with
  matching attributes. (#3231)
- Added support for `bbox` covering encoding in geoparquet. Can filter reading of parquet
files based on a bounding box, and write out a bounding box column to parquet files (#3282).
- `align` keyword in binary methods now defaults to `None`, treated as True. Explicit True
  will silence the warning about mismatched indices (#3212).
- `GeoSeries.set_crs` can now be used to remove CRS information by passing
  `crs=None, allow_override=True` (#3316).
- Added ``autolim`` keyword argument to ``GeoSeries.plot()`` and ``GeoDataFrame.plot()`` (#2817).
- Added `metadata` parameter to `GeoDataFrame.to_file` (#2850)
- Updated documentation to clarify that passing a named (Geo)Series as the `geometry`
  argument to the GeoDataFrame constructor will not use the name but will always
  produce a GeoDataFrame with an active geometry column named "geometry" (#3337).
- `read_postgis` will query the spatial_ref_sys table to determine the CRS authority
  instead of its current behaviour of assuming EPSG. In the event the spiatal_ref_sys
  table is not present, or the SRID is not present, `read_postgis` will fallback
  on assuming EPSG CRS authority. (#3329)

Backwards incompatible API changes:

- The `sjoin` method will now preserve the name of the index of the right
  GeoDataFrame, if it has one, instead of always using `"index_right"` as the
  name for the resulting column in the return value (#846, #2144).
- GeoPandas now raises a ValueError when an unaligned Series is passed as a method
  argument to avoid confusion of whether the automatic alignment happens or not (#3271).
- The deprecated default value of GeoDataFrame/ GeoSeries `explode(.., index_parts=True)` is now
  set to false for consistency with pandas (#3174).
- The behaviour of `set_geometry` has been changed when passed a (Geo)Series `ser` with a name.
  The new active geometry column name in this case will be `ser.name`, if not None, rather than
  the previous active geometry column name. This means that if the new and old names are
  different, then both columns will be preserved in the GeoDataFrame. To replicate the previous
  behaviour, you can instead call `gdf.set_geometry(ser.rename(gdf.active_geometry_name))` (#3237).
  Note that this behaviour change does not affect the `GeoDataframe` constructor, passing a named
  GeoSeries `ser` to `GeoDataFrame(df, geometry=ser)` will always produce a GeoDataFrame with a
  geometry column named "geometry" to preserve backwards compatibility. If you would like to
  instead propagate the name of `ser` when constructing a GeoDataFrame, you can instead call
  `df.set_geometry(ser)` or `GeoDataFrame(df, geometry=ser).rename_geometry(ser.name)` (#3337).
- `delaunay_triangles` now considers all geometries together when creating the Delaunay triangulation
  instead of performing the operation element-wise. If you want to generate Delaunay
  triangles for each geometry separately, use ``shapely.delaunay_triangles`` instead. (#3273)
- Reading a data source that does not have a geometry field using ``read_file``
  now returns a Pandas DataFrame instead of a GeoDataFrame with an empty
  ``geometry`` column.

Enforced deprecations:

- The deprecation of `geopandas.datasets` has been enforced and the module has been
  removed. New sample datasets are now available in the
  [geodatasets](https://geodatasets.readthedocs.io/en/latest/) package (#3084).
- Many longstanding deprecated functions, methods and properties have been removed (#3174), (#3190)
  - Removed deprecated functions
    `geopandas.io.read_file`, `geopandas.io.to_file` and `geopandas.io.sql.read_postgis`.
    `geopandas.read_file`, `geopandas.read_postgis` and the GeoDataFrame/GeoSeries `to_file(..)`
    method should be used instead.
  - Removed deprecated `GeometryArray.data` property, `np.asarray(..)` or the `to_numpy()`
    method should be used instead.
  - Removed deprecated `sindex.query_bulk` method, using `sindex.query` instead.
  - Removed deprecated `sjoin` parameter `op`, `predicate` should be supplied instead.
  - Removed deprecated GeoSeries/ GeoDataFrame methods `__xor__`, `__or__`, `__and__` and
    `__sub__`. Instead use methods `symmetric_difference`, `union`, `intersection` and
    `difference` respectively.
  - Removed deprecated plotting functions `plot_polygon_collection`,
    `plot_linestring_collection` and `plot_point_collection`, use the GeoSeries/GeoDataFrame `.plot`
    method directly instead.
  - Removed deprecated GeoSeries/GeoDataFrame `.plot` parameters `axes` and `colormap`, instead use
    `ax` and `cmap` respectively.
  - Removed compatibility for specifying the `version` keyword in `to_parquet` and `to_feather`.
    This keyword will now be passed through to pyarrow and use `schema_version` to specify the GeoParquet specification version (#3334).

New deprecations:

- `unary_union` attribute is now deprecated and replaced by the `union_all()` method (#3007) allowing
  opting for a faster union algorithm for coverages (#3151).
- The ``include_fields`` and ``ignore_fields`` keywords in ``read_file()`` are deprecated
  for the default pyogrio engine. Currently those are translated to the ``columns`` keyword
  for backwards compatibility, but you should directly use the ``columns`` keyword instead
  to select which columns to read (#3133).
- The `drop` keyword in `set_geometry` has been deprecated, and in future the `drop=True`
  behaviour will be removed (#3237). To prepare for this change, you should remove any explicit
  `drop=False` calls in your code (the default behaviour already is the same as `drop=False`).
  To replicate the previous `drop=True` behaviour you should replace
  `gdf.set_geometry(new_geo_col, drop=True)` with

  ```python
  geo_col_name = gdf.active_geometry_name
  gdf.set_geometry(new_geo_col).drop(columns=geo_col_name).rename_geometry(geo_col_name)
  ```
- The `geopandas.use_pygeos` option has been deprecated and will be removed in GeoPandas
  1.1 (#3283)
- Manual overriding of an existing CRS of a GeoSeries or GeoDataFrame by setting the `crs` property has been deprecated
  and will be disabled in future. Use the `set_crs()` method instead (#3085).

Bug fixes:

- Fix `GeoDataFrame.merge()` incorrectly returning a `DataFrame` instead of a
  `GeoDataFrame` when the `suffixes` argument is applied to the active
  geometry column (#2933).
- Fix bug in `GeoDataFrame` constructor where if `geometry` is given a named
  `GeoSeries` the name was not used as the active geometry column name (#3237).
- Fix bug in `GeoSeries` constructor when passing a Series and specifying a `crs` to not change the original input data (#2492).
- Fix regression preventing reading from file paths containing hashes in `read_file`
  with the fiona engine (#3280). An analgous fix for pyogrio is included in
  pyogrio 0.8.1.
- Fix `to_parquet` to write correct metadata in case of 3D geometries (#2824).
- Fixes for compatibility with psycopg (#3167).
- Fix to allow appending dataframes with no CRS to PostGIS tables with no CRS (#3328)
- Fix plotting of all-empty GeoSeries using `explore` (#3316).

## Version 0.14.4 (April 26, 2024)

- Several fixes for compatibility with the upcoming pandas 3.0, numpy 2.0 and
  fiona 1.10 releases.

## Version 0.14.3 (Jan 31, 2024)

- Several fixes for compatibility with the latest pandas 2.2 release.
- Fix bug in `pandas.concat` CRS consistency checking where CRS differing by WKT
  whitespace only were treated as incompatible (#3023).

## Version 0.14.2 (Jan 4, 2024)

- Fix regression in `overlay` where using `buffer(0)` instead of `make_valid` internally
  produced invalid results (#3074).
- Fix `explore()` method when the active geometry contains missing and empty geometries (#3094).

## Version 0.14.1 (Nov 11, 2023)

- The Parquet and Feather IO functions now support the latest 1.0.0 version
  of the GeoParquet specification (geoparquet.org) (#2663).
- Fix `read_parquet` and `read_feather` for [CVE-2023-47248](https://www.cve.org/CVERecord?id=CVE-2023-47248>) (#3070).

## Version 0.14 (Sep 15, 2023)

GeoPandas will use Shapely 2.0 by default instead of PyGEOS when both Shapely >= 2.0 and
PyGEOS are installed.  PyGEOS will continue to be used by default when PyGEOS is
installed alongside Shapely < 2.0.  Support for PyGEOS and Shapely < 2.0 will be removed
in GeoPandas 1.0. (#2999)

API changes:

- ``seed`` keyword in ``sample_points`` is deprecated. Use ``rng`` instead. (#2913).

New methods:

- Added ``concave_hull`` method from shapely to GeoSeries/GeoDataframe (#2903).
- Added ``delaunay_triangles`` method from shapely to GeoSeries/GeoDataframe (#2907).
- Added ``extract_unique_points`` method from shapely to GeoSeries/GeoDataframe (#2915).
- Added ``frechet_distance()`` method from shapely to GeoSeries/GeoDataframe (#2929).
- Added ``hausdorff_distance`` method from shapely to GeoSeries/GeoDataframe (#2909).
- Added ``minimum_rotated_rectangle`` method from shapely to GeoSeries/GeoDataframe (#2541).
- Added ``offset_curve`` method from shapely to GeoSeries/GeoDataframe (#2902).
- Added ``remove_repeated_points`` method from shapely to GeoSeries/GeoDataframe (#2940).
- Added ``reverse`` method from shapely to GeoSeries/GeoDataframe (#2988).
- Added ``segmentize`` method from shapely to GeoSeries/GeoDataFrame (#2910).
- Added ``shortest_line`` method from shapely to GeoSeries/GeoDataframe (#2960).

New features and improvements:

- Added ``exclusive`` parameter to ``sjoin_nearest`` method for Shapely >= 2.0 (#2877)
- Added ``GeoDataFrame.active_geometry_name`` property returning the active geometry column's name or None if no active geometry column is set.
- The ``to_file()`` method will now automatically detect the FlatGeoBuf driver
  for files with the `.fgb` extension (#2958)

Bug fixes:

- Fix ambiguous error when GeoDataFrame is initialized with a column called ``"crs"`` (#2944)
- Fix a color assignment in ``explore`` when using ``UserDefined`` bins (#2923)
- Fix bug in `apply` with `axis=1` where the given user defined function returns nested
  data in the geometry column (#2959)
- Properly infer schema for ``np.int32`` and ``pd.Int32Dtype`` columns (#2950)
- ``assert_geodataframe_equal`` now handles GeoDataFrames with no active geometry (#2498)

Notes on (optional) dependencies:

- GeoPandas 0.14 drops support for Python 3.8 and pandas 1.3 and below (the minimum
  supported pandas version is now 1.4). Further, the minimum required versions for the
  listed dependencies have now changed to shapely 1.8.0, fiona 1.8.21, pyproj 3.3.0 and
  matplotlib 3.5.0 (#3001)

Deprecations and compatibility notes:

- `geom_almost_equals()` methods have been deprecated and
   `geom_equals_exact()` should be used instead (#2604).

## Version 0.13.2 (Jun 6, 2023)

Bug fix:

- Fix a regression in reading from local file URIs (``file://..``) using
  ``geopandas.read_file`` (#2948).

## Version 0.13.1 (Jun 5, 2023)

Bug fix:

- Fix a regression in reading from URLs using ``geopandas.read_file`` (#2908). This
  restores the behaviour to download all data up-front before passing it to the
  underlying engine (fiona or pyogrio), except if the server supports partial requests
  (to support reading a subset of a large file).

## Version 0.13 (May 6, 2023)

New methods:

- Added ``sample_points`` method to sample random points from Polygon or LineString
  geometries (#2860).
- New ``hilbert_distance()`` method that calculates the distance along a Hilbert curve
  for each geometry in a GeoSeries/GeoDataFrame (#2297).
- Support for sorting geometries (for example, using ``sort_values()``) based on
  the distance along the Hilbert curve (#2070).
- Added ``get_coordinates()`` method from shapely to GeoSeries/GeoDataframe (#2624).
- Added ``minimum_bounding_circle()`` method from shapely to GeoSeries/GeoDataframe (#2621).
- Added `minimum_bounding_radius()` as GeoSeries method (#2827).

Other new features and improvements:

- The Parquet and Feather IO functions now support the latest 1.0.0-beta.1 version
  of the GeoParquet specification (<geoparquet.org>) (#2663).
- Added support to fill missing values in `GeoSeries.fillna` via another `GeoSeries` (#2535).
- Support specifying ``min_zoom`` and ``max_zoom`` inside the ``map_kwds`` argument for ``.explore()`` (#2599).
- Added support for append (``mode="a"`` or ``append=True``) in ``to_file()``
  using ``engine="pyogrio"`` (#2788).
- Added a ``to_wgs84`` keyword to ``to_json`` allowing automatic re-projecting to follow
  the 2016 GeoJSON specification (#416).
- ``to_json`` output now includes a ``"crs"`` field if the CRS is not the default WGS84 (#1774).
- Improve error messages when accessing the `geometry` attribute of GeoDataFrame without an active geometry column
  related to the default name `"geometry"` being provided in the constructor (#2577)

Deprecations and compatibility notes:

- Added warning that ``unary_union`` will return ``'GEOMETRYCOLLECTION EMPTY'`` instead
  of None for all-None GeoSeries. (#2618)
- The ``query_bulk()`` method of the spatial index `.sindex` property is deprecated
  in favor of ``query()`` (#2823).

Bug fixes:

- Ensure that GeoDataFrame created from DataFrame is a copy, not a view (#2667)
- Fix mismatch between geometries and colors in ``plot()`` if an empty or missing
  geometry is present (#2224)
- Escape special characters to avoid TemplateSyntaxError in ``explore()`` (#2657)
- Fix `to_parquet`/`to_feather` to not write an invalid bbox (with NaNs) in the
  metadata in case of an empty GeoDataFrame (#2653)
- Fix `to_parquet`/`to_feather` to use correct WKB flavor for 3D geometries (#2654)
- Fix `read_file` to avoid reading all file bytes prior to calling Fiona or
  Pyogrio if provided a URL as input (#2796)
- Fix `copy()` downcasting GeoDataFrames without an active geometry column to a
  DataFrame (#2775)
- Fix geometry column name propagation when GeoDataFrame columns are a multiindex (#2088)
- Fix `iterfeatures()` method of GeoDataFrame to correctly handle non-scalar values
  when `na='drop'` is specified (#2811)
- Fix issue with passing custom legend labels to `plot` (#2886)

Notes on (optional) dependencies:

- GeoPandas 0.13 drops support pandas 1.0.5 (the minimum supported
  pandas version is now 1.1). Further, the minimum required versions for the listed
  dependencies have now changed to shapely 1.7.1, fiona 1.8.19, pyproj 3.0.1 and
  matplotlib 3.3.4 (#2655)

## Version 0.12.2 (December 10, 2022)

Bug fixes:

- Correctly handle geometries with Z dimension in ``to_crs()`` when using PyGEOS or
  Shapely >= 2.0 (previously the z coordinates were lost) (#1345).
- Assign Crimea to Ukraine in the ``naturalearth_lowres`` built-in dataset (#2670)

## Version 0.12.1 (October 29, 2022)

Small bug-fix release removing the shapely<2 pin in the installation requirements.

## Version 0.12 (October 24, 2022)

The highlight of this release is the support for Shapely 2.0. This makes it possible to
test Shapely 2.0 (currently 2.0b1) alongside GeoPandas.

Note that if you also have PyGEOS installed, you need to set an environment variable
(`USE_PYGEOS=0`) before importing geopandas to actually test Shapely 2.0 features instead of PyGEOS. See
<https://geopandas.org/en/latest/getting_started/install.html#using-the-optional-pygeos-dependency>
for more details.

New features and improvements:

- Added ``normalize()`` method from shapely to GeoSeries/GeoDataframe (#2537).
- Added ``make_valid()`` method from shapely to GeoSeries/GeoDataframe (#2539).
- Added ``where`` filter to ``read_file`` (#2552).
- Updated the distributed natural earth datasets (*naturalearth_lowres* and
  *naturalearth_cities*) to version 5.1 (#2555).

Deprecations and compatibility notes:

- Accessing the `crs` of a `GeoDataFrame` without active geometry column was deprecated
  and this now raises an AttributeError (#2578).
- Resolved colormap-related warning in ``.explore()`` for recent Matplotlib versions
  (#2596).

Bug fixes:

- Fix cryptic error message in ``geopandas.clip()`` when clipping with an empty geometry (#2589).
- Accessing `gdf.geometry` where the active geometry column is missing, and a column
  named `"geometry"` is present will now raise an `AttributeError`, rather than
  returning `gdf["geometry"]` (#2575).
- Combining GeoSeries/GeoDataFrames with ``pandas.concat`` will no longer silently
  override CRS information if not all inputs have the same CRS (#2056).

## Version 0.11.1 (July 24, 2022)

Small bug-fix release:

- Fix regression (RecursionError) in reshape methods such as ``unstack()``
  and ``pivot()`` involving MultiIndex, or GeoDataFrame construction with
  MultiIndex (#2486).
- Fix regression in ``GeoDataFrame.explode()`` with non-default
  geometry column name.
- Fix regression in ``apply()`` causing row-wise all nan float columns to be
  casted to GeometryDtype (#2482).
- Fix a crash in datetime column reading where the file contains mixed timezone
  offsets (#2479). These will be read as UTC localized values.
- Fix a crash in datetime column reading where the file contains datetimes
  outside the range supported by [ns] precision (#2505).
- Fix regression in passing the Parquet or Feather format ``version`` in
  ``to_parquet`` and ``to_feather``. As a result, the ``version`` parameter
  for the ``to_parquet`` and ``to_feather`` methods has been replaced with
  ``schema_version``. ``version`` will be passed directly to underlying
  feather or parquet writer. ``version`` will only be used to set
  ``schema_version`` if ``version`` is one of 0.1.0 or 0.4.0 (#2496).

Version 0.11 (June 20, 2022)
----------------------------

Highlights of this release:

- The ``geopandas.read_file()`` and `GeoDataFrame.to_file()` methods to read
  and write GIS file formats can now optionally use the
  [pyogrio](https://github.com/geopandas/pyogrio/) package under the hood
  through the ``engine="pyogrio"`` keyword. The pyogrio package implements
  vectorized IO for GDAL/OGR vector data sources, and is faster compared to
  the ``fiona``-based engine (#2225).
- GeoParquet support updated to implement
  [v0.4.0](https://github.com/opengeospatial/geoparquet/releases/tag/v0.4.0) of the
  OpenGeospatial/GeoParquet specification (#2441). Backwards compatibility with v0.1.0 of
  the metadata spec (implemented in the previous releases of GeoPandas) is guaranteed,
  and reading and writing Parquet and Feather files will no longer produce a ``UserWarning``
  (#2327).

New features and improvements:

- Improved handling of GeoDataFrame when the active geometry column is
  lost from the GeoDataFrame. Previously, square bracket indexing ``gdf[[...]]`` returned
  a GeoDataFrame when the active geometry column was retained and a DataFrame was
  returned otherwise. Other pandas indexing methods (``loc``, ``iloc``, etc) did not follow
  the same rules. The new behaviour for all indexing/reshaping operations is now as
  follows (#2329, #2060):
  - If operations produce a ``DataFrame`` containing the active geometry column, a
    GeoDataFrame is returned
  - If operations produce a ``DataFrame`` containing ``GeometryDtype`` columns, but not the
    active geometry column, a ``GeoDataFrame`` is returned, where the active geometry
    column is set to ``None`` (set the new geometry column with ``set_geometry()``)
  - If operations produce a ``DataFrame`` containing no ``GeometryDtype`` columns, a
    ``DataFrame`` is returned (this can be upcast again by calling ``set_geometry()`` or the
    ``GeoDataFrame`` constructor)
  - If operations produce a ``Series`` of ``GeometryDtype``, a ``GeoSeries`` is returned,
    otherwise ``Series`` is returned.
  - Error messages for having an invalid geometry column
    have been improved, indicating the name of the last valid active geometry column set
    and whether other geometry columns can be promoted to the active geometry column
    (#2329).

- Datetime fields are now read and written correctly for GIS formats which support them
  (e.g. GPKG, GeoJSON) with fiona 1.8.14 or higher. Previously, datetimes were read as
  strings (#2202).
- ``folium.Map`` keyword arguments can now be specified as the ``map_kwds`` argument to
  ``GeoDataFrame.explore()`` method (#2315).
- Add a new parameter ``style_function`` to ``GeoDataFrame.explore()`` to enable plot styling
  based on GeoJSON properties (#2377).
- It is now possible to write an empty ``GeoDataFrame`` to a file for supported formats
  (#2240). Attempting to do so will now emit a ``UserWarning`` instead of a ``ValueError``.
- Fast rectangle clipping has been exposed as ``GeoSeries/GeoDataFrame.clip_by_rect()``
  (#1928).
- The ``mask`` parameter of ``GeoSeries/GeoDataFrame.clip()`` now accepts a rectangular mask
  as a list-like to perform fast rectangle clipping using the new
  ``GeoSeries/GeoDataFrame.clip_by_rect()`` (#2414).
- Bundled demo dataset ``naturalearth_lowres`` has been updated to version 5.0.1 of the
  source, with field ``ISO_A3`` manually corrected for some cases (#2418).

Deprecations and compatibility notes:

- The active development branch of geopandas on GitHub has been renamed from master to
  main (#2277).
- Deprecated methods ``GeometryArray.equals_exact()`` and ``GeometryArray.almost_equals()``
  have been removed. They should
  be replaced with ``GeometryArray.geom_equals_exact()`` and
  ``GeometryArray.geom_almost_equals()`` respectively (#2267).
- Deprecated CRS functions ``explicit_crs_from_epsg()``, ``epsg_from_crs()`` and
  ``get_epsg_file_contents()`` were removed (#2340).
- Warning about the behaviour change to ``GeoSeries.isna()`` with empty
  geometries present has been removed (#2349).
- Specifying a CRS in the ``GeoDataFrame/GeoSeries`` constructor which contradicted the
  underlying ``GeometryArray`` now raises a ``ValueError`` (#2100).
- Specifying a CRS in the ``GeoDataFrame`` constructor when no geometry column is provided
  and calling ``GeoDataFrame. set_crs`` on a ``GeoDataFrame`` without an active geometry
  column now raise a ``ValueError`` (#2100)
- Passing non-geometry data to the``GeoSeries`` constructor is now fully deprecated and
  will raise a ``TypeError`` (#2314). Previously, a ``pandas.Series`` was returned for
  non-geometry data.
- Deprecated ``GeoSeries/GeoDataFrame`` set operations ``__xor__()``,
  ``__or__()``, ``__and__()`` and ``__sub__()``, ``geopandas.io.file.read_file``/``to_file`` and
  ``geopandas.io.sql.read_postgis`` now emit ``FutureWarning`` instead of
  ``DeprecationWarning`` and will be completely removed in a future release.
- Accessing the ``crs`` of a ``GeoDataFrame`` without active geometry column is deprecated and will be removed in GeoPandas 0.12 (#2373).

Bug fixes:

- ``GeoSeries.to_frame`` now creates a ``GeoDataFrame`` with the geometry column name set
  correctly (#2296)
- Fix pickle files created with pygeos installed can not being readable when pygeos is
  not installed (#2237).
- Fixed ``UnboundLocalError`` in ``GeoDataFrame.plot()`` using ``legend=True`` and
  ``missing_kwds`` (#2281).
- Fix ``explode()`` incorrectly relating index to columns, including where the input index
  is not unique (#2292)
- Fix ``GeoSeries.[xyz]`` raising an ``IndexError`` when the underlying GeoSeries contains
  empty points (#2335). Rows corresponding to empty points now contain ``np.nan``.
- Fix ``GeoDataFrame.iloc`` raising a ``TypeError`` when indexing a ``GeoDataFrame`` with only
  a single column of ``GeometryDtype`` (#1970).
- Fix ``GeoDataFrame.iterfeatures()`` not returning features with the same field order as
  ``GeoDataFrame.columns`` (#2396).
- Fix ``GeoDataFrame.from_features()`` to support reading GeoJSON with null properties
  (#2243).
- Fix ``GeoDataFrame.to_parquet()`` not intercepting ``engine`` keyword argument, breaking
  consistency with pandas (#2227)
- Fix ``GeoDataFrame.explore()`` producing an error when ``column`` is of boolean dtype
  (#2403).
- Fix an issue where ``GeoDataFrame.to_postgis()`` output the wrong SRID for ESRI
  authority CRS (#2414).
- Fix ``GeoDataFrame.from_dict/from_features`` classmethods using ``GeoDataFrame`` rather
  than ``cls`` as the constructor.
- Fix ``GeoDataFrame.plot()`` producing incorrect colors with mixed geometry types when
  ``colors`` keyword is provided. (#2420)

Notes on (optional) dependencies:

- GeoPandas 0.11 drops support for Python 3.7 and pandas 0.25 (the minimum supported
  pandas version is now 1.0.5). Further, the minimum required versions for the listed
  dependencies have now changed to shapely 1.7, fiona 1.8.13.post1, pyproj 2.6.1.post1,
  matplotlib 3.2, mapclassify 2.4.0 (#2358, #2391)

Version 0.10.2 (October 16, 2021)
---------------------------------

Small bug-fix release:

- Fix regression in ``overlay()`` in case no geometries are intersecting (but
  have overlapping total bounds) (#2172).
- Fix regression in ``overlay()`` with ``keep_geom_type=True`` in case the
  overlay of two geometries in a GeometryCollection with other geometry types
  (#2177).
- Fix ``overlay()`` to honor the ``keep_geom_type`` keyword for the
  ``op="differnce"`` case (#2164).
- Fix regression in ``plot()`` with a mapclassify ``scheme`` in case the
  formatted legend labels have duplicates (#2166).
- Fix a bug in the ``explore()`` method ignoring the ``vmin`` and ``vmax`` keywords
  in case they are set to 0 (#2175).
- Fix ``unary_union`` to correctly handle a GeoSeries with missing values (#2181).
- Avoid internal deprecation warning in ``clip()`` (#2179).

Version 0.10.1 (October 8, 2021)
--------------------------------

Small bug-fix release:

- Fix regression in ``overlay()`` with non-overlapping geometries and a
  non-default ``how`` (i.e. not "intersection") (#2157).

Version 0.10.0 (October 3, 2021)
--------------------------------

Highlights of this release:

- A new ``sjoin_nearest()`` method to join based on proximity, with the
  ability to set a maximum search radius (#1865). In addition, the ``sindex``
  attribute gained a new method for a "nearest" spatial index query (#1865,
  #2053).
- A new ``explore()`` method on GeoDataFrame and GeoSeries with native support
  for interactive visualization based on folium / leaflet.js (#1953)
- The ``geopandas.sjoin()``/``overlay()``/``clip()`` functions are now also
  available as methods on the GeoDataFrame (#2141, #1984, #2150).

New features and improvements:

- Add support for pandas' ``value_counts()`` method for geometry dtype (#2047).
- The ``explode()`` method has a new ``ignore_index`` keyword (consistent with
  pandas' explode method) to reset the index in the result, and a new
  ``index_parts`` keywords to control whether a cumulative count indexing the
  parts of the exploded multi-geometries should be added (#1871).
- ``points_from_xy()`` is now available as a GeoSeries method ``from_xy`` (#1936).
- The ``to_file()`` method will now attempt to detect the driver (if not
  specified) based on the extension of the provided filename, instead of
  defaulting to ESRI Shapefile (#1609).
- Support for the ``storage_options`` keyword in ``read_parquet()`` for
  specifying filesystem-specific options (e.g. for S3) based on fsspec (#2107).
- The read/write functions now support ``~`` (user home directory) expansion (#1876).
- Support the ``convert_dtypes()`` method from pandas to preserve the
  GeoDataFrame class (#2115).
- Support WKB values in the hex format in ``GeoSeries.from_wkb()`` (#2106).
- Update the ``estimate_utm_crs()`` method to handle crossing the antimeridian
  with pyproj 3.1+ (#2049).
- Improved heuristic to decide how many decimals to show in the repr based on
  whether the CRS is projected or geographic (#1895).
- Switched the default for ``geocode()`` from GeoCode.Farm to the Photon
  geocoding API (<https://photon.komoot.io>) (#2007).

Deprecations and compatibility notes:

- The ``op=`` keyword of ``sjoin()`` to indicate which spatial predicate to use
  for joining is being deprecated and renamed in favor of a new ``predicate=``
  keyword (#1626).
- The ``cascaded_union`` attribute is deprecated, use ``unary_union`` instead (#2074).
- Constructing a GeoDataFrame with a duplicated "geometry" column is now
  disallowed. This can also raise an error in the ``pd.concat(.., axis=1)``
  function if this results in duplicated active geometry columns (#2046).
- The ``explode()`` method currently returns a GeoSeries/GeoDataFrame with a
  MultiIndex, with an additional level with indices of the parts of the
  exploded multi-geometries. For consistency with pandas, this will change in
  the future and the new ``index_parts`` keyword is added to control this.

Bug fixes:

- Fix in the ``clip()`` function to correctly clip MultiPoints instead of
  leaving them intact when partly outside of the clip bounds (#2148).
- Fix ``GeoSeries.isna()`` to correctly return a boolean Series in case of an
  empty GeoSeries (#2073).
- Fix the GeoDataFrame constructor to preserve the geometry name when the
  argument is already a GeoDataFrame object (i.e. ``GeoDataFrame(gdf)``) (#2138).
- Fix loss of the values' CRS when setting those values as a column
  (``GeoDataFrame.__setitem__``) (#1963)
- Fix in ``GeoDataFrame.apply()`` to preserve the active geometry column name
  (#1955).
- Fix in ``sjoin()`` to not ignore the suffixes in case of a right-join
  (``how="right``) (#2065).
- Fix ``GeoDataFrame.explode()`` with a MultiIndex (#1945).
- Fix the handling of missing values in ``to/from_wkb`` and ``to_from_wkt`` (#1891).
- Fix ``to_file()`` and ``to_json()`` when DataFrame has duplicate columns to
  raise an error (#1900).
- Fix bug in the colors shown with user-defined classification scheme (#2019).
- Fix handling of the ``path_effects`` keyword in ``plot()`` (#2127).
- Fix ``GeoDataFrame.explode()`` to preserve ``attrs`` (#1935)

Notes on (optional) dependencies:

- GeoPandas 0.10.0 dropped support for Python 3.6 and pandas 0.24. Further,
  the minimum required versions are numpy 1.18, shapely 1.6, fiona 1.8,
  matplotlib 3.1 and pyproj 2.2.
- Plotting with a classification schema now requires mapclassify version >=
  2.4 (#1737).
- Compatibility fixes for the latest numpy in combination with Shapely 1.7 (#2072)
- Compatibility fixes for the upcoming Shapely 1.8 (#2087).
- Compatibility fixes for the latest PyGEOS (#1872, #2014) and matplotlib
  (colorbar issue, #2066).

Version 0.9.0 (February 28, 2021)
---------------------------------

Many documentation improvements and a restyled and restructured website with
a new logo (#1564, #1579, #1617, #1668, #1731, #1750, #1757, #1759).

New features and improvements:

- The ``geopandas.read_file`` function now accepts more general
  file-like objects (e.g. ``fsspec`` open file objects). It will now also
  automatically recognize zipped files (#1535).
- The ``GeoDataFrame.plot()`` method now provides access to the pandas plotting
  functionality for the non-geometry columns, either using the ``kind`` keyword
  or the accessor method (e.g. ``gdf.plot(kind="bar")`` or ``gdf.plot.bar()``)
  (#1465).
- New ``from_wkt()``, ``from_wkb()``, ``to_wkt()``, ``to_wkb()`` methods for
  GeoSeries to construct a GeoSeries from geometries in WKT or WKB
  representation, or to convert a GeoSeries to a pandas Seriew with WKT or WKB
  values (#1710).
- New ``GeoSeries.z`` attribute to access the z-coordinates of Point geometries
  (similar to the existing ``.x`` and ``.y`` attributes) (#1773).
- The ``to_crs()`` method now handles missing values (#1618).
- Support for pandas' new ``.attrs`` functionality (#1658).
- The ``dissolve()`` method now allows dissolving by no column (``by=None``) to
  create a union of all geometries (single-row GeoDataFrame) (#1568).
- New ``estimate_utm_crs()`` method on GeoSeries/GeoDataFrame to determine the
  UTM CRS based on the bounds (#1646).
- ``GeoDataFrame.from_dict()`` now accepts ``geometry`` and ``crs`` keywords
  (#1619).
- ``GeoDataFrame.to_postgis()`` and ``geopandas.read_postgis()`` now supports
  both sqlalchemy engine and connection objects (#1638).
- The ``GeoDataFrame.explode()`` method now allows exploding based on a
  non-geometry column, using the pandas implementation (#1720).
- Performance improvement in ``GeoDataFrame/GeoSeries.explode()`` when using
  the PyGEOS backend (#1693).
- The binary operation and predicate methods (eg ``intersection()``,
  ``intersects()``) have a new ``align`` keyword which allows optionally not
  aligning on the index before performing the operation with ``align=False``
  (#1668).
- The ``GeoDataFrame.dissolve()`` method now supports all relevant keywords of
  ``groupby()``, i.e. the ``level``, ``sort``, ``observed`` and ``dropna`` keywords
  (#1845).
- The ``geopandas.overlay()`` function now accepts ``make_valid=False`` to skip
  the step to ensure the input geometries are valid using ``buffer(0)`` (#1802).
- The ``GeoDataFrame.to_json()`` method gained a ``drop_id`` keyword to
  optionally not write the GeoDataFrame's index as the "id" field in the
  resulting JSON (#1637).
- A new ``aspect`` keyword in the plotting methods to optionally allow retaining
  the original aspect (#1512)
- A new ``interval`` keyword in the ``legend_kwds`` group of the ``plot()`` method
  to control the appearance of the legend labels when using a classification
  scheme (#1605).
- The spatial index of a GeoSeries (accessed with the ``sindex`` attribute) is
  now stored on the underlying array. This ensures that the spatial index is
  preserved in more operations where possible, and that multiple geometry
  columns of a GeoDataFrame can each have a spatial index (#1444).
- Addition of a ``has_sindex`` attribute on the GeoSeries/GeoDataFrame to check
  if a spatial index has already been initialized (#1627).
- The ``geopandas.testing.assert_geoseries_equal()`` and ``assert_geodataframe_equal()``
  testing utilities now have a ``normalize`` keyword (False by default) to
  normalize geometries before comparing for equality (#1826). Those functions
  now also give a more informative error message when failing (#1808).

Deprecations and compatibility notes:

- The ``is_ring`` attribute currently returns True for Polygons. In the future,
  this will be False (#1631). In addition, start to check it for LineStrings
  and LinearRings (instead of always returning False).
- The deprecated ``objects`` keyword in the ``intersection()`` method of the
  ``GeoDataFrame/GeoSeries.sindex`` spatial index object has been removed
  (#1444).

Bug fixes:

- Fix regression in the ``plot()`` method raising an error with empty
  geometries (#1702, #1828).
- Fix ``geopandas.overlay()`` to preserve geometries of the correct type which
  are nested within a GeometryCollection as a result of the overlay
  operation (#1582). In addition, a warning will now be raised if geometries
  of different type are dropped from the result (#1554).
- Fix the repr of an empty GeoSeries to not show spurious warnings (#1673).
- Fix the ``.crs`` for empty GeoDataFrames (#1560).
- Fix ``geopandas.clip`` to preserve the correct geometry column name (#1566).
- Fix bug in ``plot()`` method when using ``legend_kwds`` with multiple subplots
  (#1583)
- Fix spurious warning with ``missing_kwds`` keyword of the ``plot()`` method
  when there are no areas with missing data (#1600).
- Fix the ``plot()`` method to correctly align values passed to the ``column``
  keyword as a pandas Series (#1670).
- Fix bug in plotting MultiPoints when passing values to determine the color
  (#1694)
- The ``rename_geometry()`` method now raises a more informative error message
  when a duplicate column name is used (#1602).
- Fix ``explode()`` method to preserve the CRS (#1655)
- Fix the ``GeoSeries.apply()`` method to again accept the ``convert_dtype``
  keyword to be consistent with pandas (#1636).
- Fix ``GeoDataFrame.apply()`` to preserve the CRS when possible (#1848).
- Fix bug in containment test as ``geom in geoseries`` (#1753).
- The ``shift()`` method of a GeoSeries/GeoDataFrame now preserves the CRS
  (#1744).
- The PostGIS IO functionality now quotes table names to ensure it works with
  case-sensitive names (#1825).
- Fix the ``GeoSeries`` constructor without passing data but only an index (#1798).

Notes on (optional) dependencies:

- GeoPandas 0.9.0 dropped support for Python 3.5. Further, the minimum
  required versions are pandas 0.24, numpy 1.15 and shapely 1.6 and fiona 1.8.
- The ``descartes`` package is no longer required for plotting polygons. This
  functionality is now included by default in GeoPandas itself, when
  matplotlib is available (#1677).
- Fiona is now only imported when used in ``read_file``/``to_file``. This means
  you can now force geopandas to install without fiona installed (although it
  is still a default requirement) (#1775).
- Compatibility with the upcoming Shapely 1.8 (#1659, #1662, #1819).

Version 0.8.2 (January 25, 2021)
--------------------------------

Small bug-fix release for compatibility with PyGEOS 0.9.

Version 0.8.1 (July 15, 2020)
-----------------------------

Small bug-fix release:

- Fix a regression in the ``plot()`` method when visualizing with a
  JenksCaspallSampled or FisherJenksSampled scheme (#1486).
- Fix spurious warning in ``GeoDataFrame.to_postgis`` (#1497).
- Fix the un-pickling with ``pd.read_pickle`` of files written with older
  GeoPandas versions (#1511).

Version 0.8.0 (June 24, 2020)
-----------------------------

**Experimental**: optional use of PyGEOS to speed up spatial operations (#1155).
PyGEOS is a faster alternative for Shapely (being contributed back to a future
version of Shapely), and is used in element-wise spatial operations and for
spatial index in e.g. ``sjoin`` (#1343, #1401, #1421, #1427, #1428). See the
[installation docs](https://geopandas.readthedocs.io/en/latest/install.html#using-the-optional-pygeos-dependency)
for more info and how to enable it.

New features and improvements:

- IO enhancements:

  - New ``GeoDataFrame.to_postgis()`` method to write to PostGIS database (#1248).
  - New Apache Parquet and Feather file format support (#1180, #1435)
  - Allow appending to files with ``GeoDataFrame.to_file`` (#1229).
  - Add support for the ``ignore_geometry`` keyword in ``read_file`` to only read
    the attribute data. If set to True, a pandas DataFrame without geometry is
    returned (#1383).
  - ``geopandas.read_file`` now supports reading from file-like objects (#1329).
  - ``GeoDataFrame.to_file`` now supports specifying the CRS to write to the file
    (#802). By default it still uses the CRS of the GeoDataFrame.
  - New ``chunksize`` keyword in ``geopandas.read_postgis`` to read a query in
    chunks (#1123).

- Improvements related to geometry columns and CRS:

  - Any column of the GeoDataFrame that has a "geometry" dtype is now returned
    as a GeoSeries. This means that when having multiple geometry columns, not
    only the "active" geometry column is returned as a GeoSeries, but also
    accessing another geometry column (``gdf["other_geom_column"]``) gives a
    GeoSeries (#1336).
  - Multiple geometry columns in a GeoDataFrame can now each have a different
    CRS. The global ``gdf.crs`` attribute continues to returns the CRS of the
    "active" geometry column. The CRS of other geometry columns can be accessed
    from the column itself (eg ``gdf["other_geom_column"].crs``) (#1339).
  - New ``set_crs()`` method on GeoDataFrame/GeoSeries to set the CRS of naive
    geometries (#747).

- Improvements related to plotting:

  - The y-axis is now scaled depending on the center of the plot when using a
    geographic CRS, instead of using an equal aspect ratio (#1290).
  - When passing a column of categorical dtype to the ``column=`` keyword of the
    GeoDataFrame ``plot()``, we now honor all categories and its order (#1483).
    In addition, a new ``categories`` keyword allows to specify all categories
    and their order otherwise (#1173).
  - For choropleths using a classification scheme (using ``scheme=``), the
    ``legend_kwds`` accept two new keywords to control the formatting of the
    legend: ``fmt`` with a format string for the bin edges (#1253), and ``labels``
    to pass fully custom class labels (#1302).

- New ``covers()`` and ``covered_by()`` methods on GeoSeries/GeoDataframe for the
  equivalent spatial predicates (#1460, #1462).
- GeoPandas now warns when using distance-based methods with data in a
  geographic projection (#1378).

Deprecations:

- When constructing a GeoSeries or GeoDataFrame from data that already has a
  CRS, a deprecation warning is raised when both CRS don't match, and in the
  future an error will be raised in such a case. You can use the new ``set_crs``
  method to override an existing CRS. See
  [the docs](https://geopandas.readthedocs.io/en/latest/projections.html#projection-for-multiple-geometry-columns).
- The helper functions in the ``geopandas.plotting`` module are deprecated for
  public usage (#656).
- The ``geopandas.io`` functions are deprecated, use the top-level ``read_file`` and
  ``to_file`` instead (#1407).
- The set operators (``&``, ``|``, ``^``, ``-``) are deprecated, use the
  ``intersection()``, ``union()``, ``symmetric_difference()``, ``difference()`` methods
  instead (#1255).
- The ``sindex`` for empty dataframe will in the future return an empty spatial
  index instead of ``None`` (#1438).
- The ``objects`` keyword in the ``intersection`` method of the spatial index
  returned by the ``sindex`` attribute is deprecated and will be removed in the
  future (#1440).

Bug fixes:

- Fix the ``total_bounds()`` method to ignore missing and empty geometries (#1312).
- Fix ``geopandas.clip`` when masking with non-overlapping area resulting in an
  empty GeoDataFrame (#1309, #1365).
- Fix error in ``geopandas.sjoin`` when joining on an empty geometry column (#1318).
- CRS related fixes: ``pandas.concat`` preserves CRS when concatenating GeoSeries
  objects (#1340), preserve the CRS in ``geopandas.clip`` (#1362) and in
  ``GeoDataFrame.astype`` (#1366).
- Fix bug in ``GeoDataFrame.explode()`` when 'level_1' is one of the column names
  (#1445).
- Better error message when rtree is not installed (#1425).
- Fix bug in ``GeoSeries.equals()`` (#1451).
- Fix plotting of multi-part geometries with additional style keywords (#1385).

And we now have a [Code of Conduct](https://github.com/geopandas/geopandas/blob/main/CODE_OF_CONDUCT.md)!

GeoPandas 0.8.0 is the last release to support Python 3.5. The next release
will require Python 3.6, pandas 0.24, numpy 1.15 and shapely 1.6 or higher.

Version 0.7.0 (February 16, 2020)
---------------------------------

Support for Python 2.7 has been dropped. GeoPandas now works with Python >= 3.5.

The important API change of this release is that GeoPandas now requires
PROJ > 6 and pyproj > 2.2, and that the ``.crs`` attribute of a GeoSeries and
GeoDataFrame no longer stores the CRS information as a proj4 string or dict,
but as a ``pyproj.CRS`` object (#1101).

This gives a better user interface and integrates improvements from pyproj and
PROJ 6, but might also require some changes in your code. Check the
[migration guide](https://geopandas.readthedocs.io/en/latest/projections.html#upgrading-to-geopandas-0-7-with-pyproj-2-2-and-proj-6)
in the documentation.

Other API changes;

- The ``GeoDataFrame.to_file`` method will now also write the GeoDataFrame index
  to the file, if the index is named and/or non-integer. You can use the
  ``index=True/False`` keyword to overwrite this default inference (#1059).

New features and improvements:

- A new ``geopandas.clip`` function to clip a GeoDataFrame to the spatial extent
  of another shape (#1128).
- The ``geopandas.overlay`` function now works for all geometry types, including
  points and linestrings in addition to polygons (#1110).
- The ``plot()`` method gained support for missing values (in the column that
  determines the colors). By default it doesn't plot the corresponding
  geometries, but using the new ``missing_kwds`` argument you can specify how to
  style those geometries (#1156).
- The ``plot()`` method now also supports plotting GeometryCollection and
  LinearRing objects (#1225).
- Added support for filtering with a geometry or reading a subset of the rows in
  ``geopandas.read_file`` (#1160).
- Added support for the new nullable integer data type of pandas in
  ``GeoDataFrame.to_file`` (#1220).

Bug fixes:

- ``GeoSeries.reset_index()`` now correctly results in a GeoDataFrame instead of DataFrame (#1252).
- Fixed the ``geopandas.sjoin`` function to handle MultiIndex correctly (#1159).
- Fixed the ``geopandas.sjoin`` function to preserve the index name of the left GeoDataFrame (#1150).

Version 0.6.3 (February 6, 2020)
---------------------------------

Small bug-fix release:

- Compatibility with Shapely 1.7 and pandas 1.0 (#1244).
- Fix ``GeoDataFrame.fillna`` to accept non-geometry values again when there are
  no missing values in the geometry column. This should make it easier to fill
  the numerical columns of the GeoDataFrame (#1279).

Version 0.6.2 (November 18, 2019)
---------------------------------

Small bug-fix release fixing a few regressions:

- Fix a regression in passing an array of RRB(A) tuples to the ``.plot()``
  method (#1178, #1211).
- Fix the ``bounds`` and ``total_bounds`` attributes for empty GeoSeries, which
  also fixes the repr of an empty or all-NA GeoSeries (#1184, #1195).
- Fix filtering of a GeoDataFrame to preserve the index type when ending up
  with an empty result (#1190).

Version 0.6.1 (October 12, 2019)
--------------------------------

Small bug-fix release fixing a few regressions:

- Fix ``astype`` when converting to string with Multi geometries (#1145) or when converting a dataframe without geometries (#1144).
- Fix ``GeoSeries.fillna`` to accept ``np.nan`` again (#1149).

Version 0.6.0 (September 27, 2019)
----------------------------------

Important note! This will be the last release to support Python 2.7 (#1031)

API changes:

- A refactor of the internals based on the pandas ExtensionArray interface (#1000). The main user visible changes are:

  - The ``.dtype`` of a GeoSeries is now a ``'geometry'`` dtype (and no longer a numpy ``object`` dtype).
  - The ``.values`` of a GeoSeries now returns a custom ``GeometryArray``, and no longer a numpy array. To get back a numpy array of Shapely scalars, you can convert explicitly using ``np.asarray(..)``.

- The ``GeoSeries`` constructor now raises a warning when passed non-geometry data. Currently the constructor falls back to return a pandas ``Series``, but in the future this will raise an error (#1085).
- The missing value handling has been changed to now separate the concepts of missing geometries and empty geometries (#601, 1062). In practice this means that (see [the docs](https://geopandas.readthedocs.io/en/v0.6.0/missing_empty.html) for more details):

  - ``GeoSeries.isna`` now considers only missing values, and if you want to check for empty geometries, you can use ``GeoSeries.is_empty`` (``GeoDataFrame.isna`` already only looked at missing values).
  - ``GeoSeries.dropna`` now actually drops missing values (before it didn't drop either missing or empty geometries)
  - ``GeoSeries.fillna`` only fills missing values (behaviour unchanged).
  - ``GeoSeries.align`` uses missing values instead of empty geometries by default to fill non-matching index entries.

New features and improvements:

- Addition of a ``GeoSeries.affine_transform`` method, equivalent of Shapely's function (#1008).
- Addition of a ``GeoDataFrame.rename_geometry`` method to easily rename the active geometry column (#1053).
- Addition of ``geopandas.show_versions()`` function, which can be used to give an overview of the installed libraries in bug reports (#899).
- The ``legend_kwds`` keyword of the ``plot()`` method can now also be used to specify keywords for the color bar (#1102).
- Performance improvement in the ``sjoin()`` operation by re-using existing spatial index of the input dataframes, if available (#789).
- Updated documentation to work with latest version of geoplot and contextily (#1044, #1088).
- A new ``geopandas.options`` configuration, with currently a single option to control the display precision of the coordinates (``options.display_precision``). The default is now to show less coordinates (3 for projected and 5 for geographic coordinates), but the default can be overridden with the option.

Bug fixes:

- Also try to use ``pysal`` instead of ``mapclassify`` if available (#1082).
- The ``GeoDataFrame.astype()`` method now correctly returns a ``GeoDataFrame`` if the geometry column is preserved (#1009).
- The ``to_crs`` method now uses ``always_xy=True`` to ensure correct lon/lat order handling for pyproj>=2.2.0 (#1122).
- Fixed passing list-like colors in the ``plot()`` method in case of "multi" geometries (#1119).
- Fixed the coloring of shapes and colorbar when passing a custom ``norm`` in the ``plot()`` method (#1091, #1089).
- Fixed ``GeoDataFrame.to_file`` to preserve VFS file paths (e.g. when a "s3://" path is specified) (#1124).
- Fixed failing case in ``geopandas.sjoin`` with empty geometries (#1138).

In addition, the minimum required versions of some dependencies have been increased: GeoPandas now requirs pandas >=0.23.4 and matplotlib >=2.0.1 (#1002).

Version 0.5.1 (July 11, 2019)
-----------------------------

- Compatibility with latest mapclassify version 2.1.0 (#1025).

Version 0.5.0 (April 25, 2019)
------------------------------

Improvements:

- Significant performance improvement (around 10x) for ``GeoDataFrame.iterfeatures``,
  which also improves ``GeoDataFrame.to_file`` (#864).
- File IO enhancements based on Fiona 1.8:

  - Support for writing bool dtype (#855) and datetime dtype, if the file format supports it (#728).
  - Support for writing dataframes with multiple geometry types, if the file format allows it (e.g. GeoJSON for all types, or ESRI Shapefile for Polygon+MultiPolygon) (#827, #867, #870).

- Compatibility with pyproj >= 2 (#962).
- A new ``geopandas.points_from_xy()`` helper function to convert x and y coordinates to Point objects (#896).
- The ``buffer`` and ``interpolate`` methods now accept an array-like to specify a variable distance for each geometry (#781).
- Addition of a ``relate`` method, corresponding to the shapely method that returns the DE-9IM matrix (#853).
- Plotting improvements:

  - Performance improvement in plotting by only flattening the geometries if there are actually 'Multi' geometries (#785).
  - Choropleths: access to all ``mapclassify`` classification schemes and addition of the ``classification_kwds`` keyword in the ``plot`` method to specify options for the scheme (#876).
  - Ability to specify a matplotlib axes object on which to plot the color bar with the ``cax`` keyword, in order to have more control over the color bar placement (#894).

- Changed the default provider in ``geopandas.tools.geocode`` from Google (now requires an API key) to Geocode.Farm (#907, #975).

Bug fixes:

- Remove the edge in the legend marker (#807).
- Fix the ``align`` method to preserve the CRS (#829).
- Fix ``geopandas.testing.assert_geodataframe_equal`` to correctly compare left and right dataframes (#810).
- Fix in choropleth mapping when the values contain missing values (#877).
- Better error message in ``sjoin`` if the input is not a GeoDataFrame (#842).
- Fix in ``read_postgis`` to handle nullable (missing) geometries (#856).
- Correctly passing through the ``parse_dates`` keyword in ``read_postgis`` to the underlying pandas method (#860).
- Fixed the shape of Antarctica in the included demo dataset 'naturalearth_lowres'
  (by updating to the latest version) (#804).

Version 0.4.1 (March 5, 2019)
-----------------------------

Small bug-fix release for compatibility with the latest Fiona and PySAL
releases:

- Compatibility with Fiona 1.8: fix deprecation warning (#854).
- Compatibility with PySAL 2.0: switched to ``mapclassify`` instead of ``PySAL`` as
  dependency for choropleth mapping with the ``scheme`` keyword (#872).
- Fix for new ``overlay`` implementation in case the intersection is empty (#800).

Version 0.4.0 (July 15, 2018)
-----------------------------

Improvements:

- Improved ``overlay`` function (better performance, several incorrect behaviours fixed) (#429)
- Pass keywords to control legend behavior (``legend_kwds``) to ``plot`` (#434)
- Add basic support for reading remote datasets in ``read_file`` (#531)
- Pass kwargs for ``buffer`` operation on GeoSeries (#535)
- Expose all geopy services as options in geocoding (#550)
- Faster write speeds to GeoPackage (#605)
- Permit ``read_file`` filtering with a bounding box from a GeoDataFrame (#613)
- Set CRS on GeoDataFrame returned by ``read_postgis`` (#627)
- Permit setting markersize for Point GeoSeries plots with column values (#633)
- Started an example gallery (#463, #690, #717)
- Support for plotting MultiPoints (#683)
- Testing functionality (e.g. ``assert_geodataframe_equal``) is now publicly exposed (#707)
- Add ``explode`` method to GeoDataFrame (similar to the GeoSeries method) (#671)
- Set equal aspect on active axis on multi-axis figures (#718)
- Pass array of values to column argument in ``plot`` (#770)

Bug fixes:

- Ensure that colorbars are plotted on the correct axis (#523)
- Handle plotting empty GeoDataFrame (#571)
- Save z-dimension when writing files (#652)
- Handle reading empty shapefiles (#653)
- Correct dtype for empty result of spatial operations (#685)
- Fix empty ``sjoin`` handling for pandas>=0.23 (#762)

Version 0.3.0 (August 29, 2017)
-------------------------------

Improvements:

- Improve plotting performance using ``matplotlib.collections`` (#267)
- Improve default plotting appearance. The defaults now follow the new matplotlib defaults (#318, #502, #510)
- Provide access to x/y coordinates as attributes for Point GeoSeries (#383)
- Make the NYBB dataset available through ``geopandas.datasets`` (#384)
- Enable ``sjoin`` on non-integer-index GeoDataFrames (#422)
- Add ``cx`` indexer to GeoDataFrame (#482)
- ``GeoDataFrame.from_features`` now also accepts a Feature Collection (#225, #507)
- Use index label instead of integer id in output of ``iterfeatures`` and
  ``to_json`` (#421)
- Return empty data frame rather than raising an error when performing a spatial join with non overlapping geodataframes (#335)

Bug fixes:

- Compatibility with shapely 1.6.0 (#512)
- Fix ``fiona.filter`` results when bbox is not None (#372)
- Fix ``dissolve`` to retain CRS (#389)
- Fix ``cx`` behavior when using index of 0 (#478)
- Fix display of lower bin in legend label of choropleth plots using a PySAL scheme (#450)

Version 0.2.0
-------------

Improvements:

- Complete overhaul of the documentation
- Addition of ``overlay`` to perform spatial overlays with polygons (#142)
- Addition of ``sjoin`` to perform spatial joins (#115, #145, #188)
- Addition of ``__geo_interface__`` that returns a python data structure
  to represent the ``GeoSeries`` as a GeoJSON-like ``FeatureCollection`` (#116)
  and ``iterfeatures`` method (#178)
- Addition of the ``explode`` (#146) and ``dissolve`` (#310, #311) methods.
- Addition of the ``sindex`` attribute, a Spatial Index using the optional
  dependency ``rtree`` (``libspatialindex``) that can be used to speed up
  certain operations such as overlays (#140, #141).
- Addition of the ``GeoSeries.cx`` coordinate indexer to slice a GeoSeries based
  on a bounding box of the coordinates (#55).
- Improvements to plotting: ability to specify edge colors (#173), support for
  the ``vmin``, ``vmax``, ``figsize``, ``linewidth`` keywords (#207), legends
  for chloropleth plots (#210), color points by specifying a colormap (#186) or
  a single color (#238).
- Larger flexibility of ``to_crs``, accepting both dicts and proj strings (#289)
- Addition of embedded example data, accessible through
  ``geopandas.datasets.get_path``.

API changes:

- In the ``plot`` method, the ``axes`` keyword is renamed to ``ax`` for
  consistency with pandas, and the ``colormap`` keyword is renamed to ``cmap``
  for consistency with matplotlib (#208, #228, #240).

Bug fixes:

- Properly handle rows with missing geometries (#139, #193).
- Fix ``GeoSeries.to_json`` (#263).
- Correctly serialize metadata when pickling (#199, #206).
- Fix ``merge`` and ``concat`` to return correct GeoDataFrame (#247, #320, #322).<|MERGE_RESOLUTION|>--- conflicted
+++ resolved
@@ -20,15 +20,11 @@
 - Support GeoDataFrame constructor receiving arguments to `geometry` which are not
   (Geo)Series, but instead should be interpreted as column names, like Enums (#3384).
 - Fix regression where constructing a GeoSeries from a pd.Series with GeometryDtype values 
-<<<<<<< HEAD
   failed when `crs` was provided(#3383).
 - Fix regression where `overlay` with `keep_geom_type` returns wrong results if the
   input contains invalid geometries (#3395).
-=======
-  failed when `crs` was provided (#3383).
 - Fix the dtype of the GeometryArray backing data being incorrect for zero length 
   GeoDataFrames causing errors in `overlay` (3424).
->>>>>>> f150ec04
 
 Deprecations and compatibility notes:
 
