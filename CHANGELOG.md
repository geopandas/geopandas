--- conflicted
+++ resolved
@@ -11,23 +11,18 @@
   SQLAlchemy 2.0. Older versions of these libraries may continue to work, but are no longer
   considered supported (#3371).
 
-<<<<<<< HEAD
-Bug fixes:
-
+New features and improvements:
+
+- Add ``grid_size`` parameter to ``union_all`` and ``dissolve`` (#3445).
+
+Bug fixes:
+
+- Fix an issue that showed numpy dtypes in bbox in `to_geo_dict` and `__geo_interface__`. (#3436)
+
+New features and improvements:
+
+- `GeoDataFrame.plot` now supports `pd.Index` as an input for the `column` keyword (#3463).
 - Avoid change of the plot aspect when plotting missing values (#3438).
-=======
-New features and improvements:
-
-- Add ``grid_size`` parameter to ``union_all`` and ``dissolve`` (#3445).
-
-Bug fixes:
-
-- Fix an issue that showed numpy dtypes in bbox in `to_geo_dict` and `__geo_interface__`. (#3436)
-
-New features and improvements:
-
-- `GeoDataFrame.plot` now supports `pd.Index` as an input for the `column` keyword (#3463).
->>>>>>> b96d3e05
 
 ## Version 1.0.2 (???)
 
@@ -39,15 +34,13 @@
 - Support GeoDataFrame constructor receiving arguments to `geometry` which are not
   (Geo)Series, but instead should be interpreted as column names, like Enums (#3384).
 - Fix regression where constructing a GeoSeries from a pd.Series with GeometryDtype values
-<<<<<<< HEAD
-  failed when `crs` was provided(#3383).
-=======
   failed when `crs` was provided (#3383).
 - Fix regression where `overlay` with `keep_geom_type` returns wrong results if the
   input contains invalid geometries (#3395).
 - Fix the dtype of the GeometryArray backing data being incorrect for zero length
-  GeoDataFrames causing errors in `overlay` (3424).
->>>>>>> b96d3e05
+  GeoDataFrames causing errors in `overlay` (#3424).
+- Fix regression where constructing a GeoSeries from a pd.Series with GeometryDtype values
+  failed when `crs` was provided (#3383).
 
 Deprecations and compatibility notes:
 
