--- conflicted
+++ resolved
@@ -2,23 +2,19 @@
 
 ## Version 1.2.0
 
-<<<<<<< HEAD
 New features and improvements:
-=======
-Bug fixes:
-
-- Fix an issue that caused an error in `GeoDataFrame.from_features` when there is no `properties` field (#3599).
-
-## Version 1.1.1 (June 27, 2025)
-
-Bug fixes:
->>>>>>> 523ce285
 
 - Add ``grid_size`` parameter to ``union``, ``difference``, ``symmetric_difference``
   and ``intersection`` (#3593).
 
-
-## Version 1.1.1
+Bug fixes:
+
+- Fix an issue that caused an error in `GeoDataFrame.from_features` when there is no `properties` field (#3599).
+
+## Version 1.1.1 (June 27, 2025)
+
+Bug fixes:
+
 - Fix regression in the GeoDataFrame constructor when np.nan is given as an only geometry (#3591).
 - Fix regression in `overlay` with `how="identity"` when input dataframes have column
   names that are equal (#3596).
