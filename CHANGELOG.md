# Changelog

<<<<<<< HEAD
## Development Version

- Expired deprecations; option `use_pygeos` which had no functionality, 
  `seed` keyword in sample_points (replaced by `rng`)
=======
## Version 1.2.0

New features and improvements:

- `GeoDataFrame.to_parquet` and `read_parquet` will now write and read ``attrs``
  respectively (#3597)

Deprecations and compatibility notes:

- The `resolution` keyword to `buffer` has been deprecated to align with the convention in shapely,
  `quad_segs` should be used instead (#3600).

Bug fixes:

- Fix an issue that caused an error in `GeoDataFrame.from_features` when there is no `properties` field (#3599).
- Fix `read_file` and `to_file` errors (#3682)
- Fix `read_parquet` with `to_pandas_kwargs` for complex (list/struct) arrow types (#3640)
- `value_counts` on GeoSeries now preserves CRS in index (#3669)
- Fix f-string placeholders appearing in error messages when `pyogrio` cannot be imported (#3682).
- Fix `read_parquet` with `to_pandas_kwargs` for complex (list/struct) arrow types (#3640).
- `.to_json` now provides a clearer error message when called on a GeoDataFrame without an active geometry
  column (#3648).
- Calling `del gdf["geometry"]` now will downcast to a `pd.DataFrame` if there are no geometry columns left
  in the dataframe (#3648).

Community:

- GeoPandas now uses the NumFOCUS Code of Conduct.
>>>>>>> f6434d00

## Version 1.1.1 (June 27, 2025)

Bug fixes:

- Fix regression in the GeoDataFrame constructor when np.nan is given as an only geometry (#3591).
- Fix regression in `overlay` with `how="identity"` when input dataframes have column
  names that are equal (#3596).

## Version 1.1.0 (June 1, 2025)

Notes on dependencies:

- GeoPandas 1.1 now requires Python 3.10 or greater and pandas 2.0, numpy 1.24, pyproj 3.5,
  are now the minimum required version for these dependencies.
  Furthermore, the minimum tested version for optional dependencies has been updated to
  fiona 1.8.21, scipy 1.9, matplotlib 3.7, mapclassify 2.5, folium 0.12 and
  SQLAlchemy 2.0. Older versions of these libraries may continue to work, but are no longer
  considered supported (#3371).

New features and improvements:

- Added options to return the result of `SpatialIndex.query` in a form of a dense or a
  sparse boolean array. This adds optional dependency on `scipy` for the sparse output.
  Note that this also changes the previously undocumented behaviour of the `output_format`
  keyword (#1674).
- Add ``grid_size`` parameter to ``union_all`` and ``dissolve`` (#3445).
- `GeoDataFrame.plot` now supports `pd.Index` as an input for the `column` keyword (#3463).
- Added `disjoint_subset` union algorithm for `union_all` and `dissolve` (#3534).
- Added `constrained_delaunay_triangles` method to GeoSeries/GeoDataFrame (#3552).
- Added `to_pandas_kwargs` argument to `from_arrow`, `read_parquet` and `read_feather`
  to allow better control of conversion of non-geometric Arrow data to DataFrames (#3466).
- Added `is_valid_coverage` and `invalid_coverage_edges` to GeoSeries/GeoDataFrame to
  allow validation of polygonal  coverage (#3545).
- Added `maximum_inscribed_circle` method from shapely to GeoSeries/GeoDataFrame (#3544).
- Added `minimum_clearance_line` method from shapely to GeoSeries/GeoDataFrame (#3543).
- Added `orient_polygons` method from shapely to GeoSeries/GeoDataFrame (#3559).
- Added ``method`` and ``keep_collapsed`` argument to ``make_valid`` (#3548).
- Added `simplify_coverage` method for topological simplification of polygonal coverages
  to GeoSeries/GeoDataFrame (#3541).
- Added initial support of M coordinates (`m` and `has_m` properties, `include_m` in `get_coordinates`) (#3561).
- Added `geom_equals_identical` method exposing `equals_identical` from shapely to GeoSeries/GeoDataFrame (#3560).
- GeoPandas now attempts to use a range request when reading from an URL even if the header
  does not directly indicate its support (#3572).
- Added `geopandas.accessors` module. Import this module to register a
  `pandas.Series.geo` accessor, which exposes GeoSeries methods via pandas's
  extension mechanism (#3272).
- Improve performance of `overlay` with `how=identity` (#3504).
- A warning message is raised in `read_file` when a GeoDataFrame or GeoSeries mask
  and/or the source dataset is missing a defined CRS (#3464).
- GeoDataFrame no longer hard-codes the class internally, allowing easier subclassing (#3505).

Bug fixes:

- Fix an issue that showed numpy dtypes in bbox in `to_geo_dict` and `__geo_interface__`. (#3436).
- Fix an issue in `sample_points` that could occasionally result in non-uniform distribution (#3470).
- Fix unspecified layer warning being emitted while reading multilayer datasets, even
  when layer is specified when using the mask or bbox keywords (#3378).
- Properly support named aggregations over a geometry column in `GroupBy.agg` (#3368).
- Support GeoDataFrame constructor receiving arguments to `geometry` which are not
  (Geo)Series, but instead should be interpreted as column names, like Enums (#3384).
- Fix regression where constructing a GeoSeries from a pd.Series with GeometryDtype values
  failed when `crs` was provided (#3383).
- Fix regression where `overlay` with `keep_geom_type` returns wrong results if the
  input contains invalid geometries (#3395).
- Fix the dtype of the GeometryArray backing data being incorrect for zero length
  GeoDataFrames causing errors in `overlay` (#3424).
- Fix regression where constructing a GeoSeries from a pd.Series with GeometryDtype values
  failed when `crs` was provided (#3383).
- Fix plotting of polygons with holes by normalizing the coordinate order prior to plotting (#3483).
- Fix an issue in plotting when polygon patches were not closed (#3576).
- Fix ambiguous error when GeoDataFrame is initialised with a column called "crs" (#3502).
- Avoid change of the plot aspect when plotting missing values (#3438).

Deprecations and compatibility notes:

- The `GeoSeries.select` method wrapping the pandas `Series.select` method has been removed.
  The upstream method no longer exists in all supported version of pandas (#3394).
- The deprecated `geom_almost_equals` method has been removed. Use
  `geom_equals_exact` instead (#3522).

## Version 1.0.1 (July 2, 2024)

Bug fixes:

- Support a named datetime or object dtype index in `explore()` (#3360, #3364).
- Fix a regression preventing a Series as an argument for geometric methods (#3363).

## Version 1.0.0 (June 24, 2024)

Notes on dependencies:

- GeoPandas 1.0 drops support for shapely<2 and PyGEOS. The only geometry engine that is
  currently supported is shapely >= 2. As a consequence, spatial indexing based on the
  rtree package has also been removed (#3035).
- The I/O engine now defaults to Pyogrio which is now installed with GeoPandas instead
  of Fiona (#3223).

New methods:

- Added `count_geometries` method from shapely to GeoSeries/GeoDataFrame (#3154).
- Added `count_interior_rings` method from shapely to GeoSeries/GeoDataFrame (#3154).
- Added `relate_pattern` method from shapely to GeoSeries/GeoDataFrame (#3211).
- Added `intersection_all` method from shapely to GeoSeries/GeoDataFrame (#3228).
- Added `line_merge` method from shapely to GeoSeries/GeoDataFrame (#3214).
- Added `set_precision` and `get_precision` methods from shapely to GeoSeries/GeoDataFrame (#3175).
- Added `count_coordinates` method from shapely to GeoSeries/GeoDataFrame (#3026).
- Added `minimum_clearance` method from shapely to GeoSeries/GeoDataFrame (#2989).
- Added `shared_paths` method from shapely to GeoSeries/GeoDataFrame (#3215).
- Added `is_ccw` method from shapely to GeoSeries/GeoDataFrame (#3027).
- Added `is_closed` attribute from shapely to GeoSeries/GeoDataFrame (#3092).
- Added `force_2d` and `force_3d` methods from shapely to GeoSeries/GeoDataFrame (#3090).
- Added `voronoi_polygons` method from shapely to GeoSeries/GeoDataFrame (#3177).
- Added `contains_properly` method from shapely to GeoSeries/GeoDataFrame (#3105).
- Added `build_area` method exposing `build_area` shapely to GeoSeries/GeoDataFrame (#3202).
- Added `snap` method from shapely to GeoSeries/GeoDataFrame (#3086).
- Added `transform` method from shapely to GeoSeries/GeoDataFrame (#3075).
- Added `get_geometry` method from shapely to GeoSeries/GeoDataFrame (#3287).
- Added `dwithin` method to check for a "distance within" predicate on
  GeoSeries/GeoDataFrame (#3153).
- Added `to_geo_dict` method to generate GeoJSON-like dictionary from a GeoDataFrame (#3132).
- Added `polygonize` method exposing both `polygonize` and `polygonize_full` from
  shapely to GeoSeries/GeoDataFrame (#2963).
- Added `is_valid_reason` method from shapely to GeoSeries/GeoDataFrame (#3176).
- Added `to_arrow` method and `from_arrow` class method to
  GeoSeries/GeoDataFrame to export and import to/from Arrow data with GeoArrow
  extension types (#3219, #3301).

New features and improvements:

- Added ``predicate="dwithin"`` option and ``distance`` argument to the ``sindex.query()`` method
 and ``sjoin`` (#2882).
- GeoSeries and GeoDataFrame `__repr__` now trims trailing zeros for a more readable
  output (#3087).
- Add `on_invalid` parameter to `from_wkt` and `from_wkb` (#3110).
- `make_valid` option in `overlay` now uses the `make_valid` method instead of
  `buffer(0)` (#3113).
- Passing `"geometry"` as `dtype` to `pd.read_csv` will now return a GeoSeries for
  the specified columns (#3101).
- Added support to ``read_file`` for the ``mask`` keyword for the pyogrio engine (#3062).
- Added support to ``read_file`` for the ``columns`` keyword for the fiona engine (#3133).
- Added support to ``to_parquet`` and ``read_parquet`` for writing and reading files
  using the GeoArrow-based native geometry encoding of GeoParquet 1.1 (#3253, #3275).
- Add `sort` keyword to `clip` method for GeoSeries and GeoDataFrame to allow optional
  preservation of the original order of observations (#3233).
- Added `show_bbox`, `drop_id` and `to_wgs84` arguments to allow further customization of
  `GeoSeries.to_json` (#3226).
- `explore` now supports `GeoDataFrame`s with additional columns containing datetimes, uuids and
  other non JSON serializable objects (#3261).
- The `GeoSeries.fillna` method now supports the `limit` keyword (#3290).
- Added ``on_attribute`` option argument to the ``sjoin()``
  method, allowing to restrict joins to the observations with
  matching attributes (#3231).
- Added support for `bbox` covering encoding in geoparquet. Can filter reading of parquet
files based on a bounding box, and write out a bounding box column to parquet files (#3282).
- `align` keyword in binary methods now defaults to `None`, treated as True. Explicit True
  will silence the warning about mismatched indices (#3212).
- `GeoSeries.set_crs` can now be used to remove CRS information by passing
  `crs=None, allow_override=True` (#3316).
- Added ``autolim`` keyword argument to ``GeoSeries.plot()`` and ``GeoDataFrame.plot()`` (#2817).
- Added `metadata` parameter to `GeoDataFrame.to_file` (#2850).
- Updated documentation to clarify that passing a named (Geo)Series as the `geometry`
  argument to the GeoDataFrame constructor will not use the name but will always
  produce a GeoDataFrame with an active geometry column named "geometry" (#3337).
- `read_postgis` will query the spatial_ref_sys table to determine the CRS authority
  instead of its current behaviour of assuming EPSG. In the event the spiatal_ref_sys
  table is not present, or the SRID is not present, `read_postgis` will fallback
  on assuming EPSG CRS authority (#3329).
- Added ``GeoDataFrame.active_geometry_name`` property returning the active geometry column's name or None if no active geometry column is set (#2943).

Backwards incompatible API changes:

- The `sjoin` method will now preserve the name of the index of the right
  GeoDataFrame, if it has one, instead of always using `"index_right"` as the
  name for the resulting column in the return value (#846, #2144).
- GeoPandas now raises a ValueError when an unaligned Series is passed as a method
  argument to avoid confusion of whether the automatic alignment happens or not (#3271).
- The deprecated default value of GeoDataFrame/ GeoSeries `explode(.., index_parts=True)` is now
  set to false for consistency with pandas (#3174).
- The behaviour of `set_geometry` has been changed when passed a (Geo)Series `ser` with a name.
  The new active geometry column name in this case will be `ser.name`, if not None, rather than
  the previous active geometry column name. This means that if the new and old names are
  different, then both columns will be preserved in the GeoDataFrame. To replicate the previous
  behaviour, you can instead call `gdf.set_geometry(ser.rename(gdf.active_geometry_name))` (#3237).
  Note that this behaviour change does not affect the `GeoDataFrame` constructor, passing a named
  GeoSeries `ser` to `GeoDataFrame(df, geometry=ser)` will always produce a GeoDataFrame with a
  geometry column named "geometry" to preserve backwards compatibility. If you would like to
  instead propagate the name of `ser` when constructing a GeoDataFrame, you can instead call
  `df.set_geometry(ser)` or `GeoDataFrame(df, geometry=ser).rename_geometry(ser.name)` (#3337).
- `delaunay_triangles` now considers all geometries together when creating the Delaunay triangulation
  instead of performing the operation element-wise. If you want to generate Delaunay
  triangles for each geometry separately, use ``shapely.delaunay_triangles`` instead. (#3273)
- Reading a data source that does not have a geometry field using ``read_file``
  now returns a Pandas DataFrame instead of a GeoDataFrame with an empty
  ``geometry`` column.

Enforced deprecations:

- The deprecation of `geopandas.datasets` has been enforced and the module has been
  removed. New sample datasets are now available in the
  [geodatasets](https://geodatasets.readthedocs.io/en/latest/) package (#3084).
- Many longstanding deprecated functions, methods and properties have been removed (#3174), (#3190)
  - Removed deprecated functions
    `geopandas.io.read_file`, `geopandas.io.to_file` and `geopandas.io.sql.read_postgis`.
    `geopandas.read_file`, `geopandas.read_postgis` and the GeoDataFrame/GeoSeries `to_file(..)`
    method should be used instead.
  - Removed deprecated `GeometryArray.data` property, `np.asarray(..)` or the `to_numpy()`
    method should be used instead.
  - Removed deprecated `sindex.query_bulk` method, using `sindex.query` instead.
  - Removed deprecated `sjoin` parameter `op`, `predicate` should be supplied instead.
  - Removed deprecated GeoSeries/ GeoDataFrame methods `__xor__`, `__or__`, `__and__` and
    `__sub__`. Instead use methods `symmetric_difference`, `union`, `intersection` and
    `difference` respectively.
  - Removed deprecated plotting functions `plot_polygon_collection`,
    `plot_linestring_collection` and `plot_point_collection`, use the GeoSeries/GeoDataFrame `.plot`
    method directly instead.
  - Removed deprecated GeoSeries/GeoDataFrame `.plot` parameters `axes` and `colormap`, instead use
    `ax` and `cmap` respectively.
  - Removed compatibility for specifying the `version` keyword in `to_parquet` and `to_feather`.
    This keyword will now be passed through to pyarrow and use `schema_version` to specify the GeoParquet specification version (#3334).

New deprecations:

- `unary_union` attribute is now deprecated and replaced by the `union_all()` method (#3007) allowing
  opting for a faster union algorithm for coverages (#3151).
- The ``include_fields`` and ``ignore_fields`` keywords in ``read_file()`` are deprecated
  for the default pyogrio engine. Currently those are translated to the ``columns`` keyword
  for backwards compatibility, but you should directly use the ``columns`` keyword instead
  to select which columns to read (#3133).
- The `drop` keyword in `set_geometry` has been deprecated, and in future the `drop=True`
  behaviour will be removed (#3237). To prepare for this change, you should remove any explicit
  `drop=False` calls in your code (the default behaviour already is the same as `drop=False`).
  To replicate the previous `drop=True` behaviour you should replace
  `gdf.set_geometry(new_geo_col, drop=True)` with

  ```python
  geo_col_name = gdf.active_geometry_name
  gdf.set_geometry(new_geo_col).drop(columns=geo_col_name).rename_geometry(geo_col_name)
  ```
- The `geopandas.use_pygeos` option has been deprecated and will be removed in GeoPandas
  1.1 (#3283)
- Manual overriding of an existing CRS of a GeoSeries or GeoDataFrame by setting the `crs` property has been deprecated
  and will be disabled in future. Use the `set_crs()` method instead (#3085).

Bug fixes:

- Fix `GeoDataFrame.merge()` incorrectly returning a `DataFrame` instead of a
  `GeoDataFrame` when the `suffixes` argument is applied to the active
  geometry column (#2933).
- Fix bug in `GeoDataFrame` constructor where if `geometry` is given a named
  `GeoSeries` the name was not used as the active geometry column name (#3237).
- Fix bug in `GeoSeries` constructor when passing a Series and specifying a `crs` to not change the original input data (#2492).
- Fix regression preventing reading from file paths containing hashes in `read_file`
  with the fiona engine (#3280). An analogous fix for pyogrio is included in
  pyogrio 0.8.1.
- Fix `to_parquet` to write correct metadata in case of 3D geometries (#2824).
- Fixes for compatibility with psycopg (#3167).
- Fix to allow appending dataframes with no CRS to PostGIS tables with no CRS (#3328)
- Fix plotting of all-empty GeoSeries using `explore` (#3316).

## Version 0.14.4 (April 26, 2024)

- Several fixes for compatibility with the upcoming pandas 3.0, numpy 2.0 and
  fiona 1.10 releases.

## Version 0.14.3 (Jan 31, 2024)

- Several fixes for compatibility with the latest pandas 2.2 release.
- Fix bug in `pandas.concat` CRS consistency checking where CRS differing by WKT
  whitespace only were treated as incompatible (#3023).

## Version 0.14.2 (Jan 4, 2024)

- Fix regression in `overlay` where using `buffer(0)` instead of `make_valid` internally
  produced invalid results (#3074).
- Fix `explore()` method when the active geometry contains missing and empty geometries (#3094).

## Version 0.14.1 (Nov 11, 2023)

- The Parquet and Feather IO functions now support the latest 1.0.0 version
  of the GeoParquet specification (geoparquet.org) (#2663).
- Fix `read_parquet` and `read_feather` for [CVE-2023-47248](https://www.cve.org/CVERecord?id=CVE-2023-47248>) (#3070).

## Version 0.14 (Sep 15, 2023)

GeoPandas will use Shapely 2.0 by default instead of PyGEOS when both Shapely >= 2.0 and
PyGEOS are installed.  PyGEOS will continue to be used by default when PyGEOS is
installed alongside Shapely < 2.0.  Support for PyGEOS and Shapely < 2.0 will be removed
in GeoPandas 1.0. (#2999)

API changes:

- ``seed`` keyword in ``sample_points`` is deprecated. Use ``rng`` instead. (#2913).

New methods:

- Added ``concave_hull`` method from shapely to GeoSeries/GeoDataFrame (#2903).
- Added ``delaunay_triangles`` method from shapely to GeoSeries/GeoDataFrame (#2907).
- Added ``extract_unique_points`` method from shapely to GeoSeries/GeoDataFrame (#2915).
- Added ``frechet_distance()`` method from shapely to GeoSeries/GeoDataFrame (#2929).
- Added ``hausdorff_distance`` method from shapely to GeoSeries/GeoDataFrame (#2909).
- Added ``minimum_rotated_rectangle`` method from shapely to GeoSeries/GeoDataFrame (#2541).
- Added ``offset_curve`` method from shapely to GeoSeries/GeoDataFrame (#2902).
- Added ``remove_repeated_points`` method from shapely to GeoSeries/GeoDataFrame (#2940).
- Added ``reverse`` method from shapely to GeoSeries/GeoDataFrame (#2988).
- Added ``segmentize`` method from shapely to GeoSeries/GeoDataFrame (#2910).
- Added ``shortest_line`` method from shapely to GeoSeries/GeoDataFrame (#2960).

New features and improvements:

- Added ``exclusive`` parameter to ``sjoin_nearest`` method for Shapely >= 2.0 (#2877)
- The ``to_file()`` method will now automatically detect the FlatGeoBuf driver
  for files with the `.fgb` extension (#2958)

Bug fixes:

- Fix ambiguous error when GeoDataFrame is initialized with a column called ``"crs"`` (#2944)
- Fix a color assignment in ``explore`` when using ``UserDefined`` bins (#2923)
- Fix bug in `apply` with `axis=1` where the given user defined function returns nested
  data in the geometry column (#2959)
- Properly infer schema for ``np.int32`` and ``pd.Int32Dtype`` columns (#2950)
- ``assert_geodataframe_equal`` now handles GeoDataFrames with no active geometry (#2498)

Notes on (optional) dependencies:

- GeoPandas 0.14 drops support for Python 3.8 and pandas 1.3 and below (the minimum
  supported pandas version is now 1.4). Further, the minimum required versions for the
  listed dependencies have now changed to shapely 1.8.0, fiona 1.8.21, pyproj 3.3.0 and
  matplotlib 3.5.0 (#3001)

Deprecations and compatibility notes:

- `geom_almost_equals()` methods have been deprecated and
   `geom_equals_exact()` should be used instead (#2604).

## Version 0.13.2 (Jun 6, 2023)

Bug fix:

- Fix a regression in reading from local file URIs (``file://..``) using
  ``geopandas.read_file`` (#2948).

## Version 0.13.1 (Jun 5, 2023)

Bug fix:

- Fix a regression in reading from URLs using ``geopandas.read_file`` (#2908). This
  restores the behaviour to download all data up-front before passing it to the
  underlying engine (fiona or pyogrio), except if the server supports partial requests
  (to support reading a subset of a large file).

## Version 0.13 (May 6, 2023)

New methods:

- Added ``sample_points`` method to sample random points from Polygon or LineString
  geometries (#2860).
- New ``hilbert_distance()`` method that calculates the distance along a Hilbert curve
  for each geometry in a GeoSeries/GeoDataFrame (#2297).
- Support for sorting geometries (for example, using ``sort_values()``) based on
  the distance along the Hilbert curve (#2070).
- Added ``get_coordinates()`` method from shapely to GeoSeries/GeoDataFrame (#2624).
- Added ``minimum_bounding_circle()`` method from shapely to GeoSeries/GeoDataFrame (#2621).
- Added `minimum_bounding_radius()` as GeoSeries method (#2827).

Other new features and improvements:

- The Parquet and Feather IO functions now support the latest 1.0.0-beta.1 version
  of the GeoParquet specification (<geoparquet.org>) (#2663).
- Added support to fill missing values in `GeoSeries.fillna` via another `GeoSeries` (#2535).
- Support specifying ``min_zoom`` and ``max_zoom`` inside the ``map_kwds`` argument for ``.explore()`` (#2599).
- Added support for append (``mode="a"`` or ``append=True``) in ``to_file()``
  using ``engine="pyogrio"`` (#2788).
- Added a ``to_wgs84`` keyword to ``to_json`` allowing automatic re-projecting to follow
  the 2016 GeoJSON specification (#416).
- ``to_json`` output now includes a ``"crs"`` field if the CRS is not the default WGS84 (#1774).
- Improve error messages when accessing the `geometry` attribute of GeoDataFrame without an active geometry column
  related to the default name `"geometry"` being provided in the constructor (#2577)

Deprecations and compatibility notes:

- Added warning that ``unary_union`` will return ``'GEOMETRYCOLLECTION EMPTY'`` instead
  of None for all-None GeoSeries. (#2618)
- The ``query_bulk()`` method of the spatial index `.sindex` property is deprecated
  in favor of ``query()`` (#2823).

Bug fixes:

- Ensure that GeoDataFrame created from DataFrame is a copy, not a view (#2667)
- Fix mismatch between geometries and colors in ``plot()`` if an empty or missing
  geometry is present (#2224)
- Escape special characters to avoid TemplateSyntaxError in ``explore()`` (#2657)
- Fix `to_parquet`/`to_feather` to not write an invalid bbox (with NaNs) in the
  metadata in case of an empty GeoDataFrame (#2653)
- Fix `to_parquet`/`to_feather` to use correct WKB flavor for 3D geometries (#2654)
- Fix `read_file` to avoid reading all file bytes prior to calling Fiona or
  Pyogrio if provided a URL as input (#2796)
- Fix `copy()` downcasting GeoDataFrames without an active geometry column to a
  DataFrame (#2775)
- Fix geometry column name propagation when GeoDataFrame columns are a multiindex (#2088)
- Fix `iterfeatures()` method of GeoDataFrame to correctly handle non-scalar values
  when `na='drop'` is specified (#2811)
- Fix issue with passing custom legend labels to `plot` (#2886)

Notes on (optional) dependencies:

- GeoPandas 0.13 drops support pandas 1.0.5 (the minimum supported
  pandas version is now 1.1). Further, the minimum required versions for the listed
  dependencies have now changed to shapely 1.7.1, fiona 1.8.19, pyproj 3.0.1 and
  matplotlib 3.3.4 (#2655)

## Version 0.12.2 (December 10, 2022)

Bug fixes:

- Correctly handle geometries with Z dimension in ``to_crs()`` when using PyGEOS or
  Shapely >= 2.0 (previously the z coordinates were lost) (#1345).
- Assign Crimea to Ukraine in the ``naturalearth_lowres`` built-in dataset (#2670)

## Version 0.12.1 (October 29, 2022)

Small bug-fix release removing the shapely<2 pin in the installation requirements.

## Version 0.12 (October 24, 2022)

The highlight of this release is the support for Shapely 2.0. This makes it possible to
test Shapely 2.0 (currently 2.0b1) alongside GeoPandas.

Note that if you also have PyGEOS installed, you need to set an environment variable
(`USE_PYGEOS=0`) before importing geopandas to actually test Shapely 2.0 features instead of PyGEOS. See
<https://geopandas.org/en/latest/getting_started/install.html#using-the-optional-pygeos-dependency>
for more details.

New features and improvements:

- Added ``normalize()`` method from shapely to GeoSeries/GeoDataFrame (#2537).
- Added ``make_valid()`` method from shapely to GeoSeries/GeoDataFrame (#2539).
- Added ``where`` filter to ``read_file`` (#2552).
- Updated the distributed natural earth datasets (*naturalearth_lowres* and
  *naturalearth_cities*) to version 5.1 (#2555).

Deprecations and compatibility notes:

- Accessing the `crs` of a `GeoDataFrame` without active geometry column was deprecated
  and this now raises an AttributeError (#2578).
- Resolved colormap-related warning in ``.explore()`` for recent Matplotlib versions
  (#2596).

Bug fixes:

- Fix cryptic error message in ``geopandas.clip()`` when clipping with an empty geometry (#2589).
- Accessing `gdf.geometry` where the active geometry column is missing, and a column
  named `"geometry"` is present will now raise an `AttributeError`, rather than
  returning `gdf["geometry"]` (#2575).
- Combining GeoSeries/GeoDataFrames with ``pandas.concat`` will no longer silently
  override CRS information if not all inputs have the same CRS (#2056).

## Version 0.11.1 (July 24, 2022)

Small bug-fix release:

- Fix regression (RecursionError) in reshape methods such as ``unstack()``
  and ``pivot()`` involving MultiIndex, or GeoDataFrame construction with
  MultiIndex (#2486).
- Fix regression in ``GeoDataFrame.explode()`` with non-default
  geometry column name.
- Fix regression in ``apply()`` causing row-wise all nan float columns to be
  casted to GeometryDtype (#2482).
- Fix a crash in datetime column reading where the file contains mixed timezone
  offsets (#2479). These will be read as UTC localized values.
- Fix a crash in datetime column reading where the file contains datetimes
  outside the range supported by [ns] precision (#2505).
- Fix regression in passing the Parquet or Feather format ``version`` in
  ``to_parquet`` and ``to_feather``. As a result, the ``version`` parameter
  for the ``to_parquet`` and ``to_feather`` methods has been replaced with
  ``schema_version``. ``version`` will be passed directly to underlying
  feather or parquet writer. ``version`` will only be used to set
  ``schema_version`` if ``version`` is one of 0.1.0 or 0.4.0 (#2496).

Version 0.11 (June 20, 2022)
----------------------------

Highlights of this release:

- The ``geopandas.read_file()`` and `GeoDataFrame.to_file()` methods to read
  and write GIS file formats can now optionally use the
  [pyogrio](https://github.com/geopandas/pyogrio/) package under the hood
  through the ``engine="pyogrio"`` keyword. The pyogrio package implements
  vectorized IO for GDAL/OGR vector data sources, and is faster compared to
  the ``fiona``-based engine (#2225).
- GeoParquet support updated to implement
  [v0.4.0](https://github.com/opengeospatial/geoparquet/releases/tag/v0.4.0) of the
  OpenGeospatial/GeoParquet specification (#2441). Backwards compatibility with v0.1.0 of
  the metadata spec (implemented in the previous releases of GeoPandas) is guaranteed,
  and reading and writing Parquet and Feather files will no longer produce a ``UserWarning``
  (#2327).

New features and improvements:

- Improved handling of GeoDataFrame when the active geometry column is
  lost from the GeoDataFrame. Previously, square bracket indexing ``gdf[[...]]`` returned
  a GeoDataFrame when the active geometry column was retained and a DataFrame was
  returned otherwise. Other pandas indexing methods (``loc``, ``iloc``, etc) did not follow
  the same rules. The new behaviour for all indexing/reshaping operations is now as
  follows (#2329, #2060):
  - If operations produce a ``DataFrame`` containing the active geometry column, a
    GeoDataFrame is returned
  - If operations produce a ``DataFrame`` containing ``GeometryDtype`` columns, but not the
    active geometry column, a ``GeoDataFrame`` is returned, where the active geometry
    column is set to ``None`` (set the new geometry column with ``set_geometry()``)
  - If operations produce a ``DataFrame`` containing no ``GeometryDtype`` columns, a
    ``DataFrame`` is returned (this can be upcast again by calling ``set_geometry()`` or the
    ``GeoDataFrame`` constructor)
  - If operations produce a ``Series`` of ``GeometryDtype``, a ``GeoSeries`` is returned,
    otherwise ``Series`` is returned.
  - Error messages for having an invalid geometry column
    have been improved, indicating the name of the last valid active geometry column set
    and whether other geometry columns can be promoted to the active geometry column
    (#2329).

- Datetime fields are now read and written correctly for GIS formats which support them
  (e.g. GPKG, GeoJSON) with fiona 1.8.14 or higher. Previously, datetimes were read as
  strings (#2202).
- ``folium.Map`` keyword arguments can now be specified as the ``map_kwds`` argument to
  ``GeoDataFrame.explore()`` method (#2315).
- Add a new parameter ``style_function`` to ``GeoDataFrame.explore()`` to enable plot styling
  based on GeoJSON properties (#2377).
- It is now possible to write an empty ``GeoDataFrame`` to a file for supported formats
  (#2240). Attempting to do so will now emit a ``UserWarning`` instead of a ``ValueError``.
- Fast rectangle clipping has been exposed as ``GeoSeries/GeoDataFrame.clip_by_rect()``
  (#1928).
- The ``mask`` parameter of ``GeoSeries/GeoDataFrame.clip()`` now accepts a rectangular mask
  as a list-like to perform fast rectangle clipping using the new
  ``GeoSeries/GeoDataFrame.clip_by_rect()`` (#2414).
- Bundled demo dataset ``naturalearth_lowres`` has been updated to version 5.0.1 of the
  source, with field ``ISO_A3`` manually corrected for some cases (#2418).

Deprecations and compatibility notes:

- The active development branch of geopandas on GitHub has been renamed from master to
  main (#2277).
- Deprecated methods ``GeometryArray.equals_exact()`` and ``GeometryArray.almost_equals()``
  have been removed. They should
  be replaced with ``GeometryArray.geom_equals_exact()`` and
  ``GeometryArray.geom_almost_equals()`` respectively (#2267).
- Deprecated CRS functions ``explicit_crs_from_epsg()``, ``epsg_from_crs()`` and
  ``get_epsg_file_contents()`` were removed (#2340).
- Warning about the behaviour change to ``GeoSeries.isna()`` with empty
  geometries present has been removed (#2349).
- Specifying a CRS in the ``GeoDataFrame/GeoSeries`` constructor which contradicted the
  underlying ``GeometryArray`` now raises a ``ValueError`` (#2100).
- Specifying a CRS in the ``GeoDataFrame`` constructor when no geometry column is provided
  and calling ``GeoDataFrame. set_crs`` on a ``GeoDataFrame`` without an active geometry
  column now raise a ``ValueError`` (#2100)
- Passing non-geometry data to the``GeoSeries`` constructor is now fully deprecated and
  will raise a ``TypeError`` (#2314). Previously, a ``pandas.Series`` was returned for
  non-geometry data.
- Deprecated ``GeoSeries/GeoDataFrame`` set operations ``__xor__()``,
  ``__or__()``, ``__and__()`` and ``__sub__()``, ``geopandas.io.file.read_file``/``to_file`` and
  ``geopandas.io.sql.read_postgis`` now emit ``FutureWarning`` instead of
  ``DeprecationWarning`` and will be completely removed in a future release.
- Accessing the ``crs`` of a ``GeoDataFrame`` without active geometry column is deprecated and will be removed in GeoPandas 0.12 (#2373).

Bug fixes:

- ``GeoSeries.to_frame`` now creates a ``GeoDataFrame`` with the geometry column name set
  correctly (#2296)
- Fix pickle files created with pygeos installed can not being readable when pygeos is
  not installed (#2237).
- Fixed ``UnboundLocalError`` in ``GeoDataFrame.plot()`` using ``legend=True`` and
  ``missing_kwds`` (#2281).
- Fix ``explode()`` incorrectly relating index to columns, including where the input index
  is not unique (#2292)
- Fix ``GeoSeries.[xyz]`` raising an ``IndexError`` when the underlying GeoSeries contains
  empty points (#2335). Rows corresponding to empty points now contain ``np.nan``.
- Fix ``GeoDataFrame.iloc`` raising a ``TypeError`` when indexing a ``GeoDataFrame`` with only
  a single column of ``GeometryDtype`` (#1970).
- Fix ``GeoDataFrame.iterfeatures()`` not returning features with the same field order as
  ``GeoDataFrame.columns`` (#2396).
- Fix ``GeoDataFrame.from_features()`` to support reading GeoJSON with null properties
  (#2243).
- Fix ``GeoDataFrame.to_parquet()`` not intercepting ``engine`` keyword argument, breaking
  consistency with pandas (#2227)
- Fix ``GeoDataFrame.explore()`` producing an error when ``column`` is of boolean dtype
  (#2403).
- Fix an issue where ``GeoDataFrame.to_postgis()`` output the wrong SRID for ESRI
  authority CRS (#2414).
- Fix ``GeoDataFrame.from_dict/from_features`` classmethods using ``GeoDataFrame`` rather
  than ``cls`` as the constructor.
- Fix ``GeoDataFrame.plot()`` producing incorrect colors with mixed geometry types when
  ``colors`` keyword is provided. (#2420)

Notes on (optional) dependencies:

- GeoPandas 0.11 drops support for Python 3.7 and pandas 0.25 (the minimum supported
  pandas version is now 1.0.5). Further, the minimum required versions for the listed
  dependencies have now changed to shapely 1.7, fiona 1.8.13.post1, pyproj 2.6.1.post1,
  matplotlib 3.2, mapclassify 2.4.0 (#2358, #2391)

Version 0.10.2 (October 16, 2021)
---------------------------------

Small bug-fix release:

- Fix regression in ``overlay()`` in case no geometries are intersecting (but
  have overlapping total bounds) (#2172).
- Fix regression in ``overlay()`` with ``keep_geom_type=True`` in case the
  overlay of two geometries in a GeometryCollection with other geometry types
  (#2177).
- Fix ``overlay()`` to honor the ``keep_geom_type`` keyword for the
  ``op="difference"`` case (#2164).
- Fix regression in ``plot()`` with a mapclassify ``scheme`` in case the
  formatted legend labels have duplicates (#2166).
- Fix a bug in the ``explore()`` method ignoring the ``vmin`` and ``vmax`` keywords
  in case they are set to 0 (#2175).
- Fix ``unary_union`` to correctly handle a GeoSeries with missing values (#2181).
- Avoid internal deprecation warning in ``clip()`` (#2179).

Version 0.10.1 (October 8, 2021)
--------------------------------

Small bug-fix release:

- Fix regression in ``overlay()`` with non-overlapping geometries and a
  non-default ``how`` (i.e. not "intersection") (#2157).

Version 0.10.0 (October 3, 2021)
--------------------------------

Highlights of this release:

- A new ``sjoin_nearest()`` method to join based on proximity, with the
  ability to set a maximum search radius (#1865). In addition, the ``sindex``
  attribute gained a new method for a "nearest" spatial index query (#1865,
  #2053).
- A new ``explore()`` method on GeoDataFrame and GeoSeries with native support
  for interactive visualization based on folium / leaflet.js (#1953)
- The ``geopandas.sjoin()``/``overlay()``/``clip()`` functions are now also
  available as methods on the GeoDataFrame (#2141, #1984, #2150).

New features and improvements:

- Add support for pandas' ``value_counts()`` method for geometry dtype (#2047).
- The ``explode()`` method has a new ``ignore_index`` keyword (consistent with
  pandas' explode method) to reset the index in the result, and a new
  ``index_parts`` keywords to control whether a cumulative count indexing the
  parts of the exploded multi-geometries should be added (#1871).
- ``points_from_xy()`` is now available as a GeoSeries method ``from_xy`` (#1936).
- The ``to_file()`` method will now attempt to detect the driver (if not
  specified) based on the extension of the provided filename, instead of
  defaulting to ESRI Shapefile (#1609).
- Support for the ``storage_options`` keyword in ``read_parquet()`` for
  specifying filesystem-specific options (e.g. for S3) based on fsspec (#2107).
- The read/write functions now support ``~`` (user home directory) expansion (#1876).
- Support the ``convert_dtypes()`` method from pandas to preserve the
  GeoDataFrame class (#2115).
- Support WKB values in the hex format in ``GeoSeries.from_wkb()`` (#2106).
- Update the ``estimate_utm_crs()`` method to handle crossing the antimeridian
  with pyproj 3.1+ (#2049).
- Improved heuristic to decide how many decimals to show in the repr based on
  whether the CRS is projected or geographic (#1895).
- Switched the default for ``geocode()`` from GeoCode.Farm to the Photon
  geocoding API (<https://photon.komoot.io>) (#2007).

Deprecations and compatibility notes:

- The ``op=`` keyword of ``sjoin()`` to indicate which spatial predicate to use
  for joining is being deprecated and renamed in favor of a new ``predicate=``
  keyword (#1626).
- The ``cascaded_union`` attribute is deprecated, use ``unary_union`` instead (#2074).
- Constructing a GeoDataFrame with a duplicated "geometry" column is now
  disallowed. This can also raise an error in the ``pd.concat(.., axis=1)``
  function if this results in duplicated active geometry columns (#2046).
- The ``explode()`` method currently returns a GeoSeries/GeoDataFrame with a
  MultiIndex, with an additional level with indices of the parts of the
  exploded multi-geometries. For consistency with pandas, this will change in
  the future and the new ``index_parts`` keyword is added to control this.

Bug fixes:

- Fix in the ``clip()`` function to correctly clip MultiPoints instead of
  leaving them intact when partly outside of the clip bounds (#2148).
- Fix ``GeoSeries.isna()`` to correctly return a boolean Series in case of an
  empty GeoSeries (#2073).
- Fix the GeoDataFrame constructor to preserve the geometry name when the
  argument is already a GeoDataFrame object (i.e. ``GeoDataFrame(gdf)``) (#2138).
- Fix loss of the values' CRS when setting those values as a column
  (``GeoDataFrame.__setitem__``) (#1963)
- Fix in ``GeoDataFrame.apply()`` to preserve the active geometry column name
  (#1955).
- Fix in ``sjoin()`` to not ignore the suffixes in case of a right-join
  (``how="right``) (#2065).
- Fix ``GeoDataFrame.explode()`` with a MultiIndex (#1945).
- Fix the handling of missing values in ``to/from_wkb`` and ``to_from_wkt`` (#1891).
- Fix ``to_file()`` and ``to_json()`` when DataFrame has duplicate columns to
  raise an error (#1900).
- Fix bug in the colors shown with user-defined classification scheme (#2019).
- Fix handling of the ``path_effects`` keyword in ``plot()`` (#2127).
- Fix ``GeoDataFrame.explode()`` to preserve ``attrs`` (#1935)

Notes on (optional) dependencies:

- GeoPandas 0.10.0 dropped support for Python 3.6 and pandas 0.24. Further,
  the minimum required versions are numpy 1.18, shapely 1.6, fiona 1.8,
  matplotlib 3.1 and pyproj 2.2.
- Plotting with a classification schema now requires mapclassify version >=
  2.4 (#1737).
- Compatibility fixes for the latest numpy in combination with Shapely 1.7 (#2072)
- Compatibility fixes for the upcoming Shapely 1.8 (#2087).
- Compatibility fixes for the latest PyGEOS (#1872, #2014) and matplotlib
  (colorbar issue, #2066).

Version 0.9.0 (February 28, 2021)
---------------------------------

Many documentation improvements and a restyled and restructured website with
a new logo (#1564, #1579, #1617, #1668, #1731, #1750, #1757, #1759).

New features and improvements:

- The ``geopandas.read_file`` function now accepts more general
  file-like objects (e.g. ``fsspec`` open file objects). It will now also
  automatically recognize zipped files (#1535).
- The ``GeoDataFrame.plot()`` method now provides access to the pandas plotting
  functionality for the non-geometry columns, either using the ``kind`` keyword
  or the accessor method (e.g. ``gdf.plot(kind="bar")`` or ``gdf.plot.bar()``)
  (#1465).
- New ``from_wkt()``, ``from_wkb()``, ``to_wkt()``, ``to_wkb()`` methods for
  GeoSeries to construct a GeoSeries from geometries in WKT or WKB
  representation, or to convert a GeoSeries to a pandas Seriew with WKT or WKB
  values (#1710).
- New ``GeoSeries.z`` attribute to access the z-coordinates of Point geometries
  (similar to the existing ``.x`` and ``.y`` attributes) (#1773).
- The ``to_crs()`` method now handles missing values (#1618).
- Support for pandas' new ``.attrs`` functionality (#1658).
- The ``dissolve()`` method now allows dissolving by no column (``by=None``) to
  create a union of all geometries (single-row GeoDataFrame) (#1568).
- New ``estimate_utm_crs()`` method on GeoSeries/GeoDataFrame to determine the
  UTM CRS based on the bounds (#1646).
- ``GeoDataFrame.from_dict()`` now accepts ``geometry`` and ``crs`` keywords
  (#1619).
- ``GeoDataFrame.to_postgis()`` and ``geopandas.read_postgis()`` now supports
  both sqlalchemy engine and connection objects (#1638).
- The ``GeoDataFrame.explode()`` method now allows exploding based on a
  non-geometry column, using the pandas implementation (#1720).
- Performance improvement in ``GeoDataFrame/GeoSeries.explode()`` when using
  the PyGEOS backend (#1693).
- The binary operation and predicate methods (eg ``intersection()``,
  ``intersects()``) have a new ``align`` keyword which allows optionally not
  aligning on the index before performing the operation with ``align=False``
  (#1668).
- The ``GeoDataFrame.dissolve()`` method now supports all relevant keywords of
  ``groupby()``, i.e. the ``level``, ``sort``, ``observed`` and ``dropna`` keywords
  (#1845).
- The ``geopandas.overlay()`` function now accepts ``make_valid=False`` to skip
  the step to ensure the input geometries are valid using ``buffer(0)`` (#1802).
- The ``GeoDataFrame.to_json()`` method gained a ``drop_id`` keyword to
  optionally not write the GeoDataFrame's index as the "id" field in the
  resulting JSON (#1637).
- A new ``aspect`` keyword in the plotting methods to optionally allow retaining
  the original aspect (#1512)
- A new ``interval`` keyword in the ``legend_kwds`` group of the ``plot()`` method
  to control the appearance of the legend labels when using a classification
  scheme (#1605).
- The spatial index of a GeoSeries (accessed with the ``sindex`` attribute) is
  now stored on the underlying array. This ensures that the spatial index is
  preserved in more operations where possible, and that multiple geometry
  columns of a GeoDataFrame can each have a spatial index (#1444).
- Addition of a ``has_sindex`` attribute on the GeoSeries/GeoDataFrame to check
  if a spatial index has already been initialized (#1627).
- The ``geopandas.testing.assert_geoseries_equal()`` and ``assert_geodataframe_equal()``
  testing utilities now have a ``normalize`` keyword (False by default) to
  normalize geometries before comparing for equality (#1826). Those functions
  now also give a more informative error message when failing (#1808).

Deprecations and compatibility notes:

- The ``is_ring`` attribute currently returns True for Polygons. In the future,
  this will be False (#1631). In addition, start to check it for LineStrings
  and LinearRings (instead of always returning False).
- The deprecated ``objects`` keyword in the ``intersection()`` method of the
  ``GeoDataFrame/GeoSeries.sindex`` spatial index object has been removed
  (#1444).

Bug fixes:

- Fix regression in the ``plot()`` method raising an error with empty
  geometries (#1702, #1828).
- Fix ``geopandas.overlay()`` to preserve geometries of the correct type which
  are nested within a GeometryCollection as a result of the overlay
  operation (#1582). In addition, a warning will now be raised if geometries
  of different type are dropped from the result (#1554).
- Fix the repr of an empty GeoSeries to not show spurious warnings (#1673).
- Fix the ``.crs`` for empty GeoDataFrames (#1560).
- Fix ``geopandas.clip`` to preserve the correct geometry column name (#1566).
- Fix bug in ``plot()`` method when using ``legend_kwds`` with multiple subplots
  (#1583)
- Fix spurious warning with ``missing_kwds`` keyword of the ``plot()`` method
  when there are no areas with missing data (#1600).
- Fix the ``plot()`` method to correctly align values passed to the ``column``
  keyword as a pandas Series (#1670).
- Fix bug in plotting MultiPoints when passing values to determine the color
  (#1694)
- The ``rename_geometry()`` method now raises a more informative error message
  when a duplicate column name is used (#1602).
- Fix ``explode()`` method to preserve the CRS (#1655)
- Fix the ``GeoSeries.apply()`` method to again accept the ``convert_dtype``
  keyword to be consistent with pandas (#1636).
- Fix ``GeoDataFrame.apply()`` to preserve the CRS when possible (#1848).
- Fix bug in containment test as ``geom in geoseries`` (#1753).
- The ``shift()`` method of a GeoSeries/GeoDataFrame now preserves the CRS
  (#1744).
- The PostGIS IO functionality now quotes table names to ensure it works with
  case-sensitive names (#1825).
- Fix the ``GeoSeries`` constructor without passing data but only an index (#1798).

Notes on (optional) dependencies:

- GeoPandas 0.9.0 dropped support for Python 3.5. Further, the minimum
  required versions are pandas 0.24, numpy 1.15 and shapely 1.6 and fiona 1.8.
- The ``descartes`` package is no longer required for plotting polygons. This
  functionality is now included by default in GeoPandas itself, when
  matplotlib is available (#1677).
- Fiona is now only imported when used in ``read_file``/``to_file``. This means
  you can now force geopandas to install without fiona installed (although it
  is still a default requirement) (#1775).
- Compatibility with the upcoming Shapely 1.8 (#1659, #1662, #1819).

Version 0.8.2 (January 25, 2021)
--------------------------------

Small bug-fix release for compatibility with PyGEOS 0.9.

Version 0.8.1 (July 15, 2020)
-----------------------------

Small bug-fix release:

- Fix a regression in the ``plot()`` method when visualizing with a
  JenksCaspallSampled or FisherJenksSampled scheme (#1486).
- Fix spurious warning in ``GeoDataFrame.to_postgis`` (#1497).
- Fix the un-pickling with ``pd.read_pickle`` of files written with older
  GeoPandas versions (#1511).

Version 0.8.0 (June 24, 2020)
-----------------------------

**Experimental**: optional use of PyGEOS to speed up spatial operations (#1155).
PyGEOS is a faster alternative for Shapely (being contributed back to a future
version of Shapely), and is used in element-wise spatial operations and for
spatial index in e.g. ``sjoin`` (#1343, #1401, #1421, #1427, #1428). See the
[installation docs](https://geopandas.readthedocs.io/en/latest/install.html#using-the-optional-pygeos-dependency)
for more info and how to enable it.

New features and improvements:

- IO enhancements:

  - New ``GeoDataFrame.to_postgis()`` method to write to PostGIS database (#1248).
  - New Apache Parquet and Feather file format support (#1180, #1435)
  - Allow appending to files with ``GeoDataFrame.to_file`` (#1229).
  - Add support for the ``ignore_geometry`` keyword in ``read_file`` to only read
    the attribute data. If set to True, a pandas DataFrame without geometry is
    returned (#1383).
  - ``geopandas.read_file`` now supports reading from file-like objects (#1329).
  - ``GeoDataFrame.to_file`` now supports specifying the CRS to write to the file
    (#802). By default it still uses the CRS of the GeoDataFrame.
  - New ``chunksize`` keyword in ``geopandas.read_postgis`` to read a query in
    chunks (#1123).

- Improvements related to geometry columns and CRS:

  - Any column of the GeoDataFrame that has a "geometry" dtype is now returned
    as a GeoSeries. This means that when having multiple geometry columns, not
    only the "active" geometry column is returned as a GeoSeries, but also
    accessing another geometry column (``gdf["other_geom_column"]``) gives a
    GeoSeries (#1336).
  - Multiple geometry columns in a GeoDataFrame can now each have a different
    CRS. The global ``gdf.crs`` attribute continues to returns the CRS of the
    "active" geometry column. The CRS of other geometry columns can be accessed
    from the column itself (eg ``gdf["other_geom_column"].crs``) (#1339).
  - New ``set_crs()`` method on GeoDataFrame/GeoSeries to set the CRS of naive
    geometries (#747).

- Improvements related to plotting:

  - The y-axis is now scaled depending on the center of the plot when using a
    geographic CRS, instead of using an equal aspect ratio (#1290).
  - When passing a column of categorical dtype to the ``column=`` keyword of the
    GeoDataFrame ``plot()``, we now honor all categories and its order (#1483).
    In addition, a new ``categories`` keyword allows to specify all categories
    and their order otherwise (#1173).
  - For choropleths using a classification scheme (using ``scheme=``), the
    ``legend_kwds`` accept two new keywords to control the formatting of the
    legend: ``fmt`` with a format string for the bin edges (#1253), and ``labels``
    to pass fully custom class labels (#1302).

- New ``covers()`` and ``covered_by()`` methods on GeoSeries/GeoDataFrame for the
  equivalent spatial predicates (#1460, #1462).
- GeoPandas now warns when using distance-based methods with data in a
  geographic projection (#1378).

Deprecations:

- When constructing a GeoSeries or GeoDataFrame from data that already has a
  CRS, a deprecation warning is raised when both CRS don't match, and in the
  future an error will be raised in such a case. You can use the new ``set_crs``
  method to override an existing CRS. See
  [the docs](https://geopandas.readthedocs.io/en/latest/projections.html#projection-for-multiple-geometry-columns).
- The helper functions in the ``geopandas.plotting`` module are deprecated for
  public usage (#656).
- The ``geopandas.io`` functions are deprecated, use the top-level ``read_file`` and
  ``to_file`` instead (#1407).
- The set operators (``&``, ``|``, ``^``, ``-``) are deprecated, use the
  ``intersection()``, ``union()``, ``symmetric_difference()``, ``difference()`` methods
  instead (#1255).
- The ``sindex`` for empty dataframe will in the future return an empty spatial
  index instead of ``None`` (#1438).
- The ``objects`` keyword in the ``intersection`` method of the spatial index
  returned by the ``sindex`` attribute is deprecated and will be removed in the
  future (#1440).

Bug fixes:

- Fix the ``total_bounds()`` method to ignore missing and empty geometries (#1312).
- Fix ``geopandas.clip`` when masking with non-overlapping area resulting in an
  empty GeoDataFrame (#1309, #1365).
- Fix error in ``geopandas.sjoin`` when joining on an empty geometry column (#1318).
- CRS related fixes: ``pandas.concat`` preserves CRS when concatenating GeoSeries
  objects (#1340), preserve the CRS in ``geopandas.clip`` (#1362) and in
  ``GeoDataFrame.astype`` (#1366).
- Fix bug in ``GeoDataFrame.explode()`` when 'level_1' is one of the column names
  (#1445).
- Better error message when rtree is not installed (#1425).
- Fix bug in ``GeoSeries.equals()`` (#1451).
- Fix plotting of multi-part geometries with additional style keywords (#1385).

And we now have a [Code of Conduct](https://github.com/geopandas/geopandas/blob/main/CODE_OF_CONDUCT.md)!

GeoPandas 0.8.0 is the last release to support Python 3.5. The next release
will require Python 3.6, pandas 0.24, numpy 1.15 and shapely 1.6 or higher.

Version 0.7.0 (February 16, 2020)
---------------------------------

Support for Python 2.7 has been dropped. GeoPandas now works with Python >= 3.5.

The important API change of this release is that GeoPandas now requires
PROJ > 6 and pyproj > 2.2, and that the ``.crs`` attribute of a GeoSeries and
GeoDataFrame no longer stores the CRS information as a proj4 string or dict,
but as a ``pyproj.CRS`` object (#1101).

This gives a better user interface and integrates improvements from pyproj and
PROJ 6, but might also require some changes in your code. Check the
[migration guide](https://geopandas.readthedocs.io/en/latest/projections.html#upgrading-to-geopandas-0-7-with-pyproj-2-2-and-proj-6)
in the documentation.

Other API changes;

- The ``GeoDataFrame.to_file`` method will now also write the GeoDataFrame index
  to the file, if the index is named and/or non-integer. You can use the
  ``index=True/False`` keyword to overwrite this default inference (#1059).

New features and improvements:

- A new ``geopandas.clip`` function to clip a GeoDataFrame to the spatial extent
  of another shape (#1128).
- The ``geopandas.overlay`` function now works for all geometry types, including
  points and linestrings in addition to polygons (#1110).
- The ``plot()`` method gained support for missing values (in the column that
  determines the colors). By default it doesn't plot the corresponding
  geometries, but using the new ``missing_kwds`` argument you can specify how to
  style those geometries (#1156).
- The ``plot()`` method now also supports plotting GeometryCollection and
  LinearRing objects (#1225).
- Added support for filtering with a geometry or reading a subset of the rows in
  ``geopandas.read_file`` (#1160).
- Added support for the new nullable integer data type of pandas in
  ``GeoDataFrame.to_file`` (#1220).

Bug fixes:

- ``GeoSeries.reset_index()`` now correctly results in a GeoDataFrame instead of DataFrame (#1252).
- Fixed the ``geopandas.sjoin`` function to handle MultiIndex correctly (#1159).
- Fixed the ``geopandas.sjoin`` function to preserve the index name of the left GeoDataFrame (#1150).

Version 0.6.3 (February 6, 2020)
---------------------------------

Small bug-fix release:

- Compatibility with Shapely 1.7 and pandas 1.0 (#1244).
- Fix ``GeoDataFrame.fillna`` to accept non-geometry values again when there are
  no missing values in the geometry column. This should make it easier to fill
  the numerical columns of the GeoDataFrame (#1279).

Version 0.6.2 (November 18, 2019)
---------------------------------

Small bug-fix release fixing a few regressions:

- Fix a regression in passing an array of RRB(A) tuples to the ``.plot()``
  method (#1178, #1211).
- Fix the ``bounds`` and ``total_bounds`` attributes for empty GeoSeries, which
  also fixes the repr of an empty or all-NA GeoSeries (#1184, #1195).
- Fix filtering of a GeoDataFrame to preserve the index type when ending up
  with an empty result (#1190).

Version 0.6.1 (October 12, 2019)
--------------------------------

Small bug-fix release fixing a few regressions:

- Fix ``astype`` when converting to string with Multi geometries (#1145) or when converting a dataframe without geometries (#1144).
- Fix ``GeoSeries.fillna`` to accept ``np.nan`` again (#1149).

Version 0.6.0 (September 27, 2019)
----------------------------------

Important note! This will be the last release to support Python 2.7 (#1031)

API changes:

- A refactor of the internals based on the pandas ExtensionArray interface (#1000). The main user visible changes are:

  - The ``.dtype`` of a GeoSeries is now a ``'geometry'`` dtype (and no longer a numpy ``object`` dtype).
  - The ``.values`` of a GeoSeries now returns a custom ``GeometryArray``, and no longer a numpy array. To get back a numpy array of Shapely scalars, you can convert explicitly using ``np.asarray(..)``.

- The ``GeoSeries`` constructor now raises a warning when passed non-geometry data. Currently the constructor falls back to return a pandas ``Series``, but in the future this will raise an error (#1085).
- The missing value handling has been changed to now separate the concepts of missing geometries and empty geometries (#601, 1062). In practice this means that (see [the docs](https://geopandas.readthedocs.io/en/v0.6.0/missing_empty.html) for more details):

  - ``GeoSeries.isna`` now considers only missing values, and if you want to check for empty geometries, you can use ``GeoSeries.is_empty`` (``GeoDataFrame.isna`` already only looked at missing values).
  - ``GeoSeries.dropna`` now actually drops missing values (before it didn't drop either missing or empty geometries)
  - ``GeoSeries.fillna`` only fills missing values (behaviour unchanged).
  - ``GeoSeries.align`` uses missing values instead of empty geometries by default to fill non-matching index entries.

New features and improvements:

- Addition of a ``GeoSeries.affine_transform`` method, equivalent of Shapely's function (#1008).
- Addition of a ``GeoDataFrame.rename_geometry`` method to easily rename the active geometry column (#1053).
- Addition of ``geopandas.show_versions()`` function, which can be used to give an overview of the installed libraries in bug reports (#899).
- The ``legend_kwds`` keyword of the ``plot()`` method can now also be used to specify keywords for the color bar (#1102).
- Performance improvement in the ``sjoin()`` operation by re-using existing spatial index of the input dataframes, if available (#789).
- Updated documentation to work with latest version of geoplot and contextily (#1044, #1088).
- A new ``geopandas.options`` configuration, with currently a single option to control the display precision of the coordinates (``options.display_precision``). The default is now to show less coordinates (3 for projected and 5 for geographic coordinates), but the default can be overridden with the option.

Bug fixes:

- Also try to use ``pysal`` instead of ``mapclassify`` if available (#1082).
- The ``GeoDataFrame.astype()`` method now correctly returns a ``GeoDataFrame`` if the geometry column is preserved (#1009).
- The ``to_crs`` method now uses ``always_xy=True`` to ensure correct lon/lat order handling for pyproj>=2.2.0 (#1122).
- Fixed passing list-like colors in the ``plot()`` method in case of "multi" geometries (#1119).
- Fixed the coloring of shapes and colorbar when passing a custom ``norm`` in the ``plot()`` method (#1091, #1089).
- Fixed ``GeoDataFrame.to_file`` to preserve VFS file paths (e.g. when a "s3://" path is specified) (#1124).
- Fixed failing case in ``geopandas.sjoin`` with empty geometries (#1138).

In addition, the minimum required versions of some dependencies have been increased: GeoPandas now requires pandas >=0.23.4 and matplotlib >=2.0.1 (#1002).

Version 0.5.1 (July 11, 2019)
-----------------------------

- Compatibility with latest mapclassify version 2.1.0 (#1025).

Version 0.5.0 (April 25, 2019)
------------------------------

Improvements:

- Significant performance improvement (around 10x) for ``GeoDataFrame.iterfeatures``,
  which also improves ``GeoDataFrame.to_file`` (#864).
- File IO enhancements based on Fiona 1.8:

  - Support for writing bool dtype (#855) and datetime dtype, if the file format supports it (#728).
  - Support for writing dataframes with multiple geometry types, if the file format allows it (e.g. GeoJSON for all types, or ESRI Shapefile for Polygon+MultiPolygon) (#827, #867, #870).

- Compatibility with pyproj >= 2 (#962).
- A new ``geopandas.points_from_xy()`` helper function to convert x and y coordinates to Point objects (#896).
- The ``buffer`` and ``interpolate`` methods now accept an array-like to specify a variable distance for each geometry (#781).
- Addition of a ``relate`` method, corresponding to the shapely method that returns the DE-9IM matrix (#853).
- Plotting improvements:

  - Performance improvement in plotting by only flattening the geometries if there are actually 'Multi' geometries (#785).
  - Choropleths: access to all ``mapclassify`` classification schemes and addition of the ``classification_kwds`` keyword in the ``plot`` method to specify options for the scheme (#876).
  - Ability to specify a matplotlib axes object on which to plot the color bar with the ``cax`` keyword, in order to have more control over the color bar placement (#894).

- Changed the default provider in ``geopandas.tools.geocode`` from Google (now requires an API key) to Geocode.Farm (#907, #975).

Bug fixes:

- Remove the edge in the legend marker (#807).
- Fix the ``align`` method to preserve the CRS (#829).
- Fix ``geopandas.testing.assert_geodataframe_equal`` to correctly compare left and right dataframes (#810).
- Fix in choropleth mapping when the values contain missing values (#877).
- Better error message in ``sjoin`` if the input is not a GeoDataFrame (#842).
- Fix in ``read_postgis`` to handle nullable (missing) geometries (#856).
- Correctly passing through the ``parse_dates`` keyword in ``read_postgis`` to the underlying pandas method (#860).
- Fixed the shape of Antarctica in the included demo dataset 'naturalearth_lowres'
  (by updating to the latest version) (#804).

Version 0.4.1 (March 5, 2019)
-----------------------------

Small bug-fix release for compatibility with the latest Fiona and PySAL
releases:

- Compatibility with Fiona 1.8: fix deprecation warning (#854).
- Compatibility with PySAL 2.0: switched to ``mapclassify`` instead of ``PySAL`` as
  dependency for choropleth mapping with the ``scheme`` keyword (#872).
- Fix for new ``overlay`` implementation in case the intersection is empty (#800).

Version 0.4.0 (July 15, 2018)
-----------------------------

Improvements:

- Improved ``overlay`` function (better performance, several incorrect behaviours fixed) (#429)
- Pass keywords to control legend behavior (``legend_kwds``) to ``plot`` (#434)
- Add basic support for reading remote datasets in ``read_file`` (#531)
- Pass kwargs for ``buffer`` operation on GeoSeries (#535)
- Expose all geopy services as options in geocoding (#550)
- Faster write speeds to GeoPackage (#605)
- Permit ``read_file`` filtering with a bounding box from a GeoDataFrame (#613)
- Set CRS on GeoDataFrame returned by ``read_postgis`` (#627)
- Permit setting markersize for Point GeoSeries plots with column values (#633)
- Started an example gallery (#463, #690, #717)
- Support for plotting MultiPoints (#683)
- Testing functionality (e.g. ``assert_geodataframe_equal``) is now publicly exposed (#707)
- Add ``explode`` method to GeoDataFrame (similar to the GeoSeries method) (#671)
- Set equal aspect on active axis on multi-axis figures (#718)
- Pass array of values to column argument in ``plot`` (#770)

Bug fixes:

- Ensure that colorbars are plotted on the correct axis (#523)
- Handle plotting empty GeoDataFrame (#571)
- Save z-dimension when writing files (#652)
- Handle reading empty shapefiles (#653)
- Correct dtype for empty result of spatial operations (#685)
- Fix empty ``sjoin`` handling for pandas>=0.23 (#762)

Version 0.3.0 (August 29, 2017)
-------------------------------

Improvements:

- Improve plotting performance using ``matplotlib.collections`` (#267)
- Improve default plotting appearance. The defaults now follow the new matplotlib defaults (#318, #502, #510)
- Provide access to x/y coordinates as attributes for Point GeoSeries (#383)
- Make the NYBB dataset available through ``geopandas.datasets`` (#384)
- Enable ``sjoin`` on non-integer-index GeoDataFrames (#422)
- Add ``cx`` indexer to GeoDataFrame (#482)
- ``GeoDataFrame.from_features`` now also accepts a Feature Collection (#225, #507)
- Use index label instead of integer id in output of ``iterfeatures`` and
  ``to_json`` (#421)
- Return empty data frame rather than raising an error when performing a spatial join with non overlapping geodataframes (#335)

Bug fixes:

- Compatibility with shapely 1.6.0 (#512)
- Fix ``fiona.filter`` results when bbox is not None (#372)
- Fix ``dissolve`` to retain CRS (#389)
- Fix ``cx`` behavior when using index of 0 (#478)
- Fix display of lower bin in legend label of choropleth plots using a PySAL scheme (#450)

Version 0.2.0
-------------

Improvements:

- Complete overhaul of the documentation
- Addition of ``overlay`` to perform spatial overlays with polygons (#142)
- Addition of ``sjoin`` to perform spatial joins (#115, #145, #188)
- Addition of ``__geo_interface__`` that returns a python data structure
  to represent the ``GeoSeries`` as a GeoJSON-like ``FeatureCollection`` (#116)
  and ``iterfeatures`` method (#178)
- Addition of the ``explode`` (#146) and ``dissolve`` (#310, #311) methods.
- Addition of the ``sindex`` attribute, a Spatial Index using the optional
  dependency ``rtree`` (``libspatialindex``) that can be used to speed up
  certain operations such as overlays (#140, #141).
- Addition of the ``GeoSeries.cx`` coordinate indexer to slice a GeoSeries based
  on a bounding box of the coordinates (#55).
- Improvements to plotting: ability to specify edge colors (#173), support for
  the ``vmin``, ``vmax``, ``figsize``, ``linewidth`` keywords (#207), legends
  for chloropleth plots (#210), color points by specifying a colormap (#186) or
  a single color (#238).
- Larger flexibility of ``to_crs``, accepting both dicts and proj strings (#289)
- Addition of embedded example data, accessible through
  ``geopandas.datasets.get_path``.

API changes:

- In the ``plot`` method, the ``axes`` keyword is renamed to ``ax`` for
  consistency with pandas, and the ``colormap`` keyword is renamed to ``cmap``
  for consistency with matplotlib (#208, #228, #240).

Bug fixes:

- Properly handle rows with missing geometries (#139, #193).
- Fix ``GeoSeries.to_json`` (#263).
- Correctly serialize metadata when pickling (#199, #206).
- Fix ``merge`` and ``concat`` to return correct GeoDataFrame (#247, #320, #322).<|MERGE_RESOLUTION|>--- conflicted
+++ resolved
@@ -1,11 +1,5 @@
 # Changelog
 
-<<<<<<< HEAD
-## Development Version
-
-- Expired deprecations; option `use_pygeos` which had no functionality, 
-  `seed` keyword in sample_points (replaced by `rng`)
-=======
 ## Version 1.2.0
 
 New features and improvements:
@@ -17,6 +11,8 @@
 
 - The `resolution` keyword to `buffer` has been deprecated to align with the convention in shapely,
   `quad_segs` should be used instead (#3600).
+- Expired deprecations; option `use_pygeos` which had no functionality,
+  `seed` keyword in sample_points (replaced by `rng`) (#3613)
 
 Bug fixes:
 
@@ -34,7 +30,6 @@
 Community:
 
 - GeoPandas now uses the NumFOCUS Code of Conduct.
->>>>>>> f6434d00
 
 ## Version 1.1.1 (June 27, 2025)
 
