# Changelog

## Version 1.0.0-rc1 (June 17, 2024)

Notes on dependencies:

- GeoPandas 1.0 drops support for shapely<2 and PyGEOS. The only geometry engine that is
  currently supported is shapely >= 2. As a consequence, spatial indexing based on the
  rtree package has also been removed (#3035).
- The I/O engine now defaults to Pyogrio which is now installed with GeoPandas instead
  of Fiona (#3223).

New methods:

- Added `count_geometries` method from shapely to GeoSeries/GeoDataframe (#3154).
- Added `count_interior_rings` method from shapely to GeoSeries/GeoDataframe (#3154)
- Added `relate_pattern` method from shapely to GeoSeries/GeoDataframe (#3211).
- Added `intersection_all` method from shapely to GeoSeries/GeoDataframe (#3228).
- Added `line_merge` method from shapely to GeoSeries/GeoDataframe (#3214).
- Added `set_precision` and `get_precision` methods from shapely to GeoSeries/GeoDataframe (#3175).
- Added `count_coordinates` method from shapely to GeoSeries/GeoDataframe (#3026).
- Added `minimum_clearance` method from shapely to GeoSeries/GeoDataframe (#2989).
- Added `shared_paths` method from shapely to GeoSeries/GeoDataframe (#3215).
- Added `is_ccw` method from shapely to GeoSeries/GeoDataframe (#3027).
- Added `is_closed` attribute from shapely to GeoSeries/GeoDataframe (#3092).
- Added `force_2d` and `force_3d` methods from shapely to GeoSeries/GeoDataframe (#3090).
- Added `voronoi_polygons` method from shapely to GeoSeries/GeoDataframe (#3177).
- Added `contains_properly` method from shapely to GeoSeries/GeoDataframe (#3105).
- Added `build_area` method exposing `build_area` shapely to GeoSeries/GeoDataframe (#3202).
- Added `snap` method from shapely to GeoSeries/GeoDataframe (#3086).
- Added `transform` method from shapely to GeoSeries/GeoDataFrame (#3075).
- Added `get_geometry` method from shapely to GeoSeries/GeoDataframe (#3287).
- Added `dwithin` method to check for a "distance within" predicate on
  GeoSeries/GeoDataFrame (#3153).
- Added `to_geo_dict` method to generate GeoJSON-like dictionary from a GeoDataFrame (#3132).
- Added `polygonize` method exposing both `polygonize` and `polygonize_full` from
  shapely to GeoSeries/GeoDataframe (#2963).
- Added `is_valid_reason` method from shapely to GeoSeries/GeoDataframe (#3176).
- Added `to_arrow` method and `from_arrow` class method to
  GeoSeries/GeoDataFrame to export and import to/from Arrow data with GeoArrow
  extension types (#3219, #3301).

New features and improvements:

- Added ``predicate="dwithin"`` option and ``distance`` argument to the ``sindex.query()`` method
 and ``sjoin`` (#2882).
- GeoSeries and GeoDataFrame `__repr__` now trims trailing zeros for a more readable
  output (#3087).
- Add `on_invalid` parameter to `from_wkt` and `from_wkb` (#3110).
- `make_valid` option in `overlay` now uses the `make_valid` method instead of
  `buffer(0)` (#3113).
- Passing `"geometry"` as `dtype` to `pd.read_csv` will now return a GeoSeries for
  the specified columns (#3101).
- Added support to ``read_file`` for the ``mask`` keyword for the pyogrio engine (#3062).
- Added support to ``read_file`` for the ``columns`` keyword for the fiona engine (#3133).
- Added support to ``to_parquet`` and ``read_parquet`` for writing and reading files
  using the GeoArrow-based native geometry encoding of GeoParquet 1.1 (#3253, #3275).
- Add `sort` keyword to `clip` method for GeoSeries and GeoDataFrame to allow optional
  preservation of the original order of observations (#3233).
- Added `show_bbox`, `drop_id` and `to_wgs84` arguments to allow further customization of
  `GeoSeries.to_json` (#3226).
- `explore` now supports `GeoDataFrame`s with additional columns containing datetimes, uuids and
  other non JSON serializable objects (#3261).
- The `GeoSeries.fillna` method now supports the `limit` keyword (#3290).
- Added support for `bbox` covering encoding in geoparquet. Can filter reading of parquet
files based on a bounding box, and write out a bounding box column to parquet files (#3282).
- `align` keyword in binary methods now defaults to `None`, treated as True. Explicit True
  will silence the warning about mismatched indices (#3212).
- `GeoSeries.set_crs` can now be used to remove CRS information by passing
  `crs=None, allow_override=True` (#3316).
- Added ``autolim`` keyword argument to ``GeoSeries.plot()`` and ``GeoDataFrame.plot()`` (#2817).
<<<<<<< HEAD
- Added `metadata` parameter to `GeoDataFrame.to_file` (#2850)
=======
- Updated documentation to clarify that passing a named (Geo)Series as the `geometry`
  argument to the GeoDataFrame constructor will not use the name but will always  
  produce a GeoDataFrame with an active geometry column named "geometry" (#3337).
- `read_postgis` will query the spatial_ref_sys table to determine the CRS authority
  instead of its current behaviour of assuming EPSG. In the event the spiatal_ref_sys
  table is not present, or the SRID is not present, `read_postgis` will fallback
  on assuming EPSG CRS authority. (#3329)
>>>>>>> ac87e9eb

Backwards incompatible API changes:

- The `sjoin` method will now preserve the name of the index of the right
  GeoDataFrame, if it has one, instead of always using `"index_right"` as the
  name for the resulting column in the return value (#846, #2144).
- GeoPandas now raises a ValueError when an unaligned Series is passed as a method
  argument to avoid confusion of whether the automatic alignment happens or not (#3271).
- The deprecated default value of GeoDataFrame/ GeoSeries `explode(.., index_parts=True)` is now
  set to false for consistency with pandas (#3174).
- The behaviour of `set_geometry` has been changed when passed a (Geo)Series `ser` with a name.
  The new active geometry column name in this case will be `ser.name`, if not None, rather than
  the previous active geometry column name. This means that if the new and old names are
  different, then both columns will be preserved in the GeoDataFrame. To replicate the previous
  behaviour, you can instead call `gdf.set_geometry(ser.rename(gdf.active_geometry_name))` (#3237).
  Note that this behaviour change does not affect the `GeoDataframe` constructor, passing a named 
  GeoSeries `ser` to `GeoDataFrame(df, geometry=ser)` will always produce a GeoDataFrame with a
  geometry column named "geometry" to preserve backwards compatibility. If you would like to
  instead propagate the name of `ser` when constructing a GeoDataFrame, you can instead call
  `df.set_geometry(ser)` or `GeoDataFrame(df, geometry=ser).rename_geometry(ser.name)` (#3337).
- `delaunay_triangles` now considers all geometries together when creating the Delaunay triangulation
  instead of performing the operation element-wise. If you want to generate Delaunay
  triangles for each geometry separately, use ``shapely.delaunay_triangles`` instead. (#3273)
- Reading a data source that does not have a geometry field using ``read_file``
  now returns a Pandas DataFrame instead of a GeoDataFrame with an empty
  ``geometry`` column.

Enforced deprecations:

- The deprecation of `geopandas.datasets` has been enforced and the module has been
  removed. New sample datasets are now available in the
  [geodatasets](https://geodatasets.readthedocs.io/en/latest/) package (#3084).
- Many longstanding deprecated functions, methods and properties have been removed (#3174), (#3190)
  - Removed deprecated functions
    `geopandas.io.read_file`, `geopandas.io.to_file` and `geopandas.io.sql.read_postgis`.
    `geopandas.read_file`, `geopandas.read_postgis` and the GeoDataFrame/GeoSeries `to_file(..)`
    method should be used instead.
  - Removed deprecated `GeometryArray.data` property, `np.asarray(..)` or the `to_numpy()`
    method should be used instead.
  - Removed deprecated `sindex.query_bulk` method, using `sindex.query` instead.
  - Removed deprecated `sjoin` parameter `op`, `predicate` should be supplied instead.
  - Removed deprecated GeoSeries/ GeoDataFrame methods `__xor__`, `__or__`, `__and__` and
    `__sub__`. Instead use methods `symmetric_difference`, `union`, `intersection` and
    `difference` respectively.
  - Removed deprecated plotting functions `plot_polygon_collection`,
    `plot_linestring_collection` and `plot_point_collection`, use the GeoSeries/GeoDataFrame `.plot`
    method directly instead.
  - Removed deprecated GeoSeries/GeoDataFrame `.plot` parameters `axes` and `colormap`, instead use
    `ax` and `cmap` respectively.
  - Removed compatibility for specifying the `version` keyword in `to_parquet` and `to_feather`.
    This keyword will now be passed through to pyarrow and use `schema_version` to specify the GeoParquet specification version (#3334).

New deprecations:

- `unary_union` attribute is now deprecated and replaced by the `union_all()` method (#3007) allowing
  opting for a faster union algorithm for coverages (#3151).
- The ``include_fields`` and ``ignore_fields`` keywords in ``read_file()`` are deprecated
  for the default pyogrio engine. Currently those are translated to the ``columns`` keyword
  for backwards compatibility, but you should directly use the ``columns`` keyword instead
  to select which columns to read (#3133).
- The `drop` keyword in `set_geometry` has been deprecated, and in future the `drop=True`
  behaviour will be removed (#3237). To prepare for this change, you should remove any explicit
  `drop=False` calls in your code (the default behaviour already is the same as `drop=False`).
  To replicate the previous `drop=True` behaviour you should replace
  `gdf.set_geometry(new_geo_col, drop=True)` with

  ```python
  geo_col_name = gdf.active_geometry_name
  gdf.set_geometry(new_geo_col).drop(columns=geo_col_name).rename_geometry(geo_col_name)
  ```
- The `geopandas.use_pygeos` option has been deprecated and will be removed in GeoPandas
  1.1 (#3283)
- Manual overriding of an existing CRS of a GeoSeries or GeoDataFrame by setting the `crs` property has been deprecated
  and will be disabled in future. Use the `set_crs()` method instead (#3085).

Bug fixes:

- Fix `GeoDataFrame.merge()` incorrectly returning a `DataFrame` instead of a
  `GeoDataFrame` when the `suffixes` argument is applied to the active
  geometry column (#2933).
- Fix bug in `GeoDataFrame` constructor where if `geometry` is given a named
  `GeoSeries` the name was not used as the active geometry column name (#3237).
- Fix bug in `GeoSeries` constructor when passing a Series and specifying a `crs` to not change the original input data (#2492).
- Fix regression preventing reading from file paths containing hashes in `read_file`
  with the fiona engine (#3280). An analgous fix for pyogrio is included in
  pyogrio 0.8.1.
- Fix `to_parquet` to write correct metadata in case of 3D geometries (#2824).
- Fixes for compatibility with psycopg (#3167).
- Fix to allow appending dataframes with no CRS to PostGIS tables with no CRS (#3328)
- Fix plotting of all-empty GeoSeries using `explore` (#3316).

## Version 0.14.4 (April 26, 2024)

- Several fixes for compatibility with the upcoming pandas 3.0, numpy 2.0 and
  fiona 1.10 releases.

## Version 0.14.3 (Jan 31, 2024)

- Several fixes for compatibility with the latest pandas 2.2 release.
- Fix bug in `pandas.concat` CRS consistency checking where CRS differing by WKT
  whitespace only were treated as incompatible (#3023).

## Version 0.14.2 (Jan 4, 2024)

- Fix regression in `overlay` where using `buffer(0)` instead of `make_valid` internally
  produced invalid results (#3074).
- Fix `explore()` method when the active geometry contains missing and empty geometries (#3094).

## Version 0.14.1 (Nov 11, 2023)

- The Parquet and Feather IO functions now support the latest 1.0.0 version
  of the GeoParquet specification (geoparquet.org) (#2663).
- Fix `read_parquet` and `read_feather` for [CVE-2023-47248](https://www.cve.org/CVERecord?id=CVE-2023-47248>) (#3070).

## Version 0.14 (Sep 15, 2023)

GeoPandas will use Shapely 2.0 by default instead of PyGEOS when both Shapely >= 2.0 and
PyGEOS are installed.  PyGEOS will continue to be used by default when PyGEOS is
installed alongside Shapely < 2.0.  Support for PyGEOS and Shapely < 2.0 will be removed
in GeoPandas 1.0. (#2999)

API changes:

- ``seed`` keyword in ``sample_points`` is deprecated. Use ``rng`` instead. (#2913).

New methods:

- Added ``concave_hull`` method from shapely to GeoSeries/GeoDataframe (#2903).
- Added ``delaunay_triangles`` method from shapely to GeoSeries/GeoDataframe (#2907).
- Added ``extract_unique_points`` method from shapely to GeoSeries/GeoDataframe (#2915).
- Added ``frechet_distance()`` method from shapely to GeoSeries/GeoDataframe (#2929).
- Added ``hausdorff_distance`` method from shapely to GeoSeries/GeoDataframe (#2909).
- Added ``minimum_rotated_rectangle`` method from shapely to GeoSeries/GeoDataframe (#2541).
- Added ``offset_curve`` method from shapely to GeoSeries/GeoDataframe (#2902).
- Added ``remove_repeated_points`` method from shapely to GeoSeries/GeoDataframe (#2940).
- Added ``reverse`` method from shapely to GeoSeries/GeoDataframe (#2988).
- Added ``segmentize`` method from shapely to GeoSeries/GeoDataFrame (#2910).
- Added ``shortest_line`` method from shapely to GeoSeries/GeoDataframe (#2960).

New features and improvements:

- Added ``exclusive`` parameter to ``sjoin_nearest`` method for Shapely >= 2.0 (#2877)
- Added ``GeoDataFrame.active_geometry_name`` property returning the active geometry column's name or None if no active geometry column is set.
- The ``to_file()`` method will now automatically detect the FlatGeoBuf driver
  for files with the `.fgb` extension (#2958)

Bug fixes:

- Fix ambiguous error when GeoDataFrame is initialized with a column called ``"crs"`` (#2944)
- Fix a color assignment in ``explore`` when using ``UserDefined`` bins (#2923)
- Fix bug in `apply` with `axis=1` where the given user defined function returns nested
  data in the geometry column (#2959)
- Properly infer schema for ``np.int32`` and ``pd.Int32Dtype`` columns (#2950)
- ``assert_geodataframe_equal`` now handles GeoDataFrames with no active geometry (#2498)

Notes on (optional) dependencies:

- GeoPandas 0.14 drops support for Python 3.8 and pandas 1.3 and below (the minimum
  supported pandas version is now 1.4). Further, the minimum required versions for the
  listed dependencies have now changed to shapely 1.8.0, fiona 1.8.21, pyproj 3.3.0 and
  matplotlib 3.5.0 (#3001)

Deprecations and compatibility notes:

- `geom_almost_equals()` methods have been deprecated and
   `geom_equals_exact()` should be used instead (#2604).

## Version 0.13.2 (Jun 6, 2023)

Bug fix:

- Fix a regression in reading from local file URIs (``file://..``) using
  ``geopandas.read_file`` (#2948).

## Version 0.13.1 (Jun 5, 2023)

Bug fix:

- Fix a regression in reading from URLs using ``geopandas.read_file`` (#2908). This
  restores the behaviour to download all data up-front before passing it to the
  underlying engine (fiona or pyogrio), except if the server supports partial requests
  (to support reading a subset of a large file).

## Version 0.13 (May 6, 2023)

New methods:

- Added ``sample_points`` method to sample random points from Polygon or LineString
  geometries (#2860).
- New ``hilbert_distance()`` method that calculates the distance along a Hilbert curve
  for each geometry in a GeoSeries/GeoDataFrame (#2297).
- Support for sorting geometries (for example, using ``sort_values()``) based on
  the distance along the Hilbert curve (#2070).
- Added ``get_coordinates()`` method from shapely to GeoSeries/GeoDataframe (#2624).
- Added ``minimum_bounding_circle()`` method from shapely to GeoSeries/GeoDataframe (#2621).
- Added `minimum_bounding_radius()` as GeoSeries method (#2827).

Other new features and improvements:

- The Parquet and Feather IO functions now support the latest 1.0.0-beta.1 version
  of the GeoParquet specification (<geoparquet.org>) (#2663).
- Added support to fill missing values in `GeoSeries.fillna` via another `GeoSeries` (#2535).
- Support specifying ``min_zoom`` and ``max_zoom`` inside the ``map_kwds`` argument for ``.explore()`` (#2599).
- Added support for append (``mode="a"`` or ``append=True``) in ``to_file()``
  using ``engine="pyogrio"`` (#2788).
- Added a ``to_wgs84`` keyword to ``to_json`` allowing automatic re-projecting to follow
  the 2016 GeoJSON specification (#416).
- ``to_json`` output now includes a ``"crs"`` field if the CRS is not the default WGS84 (#1774).
- Improve error messages when accessing the `geometry` attribute of GeoDataFrame without an active geometry column
  related to the default name `"geometry"` being provided in the constructor (#2577)

Deprecations and compatibility notes:

- Added warning that ``unary_union`` will return ``'GEOMETRYCOLLECTION EMPTY'`` instead
  of None for all-None GeoSeries. (#2618)
- The ``query_bulk()`` method of the spatial index `.sindex` property is deprecated
  in favor of ``query()`` (#2823).

Bug fixes:

- Ensure that GeoDataFrame created from DataFrame is a copy, not a view (#2667)
- Fix mismatch between geometries and colors in ``plot()`` if an empty or missing
  geometry is present (#2224)
- Escape special characters to avoid TemplateSyntaxError in ``explore()`` (#2657)
- Fix `to_parquet`/`to_feather` to not write an invalid bbox (with NaNs) in the
  metadata in case of an empty GeoDataFrame (#2653)
- Fix `to_parquet`/`to_feather` to use correct WKB flavor for 3D geometries (#2654)
- Fix `read_file` to avoid reading all file bytes prior to calling Fiona or
  Pyogrio if provided a URL as input (#2796)
- Fix `copy()` downcasting GeoDataFrames without an active geometry column to a
  DataFrame (#2775)
- Fix geometry column name propagation when GeoDataFrame columns are a multiindex (#2088)
- Fix `iterfeatures()` method of GeoDataFrame to correctly handle non-scalar values
  when `na='drop'` is specified (#2811)
- Fix issue with passing custom legend labels to `plot` (#2886)

Notes on (optional) dependencies:

- GeoPandas 0.13 drops support pandas 1.0.5 (the minimum supported
  pandas version is now 1.1). Further, the minimum required versions for the listed
  dependencies have now changed to shapely 1.7.1, fiona 1.8.19, pyproj 3.0.1 and
  matplotlib 3.3.4 (#2655)

## Version 0.12.2 (December 10, 2022)

Bug fixes:

- Correctly handle geometries with Z dimension in ``to_crs()`` when using PyGEOS or
  Shapely >= 2.0 (previously the z coordinates were lost) (#1345).
- Assign Crimea to Ukraine in the ``naturalearth_lowres`` built-in dataset (#2670)

## Version 0.12.1 (October 29, 2022)

Small bug-fix release removing the shapely<2 pin in the installation requirements.

## Version 0.12 (October 24, 2022)

The highlight of this release is the support for Shapely 2.0. This makes it possible to
test Shapely 2.0 (currently 2.0b1) alongside GeoPandas.

Note that if you also have PyGEOS installed, you need to set an environment variable
(`USE_PYGEOS=0`) before importing geopandas to actually test Shapely 2.0 features instead of PyGEOS. See
<https://geopandas.org/en/latest/getting_started/install.html#using-the-optional-pygeos-dependency>
for more details.

New features and improvements:

- Added ``normalize()`` method from shapely to GeoSeries/GeoDataframe (#2537).
- Added ``make_valid()`` method from shapely to GeoSeries/GeoDataframe (#2539).
- Added ``where`` filter to ``read_file`` (#2552).
- Updated the distributed natural earth datasets (*naturalearth_lowres* and
  *naturalearth_cities*) to version 5.1 (#2555).

Deprecations and compatibility notes:

- Accessing the `crs` of a `GeoDataFrame` without active geometry column was deprecated
  and this now raises an AttributeError (#2578).
- Resolved colormap-related warning in ``.explore()`` for recent Matplotlib versions
  (#2596).

Bug fixes:

- Fix cryptic error message in ``geopandas.clip()`` when clipping with an empty geometry (#2589).
- Accessing `gdf.geometry` where the active geometry column is missing, and a column
  named `"geometry"` is present will now raise an `AttributeError`, rather than
  returning `gdf["geometry"]` (#2575).
- Combining GeoSeries/GeoDataFrames with ``pandas.concat`` will no longer silently
  override CRS information if not all inputs have the same CRS (#2056).

## Version 0.11.1 (July 24, 2022)

Small bug-fix release:

- Fix regression (RecursionError) in reshape methods such as ``unstack()``
  and ``pivot()`` involving MultiIndex, or GeoDataFrame construction with
  MultiIndex (#2486).
- Fix regression in ``GeoDataFrame.explode()`` with non-default
  geometry column name.
- Fix regression in ``apply()`` causing row-wise all nan float columns to be
  casted to GeometryDtype (#2482).
- Fix a crash in datetime column reading where the file contains mixed timezone
  offsets (#2479). These will be read as UTC localized values.
- Fix a crash in datetime column reading where the file contains datetimes
  outside the range supported by [ns] precision (#2505).
- Fix regression in passing the Parquet or Feather format ``version`` in
  ``to_parquet`` and ``to_feather``. As a result, the ``version`` parameter
  for the ``to_parquet`` and ``to_feather`` methods has been replaced with
  ``schema_version``. ``version`` will be passed directly to underlying
  feather or parquet writer. ``version`` will only be used to set
  ``schema_version`` if ``version`` is one of 0.1.0 or 0.4.0 (#2496).

Version 0.11 (June 20, 2022)
----------------------------

Highlights of this release:

- The ``geopandas.read_file()`` and `GeoDataFrame.to_file()` methods to read
  and write GIS file formats can now optionally use the
  [pyogrio](https://github.com/geopandas/pyogrio/) package under the hood
  through the ``engine="pyogrio"`` keyword. The pyogrio package implements
  vectorized IO for GDAL/OGR vector data sources, and is faster compared to
  the ``fiona``-based engine (#2225).
- GeoParquet support updated to implement
  [v0.4.0](https://github.com/opengeospatial/geoparquet/releases/tag/v0.4.0) of the
  OpenGeospatial/GeoParquet specification (#2441). Backwards compatibility with v0.1.0 of
  the metadata spec (implemented in the previous releases of GeoPandas) is guaranteed,
  and reading and writing Parquet and Feather files will no longer produce a ``UserWarning``
  (#2327).

New features and improvements:

- Improved handling of GeoDataFrame when the active geometry column is
  lost from the GeoDataFrame. Previously, square bracket indexing ``gdf[[...]]`` returned
  a GeoDataFrame when the active geometry column was retained and a DataFrame was
  returned otherwise. Other pandas indexing methods (``loc``, ``iloc``, etc) did not follow
  the same rules. The new behaviour for all indexing/reshaping operations is now as
  follows (#2329, #2060):
  - If operations produce a ``DataFrame`` containing the active geometry column, a
    GeoDataFrame is returned
  - If operations produce a ``DataFrame`` containing ``GeometryDtype`` columns, but not the
    active geometry column, a ``GeoDataFrame`` is returned, where the active geometry
    column is set to ``None`` (set the new geometry column with ``set_geometry()``)
  - If operations produce a ``DataFrame`` containing no ``GeometryDtype`` columns, a
    ``DataFrame`` is returned (this can be upcast again by calling ``set_geometry()`` or the
    ``GeoDataFrame`` constructor)
  - If operations produce a ``Series`` of ``GeometryDtype``, a ``GeoSeries`` is returned,
    otherwise ``Series`` is returned.
  - Error messages for having an invalid geometry column
    have been improved, indicating the name of the last valid active geometry column set
    and whether other geometry columns can be promoted to the active geometry column
    (#2329).

- Datetime fields are now read and written correctly for GIS formats which support them
  (e.g. GPKG, GeoJSON) with fiona 1.8.14 or higher. Previously, datetimes were read as
  strings (#2202).
- ``folium.Map`` keyword arguments can now be specified as the ``map_kwds`` argument to
  ``GeoDataFrame.explore()`` method (#2315).
- Add a new parameter ``style_function`` to ``GeoDataFrame.explore()`` to enable plot styling
  based on GeoJSON properties (#2377).
- It is now possible to write an empty ``GeoDataFrame`` to a file for supported formats
  (#2240). Attempting to do so will now emit a ``UserWarning`` instead of a ``ValueError``.
- Fast rectangle clipping has been exposed as ``GeoSeries/GeoDataFrame.clip_by_rect()``
  (#1928).
- The ``mask`` parameter of ``GeoSeries/GeoDataFrame.clip()`` now accepts a rectangular mask
  as a list-like to perform fast rectangle clipping using the new
  ``GeoSeries/GeoDataFrame.clip_by_rect()`` (#2414).
- Bundled demo dataset ``naturalearth_lowres`` has been updated to version 5.0.1 of the
  source, with field ``ISO_A3`` manually corrected for some cases (#2418).

Deprecations and compatibility notes:

- The active development branch of geopandas on GitHub has been renamed from master to
  main (#2277).
- Deprecated methods ``GeometryArray.equals_exact()`` and ``GeometryArray.almost_equals()``
  have been removed. They should
  be replaced with ``GeometryArray.geom_equals_exact()`` and
  ``GeometryArray.geom_almost_equals()`` respectively (#2267).
- Deprecated CRS functions ``explicit_crs_from_epsg()``, ``epsg_from_crs()`` and
  ``get_epsg_file_contents()`` were removed (#2340).
- Warning about the behaviour change to ``GeoSeries.isna()`` with empty
  geometries present has been removed (#2349).
- Specifying a CRS in the ``GeoDataFrame/GeoSeries`` constructor which contradicted the
  underlying ``GeometryArray`` now raises a ``ValueError`` (#2100).
- Specifying a CRS in the ``GeoDataFrame`` constructor when no geometry column is provided
  and calling ``GeoDataFrame. set_crs`` on a ``GeoDataFrame`` without an active geometry
  column now raise a ``ValueError`` (#2100)
- Passing non-geometry data to the``GeoSeries`` constructor is now fully deprecated and
  will raise a ``TypeError`` (#2314). Previously, a ``pandas.Series`` was returned for
  non-geometry data.
- Deprecated ``GeoSeries/GeoDataFrame`` set operations ``__xor__()``,
  ``__or__()``, ``__and__()`` and ``__sub__()``, ``geopandas.io.file.read_file``/``to_file`` and
  ``geopandas.io.sql.read_postgis`` now emit ``FutureWarning`` instead of
  ``DeprecationWarning`` and will be completely removed in a future release.
- Accessing the ``crs`` of a ``GeoDataFrame`` without active geometry column is deprecated and will be removed in GeoPandas 0.12 (#2373).

Bug fixes:

- ``GeoSeries.to_frame`` now creates a ``GeoDataFrame`` with the geometry column name set
  correctly (#2296)
- Fix pickle files created with pygeos installed can not being readable when pygeos is
  not installed (#2237).
- Fixed ``UnboundLocalError`` in ``GeoDataFrame.plot()`` using ``legend=True`` and
  ``missing_kwds`` (#2281).
- Fix ``explode()`` incorrectly relating index to columns, including where the input index
  is not unique (#2292)
- Fix ``GeoSeries.[xyz]`` raising an ``IndexError`` when the underlying GeoSeries contains
  empty points (#2335). Rows corresponding to empty points now contain ``np.nan``.
- Fix ``GeoDataFrame.iloc`` raising a ``TypeError`` when indexing a ``GeoDataFrame`` with only
  a single column of ``GeometryDtype`` (#1970).
- Fix ``GeoDataFrame.iterfeatures()`` not returning features with the same field order as
  ``GeoDataFrame.columns`` (#2396).
- Fix ``GeoDataFrame.from_features()`` to support reading GeoJSON with null properties
  (#2243).
- Fix ``GeoDataFrame.to_parquet()`` not intercepting ``engine`` keyword argument, breaking
  consistency with pandas (#2227)
- Fix ``GeoDataFrame.explore()`` producing an error when ``column`` is of boolean dtype
  (#2403).
- Fix an issue where ``GeoDataFrame.to_postgis()`` output the wrong SRID for ESRI
  authority CRS (#2414).
- Fix ``GeoDataFrame.from_dict/from_features`` classmethods using ``GeoDataFrame`` rather
  than ``cls`` as the constructor.
- Fix ``GeoDataFrame.plot()`` producing incorrect colors with mixed geometry types when
  ``colors`` keyword is provided. (#2420)

Notes on (optional) dependencies:

- GeoPandas 0.11 drops support for Python 3.7 and pandas 0.25 (the minimum supported
  pandas version is now 1.0.5). Further, the minimum required versions for the listed
  dependencies have now changed to shapely 1.7, fiona 1.8.13.post1, pyproj 2.6.1.post1,
  matplotlib 3.2, mapclassify 2.4.0 (#2358, #2391)

Version 0.10.2 (October 16, 2021)
---------------------------------

Small bug-fix release:

- Fix regression in ``overlay()`` in case no geometries are intersecting (but
  have overlapping total bounds) (#2172).
- Fix regression in ``overlay()`` with ``keep_geom_type=True`` in case the
  overlay of two geometries in a GeometryCollection with other geometry types
  (#2177).
- Fix ``overlay()`` to honor the ``keep_geom_type`` keyword for the
  ``op="differnce"`` case (#2164).
- Fix regression in ``plot()`` with a mapclassify ``scheme`` in case the
  formatted legend labels have duplicates (#2166).
- Fix a bug in the ``explore()`` method ignoring the ``vmin`` and ``vmax`` keywords
  in case they are set to 0 (#2175).
- Fix ``unary_union`` to correctly handle a GeoSeries with missing values (#2181).
- Avoid internal deprecation warning in ``clip()`` (#2179).

Version 0.10.1 (October 8, 2021)
--------------------------------

Small bug-fix release:

- Fix regression in ``overlay()`` with non-overlapping geometries and a
  non-default ``how`` (i.e. not "intersection") (#2157).

Version 0.10.0 (October 3, 2021)
--------------------------------

Highlights of this release:

- A new ``sjoin_nearest()`` method to join based on proximity, with the
  ability to set a maximum search radius (#1865). In addition, the ``sindex``
  attribute gained a new method for a "nearest" spatial index query (#1865,
  #2053).
- A new ``explore()`` method on GeoDataFrame and GeoSeries with native support
  for interactive visualization based on folium / leaflet.js (#1953)
- The ``geopandas.sjoin()``/``overlay()``/``clip()`` functions are now also
  available as methods on the GeoDataFrame (#2141, #1984, #2150).

New features and improvements:

- Add support for pandas' ``value_counts()`` method for geometry dtype (#2047).
- The ``explode()`` method has a new ``ignore_index`` keyword (consistent with
  pandas' explode method) to reset the index in the result, and a new
  ``index_parts`` keywords to control whether a cumulative count indexing the
  parts of the exploded multi-geometries should be added (#1871).
- ``points_from_xy()`` is now available as a GeoSeries method ``from_xy`` (#1936).
- The ``to_file()`` method will now attempt to detect the driver (if not
  specified) based on the extension of the provided filename, instead of
  defaulting to ESRI Shapefile (#1609).
- Support for the ``storage_options`` keyword in ``read_parquet()`` for
  specifying filesystem-specific options (e.g. for S3) based on fsspec (#2107).
- The read/write functions now support ``~`` (user home directory) expansion (#1876).
- Support the ``convert_dtypes()`` method from pandas to preserve the
  GeoDataFrame class (#2115).
- Support WKB values in the hex format in ``GeoSeries.from_wkb()`` (#2106).
- Update the ``estimate_utm_crs()`` method to handle crossing the antimeridian
  with pyproj 3.1+ (#2049).
- Improved heuristic to decide how many decimals to show in the repr based on
  whether the CRS is projected or geographic (#1895).
- Switched the default for ``geocode()`` from GeoCode.Farm to the Photon
  geocoding API (<https://photon.komoot.io>) (#2007).

Deprecations and compatibility notes:

- The ``op=`` keyword of ``sjoin()`` to indicate which spatial predicate to use
  for joining is being deprecated and renamed in favor of a new ``predicate=``
  keyword (#1626).
- The ``cascaded_union`` attribute is deprecated, use ``unary_union`` instead (#2074).
- Constructing a GeoDataFrame with a duplicated "geometry" column is now
  disallowed. This can also raise an error in the ``pd.concat(.., axis=1)``
  function if this results in duplicated active geometry columns (#2046).
- The ``explode()`` method currently returns a GeoSeries/GeoDataFrame with a
  MultiIndex, with an additional level with indices of the parts of the
  exploded multi-geometries. For consistency with pandas, this will change in
  the future and the new ``index_parts`` keyword is added to control this.

Bug fixes:

- Fix in the ``clip()`` function to correctly clip MultiPoints instead of
  leaving them intact when partly outside of the clip bounds (#2148).
- Fix ``GeoSeries.isna()`` to correctly return a boolean Series in case of an
  empty GeoSeries (#2073).
- Fix the GeoDataFrame constructor to preserve the geometry name when the
  argument is already a GeoDataFrame object (i.e. ``GeoDataFrame(gdf)``) (#2138).
- Fix loss of the values' CRS when setting those values as a column
  (``GeoDataFrame.__setitem__``) (#1963)
- Fix in ``GeoDataFrame.apply()`` to preserve the active geometry column name
  (#1955).
- Fix in ``sjoin()`` to not ignore the suffixes in case of a right-join
  (``how="right``) (#2065).
- Fix ``GeoDataFrame.explode()`` with a MultiIndex (#1945).
- Fix the handling of missing values in ``to/from_wkb`` and ``to_from_wkt`` (#1891).
- Fix ``to_file()`` and ``to_json()`` when DataFrame has duplicate columns to
  raise an error (#1900).
- Fix bug in the colors shown with user-defined classification scheme (#2019).
- Fix handling of the ``path_effects`` keyword in ``plot()`` (#2127).
- Fix ``GeoDataFrame.explode()`` to preserve ``attrs`` (#1935)

Notes on (optional) dependencies:

- GeoPandas 0.10.0 dropped support for Python 3.6 and pandas 0.24. Further,
  the minimum required versions are numpy 1.18, shapely 1.6, fiona 1.8,
  matplotlib 3.1 and pyproj 2.2.
- Plotting with a classification schema now requires mapclassify version >=
  2.4 (#1737).
- Compatibility fixes for the latest numpy in combination with Shapely 1.7 (#2072)
- Compatibility fixes for the upcoming Shapely 1.8 (#2087).
- Compatibility fixes for the latest PyGEOS (#1872, #2014) and matplotlib
  (colorbar issue, #2066).

Version 0.9.0 (February 28, 2021)
---------------------------------

Many documentation improvements and a restyled and restructured website with
a new logo (#1564, #1579, #1617, #1668, #1731, #1750, #1757, #1759).

New features and improvements:

- The ``geopandas.read_file`` function now accepts more general
  file-like objects (e.g. ``fsspec`` open file objects). It will now also
  automatically recognize zipped files (#1535).
- The ``GeoDataFrame.plot()`` method now provides access to the pandas plotting
  functionality for the non-geometry columns, either using the ``kind`` keyword
  or the accessor method (e.g. ``gdf.plot(kind="bar")`` or ``gdf.plot.bar()``)
  (#1465).
- New ``from_wkt()``, ``from_wkb()``, ``to_wkt()``, ``to_wkb()`` methods for
  GeoSeries to construct a GeoSeries from geometries in WKT or WKB
  representation, or to convert a GeoSeries to a pandas Seriew with WKT or WKB
  values (#1710).
- New ``GeoSeries.z`` attribute to access the z-coordinates of Point geometries
  (similar to the existing ``.x`` and ``.y`` attributes) (#1773).
- The ``to_crs()`` method now handles missing values (#1618).
- Support for pandas' new ``.attrs`` functionality (#1658).
- The ``dissolve()`` method now allows dissolving by no column (``by=None``) to
  create a union of all geometries (single-row GeoDataFrame) (#1568).
- New ``estimate_utm_crs()`` method on GeoSeries/GeoDataFrame to determine the
  UTM CRS based on the bounds (#1646).
- ``GeoDataFrame.from_dict()`` now accepts ``geometry`` and ``crs`` keywords
  (#1619).
- ``GeoDataFrame.to_postgis()`` and ``geopandas.read_postgis()`` now supports
  both sqlalchemy engine and connection objects (#1638).
- The ``GeoDataFrame.explode()`` method now allows exploding based on a
  non-geometry column, using the pandas implementation (#1720).
- Performance improvement in ``GeoDataFrame/GeoSeries.explode()`` when using
  the PyGEOS backend (#1693).
- The binary operation and predicate methods (eg ``intersection()``,
  ``intersects()``) have a new ``align`` keyword which allows optionally not
  aligning on the index before performing the operation with ``align=False``
  (#1668).
- The ``GeoDataFrame.dissolve()`` method now supports all relevant keywords of
  ``groupby()``, i.e. the ``level``, ``sort``, ``observed`` and ``dropna`` keywords
  (#1845).
- The ``geopandas.overlay()`` function now accepts ``make_valid=False`` to skip
  the step to ensure the input geometries are valid using ``buffer(0)`` (#1802).
- The ``GeoDataFrame.to_json()`` method gained a ``drop_id`` keyword to
  optionally not write the GeoDataFrame's index as the "id" field in the
  resulting JSON (#1637).
- A new ``aspect`` keyword in the plotting methods to optionally allow retaining
  the original aspect (#1512)
- A new ``interval`` keyword in the ``legend_kwds`` group of the ``plot()`` method
  to control the appearance of the legend labels when using a classification
  scheme (#1605).
- The spatial index of a GeoSeries (accessed with the ``sindex`` attribute) is
  now stored on the underlying array. This ensures that the spatial index is
  preserved in more operations where possible, and that multiple geometry
  columns of a GeoDataFrame can each have a spatial index (#1444).
- Addition of a ``has_sindex`` attribute on the GeoSeries/GeoDataFrame to check
  if a spatial index has already been initialized (#1627).
- The ``geopandas.testing.assert_geoseries_equal()`` and ``assert_geodataframe_equal()``
  testing utilities now have a ``normalize`` keyword (False by default) to
  normalize geometries before comparing for equality (#1826). Those functions
  now also give a more informative error message when failing (#1808).

Deprecations and compatibility notes:

- The ``is_ring`` attribute currently returns True for Polygons. In the future,
  this will be False (#1631). In addition, start to check it for LineStrings
  and LinearRings (instead of always returning False).
- The deprecated ``objects`` keyword in the ``intersection()`` method of the
  ``GeoDataFrame/GeoSeries.sindex`` spatial index object has been removed
  (#1444).

Bug fixes:

- Fix regression in the ``plot()`` method raising an error with empty
  geometries (#1702, #1828).
- Fix ``geopandas.overlay()`` to preserve geometries of the correct type which
  are nested within a GeometryCollection as a result of the overlay
  operation (#1582). In addition, a warning will now be raised if geometries
  of different type are dropped from the result (#1554).
- Fix the repr of an empty GeoSeries to not show spurious warnings (#1673).
- Fix the ``.crs`` for empty GeoDataFrames (#1560).
- Fix ``geopandas.clip`` to preserve the correct geometry column name (#1566).
- Fix bug in ``plot()`` method when using ``legend_kwds`` with multiple subplots
  (#1583)
- Fix spurious warning with ``missing_kwds`` keyword of the ``plot()`` method
  when there are no areas with missing data (#1600).
- Fix the ``plot()`` method to correctly align values passed to the ``column``
  keyword as a pandas Series (#1670).
- Fix bug in plotting MultiPoints when passing values to determine the color
  (#1694)
- The ``rename_geometry()`` method now raises a more informative error message
  when a duplicate column name is used (#1602).
- Fix ``explode()`` method to preserve the CRS (#1655)
- Fix the ``GeoSeries.apply()`` method to again accept the ``convert_dtype``
  keyword to be consistent with pandas (#1636).
- Fix ``GeoDataFrame.apply()`` to preserve the CRS when possible (#1848).
- Fix bug in containment test as ``geom in geoseries`` (#1753).
- The ``shift()`` method of a GeoSeries/GeoDataFrame now preserves the CRS
  (#1744).
- The PostGIS IO functionality now quotes table names to ensure it works with
  case-sensitive names (#1825).
- Fix the ``GeoSeries`` constructor without passing data but only an index (#1798).

Notes on (optional) dependencies:

- GeoPandas 0.9.0 dropped support for Python 3.5. Further, the minimum
  required versions are pandas 0.24, numpy 1.15 and shapely 1.6 and fiona 1.8.
- The ``descartes`` package is no longer required for plotting polygons. This
  functionality is now included by default in GeoPandas itself, when
  matplotlib is available (#1677).
- Fiona is now only imported when used in ``read_file``/``to_file``. This means
  you can now force geopandas to install without fiona installed (although it
  is still a default requirement) (#1775).
- Compatibility with the upcoming Shapely 1.8 (#1659, #1662, #1819).

Version 0.8.2 (January 25, 2021)
--------------------------------

Small bug-fix release for compatibility with PyGEOS 0.9.

Version 0.8.1 (July 15, 2020)
-----------------------------

Small bug-fix release:

- Fix a regression in the ``plot()`` method when visualizing with a
  JenksCaspallSampled or FisherJenksSampled scheme (#1486).
- Fix spurious warning in ``GeoDataFrame.to_postgis`` (#1497).
- Fix the un-pickling with ``pd.read_pickle`` of files written with older
  GeoPandas versions (#1511).

Version 0.8.0 (June 24, 2020)
-----------------------------

**Experimental**: optional use of PyGEOS to speed up spatial operations (#1155).
PyGEOS is a faster alternative for Shapely (being contributed back to a future
version of Shapely), and is used in element-wise spatial operations and for
spatial index in e.g. ``sjoin`` (#1343, #1401, #1421, #1427, #1428). See the
[installation docs](https://geopandas.readthedocs.io/en/latest/install.html#using-the-optional-pygeos-dependency)
for more info and how to enable it.

New features and improvements:

- IO enhancements:

  - New ``GeoDataFrame.to_postgis()`` method to write to PostGIS database (#1248).
  - New Apache Parquet and Feather file format support (#1180, #1435)
  - Allow appending to files with ``GeoDataFrame.to_file`` (#1229).
  - Add support for the ``ignore_geometry`` keyword in ``read_file`` to only read
    the attribute data. If set to True, a pandas DataFrame without geometry is
    returned (#1383).
  - ``geopandas.read_file`` now supports reading from file-like objects (#1329).
  - ``GeoDataFrame.to_file`` now supports specifying the CRS to write to the file
    (#802). By default it still uses the CRS of the GeoDataFrame.
  - New ``chunksize`` keyword in ``geopandas.read_postgis`` to read a query in
    chunks (#1123).

- Improvements related to geometry columns and CRS:

  - Any column of the GeoDataFrame that has a "geometry" dtype is now returned
    as a GeoSeries. This means that when having multiple geometry columns, not
    only the "active" geometry column is returned as a GeoSeries, but also
    accessing another geometry column (``gdf["other_geom_column"]``) gives a
    GeoSeries (#1336).
  - Multiple geometry columns in a GeoDataFrame can now each have a different
    CRS. The global ``gdf.crs`` attribute continues to returns the CRS of the
    "active" geometry column. The CRS of other geometry columns can be accessed
    from the column itself (eg ``gdf["other_geom_column"].crs``) (#1339).
  - New ``set_crs()`` method on GeoDataFrame/GeoSeries to set the CRS of naive
    geometries (#747).

- Improvements related to plotting:

  - The y-axis is now scaled depending on the center of the plot when using a
    geographic CRS, instead of using an equal aspect ratio (#1290).
  - When passing a column of categorical dtype to the ``column=`` keyword of the
    GeoDataFrame ``plot()``, we now honor all categories and its order (#1483).
    In addition, a new ``categories`` keyword allows to specify all categories
    and their order otherwise (#1173).
  - For choropleths using a classification scheme (using ``scheme=``), the
    ``legend_kwds`` accept two new keywords to control the formatting of the
    legend: ``fmt`` with a format string for the bin edges (#1253), and ``labels``
    to pass fully custom class labels (#1302).

- New ``covers()`` and ``covered_by()`` methods on GeoSeries/GeoDataframe for the
  equivalent spatial predicates (#1460, #1462).
- GeoPandas now warns when using distance-based methods with data in a
  geographic projection (#1378).

Deprecations:

- When constructing a GeoSeries or GeoDataFrame from data that already has a
  CRS, a deprecation warning is raised when both CRS don't match, and in the
  future an error will be raised in such a case. You can use the new ``set_crs``
  method to override an existing CRS. See
  [the docs](https://geopandas.readthedocs.io/en/latest/projections.html#projection-for-multiple-geometry-columns).
- The helper functions in the ``geopandas.plotting`` module are deprecated for
  public usage (#656).
- The ``geopandas.io`` functions are deprecated, use the top-level ``read_file`` and
  ``to_file`` instead (#1407).
- The set operators (``&``, ``|``, ``^``, ``-``) are deprecated, use the
  ``intersection()``, ``union()``, ``symmetric_difference()``, ``difference()`` methods
  instead (#1255).
- The ``sindex`` for empty dataframe will in the future return an empty spatial
  index instead of ``None`` (#1438).
- The ``objects`` keyword in the ``intersection`` method of the spatial index
  returned by the ``sindex`` attribute is deprecated and will be removed in the
  future (#1440).

Bug fixes:

- Fix the ``total_bounds()`` method to ignore missing and empty geometries (#1312).
- Fix ``geopandas.clip`` when masking with non-overlapping area resulting in an
  empty GeoDataFrame (#1309, #1365).
- Fix error in ``geopandas.sjoin`` when joining on an empty geometry column (#1318).
- CRS related fixes: ``pandas.concat`` preserves CRS when concatenating GeoSeries
  objects (#1340), preserve the CRS in ``geopandas.clip`` (#1362) and in
  ``GeoDataFrame.astype`` (#1366).
- Fix bug in ``GeoDataFrame.explode()`` when 'level_1' is one of the column names
  (#1445).
- Better error message when rtree is not installed (#1425).
- Fix bug in ``GeoSeries.equals()`` (#1451).
- Fix plotting of multi-part geometries with additional style keywords (#1385).

And we now have a [Code of Conduct](https://github.com/geopandas/geopandas/blob/main/CODE_OF_CONDUCT.md)!

GeoPandas 0.8.0 is the last release to support Python 3.5. The next release
will require Python 3.6, pandas 0.24, numpy 1.15 and shapely 1.6 or higher.

Version 0.7.0 (February 16, 2020)
---------------------------------

Support for Python 2.7 has been dropped. GeoPandas now works with Python >= 3.5.

The important API change of this release is that GeoPandas now requires
PROJ > 6 and pyproj > 2.2, and that the ``.crs`` attribute of a GeoSeries and
GeoDataFrame no longer stores the CRS information as a proj4 string or dict,
but as a ``pyproj.CRS`` object (#1101).

This gives a better user interface and integrates improvements from pyproj and
PROJ 6, but might also require some changes in your code. Check the
[migration guide](https://geopandas.readthedocs.io/en/latest/projections.html#upgrading-to-geopandas-0-7-with-pyproj-2-2-and-proj-6)
in the documentation.

Other API changes;

- The ``GeoDataFrame.to_file`` method will now also write the GeoDataFrame index
  to the file, if the index is named and/or non-integer. You can use the
  ``index=True/False`` keyword to overwrite this default inference (#1059).

New features and improvements:

- A new ``geopandas.clip`` function to clip a GeoDataFrame to the spatial extent
  of another shape (#1128).
- The ``geopandas.overlay`` function now works for all geometry types, including
  points and linestrings in addition to polygons (#1110).
- The ``plot()`` method gained support for missing values (in the column that
  determines the colors). By default it doesn't plot the corresponding
  geometries, but using the new ``missing_kwds`` argument you can specify how to
  style those geometries (#1156).
- The ``plot()`` method now also supports plotting GeometryCollection and
  LinearRing objects (#1225).
- Added support for filtering with a geometry or reading a subset of the rows in
  ``geopandas.read_file`` (#1160).
- Added support for the new nullable integer data type of pandas in
  ``GeoDataFrame.to_file`` (#1220).

Bug fixes:

- ``GeoSeries.reset_index()`` now correctly results in a GeoDataFrame instead of DataFrame (#1252).
- Fixed the ``geopandas.sjoin`` function to handle MultiIndex correctly (#1159).
- Fixed the ``geopandas.sjoin`` function to preserve the index name of the left GeoDataFrame (#1150).

Version 0.6.3 (February 6, 2020)
---------------------------------

Small bug-fix release:

- Compatibility with Shapely 1.7 and pandas 1.0 (#1244).
- Fix ``GeoDataFrame.fillna`` to accept non-geometry values again when there are
  no missing values in the geometry column. This should make it easier to fill
  the numerical columns of the GeoDataFrame (#1279).

Version 0.6.2 (November 18, 2019)
---------------------------------

Small bug-fix release fixing a few regressions:

- Fix a regression in passing an array of RRB(A) tuples to the ``.plot()``
  method (#1178, #1211).
- Fix the ``bounds`` and ``total_bounds`` attributes for empty GeoSeries, which
  also fixes the repr of an empty or all-NA GeoSeries (#1184, #1195).
- Fix filtering of a GeoDataFrame to preserve the index type when ending up
  with an empty result (#1190).

Version 0.6.1 (October 12, 2019)
--------------------------------

Small bug-fix release fixing a few regressions:

- Fix ``astype`` when converting to string with Multi geometries (#1145) or when converting a dataframe without geometries (#1144).
- Fix ``GeoSeries.fillna`` to accept ``np.nan`` again (#1149).

Version 0.6.0 (September 27, 2019)
----------------------------------

Important note! This will be the last release to support Python 2.7 (#1031)

API changes:

- A refactor of the internals based on the pandas ExtensionArray interface (#1000). The main user visible changes are:

  - The ``.dtype`` of a GeoSeries is now a ``'geometry'`` dtype (and no longer a numpy ``object`` dtype).
  - The ``.values`` of a GeoSeries now returns a custom ``GeometryArray``, and no longer a numpy array. To get back a numpy array of Shapely scalars, you can convert explicitly using ``np.asarray(..)``.

- The ``GeoSeries`` constructor now raises a warning when passed non-geometry data. Currently the constructor falls back to return a pandas ``Series``, but in the future this will raise an error (#1085).
- The missing value handling has been changed to now separate the concepts of missing geometries and empty geometries (#601, 1062). In practice this means that (see [the docs](https://geopandas.readthedocs.io/en/v0.6.0/missing_empty.html) for more details):

  - ``GeoSeries.isna`` now considers only missing values, and if you want to check for empty geometries, you can use ``GeoSeries.is_empty`` (``GeoDataFrame.isna`` already only looked at missing values).
  - ``GeoSeries.dropna`` now actually drops missing values (before it didn't drop either missing or empty geometries)
  - ``GeoSeries.fillna`` only fills missing values (behaviour unchanged).
  - ``GeoSeries.align`` uses missing values instead of empty geometries by default to fill non-matching index entries.

New features and improvements:

- Addition of a ``GeoSeries.affine_transform`` method, equivalent of Shapely's function (#1008).
- Addition of a ``GeoDataFrame.rename_geometry`` method to easily rename the active geometry column (#1053).
- Addition of ``geopandas.show_versions()`` function, which can be used to give an overview of the installed libraries in bug reports (#899).
- The ``legend_kwds`` keyword of the ``plot()`` method can now also be used to specify keywords for the color bar (#1102).
- Performance improvement in the ``sjoin()`` operation by re-using existing spatial index of the input dataframes, if available (#789).
- Updated documentation to work with latest version of geoplot and contextily (#1044, #1088).
- A new ``geopandas.options`` configuration, with currently a single option to control the display precision of the coordinates (``options.display_precision``). The default is now to show less coordinates (3 for projected and 5 for geographic coordinates), but the default can be overridden with the option.

Bug fixes:

- Also try to use ``pysal`` instead of ``mapclassify`` if available (#1082).
- The ``GeoDataFrame.astype()`` method now correctly returns a ``GeoDataFrame`` if the geometry column is preserved (#1009).
- The ``to_crs`` method now uses ``always_xy=True`` to ensure correct lon/lat order handling for pyproj>=2.2.0 (#1122).
- Fixed passing list-like colors in the ``plot()`` method in case of "multi" geometries (#1119).
- Fixed the coloring of shapes and colorbar when passing a custom ``norm`` in the ``plot()`` method (#1091, #1089).
- Fixed ``GeoDataFrame.to_file`` to preserve VFS file paths (e.g. when a "s3://" path is specified) (#1124).
- Fixed failing case in ``geopandas.sjoin`` with empty geometries (#1138).

In addition, the minimum required versions of some dependencies have been increased: GeoPandas now requirs pandas >=0.23.4 and matplotlib >=2.0.1 (#1002).

Version 0.5.1 (July 11, 2019)
-----------------------------

- Compatibility with latest mapclassify version 2.1.0 (#1025).

Version 0.5.0 (April 25, 2019)
------------------------------

Improvements:

- Significant performance improvement (around 10x) for ``GeoDataFrame.iterfeatures``,
  which also improves ``GeoDataFrame.to_file`` (#864).
- File IO enhancements based on Fiona 1.8:

  - Support for writing bool dtype (#855) and datetime dtype, if the file format supports it (#728).
  - Support for writing dataframes with multiple geometry types, if the file format allows it (e.g. GeoJSON for all types, or ESRI Shapefile for Polygon+MultiPolygon) (#827, #867, #870).

- Compatibility with pyproj >= 2 (#962).
- A new ``geopandas.points_from_xy()`` helper function to convert x and y coordinates to Point objects (#896).
- The ``buffer`` and ``interpolate`` methods now accept an array-like to specify a variable distance for each geometry (#781).
- Addition of a ``relate`` method, corresponding to the shapely method that returns the DE-9IM matrix (#853).
- Plotting improvements:

  - Performance improvement in plotting by only flattening the geometries if there are actually 'Multi' geometries (#785).
  - Choropleths: access to all ``mapclassify`` classification schemes and addition of the ``classification_kwds`` keyword in the ``plot`` method to specify options for the scheme (#876).
  - Ability to specify a matplotlib axes object on which to plot the color bar with the ``cax`` keyword, in order to have more control over the color bar placement (#894).

- Changed the default provider in ``geopandas.tools.geocode`` from Google (now requires an API key) to Geocode.Farm (#907, #975).

Bug fixes:

- Remove the edge in the legend marker (#807).
- Fix the ``align`` method to preserve the CRS (#829).
- Fix ``geopandas.testing.assert_geodataframe_equal`` to correctly compare left and right dataframes (#810).
- Fix in choropleth mapping when the values contain missing values (#877).
- Better error message in ``sjoin`` if the input is not a GeoDataFrame (#842).
- Fix in ``read_postgis`` to handle nullable (missing) geometries (#856).
- Correctly passing through the ``parse_dates`` keyword in ``read_postgis`` to the underlying pandas method (#860).
- Fixed the shape of Antarctica in the included demo dataset 'naturalearth_lowres'
  (by updating to the latest version) (#804).

Version 0.4.1 (March 5, 2019)
-----------------------------

Small bug-fix release for compatibility with the latest Fiona and PySAL
releases:

- Compatibility with Fiona 1.8: fix deprecation warning (#854).
- Compatibility with PySAL 2.0: switched to ``mapclassify`` instead of ``PySAL`` as
  dependency for choropleth mapping with the ``scheme`` keyword (#872).
- Fix for new ``overlay`` implementation in case the intersection is empty (#800).

Version 0.4.0 (July 15, 2018)
-----------------------------

Improvements:

- Improved ``overlay`` function (better performance, several incorrect behaviours fixed) (#429)
- Pass keywords to control legend behavior (``legend_kwds``) to ``plot`` (#434)
- Add basic support for reading remote datasets in ``read_file`` (#531)
- Pass kwargs for ``buffer`` operation on GeoSeries (#535)
- Expose all geopy services as options in geocoding (#550)
- Faster write speeds to GeoPackage (#605)
- Permit ``read_file`` filtering with a bounding box from a GeoDataFrame (#613)
- Set CRS on GeoDataFrame returned by ``read_postgis`` (#627)
- Permit setting markersize for Point GeoSeries plots with column values (#633)
- Started an example gallery (#463, #690, #717)
- Support for plotting MultiPoints (#683)
- Testing functionality (e.g. ``assert_geodataframe_equal``) is now publicly exposed (#707)
- Add ``explode`` method to GeoDataFrame (similar to the GeoSeries method) (#671)
- Set equal aspect on active axis on multi-axis figures (#718)
- Pass array of values to column argument in ``plot`` (#770)

Bug fixes:

- Ensure that colorbars are plotted on the correct axis (#523)
- Handle plotting empty GeoDataFrame (#571)
- Save z-dimension when writing files (#652)
- Handle reading empty shapefiles (#653)
- Correct dtype for empty result of spatial operations (#685)
- Fix empty ``sjoin`` handling for pandas>=0.23 (#762)

Version 0.3.0 (August 29, 2017)
-------------------------------

Improvements:

- Improve plotting performance using ``matplotlib.collections`` (#267)
- Improve default plotting appearance. The defaults now follow the new matplotlib defaults (#318, #502, #510)
- Provide access to x/y coordinates as attributes for Point GeoSeries (#383)
- Make the NYBB dataset available through ``geopandas.datasets`` (#384)
- Enable ``sjoin`` on non-integer-index GeoDataFrames (#422)
- Add ``cx`` indexer to GeoDataFrame (#482)
- ``GeoDataFrame.from_features`` now also accepts a Feature Collection (#225, #507)
- Use index label instead of integer id in output of ``iterfeatures`` and
  ``to_json`` (#421)
- Return empty data frame rather than raising an error when performing a spatial join with non overlapping geodataframes (#335)

Bug fixes:

- Compatibility with shapely 1.6.0 (#512)
- Fix ``fiona.filter`` results when bbox is not None (#372)
- Fix ``dissolve`` to retain CRS (#389)
- Fix ``cx`` behavior when using index of 0 (#478)
- Fix display of lower bin in legend label of choropleth plots using a PySAL scheme (#450)

Version 0.2.0
-------------

Improvements:

- Complete overhaul of the documentation
- Addition of ``overlay`` to perform spatial overlays with polygons (#142)
- Addition of ``sjoin`` to perform spatial joins (#115, #145, #188)
- Addition of ``__geo_interface__`` that returns a python data structure
  to represent the ``GeoSeries`` as a GeoJSON-like ``FeatureCollection`` (#116)
  and ``iterfeatures`` method (#178)
- Addition of the ``explode`` (#146) and ``dissolve`` (#310, #311) methods.
- Addition of the ``sindex`` attribute, a Spatial Index using the optional
  dependency ``rtree`` (``libspatialindex``) that can be used to speed up
  certain operations such as overlays (#140, #141).
- Addition of the ``GeoSeries.cx`` coordinate indexer to slice a GeoSeries based
  on a bounding box of the coordinates (#55).
- Improvements to plotting: ability to specify edge colors (#173), support for
  the ``vmin``, ``vmax``, ``figsize``, ``linewidth`` keywords (#207), legends
  for chloropleth plots (#210), color points by specifying a colormap (#186) or
  a single color (#238).
- Larger flexibility of ``to_crs``, accepting both dicts and proj strings (#289)
- Addition of embedded example data, accessible through
  ``geopandas.datasets.get_path``.

API changes:

- In the ``plot`` method, the ``axes`` keyword is renamed to ``ax`` for
  consistency with pandas, and the ``colormap`` keyword is renamed to ``cmap``
  for consistency with matplotlib (#208, #228, #240).

Bug fixes:

- Properly handle rows with missing geometries (#139, #193).
- Fix ``GeoSeries.to_json`` (#263).
- Correctly serialize metadata when pickling (#199, #206).
- Fix ``merge`` and ``concat`` to return correct GeoDataFrame (#247, #320, #322).<|MERGE_RESOLUTION|>--- conflicted
+++ resolved
@@ -69,9 +69,7 @@
 - `GeoSeries.set_crs` can now be used to remove CRS information by passing
   `crs=None, allow_override=True` (#3316).
 - Added ``autolim`` keyword argument to ``GeoSeries.plot()`` and ``GeoDataFrame.plot()`` (#2817).
-<<<<<<< HEAD
 - Added `metadata` parameter to `GeoDataFrame.to_file` (#2850)
-=======
 - Updated documentation to clarify that passing a named (Geo)Series as the `geometry`
   argument to the GeoDataFrame constructor will not use the name but will always  
   produce a GeoDataFrame with an active geometry column named "geometry" (#3337).
@@ -79,7 +77,6 @@
   instead of its current behaviour of assuming EPSG. In the event the spiatal_ref_sys
   table is not present, or the SRID is not present, `read_postgis` will fallback
   on assuming EPSG CRS authority. (#3329)
->>>>>>> ac87e9eb
 
 Backwards incompatible API changes:
 
