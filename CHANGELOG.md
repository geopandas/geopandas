# Changelog

## Development version

Notes on dependencies:

- GeoPandas 1.0 drops support for shapely<2 and PyGEOS. The only geometry engine that is
  currently supported is shapely >= 2. As a consequence, spatial indexing based on the
  rtree package has also been removed. (#3035)


## Version 0.14 (Sep 15, 2023)

GeoPandas will use Shapely 2.0 by default instead of PyGEOS when both Shapely >= 2.0 and
PyGEOS are installed.  PyGEOS will continue to be used by default when PyGEOS is
installed alongside Shapely < 2.0.  Support for PyGEOS and Shapely < 2.0 will be removed
in GeoPandas 1.0. (#2999)

API changes:

- ``seed`` keyword in ``sample_points`` is deprecated. Use ``rng`` instead. (#2913).

New methods:

- Added ``concave_hull`` method from shapely to GeoSeries/GeoDataframe (#2903).
- Added ``delaunay_triangles`` method from shapely to GeoSeries/GeoDataframe (#2907).
- Added ``extract_unique_points`` method from shapely to GeoSeries/GeoDataframe (#2915).
- Added ``frechet_distance()`` method from shapely to GeoSeries/GeoDataframe (#2929).
- Added ``hausdorff_distance`` method from shapely to GeoSeries/GeoDataframe (#2909).
<<<<<<< HEAD
- Added ``delaunay_triangles`` method from shapely to GeoSeries/GeoDataframe (#2907).
- Added ``concave_hull`` method from shapely to GeoSeries/GeoDataframe (#2903).
- Added ``offset_curve`` method from shapely to GeoSeries/GeoDataframe (#2902).
- Added ``polygonize`` method exposing both ``polygonize`` and ``polygonize_full`` from
  shapely to GeoSeries/GeoDataframe (#2963).
- Added ``shortest_line`` method from shapely to GeoSeries/GeoDataframe (#2960).
=======
>>>>>>> 50b2910e
- Added ``minimum_rotated_rectangle`` method from shapely to GeoSeries/GeoDataframe (#2541).
- Added ``offset_curve`` method from shapely to GeoSeries/GeoDataframe (#2902).
- Added ``remove_repeated_points`` method from shapely to GeoSeries/GeoDataframe (#2940).
- Added ``reverse`` method from shapely to GeoSeries/GeoDataframe (#2988).
- Added ``segmentize`` method from shapely to GeoSeries/GeoDataFrame (#2910).
- Added ``shortest_line`` method from shapely to GeoSeries/GeoDataframe (#2960).

New features and improvements:

- Added ``exclusive`` parameter to ``sjoin_nearest`` method for Shapely >= 2.0 (#2877)
- The ``to_file()`` method will now automatically detect the FlatGeoBuf driver
  for files with the `.fgb` extension (#2958)

Bug fixes:

- Fix ambiguous error when GeoDataFrame is initialized with a column called ``"crs"`` (#2944)
- Fix a color assignment in ``explore`` when using ``UserDefined`` bins (#2923)
- Fix bug in `apply` with `axis=1` where the given user defined function returns nested
  data in the geometry column (#2959)
- Properly infer schema for ``np.int32`` and ``pd.Int32Dtype`` columns (#2950)
- ``assert_geodataframe_equal`` now handles GeoDataFrames with no active geometry (#2498)

Notes on (optional) dependencies:

- GeoPandas 0.14 drops support for Python 3.8 and pandas 1.3 and below (the minimum
  supported pandas version is now 1.4). Further, the minimum required versions for the
  listed dependencies have now changed to shapely 1.8.0, fiona 1.8.21, pyproj 3.3.0 and
  matplotlib 3.5.0 (#3001)

Deprecations and compatibility notes:

- `geom_almost_equals()` methods have been deprecated and
   `geom_equals_exact()` should be used instead (#2604).

## Version 0.13.2 (Jun 6, 2023)

Bug fix:

- Fix a regression in reading from local file URIs (``file://..``) using
  ``geopandas.read_file`` (#2948).

## Version 0.13.1 (Jun 5, 2023)

Bug fix:

- Fix a regression in reading from URLs using ``geopandas.read_file`` (#2908). This
  restores the behaviour to download all data up-front before passing it to the
  underlying engine (fiona or pyogrio), except if the server supports partial requests
  (to support reading a subset of a large file).

## Version 0.13 (May 6, 2023)

New methods:

- Added ``sample_points`` method to sample random points from Polygon or LineString
  geometries (#2860).
- New ``hilbert_distance()`` method that calculates the distance along a Hilbert curve
  for each geometry in a GeoSeries/GeoDataFrame (#2297).
- Support for sorting geometries (for example, using ``sort_values()``) based on
  the distance along the Hilbert curve (#2070).
- Added ``get_coordinates()`` method from shapely to GeoSeries/GeoDataframe (#2624).
- Added ``minimum_bounding_circle()`` method from shapely to GeoSeries/GeoDataframe (#2621).
- Added `minimum_bounding_radius()` as GeoSeries method (#2827).

Other new features and improvements:

- The Parquet and Feather IO functions now support the latest 1.0.0-beta.1 version
  of the GeoParquet specification (<geoparquet.org>) (#2663).
- Added support to fill missing values in `GeoSeries.fillna` via another `GeoSeries` (#2535).
- Support specifying ``min_zoom`` and ``max_zoom`` inside the ``map_kwds`` argument for ``.explore()`` (#2599).
- Added support for append (``mode="a"`` or ``append=True``) in ``to_file()``
  using ``engine="pyogrio"`` (#2788).
- Added a ``to_wgs84`` keyword to ``to_json`` allowing automatic re-projecting to follow
  the 2016 GeoJSON specification (#416).
- ``to_json`` output now includes a ``"crs"`` field if the CRS is not the default WGS84 (#1774).
- Improve error messages when accessing the `geometry` attribute of GeoDataFrame without an active geometry column
  related to the default name `"geometry"` being provided in the constructor (#2577)

Deprecations and compatibility notes:

- Added warning that ``unary_union`` will return ``'GEOMETRYCOLLECTION EMPTY'`` instead
  of None for all-None GeoSeries. (#2618)
- The ``query_bulk()`` method of the spatial index `.sindex` property is deprecated
  in favor of ``query()`` (#2823).

Bug fixes:

- Ensure that GeoDataFrame created from DataFrame is a copy, not a view (#2667)
- Fix mismatch between geometries and colors in ``plot()`` if an empty or missing
  geometry is present (#2224)
- Escape special characters to avoid TemplateSyntaxError in ``explore()`` (#2657)
- Fix `to_parquet`/`to_feather` to not write an invalid bbox (with NaNs) in the
  metadata in case of an empty GeoDataFrame (#2653)
- Fix `to_parquet`/`to_feather` to use correct WKB flavor for 3D geometries (#2654)
- Fix `read_file` to avoid reading all file bytes prior to calling Fiona or
  Pyogrio if provided a URL as input (#2796)
- Fix `copy()` downcasting GeoDataFrames without an active geometry column to a
  DataFrame (#2775)
- Fix geometry column name propagation when GeoDataFrame columns are a multiindex (#2088)
- Fix `iterfeatures()` method of GeoDataFrame to correctly handle non-scalar values
  when `na='drop'` is specified (#2811)
- Fix issue with passing custom legend labels to `plot` (#2886)

Notes on (optional) dependencies:

- GeoPandas 0.13 drops support pandas 1.0.5 (the minimum supported
  pandas version is now 1.1). Further, the minimum required versions for the listed
  dependencies have now changed to shapely 1.7.1, fiona 1.8.19, pyproj 3.0.1 and
  matplotlib 3.3.4 (#2655)

## Version 0.12.2 (December 10, 2022)

Bug fixes:

- Correctly handle geometries with Z dimension in ``to_crs()`` when using PyGEOS or
  Shapely >= 2.0 (previously the z coordinates were lost) (#1345).
- Assign Crimea to Ukraine in the ``naturalearth_lowres`` built-in dataset (#2670)

## Version 0.12.1 (October 29, 2022)

Small bug-fix release removing the shapely<2 pin in the installation requirements.

## Version 0.12 (October 24, 2022)

The highlight of this release is the support for Shapely 2.0. This makes it possible to
test Shapely 2.0 (currently 2.0b1) alongside GeoPandas.

Note that if you also have PyGEOS installed, you need to set an environment variable
(`USE_PYGEOS=0`) before importing geopandas to actually test Shapely 2.0 features instead of PyGEOS. See
<https://geopandas.org/en/latest/getting_started/install.html#using-the-optional-pygeos-dependency>
for more details.

New features and improvements:

- Added ``normalize()`` method from shapely to GeoSeries/GeoDataframe (#2537).
- Added ``make_valid()`` method from shapely to GeoSeries/GeoDataframe (#2539).
- Added ``where`` filter to ``read_file`` (#2552).
- Updated the distributed natural earth datasets (*naturalearth_lowres* and
  *naturalearth_cities*) to version 5.1 (#2555).

Deprecations and compatibility notes:

- Accessing the `crs` of a `GeoDataFrame` without active geometry column was deprecated
  and this now raises an AttributeError (#2578).
- Resolved colormap-related warning in ``.explore()`` for recent Matplotlib versions
  (#2596).

Bug fixes:

- Fix cryptic error message in ``geopandas.clip()`` when clipping with an empty geometry (#2589).
- Accessing `gdf.geometry` where the active geometry column is missing, and a column
  named `"geometry"` is present will now raise an `AttributeError`, rather than
  returning `gdf["geometry"]` (#2575).
- Combining GeoSeries/GeoDataFrames with ``pandas.concat`` will no longer silently
  override CRS information if not all inputs have the same CRS (#2056).

## Version 0.11.1 (July 24, 2022)

Small bug-fix release:

- Fix regression (RecursionError) in reshape methods such as ``unstack()``
  and ``pivot()`` involving MultiIndex, or GeoDataFrame construction with
  MultiIndex (#2486).
- Fix regression in ``GeoDataFrame.explode()`` with non-default
  geometry column name.
- Fix regression in ``apply()`` causing row-wise all nan float columns to be
  casted to GeometryDtype (#2482).
- Fix a crash in datetime column reading where the file contains mixed timezone
  offsets (#2479). These will be read as UTC localized values.
- Fix a crash in datetime column reading where the file contains datetimes
  outside the range supported by [ns] precision (#2505).
- Fix regression in passing the Parquet or Feather format ``version`` in
  ``to_parquet`` and ``to_feather``. As a result, the ``version`` parameter
  for the ``to_parquet`` and ``to_feather`` methods has been replaced with
  ``schema_version``. ``version`` will be passed directly to underlying
  feather or parquet writer. ``version`` will only be used to set
  ``schema_version`` if ``version`` is one of 0.1.0 or 0.4.0 (#2496).

Version 0.11 (June 20, 2022)
----------------------------

Highlights of this release:

- The ``geopandas.read_file()`` and `GeoDataFrame.to_file()` methods to read
  and write GIS file formats can now optionally use the
  [pyogrio](https://github.com/geopandas/pyogrio/) package under the hood
  through the ``engine="pyogrio"`` keyword. The pyogrio package implements
  vectorized IO for GDAL/OGR vector data sources, and is faster compared to
  the ``fiona``-based engine (#2225).
- GeoParquet support updated to implement
  [v0.4.0](https://github.com/opengeospatial/geoparquet/releases/tag/v0.4.0) of the
  OpenGeospatial/GeoParquet specification (#2441). Backwards compatibility with v0.1.0 of
  the metadata spec (implemented in the previous releases of GeoPandas) is guaranteed,
  and reading and writing Parquet and Feather files will no longer produce a ``UserWarning``
  (#2327).

New features and improvements:

- Improved handling of GeoDataFrame when the active geometry column is
  lost from the GeoDataFrame. Previously, square bracket indexing ``gdf[[...]]`` returned
  a GeoDataFrame when the active geometry column was retained and a DataFrame was
  returned otherwise. Other pandas indexing methods (``loc``, ``iloc``, etc) did not follow
  the same rules. The new behaviour for all indexing/reshaping operations is now as
  follows (#2329, #2060):
  - If operations produce a ``DataFrame`` containing the active geometry column, a
    GeoDataFrame is returned
  - If operations produce a ``DataFrame`` containing ``GeometryDtype`` columns, but not the
    active geometry column, a ``GeoDataFrame`` is returned, where the active geometry
    column is set to ``None`` (set the new geometry column with ``set_geometry()``)
  - If operations produce a ``DataFrame`` containing no ``GeometryDtype`` columns, a
    ``DataFrame`` is returned (this can be upcast again by calling ``set_geometry()`` or the
    ``GeoDataFrame`` constructor)
  - If operations produce a ``Series`` of ``GeometryDtype``, a ``GeoSeries`` is returned,
    otherwise ``Series`` is returned.
  - Error messages for having an invalid geometry column
    have been improved, indicating the name of the last valid active geometry column set
    and whether other geometry columns can be promoted to the active geometry column
    (#2329).

- Datetime fields are now read and written correctly for GIS formats which support them
  (e.g. GPKG, GeoJSON) with fiona 1.8.14 or higher. Previously, datetimes were read as
  strings (#2202).
- ``folium.Map`` keyword arguments can now be specified as the ``map_kwds`` argument to
  ``GeoDataFrame.explore()`` method (#2315).
- Add a new parameter ``style_function`` to ``GeoDataFrame.explore()`` to enable plot styling
  based on GeoJSON properties (#2377).
- It is now possible to write an empty ``GeoDataFrame`` to a file for supported formats
  (#2240). Attempting to do so will now emit a ``UserWarning`` instead of a ``ValueError``.
- Fast rectangle clipping has been exposed as ``GeoSeries/GeoDataFrame.clip_by_rect()``
  (#1928).
- The ``mask`` parameter of ``GeoSeries/GeoDataFrame.clip()`` now accepts a rectangular mask
  as a list-like to perform fast rectangle clipping using the new
  ``GeoSeries/GeoDataFrame.clip_by_rect()`` (#2414).
- Bundled demo dataset ``naturalearth_lowres`` has been updated to version 5.0.1 of the
  source, with field ``ISO_A3`` manually corrected for some cases (#2418).

Deprecations and compatibility notes:

- The active development branch of geopandas on GitHub has been renamed from master to
  main (#2277).
- Deprecated methods ``GeometryArray.equals_exact()`` and ``GeometryArray.almost_equals()``
  have been removed. They should
  be replaced with ``GeometryArray.geom_equals_exact()`` and
  ``GeometryArray.geom_almost_equals()`` respectively (#2267).
- Deprecated CRS functions ``explicit_crs_from_epsg()``, ``epsg_from_crs()`` and
  ``get_epsg_file_contents()`` were removed (#2340).
- Warning about the behaviour change to ``GeoSeries.isna()`` with empty
  geometries present has been removed (#2349).
- Specifying a CRS in the ``GeoDataFrame/GeoSeries`` constructor which contradicted the
  underlying ``GeometryArray`` now raises a ``ValueError`` (#2100).
- Specifying a CRS in the ``GeoDataFrame`` constructor when no geometry column is provided
  and calling ``GeoDataFrame. set_crs`` on a ``GeoDataFrame`` without an active geometry
  column now raise a ``ValueError`` (#2100)
- Passing non-geometry data to the``GeoSeries`` constructor is now fully deprecated and
  will raise a ``TypeError`` (#2314). Previously, a ``pandas.Series`` was returned for
  non-geometry data.
- Deprecated ``GeoSeries/GeoDataFrame`` set operations ``__xor__()``,
  ``__or__()``, ``__and__()`` and ``__sub__()``, ``geopandas.io.file.read_file``/``to_file`` and
  ``geopandas.io.sql.read_postgis`` now emit ``FutureWarning`` instead of
  ``DeprecationWarning`` and will be completely removed in a future release.
- Accessing the ``crs`` of a ``GeoDataFrame`` without active geometry column is deprecated and will be removed in GeoPandas 0.12 (#2373).

Bug fixes:

- ``GeoSeries.to_frame`` now creates a ``GeoDataFrame`` with the geometry column name set
  correctly (#2296)
- Fix pickle files created with pygeos installed can not being readable when pygeos is
  not installed (#2237).
- Fixed ``UnboundLocalError`` in ``GeoDataFrame.plot()`` using ``legend=True`` and
  ``missing_kwds`` (#2281).
- Fix ``explode()`` incorrectly relating index to columns, including where the input index
  is not unique (#2292)
- Fix ``GeoSeries.[xyz]`` raising an ``IndexError`` when the underlying GeoSeries contains
  empty points (#2335). Rows corresponding to empty points now contain ``np.nan``.
- Fix ``GeoDataFrame.iloc`` raising a ``TypeError`` when indexing a ``GeoDataFrame`` with only
  a single column of ``GeometryDtype`` (#1970).
- Fix ``GeoDataFrame.iterfeatures()`` not returning features with the same field order as
  ``GeoDataFrame.columns`` (#2396).
- Fix ``GeoDataFrame.from_features()`` to support reading GeoJSON with null properties
  (#2243).
- Fix ``GeoDataFrame.to_parquet()`` not intercepting ``engine`` keyword argument, breaking
  consistency with pandas (#2227)
- Fix ``GeoDataFrame.explore()`` producing an error when ``column`` is of boolean dtype
  (#2403).
- Fix an issue where ``GeoDataFrame.to_postgis()`` output the wrong SRID for ESRI
  authority CRS (#2414).
- Fix ``GeoDataFrame.from_dict/from_features`` classmethods using ``GeoDataFrame`` rather
  than ``cls`` as the constructor.
- Fix ``GeoDataFrame.plot()`` producing incorrect colors with mixed geometry types when
  ``colors`` keyword is provided. (#2420)

Notes on (optional) dependencies:

- GeoPandas 0.11 drops support for Python 3.7 and pandas 0.25 (the minimum supported
  pandas version is now 1.0.5). Further, the minimum required versions for the listed
  dependencies have now changed to shapely 1.7, fiona 1.8.13.post1, pyproj 2.6.1.post1,
  matplotlib 3.2, mapclassify 2.4.0 (#2358, #2391)

Version 0.10.2 (October 16, 2021)
---------------------------------

Small bug-fix release:

- Fix regression in ``overlay()`` in case no geometries are intersecting (but
  have overlapping total bounds) (#2172).
- Fix regression in ``overlay()`` with ``keep_geom_type=True`` in case the
  overlay of two geometries in a GeometryCollection with other geometry types
  (#2177).
- Fix ``overlay()`` to honor the ``keep_geom_type`` keyword for the
  ``op="differnce"`` case (#2164).
- Fix regression in ``plot()`` with a mapclassify ``scheme`` in case the
  formatted legend labels have duplicates (#2166).
- Fix a bug in the ``explore()`` method ignoring the ``vmin`` and ``vmax`` keywords
  in case they are set to 0 (#2175).
- Fix ``unary_union`` to correctly handle a GeoSeries with missing values (#2181).
- Avoid internal deprecation warning in ``clip()`` (#2179).

Version 0.10.1 (October 8, 2021)
--------------------------------

Small bug-fix release:

- Fix regression in ``overlay()`` with non-overlapping geometries and a
  non-default ``how`` (i.e. not "intersection") (#2157).

Version 0.10.0 (October 3, 2021)
--------------------------------

Highlights of this release:

- A new ``sjoin_nearest()`` method to join based on proximity, with the
  ability to set a maximum search radius (#1865). In addition, the ``sindex``
  attribute gained a new method for a "nearest" spatial index query (#1865,
  #2053).
- A new ``explore()`` method on GeoDataFrame and GeoSeries with native support
  for interactive visualization based on folium / leaflet.js (#1953)
- The ``geopandas.sjoin()``/``overlay()``/``clip()`` functions are now also
  available as methods on the GeoDataFrame (#2141, #1984, #2150).

New features and improvements:

- Add support for pandas' ``value_counts()`` method for geometry dtype (#2047).
- The ``explode()`` method has a new ``ignore_index`` keyword (consistent with
  pandas' explode method) to reset the index in the result, and a new
  ``index_parts`` keywords to control whether a cumulative count indexing the
  parts of the exploded multi-geometries should be added (#1871).
- ``points_from_xy()`` is now available as a GeoSeries method ``from_xy`` (#1936).
- The ``to_file()`` method will now attempt to detect the driver (if not
  specified) based on the extension of the provided filename, instead of
  defaulting to ESRI Shapefile (#1609).
- Support for the ``storage_options`` keyword in ``read_parquet()`` for
  specifying filesystem-specific options (e.g. for S3) based on fsspec (#2107).
- The read/write functions now support ``~`` (user home directory) expansion (#1876).
- Support the ``convert_dtypes()`` method from pandas to preserve the
  GeoDataFrame class (#2115).
- Support WKB values in the hex format in ``GeoSeries.from_wkb()`` (#2106).
- Update the ``estimate_utm_crs()`` method to handle crossing the antimeridian
  with pyproj 3.1+ (#2049).
- Improved heuristic to decide how many decimals to show in the repr based on
  whether the CRS is projected or geographic (#1895).
- Switched the default for ``geocode()`` from GeoCode.Farm to the Photon
  geocoding API (<https://photon.komoot.io>) (#2007).

Deprecations and compatibility notes:

- The ``op=`` keyword of ``sjoin()`` to indicate which spatial predicate to use
  for joining is being deprecated and renamed in favor of a new ``predicate=``
  keyword (#1626).
- The ``cascaded_union`` attribute is deprecated, use ``unary_union`` instead (#2074).
- Constructing a GeoDataFrame with a duplicated "geometry" column is now
  disallowed. This can also raise an error in the ``pd.concat(.., axis=1)``
  function if this results in duplicated active geometry columns (#2046).
- The ``explode()`` method currently returns a GeoSeries/GeoDataFrame with a
  MultiIndex, with an additional level with indices of the parts of the
  exploded multi-geometries. For consistency with pandas, this will change in
  the future and the new ``index_parts`` keyword is added to control this.

Bug fixes:

- Fix in the ``clip()`` function to correctly clip MultiPoints instead of
  leaving them intact when partly outside of the clip bounds (#2148).
- Fix ``GeoSeries.isna()`` to correctly return a boolean Series in case of an
  empty GeoSeries (#2073).
- Fix the GeoDataFrame constructor to preserve the geometry name when the
  argument is already a GeoDataFrame object (i.e. ``GeoDataFrame(gdf)``) (#2138).
- Fix loss of the values' CRS when setting those values as a column
  (``GeoDataFrame.__setitem__``) (#1963)
- Fix in ``GeoDataFrame.apply()`` to preserve the active geometry column name
  (#1955).
- Fix in ``sjoin()`` to not ignore the suffixes in case of a right-join
  (``how="right``) (#2065).
- Fix ``GeoDataFrame.explode()`` with a MultiIndex (#1945).
- Fix the handling of missing values in ``to/from_wkb`` and ``to_from_wkt`` (#1891).
- Fix ``to_file()`` and ``to_json()`` when DataFrame has duplicate columns to
  raise an error (#1900).
- Fix bug in the colors shown with user-defined classification scheme (#2019).
- Fix handling of the ``path_effects`` keyword in ``plot()`` (#2127).
- Fix ``GeoDataFrame.explode()`` to preserve ``attrs`` (#1935)

Notes on (optional) dependencies:

- GeoPandas 0.10.0 dropped support for Python 3.6 and pandas 0.24. Further,
  the minimum required versions are numpy 1.18, shapely 1.6, fiona 1.8,
  matplotlib 3.1 and pyproj 2.2.
- Plotting with a classification schema now requires mapclassify version >=
  2.4 (#1737).
- Compatibility fixes for the latest numpy in combination with Shapely 1.7 (#2072)
- Compatibility fixes for the upcoming Shapely 1.8 (#2087).
- Compatibility fixes for the latest PyGEOS (#1872, #2014) and matplotlib
  (colorbar issue, #2066).

Version 0.9.0 (February 28, 2021)
---------------------------------

Many documentation improvements and a restyled and restructured website with
a new logo (#1564, #1579, #1617, #1668, #1731, #1750, #1757, #1759).

New features and improvements:

- The ``geopandas.read_file`` function now accepts more general
  file-like objects (e.g. ``fsspec`` open file objects). It will now also
  automatically recognize zipped files (#1535).
- The ``GeoDataFrame.plot()`` method now provides access to the pandas plotting
  functionality for the non-geometry columns, either using the ``kind`` keyword
  or the accessor method (e.g. ``gdf.plot(kind="bar")`` or ``gdf.plot.bar()``)
  (#1465).
- New ``from_wkt()``, ``from_wkb()``, ``to_wkt()``, ``to_wkb()`` methods for
  GeoSeries to construct a GeoSeries from geometries in WKT or WKB
  representation, or to convert a GeoSeries to a pandas Seriew with WKT or WKB
  values (#1710).
- New ``GeoSeries.z`` attribute to access the z-coordinates of Point geometries
  (similar to the existing ``.x`` and ``.y`` attributes) (#1773).
- The ``to_crs()`` method now handles missing values (#1618).
- Support for pandas' new ``.attrs`` functionality (#1658).
- The ``dissolve()`` method now allows dissolving by no column (``by=None``) to
  create a union of all geometries (single-row GeoDataFrame) (#1568).
- New ``estimate_utm_crs()`` method on GeoSeries/GeoDataFrame to determine the
  UTM CRS based on the bounds (#1646).
- ``GeoDataFrame.from_dict()`` now accepts ``geometry`` and ``crs`` keywords
  (#1619).
- ``GeoDataFrame.to_postgis()`` and ``geopandas.read_postgis()`` now supports
  both sqlalchemy engine and connection objects (#1638).
- The ``GeoDataFrame.explode()`` method now allows exploding based on a
  non-geometry column, using the pandas implementation (#1720).
- Performance improvement in ``GeoDataFrame/GeoSeries.explode()`` when using
  the PyGEOS backend (#1693).
- The binary operation and predicate methods (eg ``intersection()``,
  ``intersects()``) have a new ``align`` keyword which allows optionally not
  aligning on the index before performing the operation with ``align=False``
  (#1668).
- The ``GeoDataFrame.dissolve()`` method now supports all relevant keywords of
  ``groupby()``, i.e. the ``level``, ``sort``, ``observed`` and ``dropna`` keywords
  (#1845).
- The ``geopandas.overlay()`` function now accepts ``make_valid=False`` to skip
  the step to ensure the input geometries are valid using ``buffer(0)`` (#1802).
- The ``GeoDataFrame.to_json()`` method gained a ``drop_id`` keyword to
  optionally not write the GeoDataFrame's index as the "id" field in the
  resulting JSON (#1637).
- A new ``aspect`` keyword in the plotting methods to optionally allow retaining
  the original aspect (#1512)
- A new ``interval`` keyword in the ``legend_kwds`` group of the ``plot()`` method
  to control the appearance of the legend labels when using a classification
  scheme (#1605).
- The spatial index of a GeoSeries (accessed with the ``sindex`` attribute) is
  now stored on the underlying array. This ensures that the spatial index is
  preserved in more operations where possible, and that multiple geometry
  columns of a GeoDataFrame can each have a spatial index (#1444).
- Addition of a ``has_sindex`` attribute on the GeoSeries/GeoDataFrame to check
  if a spatial index has already been initialized (#1627).
- The ``geopandas.testing.assert_geoseries_equal()`` and ``assert_geodataframe_equal()``
  testing utilities now have a ``normalize`` keyword (False by default) to
  normalize geometries before comparing for equality (#1826). Those functions
  now also give a more informative error message when failing (#1808).

Deprecations and compatibility notes:

- The ``is_ring`` attribute currently returns True for Polygons. In the future,
  this will be False (#1631). In addition, start to check it for LineStrings
  and LinearRings (instead of always returning False).
- The deprecated ``objects`` keyword in the ``intersection()`` method of the
  ``GeoDataFrame/GeoSeries.sindex`` spatial index object has been removed
  (#1444).

Bug fixes:

- Fix regression in the ``plot()`` method raising an error with empty
  geometries (#1702, #1828).
- Fix ``geopandas.overlay()`` to preserve geometries of the correct type which
  are nested within a GeometryCollection as a result of the overlay
  operation (#1582). In addition, a warning will now be raised if geometries
  of different type are dropped from the result (#1554).
- Fix the repr of an empty GeoSeries to not show spurious warnings (#1673).
- Fix the ``.crs`` for empty GeoDataFrames (#1560).
- Fix ``geopandas.clip`` to preserve the correct geometry column name (#1566).
- Fix bug in ``plot()`` method when using ``legend_kwds`` with multiple subplots
  (#1583)
- Fix spurious warning with ``missing_kwds`` keyword of the ``plot()`` method
  when there are no areas with missing data (#1600).
- Fix the ``plot()`` method to correctly align values passed to the ``column``
  keyword as a pandas Series (#1670).
- Fix bug in plotting MultiPoints when passing values to determine the color
  (#1694)
- The ``rename_geometry()`` method now raises a more informative error message
  when a duplicate column name is used (#1602).
- Fix ``explode()`` method to preserve the CRS (#1655)
- Fix the ``GeoSeries.apply()`` method to again accept the ``convert_dtype``
  keyword to be consistent with pandas (#1636).
- Fix ``GeoDataFrame.apply()`` to preserve the CRS when possible (#1848).
- Fix bug in containment test as ``geom in geoseries`` (#1753).
- The ``shift()`` method of a GeoSeries/GeoDataFrame now preserves the CRS
  (#1744).
- The PostGIS IO functionality now quotes table names to ensure it works with
  case-sensitive names (#1825).
- Fix the ``GeoSeries`` constructor without passing data but only an index (#1798).

Notes on (optional) dependencies:

- GeoPandas 0.9.0 dropped support for Python 3.5. Further, the minimum
  required versions are pandas 0.24, numpy 1.15 and shapely 1.6 and fiona 1.8.
- The ``descartes`` package is no longer required for plotting polygons. This
  functionality is now included by default in GeoPandas itself, when
  matplotlib is available (#1677).
- Fiona is now only imported when used in ``read_file``/``to_file``. This means
  you can now force geopandas to install without fiona installed (although it
  is still a default requirement) (#1775).
- Compatibility with the upcoming Shapely 1.8 (#1659, #1662, #1819).

Version 0.8.2 (January 25, 2021)
--------------------------------

Small bug-fix release for compatibility with PyGEOS 0.9.

Version 0.8.1 (July 15, 2020)
-----------------------------

Small bug-fix release:

- Fix a regression in the ``plot()`` method when visualizing with a
  JenksCaspallSampled or FisherJenksSampled scheme (#1486).
- Fix spurious warning in ``GeoDataFrame.to_postgis`` (#1497).
- Fix the un-pickling with ``pd.read_pickle`` of files written with older
  GeoPandas versions (#1511).

Version 0.8.0 (June 24, 2020)
-----------------------------

**Experimental**: optional use of PyGEOS to speed up spatial operations (#1155).
PyGEOS is a faster alternative for Shapely (being contributed back to a future
version of Shapely), and is used in element-wise spatial operations and for
spatial index in e.g. ``sjoin`` (#1343, #1401, #1421, #1427, #1428). See the
[installation docs](https://geopandas.readthedocs.io/en/latest/install.html#using-the-optional-pygeos-dependency)
for more info and how to enable it.

New features and improvements:

- IO enhancements:

  - New ``GeoDataFrame.to_postgis()`` method to write to PostGIS database (#1248).
  - New Apache Parquet and Feather file format support (#1180, #1435)
  - Allow appending to files with ``GeoDataFrame.to_file`` (#1229).
  - Add support for the ``ignore_geometry`` keyword in ``read_file`` to only read
    the attribute data. If set to True, a pandas DataFrame without geometry is
    returned (#1383).
  - ``geopandas.read_file`` now supports reading from file-like objects (#1329).
  - ``GeoDataFrame.to_file`` now supports specifying the CRS to write to the file
    (#802). By default it still uses the CRS of the GeoDataFrame.
  - New ``chunksize`` keyword in ``geopandas.read_postgis`` to read a query in
    chunks (#1123).

- Improvements related to geometry columns and CRS:

  - Any column of the GeoDataFrame that has a "geometry" dtype is now returned
    as a GeoSeries. This means that when having multiple geometry columns, not
    only the "active" geometry column is returned as a GeoSeries, but also
    accessing another geometry column (``gdf["other_geom_column"]``) gives a
    GeoSeries (#1336).
  - Multiple geometry columns in a GeoDataFrame can now each have a different
    CRS. The global ``gdf.crs`` attribute continues to returns the CRS of the
    "active" geometry column. The CRS of other geometry columns can be accessed
    from the column itself (eg ``gdf["other_geom_column"].crs``) (#1339).
  - New ``set_crs()`` method on GeoDataFrame/GeoSeries to set the CRS of naive
    geometries (#747).

- Improvements related to plotting:

  - The y-axis is now scaled depending on the center of the plot when using a
    geographic CRS, instead of using an equal aspect ratio (#1290).
  - When passing a column of categorical dtype to the ``column=`` keyword of the
    GeoDataFrame ``plot()``, we now honor all categories and its order (#1483).
    In addition, a new ``categories`` keyword allows to specify all categories
    and their order otherwise (#1173).
  - For choropleths using a classification scheme (using ``scheme=``), the
    ``legend_kwds`` accept two new keywords to control the formatting of the
    legend: ``fmt`` with a format string for the bin edges (#1253), and ``labels``
    to pass fully custom class labels (#1302).

- New ``covers()`` and ``covered_by()`` methods on GeoSeries/GeoDataframe for the
  equivalent spatial predicates (#1460, #1462).
- GeoPandas now warns when using distance-based methods with data in a
  geographic projection (#1378).

Deprecations:

- When constructing a GeoSeries or GeoDataFrame from data that already has a
  CRS, a deprecation warning is raised when both CRS don't match, and in the
  future an error will be raised in such a case. You can use the new ``set_crs``
  method to override an existing CRS. See
  [the docs](https://geopandas.readthedocs.io/en/latest/projections.html#projection-for-multiple-geometry-columns).
- The helper functions in the ``geopandas.plotting`` module are deprecated for
  public usage (#656).
- The ``geopandas.io`` functions are deprecated, use the top-level ``read_file`` and
  ``to_file`` instead (#1407).
- The set operators (``&``, ``|``, ``^``, ``-``) are deprecated, use the
  ``intersection()``, ``union()``, ``symmetric_difference()``, ``difference()`` methods
  instead (#1255).
- The ``sindex`` for empty dataframe will in the future return an empty spatial
  index instead of ``None`` (#1438).
- The ``objects`` keyword in the ``intersection`` method of the spatial index
  returned by the ``sindex`` attribute is deprecated and will be removed in the
  future (#1440).

Bug fixes:

- Fix the ``total_bounds()`` method to ignore missing and empty geometries (#1312).
- Fix ``geopandas.clip`` when masking with non-overlapping area resulting in an
  empty GeoDataFrame (#1309, #1365).
- Fix error in ``geopandas.sjoin`` when joining on an empty geometry column (#1318).
- CRS related fixes: ``pandas.concat`` preserves CRS when concatenating GeoSeries
  objects (#1340), preserve the CRS in ``geopandas.clip`` (#1362) and in
  ``GeoDataFrame.astype`` (#1366).
- Fix bug in ``GeoDataFrame.explode()`` when 'level_1' is one of the column names
  (#1445).
- Better error message when rtree is not installed (#1425).
- Fix bug in ``GeoSeries.equals()`` (#1451).
- Fix plotting of multi-part geometries with additional style keywords (#1385).

And we now have a [Code of Conduct](https://github.com/geopandas/geopandas/blob/main/CODE_OF_CONDUCT.md)!

GeoPandas 0.8.0 is the last release to support Python 3.5. The next release
will require Python 3.6, pandas 0.24, numpy 1.15 and shapely 1.6 or higher.

Version 0.7.0 (February 16, 2020)
---------------------------------

Support for Python 2.7 has been dropped. GeoPandas now works with Python >= 3.5.

The important API change of this release is that GeoPandas now requires
PROJ > 6 and pyproj > 2.2, and that the ``.crs`` attribute of a GeoSeries and
GeoDataFrame no longer stores the CRS information as a proj4 string or dict,
but as a ``pyproj.CRS`` object (#1101).

This gives a better user interface and integrates improvements from pyproj and
PROJ 6, but might also require some changes in your code. Check the
[migration guide](https://geopandas.readthedocs.io/en/latest/projections.html#upgrading-to-geopandas-0-7-with-pyproj-2-2-and-proj-6)
in the documentation.

Other API changes;

- The ``GeoDataFrame.to_file`` method will now also write the GeoDataFrame index
  to the file, if the index is named and/or non-integer. You can use the
  ``index=True/False`` keyword to overwrite this default inference (#1059).

New features and improvements:

- A new ``geopandas.clip`` function to clip a GeoDataFrame to the spatial extent
  of another shape (#1128).
- The ``geopandas.overlay`` function now works for all geometry types, including
  points and linestrings in addition to polygons (#1110).
- The ``plot()`` method gained support for missing values (in the column that
  determines the colors). By default it doesn't plot the corresponding
  geometries, but using the new ``missing_kwds`` argument you can specify how to
  style those geometries (#1156).
- The ``plot()`` method now also supports plotting GeometryCollection and
  LinearRing objects (#1225).
- Added support for filtering with a geometry or reading a subset of the rows in
  ``geopandas.read_file`` (#1160).
- Added support for the new nullable integer data type of pandas in
  ``GeoDataFrame.to_file`` (#1220).

Bug fixes:

- ``GeoSeries.reset_index()`` now correctly results in a GeoDataFrame instead of DataFrame (#1252).
- Fixed the ``geopandas.sjoin`` function to handle MultiIndex correctly (#1159).
- Fixed the ``geopandas.sjoin`` function to preserve the index name of the left GeoDataFrame (#1150).

Version 0.6.3 (February 6, 2020)
---------------------------------

Small bug-fix release:

- Compatibility with Shapely 1.7 and pandas 1.0 (#1244).
- Fix ``GeoDataFrame.fillna`` to accept non-geometry values again when there are
  no missing values in the geometry column. This should make it easier to fill
  the numerical columns of the GeoDataFrame (#1279).

Version 0.6.2 (November 18, 2019)
---------------------------------

Small bug-fix release fixing a few regressions:

- Fix a regression in passing an array of RRB(A) tuples to the ``.plot()``
  method (#1178, #1211).
- Fix the ``bounds`` and ``total_bounds`` attributes for empty GeoSeries, which
  also fixes the repr of an empty or all-NA GeoSeries (#1184, #1195).
- Fix filtering of a GeoDataFrame to preserve the index type when ending up
  with an empty result (#1190).

Version 0.6.1 (October 12, 2019)
--------------------------------

Small bug-fix release fixing a few regressions:

- Fix ``astype`` when converting to string with Multi geometries (#1145) or when converting a dataframe without geometries (#1144).
- Fix ``GeoSeries.fillna`` to accept ``np.nan`` again (#1149).

Version 0.6.0 (September 27, 2019)
----------------------------------

Important note! This will be the last release to support Python 2.7 (#1031)

API changes:

- A refactor of the internals based on the pandas ExtensionArray interface (#1000). The main user visible changes are:

  - The ``.dtype`` of a GeoSeries is now a ``'geometry'`` dtype (and no longer a numpy ``object`` dtype).
  - The ``.values`` of a GeoSeries now returns a custom ``GeometryArray``, and no longer a numpy array. To get back a numpy array of Shapely scalars, you can convert explicitly using ``np.asarray(..)``.

- The ``GeoSeries`` constructor now raises a warning when passed non-geometry data. Currently the constructor falls back to return a pandas ``Series``, but in the future this will raise an error (#1085).
- The missing value handling has been changed to now separate the concepts of missing geometries and empty geometries (#601, 1062). In practice this means that (see [the docs](https://geopandas.readthedocs.io/en/v0.6.0/missing_empty.html) for more details):

  - ``GeoSeries.isna`` now considers only missing values, and if you want to check for empty geometries, you can use ``GeoSeries.is_empty`` (``GeoDataFrame.isna`` already only looked at missing values).
  - ``GeoSeries.dropna`` now actually drops missing values (before it didn't drop either missing or empty geometries)
  - ``GeoSeries.fillna`` only fills missing values (behaviour unchanged).
  - ``GeoSeries.align`` uses missing values instead of empty geometries by default to fill non-matching index entries.

New features and improvements:

- Addition of a ``GeoSeries.affine_transform`` method, equivalent of Shapely's function (#1008).
- Addition of a ``GeoDataFrame.rename_geometry`` method to easily rename the active geometry column (#1053).
- Addition of ``geopandas.show_versions()`` function, which can be used to give an overview of the installed libraries in bug reports (#899).
- The ``legend_kwds`` keyword of the ``plot()`` method can now also be used to specify keywords for the color bar (#1102).
- Performance improvement in the ``sjoin()`` operation by re-using existing spatial index of the input dataframes, if available (#789).
- Updated documentation to work with latest version of geoplot and contextily (#1044, #1088).
- A new ``geopandas.options`` configuration, with currently a single option to control the display precision of the coordinates (``options.display_precision``). The default is now to show less coordinates (3 for projected and 5 for geographic coordinates), but the default can be overridden with the option.

Bug fixes:

- Also try to use ``pysal`` instead of ``mapclassify`` if available (#1082).
- The ``GeoDataFrame.astype()`` method now correctly returns a ``GeoDataFrame`` if the geometry column is preserved (#1009).
- The ``to_crs`` method now uses ``always_xy=True`` to ensure correct lon/lat order handling for pyproj>=2.2.0 (#1122).
- Fixed passing list-like colors in the ``plot()`` method in case of "multi" geometries (#1119).
- Fixed the coloring of shapes and colorbar when passing a custom ``norm`` in the ``plot()`` method (#1091, #1089).
- Fixed ``GeoDataFrame.to_file`` to preserve VFS file paths (e.g. when a "s3://" path is specified) (#1124).
- Fixed failing case in ``geopandas.sjoin`` with empty geometries (#1138).

In addition, the minimum required versions of some dependencies have been increased: GeoPandas now requirs pandas >=0.23.4 and matplotlib >=2.0.1 (#1002).

Version 0.5.1 (July 11, 2019)
-----------------------------

- Compatibility with latest mapclassify version 2.1.0 (#1025).

Version 0.5.0 (April 25, 2019)
------------------------------

Improvements:

- Significant performance improvement (around 10x) for ``GeoDataFrame.iterfeatures``,
  which also improves ``GeoDataFrame.to_file`` (#864).
- File IO enhancements based on Fiona 1.8:

  - Support for writing bool dtype (#855) and datetime dtype, if the file format supports it (#728).
  - Support for writing dataframes with multiple geometry types, if the file format allows it (e.g. GeoJSON for all types, or ESRI Shapefile for Polygon+MultiPolygon) (#827, #867, #870).

- Compatibility with pyproj >= 2 (#962).
- A new ``geopandas.points_from_xy()`` helper function to convert x and y coordinates to Point objects (#896).
- The ``buffer`` and ``interpolate`` methods now accept an array-like to specify a variable distance for each geometry (#781).
- Addition of a ``relate`` method, corresponding to the shapely method that returns the DE-9IM matrix (#853).
- Plotting improvements:

  - Performance improvement in plotting by only flattening the geometries if there are actually 'Multi' geometries (#785).
  - Choropleths: access to all ``mapclassify`` classification schemes and addition of the ``classification_kwds`` keyword in the ``plot`` method to specify options for the scheme (#876).
  - Ability to specify a matplotlib axes object on which to plot the color bar with the ``cax`` keyword, in order to have more control over the color bar placement (#894).

- Changed the default provider in ``geopandas.tools.geocode`` from Google (now requires an API key) to Geocode.Farm (#907, #975).

Bug fixes:

- Remove the edge in the legend marker (#807).
- Fix the ``align`` method to preserve the CRS (#829).
- Fix ``geopandas.testing.assert_geodataframe_equal`` to correctly compare left and right dataframes (#810).
- Fix in choropleth mapping when the values contain missing values (#877).
- Better error message in ``sjoin`` if the input is not a GeoDataFrame (#842).
- Fix in ``read_postgis`` to handle nullable (missing) geometries (#856).
- Correctly passing through the ``parse_dates`` keyword in ``read_postgis`` to the underlying pandas method (#860).
- Fixed the shape of Antarctica in the included demo dataset 'naturalearth_lowres'
  (by updating to the latest version) (#804).

Version 0.4.1 (March 5, 2019)
-----------------------------

Small bug-fix release for compatibility with the latest Fiona and PySAL
releases:

- Compatibility with Fiona 1.8: fix deprecation warning (#854).
- Compatibility with PySAL 2.0: switched to ``mapclassify`` instead of ``PySAL`` as
  dependency for choropleth mapping with the ``scheme`` keyword (#872).
- Fix for new ``overlay`` implementation in case the intersection is empty (#800).

Version 0.4.0 (July 15, 2018)
-----------------------------

Improvements:

- Improved ``overlay`` function (better performance, several incorrect behaviours fixed) (#429)
- Pass keywords to control legend behavior (``legend_kwds``) to ``plot`` (#434)
- Add basic support for reading remote datasets in ``read_file`` (#531)
- Pass kwargs for ``buffer`` operation on GeoSeries (#535)
- Expose all geopy services as options in geocoding (#550)
- Faster write speeds to GeoPackage (#605)
- Permit ``read_file`` filtering with a bounding box from a GeoDataFrame (#613)
- Set CRS on GeoDataFrame returned by ``read_postgis`` (#627)
- Permit setting markersize for Point GeoSeries plots with column values (#633)
- Started an example gallery (#463, #690, #717)
- Support for plotting MultiPoints (#683)
- Testing functionality (e.g. ``assert_geodataframe_equal``) is now publicly exposed (#707)
- Add ``explode`` method to GeoDataFrame (similar to the GeoSeries method) (#671)
- Set equal aspect on active axis on multi-axis figures (#718)
- Pass array of values to column argument in ``plot`` (#770)

Bug fixes:

- Ensure that colorbars are plotted on the correct axis (#523)
- Handle plotting empty GeoDataFrame (#571)
- Save z-dimension when writing files (#652)
- Handle reading empty shapefiles (#653)
- Correct dtype for empty result of spatial operations (#685)
- Fix empty ``sjoin`` handling for pandas>=0.23 (#762)

Version 0.3.0 (August 29, 2017)
-------------------------------

Improvements:

- Improve plotting performance using ``matplotlib.collections`` (#267)
- Improve default plotting appearance. The defaults now follow the new matplotlib defaults (#318, #502, #510)
- Provide access to x/y coordinates as attributes for Point GeoSeries (#383)
- Make the NYBB dataset available through ``geopandas.datasets`` (#384)
- Enable ``sjoin`` on non-integer-index GeoDataFrames (#422)
- Add ``cx`` indexer to GeoDataFrame (#482)
- ``GeoDataFrame.from_features`` now also accepts a Feature Collection (#225, #507)
- Use index label instead of integer id in output of ``iterfeatures`` and
  ``to_json`` (#421)
- Return empty data frame rather than raising an error when performing a spatial join with non overlapping geodataframes (#335)

Bug fixes:

- Compatibility with shapely 1.6.0 (#512)
- Fix ``fiona.filter`` results when bbox is not None (#372)
- Fix ``dissolve`` to retain CRS (#389)
- Fix ``cx`` behavior when using index of 0 (#478)
- Fix display of lower bin in legend label of choropleth plots using a PySAL scheme (#450)

Version 0.2.0
-------------

Improvements:

- Complete overhaul of the documentation
- Addition of ``overlay`` to perform spatial overlays with polygons (#142)
- Addition of ``sjoin`` to perform spatial joins (#115, #145, #188)
- Addition of ``__geo_interface__`` that returns a python data structure
  to represent the ``GeoSeries`` as a GeoJSON-like ``FeatureCollection`` (#116)
  and ``iterfeatures`` method (#178)
- Addition of the ``explode`` (#146) and ``dissolve`` (#310, #311) methods.
- Addition of the ``sindex`` attribute, a Spatial Index using the optional
  dependency ``rtree`` (``libspatialindex``) that can be used to speed up
  certain operations such as overlays (#140, #141).
- Addition of the ``GeoSeries.cx`` coordinate indexer to slice a GeoSeries based
  on a bounding box of the coordinates (#55).
- Improvements to plotting: ability to specify edge colors (#173), support for
  the ``vmin``, ``vmax``, ``figsize``, ``linewidth`` keywords (#207), legends
  for chloropleth plots (#210), color points by specifying a colormap (#186) or
  a single color (#238).
- Larger flexibility of ``to_crs``, accepting both dicts and proj strings (#289)
- Addition of embedded example data, accessible through
  ``geopandas.datasets.get_path``.

API changes:

- In the ``plot`` method, the ``axes`` keyword is renamed to ``ax`` for
  consistency with pandas, and the ``colormap`` keyword is renamed to ``cmap``
  for consistency with matplotlib (#208, #228, #240).

Bug fixes:

- Properly handle rows with missing geometries (#139, #193).
- Fix ``GeoSeries.to_json`` (#263).
- Correctly serialize metadata when pickling (#199, #206).
- Fix ``merge`` and ``concat`` to return correct GeoDataFrame (#247, #320, #322).<|MERGE_RESOLUTION|>--- conflicted
+++ resolved
@@ -7,6 +7,11 @@
 - GeoPandas 1.0 drops support for shapely<2 and PyGEOS. The only geometry engine that is
   currently supported is shapely >= 2. As a consequence, spatial indexing based on the
   rtree package has also been removed. (#3035)
+  
+New methods:
+
+- Added ``polygonize`` method exposing both ``polygonize`` and ``polygonize_full`` from
+  shapely to GeoSeries/GeoDataframe (#2963).
 
 
 ## Version 0.14 (Sep 15, 2023)
@@ -27,15 +32,6 @@
 - Added ``extract_unique_points`` method from shapely to GeoSeries/GeoDataframe (#2915).
 - Added ``frechet_distance()`` method from shapely to GeoSeries/GeoDataframe (#2929).
 - Added ``hausdorff_distance`` method from shapely to GeoSeries/GeoDataframe (#2909).
-<<<<<<< HEAD
-- Added ``delaunay_triangles`` method from shapely to GeoSeries/GeoDataframe (#2907).
-- Added ``concave_hull`` method from shapely to GeoSeries/GeoDataframe (#2903).
-- Added ``offset_curve`` method from shapely to GeoSeries/GeoDataframe (#2902).
-- Added ``polygonize`` method exposing both ``polygonize`` and ``polygonize_full`` from
-  shapely to GeoSeries/GeoDataframe (#2963).
-- Added ``shortest_line`` method from shapely to GeoSeries/GeoDataframe (#2960).
-=======
->>>>>>> 50b2910e
 - Added ``minimum_rotated_rectangle`` method from shapely to GeoSeries/GeoDataframe (#2541).
 - Added ``offset_curve`` method from shapely to GeoSeries/GeoDataframe (#2902).
 - Added ``remove_repeated_points`` method from shapely to GeoSeries/GeoDataframe (#2940).
