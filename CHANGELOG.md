# Changelog

## Development version

New features and improvements:

<<<<<<< HEAD
- Refactored ``GeoDataFrame.dissolve`` to improve performance when single-geometry groups
  are present.
=======
- Added ``minimum_bounding_circle()`` method from shapely to GeoSeries/GeoDataframe (#2621).
- Support specifying ``min_zoom`` and ``max_zoom`` inside the ``map_kwds`` argument for ``.explore()`` (#2599).

Deprecations and compatibility notes:

- Added warning that ``unary_union`` will return ``'GEOMETRYCOLLECTION EMPTY'`` instead
  of None for all-None GeoSeries. (#2618)

Bug fixes:

- Ensure that GeoDataFrame created from DataFrame is a copy, not a view (#2667)
- Fix mismatch between geometries and colors in ``plot()`` if an empty or missing
  geometry is present (#2224)
>>>>>>> 6f6ab14d

## Version 0.12.2 (December 10, 2022)

Bug fixes:

- Correctly handle geometries with Z dimension in ``to_crs()`` when using PyGEOS or
  Shapely >= 2.0 (previously the z coordinates were lost) (#1345).
- Assign Crimea to Ukraine in the ``naturalearth_lowres`` built-in dataset (#2670)

## Version 0.12.1 (October 29, 2022)

Small bug-fix release removing the shapely<2 pin in the installation requirements.

## Version 0.12 (October 24, 2022)

The highlight of this release is the support for Shapely 2.0. This makes it possible to
test Shapely 2.0 (currently 2.0b1) alongside GeoPandas.

Note that if you also have PyGEOS installed, you need to set an environment variable
(`USE_PYGEOS=0`) before importing geopandas to actually test Shapely 2.0 features instead of PyGEOS. See
<https://geopandas.org/en/latest/getting_started/install.html#using-the-optional-pygeos-dependency>
for more details.

New features and improvements:

- Added ``normalize()`` method from shapely to GeoSeries/GeoDataframe (#2537).
- Added ``make_valid()`` method from shapely to GeoSeries/GeoDataframe (#2539).
- Added ``where`` filter to ``read_file`` (#2552).
- Updated the distributed natural earth datasets (*naturalearth_lowres* and
  *naturalearth_cities*) to version 5.1 (#2555).

Deprecations and compatibility notes:

- Accessing the `crs` of a `GeoDataFrame` without active geometry column was deprecated
  and this now raises an AttributeError (#2578).
- Resolved colormap-related warning in ``.explore()`` for recent Matplotlib versions
  (#2596).

Bug fixes:

- Fix cryptic error message in ``geopandas.clip()`` when clipping with an empty geometry (#2589).
- Accessing `gdf.geometry` where the active geometry column is missing, and a column
  named `"geometry"` is present will now raise an `AttributeError`, rather than
  returning `gdf["geometry"]` (#2575).
- Combining GeoSeries/GeoDataFrames with ``pandas.concat`` will no longer silently
  override CRS information if not all inputs have the same CRS (#2056).

## Version 0.11.1 (July 24, 2022)

Small bug-fix release:

- Fix regression (RecursionError) in reshape methods such as ``unstack()``
  and ``pivot()`` involving MultiIndex, or GeoDataFrame construction with
  MultiIndex (#2486).
- Fix regression in ``GeoDataFrame.explode()`` with non-default
  geometry column name.
- Fix regression in ``apply()`` causing row-wise all nan float columns to be
  casted to GeometryDtype (#2482).
- Fix a crash in datetime column reading where the file contains mixed timezone
  offsets (#2479). These will be read as UTC localized values.
- Fix a crash in datetime column reading where the file contains datetimes
  outside the range supported by [ns] precision (#2505).
- Fix regression in passing the Parquet or Feather format ``version`` in
  ``to_parquet`` and ``to_feather``. As a result, the ``version`` parameter
  for the ``to_parquet`` and ``to_feather`` methods has been replaced with
  ``schema_version``. ``version`` will be passed directly to underlying
  feather or parquet writer. ``version`` will only be used to set
  ``schema_version`` if ``version`` is one of 0.1.0 or 0.4.0 (#2496).

Version 0.11 (June 20, 2022)
----------------------------

Highlights of this release:

- The ``geopandas.read_file()`` and `GeoDataFrame.to_file()` methods to read
  and write GIS file formats can now optionally use the
  [pyogrio](https://github.com/geopandas/pyogrio/) package under the hood
  through the ``engine="pyogrio"`` keyword. The pyogrio package implements
  vectorized IO for GDAL/OGR vector data sources, and is faster compared to
  the ``fiona``-based engine (#2225).
- GeoParquet support updated to implement
  [v0.4.0](https://github.com/opengeospatial/geoparquet/releases/tag/v0.4.0) of the
  OpenGeospatial/GeoParquet specification (#2441). Backwards compatibility with v0.1.0 of
  the metadata spec (implemented in the previous releases of GeoPandas) is guaranteed,
  and reading and writing Parquet and Feather files will no longer produce a ``UserWarning``
  (#2327).

New features and improvements:

- Improved handling of GeoDataFrame when the active geometry column is
  lost from the GeoDataFrame. Previously, square bracket indexing ``gdf[[...]]`` returned
  a GeoDataFrame when the active geometry column was retained and a DataFrame was
  returned otherwise. Other pandas indexing methods (``loc``, ``iloc``, etc) did not follow
  the same rules. The new behaviour for all indexing/reshaping operations is now as
  follows (#2329, #2060):
  - If operations produce a ``DataFrame`` containing the active geometry column, a
    GeoDataFrame is returned
  - If operations produce a ``DataFrame`` containing ``GeometryDtype`` columns, but not the
    active geometry column, a ``GeoDataFrame`` is returned, where the active geometry
    column is set to ``None`` (set the new geometry column with ``set_geometry()``)
  - If operations produce a ``DataFrame`` containing no ``GeometryDtype`` columns, a
    ``DataFrame`` is returned (this can be upcast again by calling ``set_geometry()`` or the
    ``GeoDataFrame`` constructor)
  - If operations produce a ``Series`` of ``GeometryDtype``, a ``GeoSeries`` is returned,
    otherwise ``Series`` is returned.
  - Error messages for having an invalid geometry column
    have been improved, indicating the name of the last valid active geometry column set
    and whether other geometry columns can be promoted to the active geometry column
    (#2329).

- Datetime fields are now read and written correctly for GIS formats which support them
  (e.g. GPKG, GeoJSON) with fiona 1.8.14 or higher. Previously, datetimes were read as
  strings (#2202).
- ``folium.Map`` keyword arguments can now be specified as the ``map_kwds`` argument to
  ``GeoDataFrame.explore()`` method (#2315).
- Add a new parameter ``style_function`` to ``GeoDataFrame.explore()`` to enable plot styling
  based on GeoJSON properties (#2377).
- It is now possible to write an empty ``GeoDataFrame`` to a file for supported formats
  (#2240). Attempting to do so will now emit a ``UserWarning`` instead of a ``ValueError``.
- Fast rectangle clipping has been exposed as ``GeoSeries/GeoDataFrame.clip_by_rect()``
  (#1928).
- The ``mask`` parameter of ``GeoSeries/GeoDataFrame.clip()`` now accepts a rectangular mask
  as a list-like to perform fast rectangle clipping using the new
  ``GeoSeries/GeoDataFrame.clip_by_rect()`` (#2414).
- Bundled demo dataset ``naturalearth_lowres`` has been updated to version 5.0.1 of the
  source, with field ``ISO_A3`` manually corrected for some cases (#2418).

Deprecations and compatibility notes:

- The active development branch of geopandas on GitHub has been renamed from master to
  main (#2277).
- Deprecated methods ``GeometryArray.equals_exact()`` and ``GeometryArray.almost_equals()``
  have been removed. They should
  be replaced with ``GeometryArray.geom_equals_exact()`` and
  ``GeometryArray.geom_almost_equals()`` respectively (#2267).
- Deprecated CRS functions ``explicit_crs_from_epsg()``, ``epsg_from_crs()`` and
  ``get_epsg_file_contents()`` were removed (#2340).
- Warning about the behaviour change to ``GeoSeries.isna()`` with empty
  geometries present has been removed (#2349).
- Specifying a CRS in the ``GeoDataFrame/GeoSeries`` constructor which contradicted the
  underlying ``GeometryArray`` now raises a ``ValueError`` (#2100).
- Specifying a CRS in the ``GeoDataFrame`` constructor when no geometry column is provided
  and calling ``GeoDataFrame. set_crs`` on a ``GeoDataFrame`` without an active geometry
  column now raise a ``ValueError`` (#2100)
- Passing non-geometry data to the``GeoSeries`` constructor is now fully deprecated and
  will raise a ``TypeError`` (#2314). Previously, a ``pandas.Series`` was returned for
  non-geometry data.
- Deprecated ``GeoSeries/GeoDataFrame`` set operations ``__xor__()``,
  ``__or__()``, ``__and__()`` and ``__sub__()``, ``geopandas.io.file.read_file``/``to_file`` and
  ``geopandas.io.sql.read_postgis`` now emit ``FutureWarning`` instead of
  ``DeprecationWarning`` and will be completely removed in a future release.
- Accessing the ``crs`` of a ``GeoDataFrame`` without active geometry column is deprecated and will be removed in GeoPandas 0.12 (#2373).

Bug fixes:

- ``GeoSeries.to_frame`` now creates a ``GeoDataFrame`` with the geometry column name set
  correctly (#2296)
- Fix pickle files created with pygeos installed can not being readable when pygeos is
  not installed (#2237).
- Fixed ``UnboundLocalError`` in ``GeoDataFrame.plot()`` using ``legend=True`` and
  ``missing_kwds`` (#2281).
- Fix ``explode()`` incorrectly relating index to columns, including where the input index
  is not unique (#2292)
- Fix ``GeoSeries.[xyz]`` raising an ``IndexError`` when the underlying GeoSeries contains
  empty points (#2335). Rows corresponding to empty points now contain ``np.nan``.
- Fix ``GeoDataFrame.iloc`` raising a ``TypeError`` when indexing a ``GeoDataFrame`` with only
  a single column of ``GeometryDtype`` (#1970).
- Fix ``GeoDataFrame.iterfeatures()`` not returning features with the same field order as
  ``GeoDataFrame.columns`` (#2396).
- Fix ``GeoDataFrame.from_features()`` to support reading GeoJSON with null properties
  (#2243).
- Fix ``GeoDataFrame.to_parquet()`` not intercepting ``engine`` keyword argument, breaking
  consistency with pandas (#2227)
- Fix ``GeoDataFrame.explore()`` producing an error when ``column`` is of boolean dtype
  (#2403).
- Fix an issue where ``GeoDataFrame.to_postgis()`` output the wrong SRID for ESRI
  authority CRS (#2414).
- Fix ``GeoDataFrame.from_dict/from_features`` classmethods using ``GeoDataFrame`` rather
  than ``cls`` as the constructor.
- Fix ``GeoDataFrame.plot()`` producing incorrect colors with mixed geometry types when
  ``colors`` keyword is provided. (#2420)

Notes on (optional) dependencies:

- GeoPandas 0.11 drops support for Python 3.7 and pandas 0.25 (the minimum supported
  pandas version is now 1.0.5). Further, the minimum required versions for the listed
  dependencies have now changed to shapely 1.7, fiona 1.8.13.post1, pyproj 2.6.1.post1,
  matplotlib 3.2, mapclassify 2.4.0 (#2358, #2391)

Version 0.10.2 (October 16, 2021)
---------------------------------

Small bug-fix release:

- Fix regression in ``overlay()`` in case no geometries are intersecting (but
  have overlapping total bounds) (#2172).
- Fix regression in ``overlay()`` with ``keep_geom_type=True`` in case the
  overlay of two geometries in a GeometryCollection with other geometry types
  (#2177).
- Fix ``overlay()`` to honor the ``keep_geom_type`` keyword for the
  ``op="differnce"`` case (#2164).
- Fix regression in ``plot()`` with a mapclassify ``scheme`` in case the
  formatted legend labels have duplicates (#2166).
- Fix a bug in the ``explore()`` method ignoring the ``vmin`` and ``vmax`` keywords
  in case they are set to 0 (#2175).
- Fix ``unary_union`` to correctly handle a GeoSeries with missing values (#2181).
- Avoid internal deprecation warning in ``clip()`` (#2179).

Version 0.10.1 (October 8, 2021)
--------------------------------

Small bug-fix release:

- Fix regression in ``overlay()`` with non-overlapping geometries and a
  non-default ``how`` (i.e. not "intersection") (#2157).

Version 0.10.0 (October 3, 2021)
--------------------------------

Highlights of this release:

- A new ``sjoin_nearest()`` method to join based on proximity, with the
  ability to set a maximum search radius (#1865). In addition, the ``sindex``
  attribute gained a new method for a "nearest" spatial index query (#1865,
  #2053).
- A new ``explore()`` method on GeoDataFrame and GeoSeries with native support
  for interactive visualization based on folium / leaflet.js (#1953)
- The ``geopandas.sjoin()``/``overlay()``/``clip()`` functions are now also
  available as methods on the GeoDataFrame (#2141, #1984, #2150).

New features and improvements:

- Add support for pandas' ``value_counts()`` method for geometry dtype (#2047).
- The ``explode()`` method has a new ``ignore_index`` keyword (consistent with
  pandas' explode method) to reset the index in the result, and a new
  ``index_parts`` keywords to control whether a cumulative count indexing the
  parts of the exploded multi-geometries should be added (#1871).
- ``points_from_xy()`` is now available as a GeoSeries method ``from_xy`` (#1936).
- The ``to_file()`` method will now attempt to detect the driver (if not
  specified) based on the extension of the provided filename, instead of
  defaulting to ESRI Shapefile (#1609).
- Support for the ``storage_options`` keyword in ``read_parquet()`` for
  specifying filesystem-specific options (e.g. for S3) based on fsspec (#2107).
- The read/write functions now support ``~`` (user home directory) expansion (#1876).
- Support the ``convert_dtypes()`` method from pandas to preserve the
  GeoDataFrame class (#2115).
- Support WKB values in the hex format in ``GeoSeries.from_wkb()`` (#2106).
- Update the ``estimate_utm_crs()`` method to handle crossing the antimeridian
  with pyproj 3.1+ (#2049).
- Improved heuristic to decide how many decimals to show in the repr based on
  whether the CRS is projected or geographic (#1895).
- Switched the default for ``geocode()`` from GeoCode.Farm to the Photon
  geocoding API (<https://photon.komoot.io>) (#2007).

Deprecations and compatibility notes:

- The ``op=`` keyword of ``sjoin()`` to indicate which spatial predicate to use
  for joining is being deprecated and renamed in favor of a new ``predicate=``
  keyword (#1626).
- The ``cascaded_union`` attribute is deprecated, use ``unary_union`` instead (#2074).
- Constructing a GeoDataFrame with a duplicated "geometry" column is now
  disallowed. This can also raise an error in the ``pd.concat(.., axis=1)``
  function if this results in duplicated active geometry columns (#2046).
- The ``explode()`` method currently returns a GeoSeries/GeoDataFrame with a
  MultiIndex, with an additional level with indices of the parts of the
  exploded multi-geometries. For consistency with pandas, this will change in
  the future and the new ``index_parts`` keyword is added to control this.

Bug fixes:

- Fix in the ``clip()`` function to correctly clip MultiPoints instead of
  leaving them intact when partly outside of the clip bounds (#2148).
- Fix ``GeoSeries.isna()`` to correctly return a boolean Series in case of an
  empty GeoSeries (#2073).
- Fix the GeoDataFrame constructor to preserve the geometry name when the
  argument is already a GeoDataFrame object (i.e. ``GeoDataFrame(gdf)``) (#2138).
- Fix loss of the values' CRS when setting those values as a column
  (``GeoDataFrame.__setitem__``) (#1963)
- Fix in ``GeoDataFrame.apply()`` to preserve the active geometry column name
  (#1955).
- Fix in ``sjoin()`` to not ignore the suffixes in case of a right-join
  (``how="right``) (#2065).
- Fix ``GeoDataFrame.explode()`` with a MultiIndex (#1945).
- Fix the handling of missing values in ``to/from_wkb`` and ``to_from_wkt`` (#1891).
- Fix ``to_file()`` and ``to_json()`` when DataFrame has duplicate columns to
  raise an error (#1900).
- Fix bug in the colors shown with user-defined classification scheme (#2019).
- Fix handling of the ``path_effects`` keyword in ``plot()`` (#2127).
- Fix ``GeoDataFrame.explode()`` to preserve ``attrs`` (#1935)

Notes on (optional) dependencies:

- GeoPandas 0.10.0 dropped support for Python 3.6 and pandas 0.24. Further,
  the minimum required versions are numpy 1.18, shapely 1.6, fiona 1.8,
  matplotlib 3.1 and pyproj 2.2.
- Plotting with a classification schema now requires mapclassify version >=
  2.4 (#1737).
- Compatibility fixes for the latest numpy in combination with Shapely 1.7 (#2072)
- Compatibility fixes for the upcoming Shapely 1.8 (#2087).
- Compatibility fixes for the latest PyGEOS (#1872, #2014) and matplotlib
  (colorbar issue, #2066).

Version 0.9.0 (February 28, 2021)
---------------------------------

Many documentation improvements and a restyled and restructured website with
a new logo (#1564, #1579, #1617, #1668, #1731, #1750, #1757, #1759).

New features and improvements:

- The ``geopandas.read_file`` function now accepts more general
  file-like objects (e.g. ``fsspec`` open file objects). It will now also
  automatically recognize zipped files (#1535).
- The ``GeoDataFrame.plot()`` method now provides access to the pandas plotting
  functionality for the non-geometry columns, either using the ``kind`` keyword
  or the accessor method (e.g. ``gdf.plot(kind="bar")`` or ``gdf.plot.bar()``)
  (#1465).
- New ``from_wkt()``, ``from_wkb()``, ``to_wkt()``, ``to_wkb()`` methods for
  GeoSeries to construct a GeoSeries from geometries in WKT or WKB
  representation, or to convert a GeoSeries to a pandas Seriew with WKT or WKB
  values (#1710).
- New ``GeoSeries.z`` attribute to access the z-coordinates of Point geometries
  (similar to the existing ``.x`` and ``.y`` attributes) (#1773).
- The ``to_crs()`` method now handles missing values (#1618).
- Support for pandas' new ``.attrs`` functionality (#1658).
- The ``dissolve()`` method now allows dissolving by no column (``by=None``) to
  create a union of all geometries (single-row GeoDataFrame) (#1568).
- New ``estimate_utm_crs()`` method on GeoSeries/GeoDataFrame to determine the
  UTM CRS based on the bounds (#1646).
- ``GeoDataFrame.from_dict()`` now accepts ``geometry`` and ``crs`` keywords
  (#1619).
- ``GeoDataFrame.to_postgis()`` and ``geopandas.read_postgis()`` now supports
  both sqlalchemy engine and connection objects (#1638).
- The ``GeoDataFrame.explode()`` method now allows exploding based on a
  non-geometry column, using the pandas implementation (#1720).
- Performance improvement in ``GeoDataFrame/GeoSeries.explode()`` when using
  the PyGEOS backend (#1693).
- The binary operation and predicate methods (eg ``intersection()``,
  ``intersects()``) have a new ``align`` keyword which allows optionally not
  aligning on the index before performing the operation with ``align=False``
  (#1668).
- The ``GeoDataFrame.dissolve()`` method now supports all relevant keywords of
  ``groupby()``, i.e. the ``level``, ``sort``, ``observed`` and ``dropna`` keywords
  (#1845).
- The ``geopandas.overlay()`` function now accepts ``make_valid=False`` to skip
  the step to ensure the input geometries are valid using ``buffer(0)`` (#1802).
- The ``GeoDataFrame.to_json()`` method gained a ``drop_id`` keyword to
  optionally not write the GeoDataFrame's index as the "id" field in the
  resulting JSON (#1637).
- A new ``aspect`` keyword in the plotting methods to optionally allow retaining
  the original aspect (#1512)
- A new ``interval`` keyword in the ``legend_kwds`` group of the ``plot()`` method
  to control the appearance of the legend labels when using a classification
  scheme (#1605).
- The spatial index of a GeoSeries (accessed with the ``sindex`` attribute) is
  now stored on the underlying array. This ensures that the spatial index is
  preserved in more operations where possible, and that multiple geometry
  columns of a GeoDataFrame can each have a spatial index (#1444).
- Addition of a ``has_sindex`` attribute on the GeoSeries/GeoDataFrame to check
  if a spatial index has already been initialized (#1627).
- The ``geopandas.testing.assert_geoseries_equal()`` and ``assert_geodataframe_equal()``
  testing utilities now have a ``normalize`` keyword (False by default) to
  normalize geometries before comparing for equality (#1826). Those functions
  now also give a more informative error message when failing (#1808).

Deprecations and compatibility notes:

- The ``is_ring`` attribute currently returns True for Polygons. In the future,
  this will be False (#1631). In addition, start to check it for LineStrings
  and LinearRings (instead of always returning False).
- The deprecated ``objects`` keyword in the ``intersection()`` method of the
  ``GeoDataFrame/GeoSeries.sindex`` spatial index object has been removed
  (#1444).

Bug fixes:

- Fix regression in the ``plot()`` method raising an error with empty
  geometries (#1702, #1828).
- Fix ``geopandas.overlay()`` to preserve geometries of the correct type which
  are nested within a GeometryCollection as a result of the overlay
  operation (#1582). In addition, a warning will now be raised if geometries
  of different type are dropped from the result (#1554).
- Fix the repr of an empty GeoSeries to not show spurious warnings (#1673).
- Fix the ``.crs`` for empty GeoDataFrames (#1560).
- Fix ``geopandas.clip`` to preserve the correct geometry column name (#1566).
- Fix bug in ``plot()`` method when using ``legend_kwds`` with multiple subplots
  (#1583)
- Fix spurious warning with ``missing_kwds`` keyword of the ``plot()`` method
  when there are no areas with missing data (#1600).
- Fix the ``plot()`` method to correctly align values passed to the ``column``
  keyword as a pandas Series (#1670).
- Fix bug in plotting MultiPoints when passing values to determine the color
  (#1694)
- The ``rename_geometry()`` method now raises a more informative error message
  when a duplicate column name is used (#1602).
- Fix ``explode()`` method to preserve the CRS (#1655)
- Fix the ``GeoSeries.apply()`` method to again accept the ``convert_dtype``
  keyword to be consistent with pandas (#1636).
- Fix ``GeoDataFrame.apply()`` to preserve the CRS when possible (#1848).
- Fix bug in containment test as ``geom in geoseries`` (#1753).
- The ``shift()`` method of a GeoSeries/GeoDataFrame now preserves the CRS
  (#1744).
- The PostGIS IO functionality now quotes table names to ensure it works with
  case-sensitive names (#1825).
- Fix the ``GeoSeries`` constructor without passing data but only an index (#1798).

Notes on (optional) dependencies:

- GeoPandas 0.9.0 dropped support for Python 3.5. Further, the minimum
  required versions are pandas 0.24, numpy 1.15 and shapely 1.6 and fiona 1.8.
- The ``descartes`` package is no longer required for plotting polygons. This
  functionality is now included by default in GeoPandas itself, when
  matplotlib is available (#1677).
- Fiona is now only imported when used in ``read_file``/``to_file``. This means
  you can now force geopandas to install without fiona installed (although it
  is still a default requirement) (#1775).
- Compatibility with the upcoming Shapely 1.8 (#1659, #1662, #1819).

Version 0.8.2 (January 25, 2021)
--------------------------------

Small bug-fix release for compatibility with PyGEOS 0.9.

Version 0.8.1 (July 15, 2020)
-----------------------------

Small bug-fix release:

- Fix a regression in the ``plot()`` method when visualizing with a
  JenksCaspallSampled or FisherJenksSampled scheme (#1486).
- Fix spurious warning in ``GeoDataFrame.to_postgis`` (#1497).
- Fix the un-pickling with ``pd.read_pickle`` of files written with older
  GeoPandas versions (#1511).

Version 0.8.0 (June 24, 2020)
-----------------------------

**Experimental**: optional use of PyGEOS to speed up spatial operations (#1155).
PyGEOS is a faster alternative for Shapely (being contributed back to a future
version of Shapely), and is used in element-wise spatial operations and for
spatial index in e.g. ``sjoin`` (#1343, #1401, #1421, #1427, #1428). See the
[installation docs](https://geopandas.readthedocs.io/en/latest/install.html#using-the-optional-pygeos-dependency)
for more info and how to enable it.

New features and improvements:

- IO enhancements:

  - New ``GeoDataFrame.to_postgis()`` method to write to PostGIS database (#1248).
  - New Apache Parquet and Feather file format support (#1180, #1435)
  - Allow appending to files with ``GeoDataFrame.to_file`` (#1229).
  - Add support for the ``ignore_geometry`` keyword in ``read_file`` to only read
    the attribute data. If set to True, a pandas DataFrame without geometry is
    returned (#1383).
  - ``geopandas.read_file`` now supports reading from file-like objects (#1329).
  - ``GeoDataFrame.to_file`` now supports specifying the CRS to write to the file
    (#802). By default it still uses the CRS of the GeoDataFrame.
  - New ``chunksize`` keyword in ``geopandas.read_postgis`` to read a query in
    chunks (#1123).

- Improvements related to geometry columns and CRS:

  - Any column of the GeoDataFrame that has a "geometry" dtype is now returned
    as a GeoSeries. This means that when having multiple geometry columns, not
    only the "active" geometry column is returned as a GeoSeries, but also
    accessing another geometry column (``gdf["other_geom_column"]``) gives a
    GeoSeries (#1336).
  - Multiple geometry columns in a GeoDataFrame can now each have a different
    CRS. The global ``gdf.crs`` attribute continues to returns the CRS of the
    "active" geometry column. The CRS of other geometry columns can be accessed
    from the column itself (eg ``gdf["other_geom_column"].crs``) (#1339).
  - New ``set_crs()`` method on GeoDataFrame/GeoSeries to set the CRS of naive
    geometries (#747).

- Improvements related to plotting:

  - The y-axis is now scaled depending on the center of the plot when using a
    geographic CRS, instead of using an equal aspect ratio (#1290).
  - When passing a column of categorical dtype to the ``column=`` keyword of the
    GeoDataFrame ``plot()``, we now honor all categories and its order (#1483).
    In addition, a new ``categories`` keyword allows to specify all categories
    and their order otherwise (#1173).
  - For choropleths using a classification scheme (using ``scheme=``), the
    ``legend_kwds`` accept two new keywords to control the formatting of the
    legend: ``fmt`` with a format string for the bin edges (#1253), and ``labels``
    to pass fully custom class labels (#1302).

- New ``covers()`` and ``covered_by()`` methods on GeoSeries/GeoDataframe for the
  equivalent spatial predicates (#1460, #1462).
- GeoPandas now warns when using distance-based methods with data in a
  geographic projection (#1378).

Deprecations:

- When constructing a GeoSeries or GeoDataFrame from data that already has a
  CRS, a deprecation warning is raised when both CRS don't match, and in the
  future an error will be raised in such a case. You can use the new ``set_crs``
  method to override an existing CRS. See
  [the docs](https://geopandas.readthedocs.io/en/latest/projections.html#projection-for-multiple-geometry-columns).
- The helper functions in the ``geopandas.plotting`` module are deprecated for
  public usage (#656).
- The ``geopandas.io`` functions are deprecated, use the top-level ``read_file`` and
  ``to_file`` instead (#1407).
- The set operators (``&``, ``|``, ``^``, ``-``) are deprecated, use the
  ``intersection()``, ``union()``, ``symmetric_difference()``, ``difference()`` methods
  instead (#1255).
- The ``sindex`` for empty dataframe will in the future return an empty spatial
  index instead of ``None`` (#1438).
- The ``objects`` keyword in the ``intersection`` method of the spatial index
  returned by the ``sindex`` attribute is deprecated and will be removed in the
  future (#1440).

Bug fixes:

- Fix the ``total_bounds()`` method to ignore missing and empty geometries (#1312).
- Fix ``geopandas.clip`` when masking with non-overlapping area resulting in an
  empty GeoDataFrame (#1309, #1365).
- Fix error in ``geopandas.sjoin`` when joining on an empty geometry column (#1318).
- CRS related fixes: ``pandas.concat`` preserves CRS when concatenating GeoSeries
  objects (#1340), preserve the CRS in ``geopandas.clip`` (#1362) and in
  ``GeoDataFrame.astype`` (#1366).
- Fix bug in ``GeoDataFrame.explode()`` when 'level_1' is one of the column names
  (#1445).
- Better error message when rtree is not installed (#1425).
- Fix bug in ``GeoSeries.equals()`` (#1451).
- Fix plotting of multi-part geometries with additional style keywords (#1385).

And we now have a [Code of Conduct](https://github.com/geopandas/geopandas/blob/main/CODE_OF_CONDUCT.md)!

GeoPandas 0.8.0 is the last release to support Python 3.5. The next release
will require Python 3.6, pandas 0.24, numpy 1.15 and shapely 1.6 or higher.

Version 0.7.0 (February 16, 2020)
---------------------------------

Support for Python 2.7 has been dropped. GeoPandas now works with Python >= 3.5.

The important API change of this release is that GeoPandas now requires
PROJ > 6 and pyproj > 2.2, and that the ``.crs`` attribute of a GeoSeries and
GeoDataFrame no longer stores the CRS information as a proj4 string or dict,
but as a ``pyproj.CRS`` object (#1101).

This gives a better user interface and integrates improvements from pyproj and
PROJ 6, but might also require some changes in your code. Check the
[migration guide](https://geopandas.readthedocs.io/en/latest/projections.html#upgrading-to-geopandas-0-7-with-pyproj-2-2-and-proj-6)
in the documentation.

Other API changes;

- The ``GeoDataFrame.to_file`` method will now also write the GeoDataFrame index
  to the file, if the index is named and/or non-integer. You can use the
  ``index=True/False`` keyword to overwrite this default inference (#1059).

New features and improvements:

- A new ``geopandas.clip`` function to clip a GeoDataFrame to the spatial extent
  of another shape (#1128).
- The ``geopandas.overlay`` function now works for all geometry types, including
  points and linestrings in addition to polygons (#1110).
- The ``plot()`` method gained support for missing values (in the column that
  determines the colors). By default it doesn't plot the corresponding
  geometries, but using the new ``missing_kwds`` argument you can specify how to
  style those geometries (#1156).
- The ``plot()`` method now also supports plotting GeometryCollection and
  LinearRing objects (#1225).
- Added support for filtering with a geometry or reading a subset of the rows in
  ``geopandas.read_file`` (#1160).
- Added support for the new nullable integer data type of pandas in
  ``GeoDataFrame.to_file`` (#1220).

Bug fixes:

- ``GeoSeries.reset_index()`` now correctly results in a GeoDataFrame instead of DataFrame (#1252).
- Fixed the ``geopandas.sjoin`` function to handle MultiIndex correctly (#1159).
- Fixed the ``geopandas.sjoin`` function to preserve the index name of the left GeoDataFrame (#1150).

Version 0.6.3 (February 6, 2020)
---------------------------------

Small bug-fix release:

- Compatibility with Shapely 1.7 and pandas 1.0 (#1244).
- Fix ``GeoDataFrame.fillna`` to accept non-geometry values again when there are
  no missing values in the geometry column. This should make it easier to fill
  the numerical columns of the GeoDataFrame (#1279).

Version 0.6.2 (November 18, 2019)
---------------------------------

Small bug-fix release fixing a few regressions:

- Fix a regression in passing an array of RRB(A) tuples to the ``.plot()``
  method (#1178, #1211).
- Fix the ``bounds`` and ``total_bounds`` attributes for empty GeoSeries, which
  also fixes the repr of an empty or all-NA GeoSeries (#1184, #1195).
- Fix filtering of a GeoDataFrame to preserve the index type when ending up
  with an empty result (#1190).

Version 0.6.1 (October 12, 2019)
--------------------------------

Small bug-fix release fixing a few regressions:

- Fix ``astype`` when converting to string with Multi geometries (#1145) or when converting a dataframe without geometries (#1144).
- Fix ``GeoSeries.fillna`` to accept ``np.nan`` again (#1149).

Version 0.6.0 (September 27, 2019)
----------------------------------

Important note! This will be the last release to support Python 2.7 (#1031)

API changes:

- A refactor of the internals based on the pandas ExtensionArray interface (#1000). The main user visible changes are:

  - The ``.dtype`` of a GeoSeries is now a ``'geometry'`` dtype (and no longer a numpy ``object`` dtype).
  - The ``.values`` of a GeoSeries now returns a custom ``GeometryArray``, and no longer a numpy array. To get back a numpy array of Shapely scalars, you can convert explicitly using ``np.asarray(..)``.

- The ``GeoSeries`` constructor now raises a warning when passed non-geometry data. Currently the constructor falls back to return a pandas ``Series``, but in the future this will raise an error (#1085).
- The missing value handling has been changed to now separate the concepts of missing geometries and empty geometries (#601, 1062). In practice this means that (see [the docs](https://geopandas.readthedocs.io/en/v0.6.0/missing_empty.html) for more details):

  - ``GeoSeries.isna`` now considers only missing values, and if you want to check for empty geometries, you can use ``GeoSeries.is_empty`` (``GeoDataFrame.isna`` already only looked at missing values).
  - ``GeoSeries.dropna`` now actually drops missing values (before it didn't drop either missing or empty geometries)
  - ``GeoSeries.fillna`` only fills missing values (behaviour unchanged).
  - ``GeoSeries.align`` uses missing values instead of empty geometries by default to fill non-matching index entries.

New features and improvements:

- Addition of a ``GeoSeries.affine_transform`` method, equivalent of Shapely's function (#1008).
- Addition of a ``GeoDataFrame.rename_geometry`` method to easily rename the active geometry column (#1053).
- Addition of ``geopandas.show_versions()`` function, which can be used to give an overview of the installed libraries in bug reports (#899).
- The ``legend_kwds`` keyword of the ``plot()`` method can now also be used to specify keywords for the color bar (#1102).
- Performance improvement in the ``sjoin()`` operation by re-using existing spatial index of the input dataframes, if available (#789).
- Updated documentation to work with latest version of geoplot and contextily (#1044, #1088).
- A new ``geopandas.options`` configuration, with currently a single option to control the display precision of the coordinates (``options.display_precision``). The default is now to show less coordinates (3 for projected and 5 for geographic coordinates), but the default can be overridden with the option.

Bug fixes:

- Also try to use ``pysal`` instead of ``mapclassify`` if available (#1082).
- The ``GeoDataFrame.astype()`` method now correctly returns a ``GeoDataFrame`` if the geometry column is preserved (#1009).
- The ``to_crs`` method now uses ``always_xy=True`` to ensure correct lon/lat order handling for pyproj>=2.2.0 (#1122).
- Fixed passing list-like colors in the ``plot()`` method in case of "multi" geometries (#1119).
- Fixed the coloring of shapes and colorbar when passing a custom ``norm`` in the ``plot()`` method (#1091, #1089).
- Fixed ``GeoDataFrame.to_file`` to preserve VFS file paths (e.g. when a "s3://" path is specified) (#1124).
- Fixed failing case in ``geopandas.sjoin`` with empty geometries (#1138).

In addition, the minimum required versions of some dependencies have been increased: GeoPandas now requirs pandas >=0.23.4 and matplotlib >=2.0.1 (#1002).

Version 0.5.1 (July 11, 2019)
-----------------------------

- Compatibility with latest mapclassify version 2.1.0 (#1025).

Version 0.5.0 (April 25, 2019)
------------------------------

Improvements:

- Significant performance improvement (around 10x) for ``GeoDataFrame.iterfeatures``,
  which also improves ``GeoDataFrame.to_file`` (#864).
- File IO enhancements based on Fiona 1.8:

  - Support for writing bool dtype (#855) and datetime dtype, if the file format supports it (#728).
  - Support for writing dataframes with multiple geometry types, if the file format allows it (e.g. GeoJSON for all types, or ESRI Shapefile for Polygon+MultiPolygon) (#827, #867, #870).

- Compatibility with pyproj >= 2 (#962).
- A new ``geopandas.points_from_xy()`` helper function to convert x and y coordinates to Point objects (#896).
- The ``buffer`` and ``interpolate`` methods now accept an array-like to specify a variable distance for each geometry (#781).
- Addition of a ``relate`` method, corresponding to the shapely method that returns the DE-9IM matrix (#853).
- Plotting improvements:

  - Performance improvement in plotting by only flattening the geometries if there are actually 'Multi' geometries (#785).
  - Choropleths: access to all ``mapclassify`` classification schemes and addition of the ``classification_kwds`` keyword in the ``plot`` method to specify options for the scheme (#876).
  - Ability to specify a matplotlib axes object on which to plot the color bar with the ``cax`` keyword, in order to have more control over the color bar placement (#894).

- Changed the default provider in ``geopandas.tools.geocode`` from Google (now requires an API key) to Geocode.Farm (#907, #975).

Bug fixes:

- Remove the edge in the legend marker (#807).
- Fix the ``align`` method to preserve the CRS (#829).
- Fix ``geopandas.testing.assert_geodataframe_equal`` to correctly compare left and right dataframes (#810).
- Fix in choropleth mapping when the values contain missing values (#877).
- Better error message in ``sjoin`` if the input is not a GeoDataFrame (#842).
- Fix in ``read_postgis`` to handle nullable (missing) geometries (#856).
- Correctly passing through the ``parse_dates`` keyword in ``read_postgis`` to the underlying pandas method (#860).
- Fixed the shape of Antarctica in the included demo dataset 'naturalearth_lowres'
  (by updating to the latest version) (#804).

Version 0.4.1 (March 5, 2019)
-----------------------------

Small bug-fix release for compatibility with the latest Fiona and PySAL
releases:

- Compatibility with Fiona 1.8: fix deprecation warning (#854).
- Compatibility with PySAL 2.0: switched to ``mapclassify`` instead of ``PySAL`` as
  dependency for choropleth mapping with the ``scheme`` keyword (#872).
- Fix for new ``overlay`` implementation in case the intersection is empty (#800).

Version 0.4.0 (July 15, 2018)
-----------------------------

Improvements:

- Improved ``overlay`` function (better performance, several incorrect behaviours fixed) (#429)
- Pass keywords to control legend behavior (``legend_kwds``) to ``plot`` (#434)
- Add basic support for reading remote datasets in ``read_file`` (#531)
- Pass kwargs for ``buffer`` operation on GeoSeries (#535)
- Expose all geopy services as options in geocoding (#550)
- Faster write speeds to GeoPackage (#605)
- Permit ``read_file`` filtering with a bounding box from a GeoDataFrame (#613)
- Set CRS on GeoDataFrame returned by ``read_postgis`` (#627)
- Permit setting markersize for Point GeoSeries plots with column values (#633)
- Started an example gallery (#463, #690, #717)
- Support for plotting MultiPoints (#683)
- Testing functionality (e.g. ``assert_geodataframe_equal``) is now publicly exposed (#707)
- Add ``explode`` method to GeoDataFrame (similar to the GeoSeries method) (#671)
- Set equal aspect on active axis on multi-axis figures (#718)
- Pass array of values to column argument in ``plot`` (#770)

Bug fixes:

- Ensure that colorbars are plotted on the correct axis (#523)
- Handle plotting empty GeoDataFrame (#571)
- Save z-dimension when writing files (#652)
- Handle reading empty shapefiles (#653)
- Correct dtype for empty result of spatial operations (#685)
- Fix empty ``sjoin`` handling for pandas>=0.23 (#762)

Version 0.3.0 (August 29, 2017)
-------------------------------

Improvements:

- Improve plotting performance using ``matplotlib.collections`` (#267)
- Improve default plotting appearance. The defaults now follow the new matplotlib defaults (#318, #502, #510)
- Provide access to x/y coordinates as attributes for Point GeoSeries (#383)
- Make the NYBB dataset available through ``geopandas.datasets`` (#384)
- Enable ``sjoin`` on non-integer-index GeoDataFrames (#422)
- Add ``cx`` indexer to GeoDataFrame (#482)
- ``GeoDataFrame.from_features`` now also accepts a Feature Collection (#225, #507)
- Use index label instead of integer id in output of ``iterfeatures`` and
  ``to_json`` (#421)
- Return empty data frame rather than raising an error when performing a spatial join with non overlapping geodataframes (#335)

Bug fixes:

- Compatibility with shapely 1.6.0 (#512)
- Fix ``fiona.filter`` results when bbox is not None (#372)
- Fix ``dissolve`` to retain CRS (#389)
- Fix ``cx`` behavior when using index of 0 (#478)
- Fix display of lower bin in legend label of choropleth plots using a PySAL scheme (#450)

Version 0.2.0
-------------

Improvements:

- Complete overhaul of the documentation
- Addition of ``overlay`` to perform spatial overlays with polygons (#142)
- Addition of ``sjoin`` to perform spatial joins (#115, #145, #188)
- Addition of ``__geo_interface__`` that returns a python data structure
  to represent the ``GeoSeries`` as a GeoJSON-like ``FeatureCollection`` (#116)
  and ``iterfeatures`` method (#178)
- Addition of the ``explode`` (#146) and ``dissolve`` (#310, #311) methods.
- Addition of the ``sindex`` attribute, a Spatial Index using the optional
  dependency ``rtree`` (``libspatialindex``) that can be used to speed up
  certain operations such as overlays (#140, #141).
- Addition of the ``GeoSeries.cx`` coordinate indexer to slice a GeoSeries based
  on a bounding box of the coordinates (#55).
- Improvements to plotting: ability to specify edge colors (#173), support for
  the ``vmin``, ``vmax``, ``figsize``, ``linewidth`` keywords (#207), legends
  for chloropleth plots (#210), color points by specifying a colormap (#186) or
  a single color (#238).
- Larger flexibility of ``to_crs``, accepting both dicts and proj strings (#289)
- Addition of embedded example data, accessible through
  ``geopandas.datasets.get_path``.

API changes:

- In the ``plot`` method, the ``axes`` keyword is renamed to ``ax`` for
  consistency with pandas, and the ``colormap`` keyword is renamed to ``cmap``
  for consistency with matplotlib (#208, #228, #240).

Bug fixes:

- Properly handle rows with missing geometries (#139, #193).
- Fix ``GeoSeries.to_json`` (#263).
- Correctly serialize metadata when pickling (#199, #206).
- Fix ``merge`` and ``concat`` to return correct GeoDataFrame (#247, #320, #322).<|MERGE_RESOLUTION|>--- conflicted
+++ resolved
@@ -4,12 +4,10 @@
 
 New features and improvements:
 
-<<<<<<< HEAD
+- Added ``minimum_bounding_circle()`` method from shapely to GeoSeries/GeoDataframe (#2621).
+- Support specifying ``min_zoom`` and ``max_zoom`` inside the ``map_kwds`` argument for ``.explore()`` (#2599).
 - Refactored ``GeoDataFrame.dissolve`` to improve performance when single-geometry groups
   are present.
-=======
-- Added ``minimum_bounding_circle()`` method from shapely to GeoSeries/GeoDataframe (#2621).
-- Support specifying ``min_zoom`` and ``max_zoom`` inside the ``map_kwds`` argument for ``.explore()`` (#2599).
 
 Deprecations and compatibility notes:
 
@@ -21,7 +19,7 @@
 - Ensure that GeoDataFrame created from DataFrame is a copy, not a view (#2667)
 - Fix mismatch between geometries and colors in ``plot()`` if an empty or missing
   geometry is present (#2224)
->>>>>>> 6f6ab14d
+
 
 ## Version 0.12.2 (December 10, 2022)
 
