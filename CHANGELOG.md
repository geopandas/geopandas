--- conflicted
+++ resolved
@@ -12,14 +12,13 @@
 
 New features and improvements:
 
-<<<<<<< HEAD
+- Added ``exclusive`` parameter to ``sjoin_nearest`` method for Shapely >= 2.0 (#2877)
+
+Bug fixes:
+
 - Fix a color assignment in ``explore`` when using ``UserDefined`` bins (#2923)
-=======
-- Added ``exclusive`` parameter to ``sjoin_nearest`` method for Shapely >= 2.0 (#2877)
->>>>>>> 8b2cf789
-
-Bug fixes:
 - ``assert_geodataframe_equal`` now handles GeoDataFrames with no active geometry (#2498)
+
 ## Version 0.13.2 (Jun 6, 2023)
 
 Bug fix:
