--- conflicted
+++ resolved
@@ -1,6 +1,22 @@
 # Changelog
 
-<<<<<<< HEAD
+## Development version
+
+New features and improvements:
+
+- Added ``minimum_bounding_circle()`` method from shapely to GeoSeries/GeoDataframe (#2621).
+
+Deprecations and compatibility notes:
+
+- Added warning that ``unary_union`` will return ``'GEOMETRYCOLLECTION EMPTY'`` instead
+  of None for all-None GeoSeries. (#2618)
+
+
+Bug fixes:
+
+- Ensure that GeoDataFrame created from DataFrame is a copy, not a view (#2667)
+- Fix mismatch between geometries and colors in ``plot()`` if an empty or missing
+  geometry is present (#2224)
 
 Notes on (optional) dependencies:
 
@@ -8,24 +24,7 @@
   pandas version is now 1.1). Further, the minimum required versions for the listed
   dependencies have now changed to shapely 1.7.1, fiona 1.8.19, pyproj 3.0.1 and
   matplotlib 3.3.4 (#2655)
-=======
-## Development version
-
-New features and improvements:
-
-- Added ``minimum_bounding_circle()`` method from shapely to GeoSeries/GeoDataframe (#2621).
-
-Deprecations and compatibility notes:
-
-- Added warning that ``unary_union`` will return ``'GEOMETRYCOLLECTION EMPTY'`` instead
-  of None for all-None GeoSeries. (#2618)
-
-Bug fixes:
-
-- Ensure that GeoDataFrame created from DataFrame is a copy, not a view (#2667)
-- Fix mismatch between geometries and colors in ``plot()`` if an empty or missing
-  geometry is present (#2224)
->>>>>>> 0a951ec3
+
 
 ## Version 0.12.2 (December 10, 2022)
 
