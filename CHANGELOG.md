# Changelog

## Development version

Notes on dependencies:

- GeoPandas 1.0 drops support for shapely<2 and PyGEOS. The only geometry engine that is
  currently supported is shapely >= 2. As a consequence, spatial indexing based on the
  rtree package has also been removed. (#3035)

New methods:
- Added `count_coordinates` method from shapely to GeoSeries/GeoDataframe (#3026).
- Added `minimum_clearance` method from shapely to GeoSeries/GeoDataframe (#2989).
- Added `is_ccw` method from shapely to GeoSeries/GeoDataframe (#3027).
<<<<<<< HEAD
- Added `force_2d` and `force_3d` methods from shapely to GeoSeries/GeoDataframe (#3090).
=======
- Added ``transform`` method from shapely to GeoSeries/GeoDataFrame (#3075).

New features and improvements:

- GeoSeries and GeoDataFrame `__repr__` now trims trailing zeros for a more readable
  output (#3087).
- `make_valid` option in `overlay` now uses the `make_valid` method instead of
  `buffer(0)` (#3113).
>>>>>>> 1b3a3051

Potentially breaking changes:
- reading a data source that does not have a geometry field using ``read_file``
  now returns a Pandas DataFrame instead of a GeoDataFrame with an empty
  ``geometry`` column.

Bug fixes:
- Fix `GeoDataFrame.merge()` incorrectly returning a `DataFrame` instead of a
  `GeoDataFrame` when the `suffixes` argument is applied to the active
  geometry column (#2933).
- Fix bug in `pandas.concat` CRS consistency checking where CRS differing by WKT
  whitespace only were treated as incompatible (#3023)

## Version 0.14.1 (Nov 11, 2023)

- The Parquet and Feather IO functions now support the latest 1.0.0 version
  of the GeoParquet specification (geoparquet.org) (#2663).
- Fix `read_parquet` and `read_feather` for [CVE-2023-47248](https://www.cve.org/CVERecord?id=CVE-2023-47248>) (#3070).

## Version 0.14 (Sep 15, 2023)

GeoPandas will use Shapely 2.0 by default instead of PyGEOS when both Shapely >= 2.0 and
PyGEOS are installed.  PyGEOS will continue to be used by default when PyGEOS is
installed alongside Shapely < 2.0.  Support for PyGEOS and Shapely < 2.0 will be removed
in GeoPandas 1.0. (#2999)

API changes:

- ``seed`` keyword in ``sample_points`` is deprecated. Use ``rng`` instead. (#2913).

New methods:

- Added ``concave_hull`` method from shapely to GeoSeries/GeoDataframe (#2903).
- Added ``delaunay_triangles`` method from shapely to GeoSeries/GeoDataframe (#2907).
- Added ``extract_unique_points`` method from shapely to GeoSeries/GeoDataframe (#2915).
- Added ``frechet_distance()`` method from shapely to GeoSeries/GeoDataframe (#2929).
- Added ``hausdorff_distance`` method from shapely to GeoSeries/GeoDataframe (#2909).
- Added ``minimum_rotated_rectangle`` method from shapely to GeoSeries/GeoDataframe (#2541).
- Added ``offset_curve`` method from shapely to GeoSeries/GeoDataframe (#2902).
- Added ``remove_repeated_points`` method from shapely to GeoSeries/GeoDataframe (#2940).
- Added ``reverse`` method from shapely to GeoSeries/GeoDataframe (#2988).
- Added ``segmentize`` method from shapely to GeoSeries/GeoDataFrame (#2910).
- Added ``shortest_line`` method from shapely to GeoSeries/GeoDataframe (#2960).

New features and improvements:

- Added ``exclusive`` parameter to ``sjoin_nearest`` method for Shapely >= 2.0 (#2877)
- The ``to_file()`` method will now automatically detect the FlatGeoBuf driver
  for files with the `.fgb` extension (#2958)

Bug fixes:
- Fix ambiguous error when GeoDataFrame is initialized with a column called ``"crs"`` (#2944)
- Fix a color assignment in ``explore`` when using ``UserDefined`` bins (#2923)
- Fix bug in `apply` with `axis=1` where the given user defined function returns nested
  data in the geometry column (#2959)
- Properly infer schema for ``np.int32`` and ``pd.Int32Dtype`` columns (#2950)
- ``assert_geodataframe_equal`` now handles GeoDataFrames with no active geometry (#2498)

Notes on (optional) dependencies:

- GeoPandas 0.14 drops support for Python 3.8 and pandas 1.3 and below (the minimum
  supported pandas version is now 1.4). Further, the minimum required versions for the
  listed dependencies have now changed to shapely 1.8.0, fiona 1.8.21, pyproj 3.3.0 and
  matplotlib 3.5.0 (#3001)

Deprecations and compatibility notes:

- `geom_almost_equals()` methods have been deprecated and
   `geom_equals_exact()` should be used instead (#2604).

## Version 0.13.2 (Jun 6, 2023)

Bug fix:

- Fix a regression in reading from local file URIs (``file://..``) using
  ``geopandas.read_file`` (#2948).

## Version 0.13.1 (Jun 5, 2023)

Bug fix:

- Fix a regression in reading from URLs using ``geopandas.read_file`` (#2908). This
  restores the behaviour to download all data up-front before passing it to the
  underlying engine (fiona or pyogrio), except if the server supports partial requests
  (to support reading a subset of a large file).

## Version 0.13 (May 6, 2023)

New methods:

- Added ``sample_points`` method to sample random points from Polygon or LineString
  geometries (#2860).
- New ``hilbert_distance()`` method that calculates the distance along a Hilbert curve
  for each geometry in a GeoSeries/GeoDataFrame (#2297).
- Support for sorting geometries (for example, using ``sort_values()``) based on
  the distance along the Hilbert curve (#2070).
- Added ``get_coordinates()`` method from shapely to GeoSeries/GeoDataframe (#2624).
- Added ``minimum_bounding_circle()`` method from shapely to GeoSeries/GeoDataframe (#2621).
- Added `minimum_bounding_radius()` as GeoSeries method (#2827).

Other new features and improvements:

- The Parquet and Feather IO functions now support the latest 1.0.0-beta.1 version
  of the GeoParquet specification (<geoparquet.org>) (#2663).
- Added support to fill missing values in `GeoSeries.fillna` via another `GeoSeries` (#2535).
- Support specifying ``min_zoom`` and ``max_zoom`` inside the ``map_kwds`` argument for ``.explore()`` (#2599).
- Added support for append (``mode="a"`` or ``append=True``) in ``to_file()``
  using ``engine="pyogrio"`` (#2788).
- Added a ``to_wgs84`` keyword to ``to_json`` allowing automatic re-projecting to follow
  the 2016 GeoJSON specification (#416).
- ``to_json`` output now includes a ``"crs"`` field if the CRS is not the default WGS84 (#1774).
- Improve error messages when accessing the `geometry` attribute of GeoDataFrame without an active geometry column
  related to the default name `"geometry"` being provided in the constructor (#2577)

Deprecations and compatibility notes:

- Added warning that ``unary_union`` will return ``'GEOMETRYCOLLECTION EMPTY'`` instead
  of None for all-None GeoSeries. (#2618)
- The ``query_bulk()`` method of the spatial index `.sindex` property is deprecated
  in favor of ``query()`` (#2823).

Bug fixes:

- Ensure that GeoDataFrame created from DataFrame is a copy, not a view (#2667)
- Fix mismatch between geometries and colors in ``plot()`` if an empty or missing
  geometry is present (#2224)
- Escape special characters to avoid TemplateSyntaxError in ``explore()`` (#2657)
- Fix `to_parquet`/`to_feather` to not write an invalid bbox (with NaNs) in the
  metadata in case of an empty GeoDataFrame (#2653)
- Fix `to_parquet`/`to_feather` to use correct WKB flavor for 3D geometries (#2654)
- Fix `read_file` to avoid reading all file bytes prior to calling Fiona or
  Pyogrio if provided a URL as input (#2796)
- Fix `copy()` downcasting GeoDataFrames without an active geometry column to a
  DataFrame (#2775)
- Fix geometry column name propagation when GeoDataFrame columns are a multiindex (#2088)
- Fix `iterfeatures()` method of GeoDataFrame to correctly handle non-scalar values
  when `na='drop'` is specified (#2811)
- Fix issue with passing custom legend labels to `plot` (#2886)

Notes on (optional) dependencies:

- GeoPandas 0.13 drops support pandas 1.0.5 (the minimum supported
  pandas version is now 1.1). Further, the minimum required versions for the listed
  dependencies have now changed to shapely 1.7.1, fiona 1.8.19, pyproj 3.0.1 and
  matplotlib 3.3.4 (#2655)

## Version 0.12.2 (December 10, 2022)

Bug fixes:

- Correctly handle geometries with Z dimension in ``to_crs()`` when using PyGEOS or
  Shapely >= 2.0 (previously the z coordinates were lost) (#1345).
- Assign Crimea to Ukraine in the ``naturalearth_lowres`` built-in dataset (#2670)

## Version 0.12.1 (October 29, 2022)

Small bug-fix release removing the shapely<2 pin in the installation requirements.

## Version 0.12 (October 24, 2022)

The highlight of this release is the support for Shapely 2.0. This makes it possible to
test Shapely 2.0 (currently 2.0b1) alongside GeoPandas.

Note that if you also have PyGEOS installed, you need to set an environment variable
(`USE_PYGEOS=0`) before importing geopandas to actually test Shapely 2.0 features instead of PyGEOS. See
<https://geopandas.org/en/latest/getting_started/install.html#using-the-optional-pygeos-dependency>
for more details.

New features and improvements:

- Added ``normalize()`` method from shapely to GeoSeries/GeoDataframe (#2537).
- Added ``make_valid()`` method from shapely to GeoSeries/GeoDataframe (#2539).
- Added ``where`` filter to ``read_file`` (#2552).
- Updated the distributed natural earth datasets (*naturalearth_lowres* and
  *naturalearth_cities*) to version 5.1 (#2555).

Deprecations and compatibility notes:

- Accessing the `crs` of a `GeoDataFrame` without active geometry column was deprecated
  and this now raises an AttributeError (#2578).
- Resolved colormap-related warning in ``.explore()`` for recent Matplotlib versions
  (#2596).

Bug fixes:

- Fix cryptic error message in ``geopandas.clip()`` when clipping with an empty geometry (#2589).
- Accessing `gdf.geometry` where the active geometry column is missing, and a column
  named `"geometry"` is present will now raise an `AttributeError`, rather than
  returning `gdf["geometry"]` (#2575).
- Combining GeoSeries/GeoDataFrames with ``pandas.concat`` will no longer silently
  override CRS information if not all inputs have the same CRS (#2056).

## Version 0.11.1 (July 24, 2022)

Small bug-fix release:

- Fix regression (RecursionError) in reshape methods such as ``unstack()``
  and ``pivot()`` involving MultiIndex, or GeoDataFrame construction with
  MultiIndex (#2486).
- Fix regression in ``GeoDataFrame.explode()`` with non-default
  geometry column name.
- Fix regression in ``apply()`` causing row-wise all nan float columns to be
  casted to GeometryDtype (#2482).
- Fix a crash in datetime column reading where the file contains mixed timezone
  offsets (#2479). These will be read as UTC localized values.
- Fix a crash in datetime column reading where the file contains datetimes
  outside the range supported by [ns] precision (#2505).
- Fix regression in passing the Parquet or Feather format ``version`` in
  ``to_parquet`` and ``to_feather``. As a result, the ``version`` parameter
  for the ``to_parquet`` and ``to_feather`` methods has been replaced with
  ``schema_version``. ``version`` will be passed directly to underlying
  feather or parquet writer. ``version`` will only be used to set
  ``schema_version`` if ``version`` is one of 0.1.0 or 0.4.0 (#2496).

Version 0.11 (June 20, 2022)
----------------------------

Highlights of this release:

- The ``geopandas.read_file()`` and `GeoDataFrame.to_file()` methods to read
  and write GIS file formats can now optionally use the
  [pyogrio](https://github.com/geopandas/pyogrio/) package under the hood
  through the ``engine="pyogrio"`` keyword. The pyogrio package implements
  vectorized IO for GDAL/OGR vector data sources, and is faster compared to
  the ``fiona``-based engine (#2225).
- GeoParquet support updated to implement
  [v0.4.0](https://github.com/opengeospatial/geoparquet/releases/tag/v0.4.0) of the
  OpenGeospatial/GeoParquet specification (#2441). Backwards compatibility with v0.1.0 of
  the metadata spec (implemented in the previous releases of GeoPandas) is guaranteed,
  and reading and writing Parquet and Feather files will no longer produce a ``UserWarning``
  (#2327).

New features and improvements:

- Improved handling of GeoDataFrame when the active geometry column is
  lost from the GeoDataFrame. Previously, square bracket indexing ``gdf[[...]]`` returned
  a GeoDataFrame when the active geometry column was retained and a DataFrame was
  returned otherwise. Other pandas indexing methods (``loc``, ``iloc``, etc) did not follow
  the same rules. The new behaviour for all indexing/reshaping operations is now as
  follows (#2329, #2060):
  - If operations produce a ``DataFrame`` containing the active geometry column, a
    GeoDataFrame is returned
  - If operations produce a ``DataFrame`` containing ``GeometryDtype`` columns, but not the
    active geometry column, a ``GeoDataFrame`` is returned, where the active geometry
    column is set to ``None`` (set the new geometry column with ``set_geometry()``)
  - If operations produce a ``DataFrame`` containing no ``GeometryDtype`` columns, a
    ``DataFrame`` is returned (this can be upcast again by calling ``set_geometry()`` or the
    ``GeoDataFrame`` constructor)
  - If operations produce a ``Series`` of ``GeometryDtype``, a ``GeoSeries`` is returned,
    otherwise ``Series`` is returned.
  - Error messages for having an invalid geometry column
    have been improved, indicating the name of the last valid active geometry column set
    and whether other geometry columns can be promoted to the active geometry column
    (#2329).

- Datetime fields are now read and written correctly for GIS formats which support them
  (e.g. GPKG, GeoJSON) with fiona 1.8.14 or higher. Previously, datetimes were read as
  strings (#2202).
- ``folium.Map`` keyword arguments can now be specified as the ``map_kwds`` argument to
  ``GeoDataFrame.explore()`` method (#2315).
- Add a new parameter ``style_function`` to ``GeoDataFrame.explore()`` to enable plot styling
  based on GeoJSON properties (#2377).
- It is now possible to write an empty ``GeoDataFrame`` to a file for supported formats
  (#2240). Attempting to do so will now emit a ``UserWarning`` instead of a ``ValueError``.
- Fast rectangle clipping has been exposed as ``GeoSeries/GeoDataFrame.clip_by_rect()``
  (#1928).
- The ``mask`` parameter of ``GeoSeries/GeoDataFrame.clip()`` now accepts a rectangular mask
  as a list-like to perform fast rectangle clipping using the new
  ``GeoSeries/GeoDataFrame.clip_by_rect()`` (#2414).
- Bundled demo dataset ``naturalearth_lowres`` has been updated to version 5.0.1 of the
  source, with field ``ISO_A3`` manually corrected for some cases (#2418).

Deprecations and compatibility notes:

- The active development branch of geopandas on GitHub has been renamed from master to
  main (#2277).
- Deprecated methods ``GeometryArray.equals_exact()`` and ``GeometryArray.almost_equals()``
  have been removed. They should
  be replaced with ``GeometryArray.geom_equals_exact()`` and
  ``GeometryArray.geom_almost_equals()`` respectively (#2267).
- Deprecated CRS functions ``explicit_crs_from_epsg()``, ``epsg_from_crs()`` and
  ``get_epsg_file_contents()`` were removed (#2340).
- Warning about the behaviour change to ``GeoSeries.isna()`` with empty
  geometries present has been removed (#2349).
- Specifying a CRS in the ``GeoDataFrame/GeoSeries`` constructor which contradicted the
  underlying ``GeometryArray`` now raises a ``ValueError`` (#2100).
- Specifying a CRS in the ``GeoDataFrame`` constructor when no geometry column is provided
  and calling ``GeoDataFrame. set_crs`` on a ``GeoDataFrame`` without an active geometry
  column now raise a ``ValueError`` (#2100)
- Passing non-geometry data to the``GeoSeries`` constructor is now fully deprecated and
  will raise a ``TypeError`` (#2314). Previously, a ``pandas.Series`` was returned for
  non-geometry data.
- Deprecated ``GeoSeries/GeoDataFrame`` set operations ``__xor__()``,
  ``__or__()``, ``__and__()`` and ``__sub__()``, ``geopandas.io.file.read_file``/``to_file`` and
  ``geopandas.io.sql.read_postgis`` now emit ``FutureWarning`` instead of
  ``DeprecationWarning`` and will be completely removed in a future release.
- Accessing the ``crs`` of a ``GeoDataFrame`` without active geometry column is deprecated and will be removed in GeoPandas 0.12 (#2373).

Bug fixes:

- ``GeoSeries.to_frame`` now creates a ``GeoDataFrame`` with the geometry column name set
  correctly (#2296)
- Fix pickle files created with pygeos installed can not being readable when pygeos is
  not installed (#2237).
- Fixed ``UnboundLocalError`` in ``GeoDataFrame.plot()`` using ``legend=True`` and
  ``missing_kwds`` (#2281).
- Fix ``explode()`` incorrectly relating index to columns, including where the input index
  is not unique (#2292)
- Fix ``GeoSeries.[xyz]`` raising an ``IndexError`` when the underlying GeoSeries contains
  empty points (#2335). Rows corresponding to empty points now contain ``np.nan``.
- Fix ``GeoDataFrame.iloc`` raising a ``TypeError`` when indexing a ``GeoDataFrame`` with only
  a single column of ``GeometryDtype`` (#1970).
- Fix ``GeoDataFrame.iterfeatures()`` not returning features with the same field order as
  ``GeoDataFrame.columns`` (#2396).
- Fix ``GeoDataFrame.from_features()`` to support reading GeoJSON with null properties
  (#2243).
- Fix ``GeoDataFrame.to_parquet()`` not intercepting ``engine`` keyword argument, breaking
  consistency with pandas (#2227)
- Fix ``GeoDataFrame.explore()`` producing an error when ``column`` is of boolean dtype
  (#2403).
- Fix an issue where ``GeoDataFrame.to_postgis()`` output the wrong SRID for ESRI
  authority CRS (#2414).
- Fix ``GeoDataFrame.from_dict/from_features`` classmethods using ``GeoDataFrame`` rather
  than ``cls`` as the constructor.
- Fix ``GeoDataFrame.plot()`` producing incorrect colors with mixed geometry types when
  ``colors`` keyword is provided. (#2420)

Notes on (optional) dependencies:

- GeoPandas 0.11 drops support for Python 3.7 and pandas 0.25 (the minimum supported
  pandas version is now 1.0.5). Further, the minimum required versions for the listed
  dependencies have now changed to shapely 1.7, fiona 1.8.13.post1, pyproj 2.6.1.post1,
  matplotlib 3.2, mapclassify 2.4.0 (#2358, #2391)

Version 0.10.2 (October 16, 2021)
---------------------------------

Small bug-fix release:

- Fix regression in ``overlay()`` in case no geometries are intersecting (but
  have overlapping total bounds) (#2172).
- Fix regression in ``overlay()`` with ``keep_geom_type=True`` in case the
  overlay of two geometries in a GeometryCollection with other geometry types
  (#2177).
- Fix ``overlay()`` to honor the ``keep_geom_type`` keyword for the
  ``op="differnce"`` case (#2164).
- Fix regression in ``plot()`` with a mapclassify ``scheme`` in case the
  formatted legend labels have duplicates (#2166).
- Fix a bug in the ``explore()`` method ignoring the ``vmin`` and ``vmax`` keywords
  in case they are set to 0 (#2175).
- Fix ``unary_union`` to correctly handle a GeoSeries with missing values (#2181).
- Avoid internal deprecation warning in ``clip()`` (#2179).

Version 0.10.1 (October 8, 2021)
--------------------------------

Small bug-fix release:

- Fix regression in ``overlay()`` with non-overlapping geometries and a
  non-default ``how`` (i.e. not "intersection") (#2157).

Version 0.10.0 (October 3, 2021)
--------------------------------

Highlights of this release:

- A new ``sjoin_nearest()`` method to join based on proximity, with the
  ability to set a maximum search radius (#1865). In addition, the ``sindex``
  attribute gained a new method for a "nearest" spatial index query (#1865,
  #2053).
- A new ``explore()`` method on GeoDataFrame and GeoSeries with native support
  for interactive visualization based on folium / leaflet.js (#1953)
- The ``geopandas.sjoin()``/``overlay()``/``clip()`` functions are now also
  available as methods on the GeoDataFrame (#2141, #1984, #2150).

New features and improvements:

- Add support for pandas' ``value_counts()`` method for geometry dtype (#2047).
- The ``explode()`` method has a new ``ignore_index`` keyword (consistent with
  pandas' explode method) to reset the index in the result, and a new
  ``index_parts`` keywords to control whether a cumulative count indexing the
  parts of the exploded multi-geometries should be added (#1871).
- ``points_from_xy()`` is now available as a GeoSeries method ``from_xy`` (#1936).
- The ``to_file()`` method will now attempt to detect the driver (if not
  specified) based on the extension of the provided filename, instead of
  defaulting to ESRI Shapefile (#1609).
- Support for the ``storage_options`` keyword in ``read_parquet()`` for
  specifying filesystem-specific options (e.g. for S3) based on fsspec (#2107).
- The read/write functions now support ``~`` (user home directory) expansion (#1876).
- Support the ``convert_dtypes()`` method from pandas to preserve the
  GeoDataFrame class (#2115).
- Support WKB values in the hex format in ``GeoSeries.from_wkb()`` (#2106).
- Update the ``estimate_utm_crs()`` method to handle crossing the antimeridian
  with pyproj 3.1+ (#2049).
- Improved heuristic to decide how many decimals to show in the repr based on
  whether the CRS is projected or geographic (#1895).
- Switched the default for ``geocode()`` from GeoCode.Farm to the Photon
  geocoding API (<https://photon.komoot.io>) (#2007).

Deprecations and compatibility notes:

- The ``op=`` keyword of ``sjoin()`` to indicate which spatial predicate to use
  for joining is being deprecated and renamed in favor of a new ``predicate=``
  keyword (#1626).
- The ``cascaded_union`` attribute is deprecated, use ``unary_union`` instead (#2074).
- Constructing a GeoDataFrame with a duplicated "geometry" column is now
  disallowed. This can also raise an error in the ``pd.concat(.., axis=1)``
  function if this results in duplicated active geometry columns (#2046).
- The ``explode()`` method currently returns a GeoSeries/GeoDataFrame with a
  MultiIndex, with an additional level with indices of the parts of the
  exploded multi-geometries. For consistency with pandas, this will change in
  the future and the new ``index_parts`` keyword is added to control this.

Bug fixes:

- Fix in the ``clip()`` function to correctly clip MultiPoints instead of
  leaving them intact when partly outside of the clip bounds (#2148).
- Fix ``GeoSeries.isna()`` to correctly return a boolean Series in case of an
  empty GeoSeries (#2073).
- Fix the GeoDataFrame constructor to preserve the geometry name when the
  argument is already a GeoDataFrame object (i.e. ``GeoDataFrame(gdf)``) (#2138).
- Fix loss of the values' CRS when setting those values as a column
  (``GeoDataFrame.__setitem__``) (#1963)
- Fix in ``GeoDataFrame.apply()`` to preserve the active geometry column name
  (#1955).
- Fix in ``sjoin()`` to not ignore the suffixes in case of a right-join
  (``how="right``) (#2065).
- Fix ``GeoDataFrame.explode()`` with a MultiIndex (#1945).
- Fix the handling of missing values in ``to/from_wkb`` and ``to_from_wkt`` (#1891).
- Fix ``to_file()`` and ``to_json()`` when DataFrame has duplicate columns to
  raise an error (#1900).
- Fix bug in the colors shown with user-defined classification scheme (#2019).
- Fix handling of the ``path_effects`` keyword in ``plot()`` (#2127).
- Fix ``GeoDataFrame.explode()`` to preserve ``attrs`` (#1935)

Notes on (optional) dependencies:

- GeoPandas 0.10.0 dropped support for Python 3.6 and pandas 0.24. Further,
  the minimum required versions are numpy 1.18, shapely 1.6, fiona 1.8,
  matplotlib 3.1 and pyproj 2.2.
- Plotting with a classification schema now requires mapclassify version >=
  2.4 (#1737).
- Compatibility fixes for the latest numpy in combination with Shapely 1.7 (#2072)
- Compatibility fixes for the upcoming Shapely 1.8 (#2087).
- Compatibility fixes for the latest PyGEOS (#1872, #2014) and matplotlib
  (colorbar issue, #2066).

Version 0.9.0 (February 28, 2021)
---------------------------------

Many documentation improvements and a restyled and restructured website with
a new logo (#1564, #1579, #1617, #1668, #1731, #1750, #1757, #1759).

New features and improvements:

- The ``geopandas.read_file`` function now accepts more general
  file-like objects (e.g. ``fsspec`` open file objects). It will now also
  automatically recognize zipped files (#1535).
- The ``GeoDataFrame.plot()`` method now provides access to the pandas plotting
  functionality for the non-geometry columns, either using the ``kind`` keyword
  or the accessor method (e.g. ``gdf.plot(kind="bar")`` or ``gdf.plot.bar()``)
  (#1465).
- New ``from_wkt()``, ``from_wkb()``, ``to_wkt()``, ``to_wkb()`` methods for
  GeoSeries to construct a GeoSeries from geometries in WKT or WKB
  representation, or to convert a GeoSeries to a pandas Seriew with WKT or WKB
  values (#1710).
- New ``GeoSeries.z`` attribute to access the z-coordinates of Point geometries
  (similar to the existing ``.x`` and ``.y`` attributes) (#1773).
- The ``to_crs()`` method now handles missing values (#1618).
- Support for pandas' new ``.attrs`` functionality (#1658).
- The ``dissolve()`` method now allows dissolving by no column (``by=None``) to
  create a union of all geometries (single-row GeoDataFrame) (#1568).
- New ``estimate_utm_crs()`` method on GeoSeries/GeoDataFrame to determine the
  UTM CRS based on the bounds (#1646).
- ``GeoDataFrame.from_dict()`` now accepts ``geometry`` and ``crs`` keywords
  (#1619).
- ``GeoDataFrame.to_postgis()`` and ``geopandas.read_postgis()`` now supports
  both sqlalchemy engine and connection objects (#1638).
- The ``GeoDataFrame.explode()`` method now allows exploding based on a
  non-geometry column, using the pandas implementation (#1720).
- Performance improvement in ``GeoDataFrame/GeoSeries.explode()`` when using
  the PyGEOS backend (#1693).
- The binary operation and predicate methods (eg ``intersection()``,
  ``intersects()``) have a new ``align`` keyword which allows optionally not
  aligning on the index before performing the operation with ``align=False``
  (#1668).
- The ``GeoDataFrame.dissolve()`` method now supports all relevant keywords of
  ``groupby()``, i.e. the ``level``, ``sort``, ``observed`` and ``dropna`` keywords
  (#1845).
- The ``geopandas.overlay()`` function now accepts ``make_valid=False`` to skip
  the step to ensure the input geometries are valid using ``buffer(0)`` (#1802).
- The ``GeoDataFrame.to_json()`` method gained a ``drop_id`` keyword to
  optionally not write the GeoDataFrame's index as the "id" field in the
  resulting JSON (#1637).
- A new ``aspect`` keyword in the plotting methods to optionally allow retaining
  the original aspect (#1512)
- A new ``interval`` keyword in the ``legend_kwds`` group of the ``plot()`` method
  to control the appearance of the legend labels when using a classification
  scheme (#1605).
- The spatial index of a GeoSeries (accessed with the ``sindex`` attribute) is
  now stored on the underlying array. This ensures that the spatial index is
  preserved in more operations where possible, and that multiple geometry
  columns of a GeoDataFrame can each have a spatial index (#1444).
- Addition of a ``has_sindex`` attribute on the GeoSeries/GeoDataFrame to check
  if a spatial index has already been initialized (#1627).
- The ``geopandas.testing.assert_geoseries_equal()`` and ``assert_geodataframe_equal()``
  testing utilities now have a ``normalize`` keyword (False by default) to
  normalize geometries before comparing for equality (#1826). Those functions
  now also give a more informative error message when failing (#1808).

Deprecations and compatibility notes:

- The ``is_ring`` attribute currently returns True for Polygons. In the future,
  this will be False (#1631). In addition, start to check it for LineStrings
  and LinearRings (instead of always returning False).
- The deprecated ``objects`` keyword in the ``intersection()`` method of the
  ``GeoDataFrame/GeoSeries.sindex`` spatial index object has been removed
  (#1444).

Bug fixes:

- Fix regression in the ``plot()`` method raising an error with empty
  geometries (#1702, #1828).
- Fix ``geopandas.overlay()`` to preserve geometries of the correct type which
  are nested within a GeometryCollection as a result of the overlay
  operation (#1582). In addition, a warning will now be raised if geometries
  of different type are dropped from the result (#1554).
- Fix the repr of an empty GeoSeries to not show spurious warnings (#1673).
- Fix the ``.crs`` for empty GeoDataFrames (#1560).
- Fix ``geopandas.clip`` to preserve the correct geometry column name (#1566).
- Fix bug in ``plot()`` method when using ``legend_kwds`` with multiple subplots
  (#1583)
- Fix spurious warning with ``missing_kwds`` keyword of the ``plot()`` method
  when there are no areas with missing data (#1600).
- Fix the ``plot()`` method to correctly align values passed to the ``column``
  keyword as a pandas Series (#1670).
- Fix bug in plotting MultiPoints when passing values to determine the color
  (#1694)
- The ``rename_geometry()`` method now raises a more informative error message
  when a duplicate column name is used (#1602).
- Fix ``explode()`` method to preserve the CRS (#1655)
- Fix the ``GeoSeries.apply()`` method to again accept the ``convert_dtype``
  keyword to be consistent with pandas (#1636).
- Fix ``GeoDataFrame.apply()`` to preserve the CRS when possible (#1848).
- Fix bug in containment test as ``geom in geoseries`` (#1753).
- The ``shift()`` method of a GeoSeries/GeoDataFrame now preserves the CRS
  (#1744).
- The PostGIS IO functionality now quotes table names to ensure it works with
  case-sensitive names (#1825).
- Fix the ``GeoSeries`` constructor without passing data but only an index (#1798).

Notes on (optional) dependencies:

- GeoPandas 0.9.0 dropped support for Python 3.5. Further, the minimum
  required versions are pandas 0.24, numpy 1.15 and shapely 1.6 and fiona 1.8.
- The ``descartes`` package is no longer required for plotting polygons. This
  functionality is now included by default in GeoPandas itself, when
  matplotlib is available (#1677).
- Fiona is now only imported when used in ``read_file``/``to_file``. This means
  you can now force geopandas to install without fiona installed (although it
  is still a default requirement) (#1775).
- Compatibility with the upcoming Shapely 1.8 (#1659, #1662, #1819).

Version 0.8.2 (January 25, 2021)
--------------------------------

Small bug-fix release for compatibility with PyGEOS 0.9.

Version 0.8.1 (July 15, 2020)
-----------------------------

Small bug-fix release:

- Fix a regression in the ``plot()`` method when visualizing with a
  JenksCaspallSampled or FisherJenksSampled scheme (#1486).
- Fix spurious warning in ``GeoDataFrame.to_postgis`` (#1497).
- Fix the un-pickling with ``pd.read_pickle`` of files written with older
  GeoPandas versions (#1511).

Version 0.8.0 (June 24, 2020)
-----------------------------

**Experimental**: optional use of PyGEOS to speed up spatial operations (#1155).
PyGEOS is a faster alternative for Shapely (being contributed back to a future
version of Shapely), and is used in element-wise spatial operations and for
spatial index in e.g. ``sjoin`` (#1343, #1401, #1421, #1427, #1428). See the
[installation docs](https://geopandas.readthedocs.io/en/latest/install.html#using-the-optional-pygeos-dependency)
for more info and how to enable it.

New features and improvements:

- IO enhancements:

  - New ``GeoDataFrame.to_postgis()`` method to write to PostGIS database (#1248).
  - New Apache Parquet and Feather file format support (#1180, #1435)
  - Allow appending to files with ``GeoDataFrame.to_file`` (#1229).
  - Add support for the ``ignore_geometry`` keyword in ``read_file`` to only read
    the attribute data. If set to True, a pandas DataFrame without geometry is
    returned (#1383).
  - ``geopandas.read_file`` now supports reading from file-like objects (#1329).
  - ``GeoDataFrame.to_file`` now supports specifying the CRS to write to the file
    (#802). By default it still uses the CRS of the GeoDataFrame.
  - New ``chunksize`` keyword in ``geopandas.read_postgis`` to read a query in
    chunks (#1123).

- Improvements related to geometry columns and CRS:

  - Any column of the GeoDataFrame that has a "geometry" dtype is now returned
    as a GeoSeries. This means that when having multiple geometry columns, not
    only the "active" geometry column is returned as a GeoSeries, but also
    accessing another geometry column (``gdf["other_geom_column"]``) gives a
    GeoSeries (#1336).
  - Multiple geometry columns in a GeoDataFrame can now each have a different
    CRS. The global ``gdf.crs`` attribute continues to returns the CRS of the
    "active" geometry column. The CRS of other geometry columns can be accessed
    from the column itself (eg ``gdf["other_geom_column"].crs``) (#1339).
  - New ``set_crs()`` method on GeoDataFrame/GeoSeries to set the CRS of naive
    geometries (#747).

- Improvements related to plotting:

  - The y-axis is now scaled depending on the center of the plot when using a
    geographic CRS, instead of using an equal aspect ratio (#1290).
  - When passing a column of categorical dtype to the ``column=`` keyword of the
    GeoDataFrame ``plot()``, we now honor all categories and its order (#1483).
    In addition, a new ``categories`` keyword allows to specify all categories
    and their order otherwise (#1173).
  - For choropleths using a classification scheme (using ``scheme=``), the
    ``legend_kwds`` accept two new keywords to control the formatting of the
    legend: ``fmt`` with a format string for the bin edges (#1253), and ``labels``
    to pass fully custom class labels (#1302).

- New ``covers()`` and ``covered_by()`` methods on GeoSeries/GeoDataframe for the
  equivalent spatial predicates (#1460, #1462).
- GeoPandas now warns when using distance-based methods with data in a
  geographic projection (#1378).

Deprecations:

- When constructing a GeoSeries or GeoDataFrame from data that already has a
  CRS, a deprecation warning is raised when both CRS don't match, and in the
  future an error will be raised in such a case. You can use the new ``set_crs``
  method to override an existing CRS. See
  [the docs](https://geopandas.readthedocs.io/en/latest/projections.html#projection-for-multiple-geometry-columns).
- The helper functions in the ``geopandas.plotting`` module are deprecated for
  public usage (#656).
- The ``geopandas.io`` functions are deprecated, use the top-level ``read_file`` and
  ``to_file`` instead (#1407).
- The set operators (``&``, ``|``, ``^``, ``-``) are deprecated, use the
  ``intersection()``, ``union()``, ``symmetric_difference()``, ``difference()`` methods
  instead (#1255).
- The ``sindex`` for empty dataframe will in the future return an empty spatial
  index instead of ``None`` (#1438).
- The ``objects`` keyword in the ``intersection`` method of the spatial index
  returned by the ``sindex`` attribute is deprecated and will be removed in the
  future (#1440).

Bug fixes:

- Fix the ``total_bounds()`` method to ignore missing and empty geometries (#1312).
- Fix ``geopandas.clip`` when masking with non-overlapping area resulting in an
  empty GeoDataFrame (#1309, #1365).
- Fix error in ``geopandas.sjoin`` when joining on an empty geometry column (#1318).
- CRS related fixes: ``pandas.concat`` preserves CRS when concatenating GeoSeries
  objects (#1340), preserve the CRS in ``geopandas.clip`` (#1362) and in
  ``GeoDataFrame.astype`` (#1366).
- Fix bug in ``GeoDataFrame.explode()`` when 'level_1' is one of the column names
  (#1445).
- Better error message when rtree is not installed (#1425).
- Fix bug in ``GeoSeries.equals()`` (#1451).
- Fix plotting of multi-part geometries with additional style keywords (#1385).

And we now have a [Code of Conduct](https://github.com/geopandas/geopandas/blob/main/CODE_OF_CONDUCT.md)!

GeoPandas 0.8.0 is the last release to support Python 3.5. The next release
will require Python 3.6, pandas 0.24, numpy 1.15 and shapely 1.6 or higher.

Version 0.7.0 (February 16, 2020)
---------------------------------

Support for Python 2.7 has been dropped. GeoPandas now works with Python >= 3.5.

The important API change of this release is that GeoPandas now requires
PROJ > 6 and pyproj > 2.2, and that the ``.crs`` attribute of a GeoSeries and
GeoDataFrame no longer stores the CRS information as a proj4 string or dict,
but as a ``pyproj.CRS`` object (#1101).

This gives a better user interface and integrates improvements from pyproj and
PROJ 6, but might also require some changes in your code. Check the
[migration guide](https://geopandas.readthedocs.io/en/latest/projections.html#upgrading-to-geopandas-0-7-with-pyproj-2-2-and-proj-6)
in the documentation.

Other API changes;

- The ``GeoDataFrame.to_file`` method will now also write the GeoDataFrame index
  to the file, if the index is named and/or non-integer. You can use the
  ``index=True/False`` keyword to overwrite this default inference (#1059).

New features and improvements:

- A new ``geopandas.clip`` function to clip a GeoDataFrame to the spatial extent
  of another shape (#1128).
- The ``geopandas.overlay`` function now works for all geometry types, including
  points and linestrings in addition to polygons (#1110).
- The ``plot()`` method gained support for missing values (in the column that
  determines the colors). By default it doesn't plot the corresponding
  geometries, but using the new ``missing_kwds`` argument you can specify how to
  style those geometries (#1156).
- The ``plot()`` method now also supports plotting GeometryCollection and
  LinearRing objects (#1225).
- Added support for filtering with a geometry or reading a subset of the rows in
  ``geopandas.read_file`` (#1160).
- Added support for the new nullable integer data type of pandas in
  ``GeoDataFrame.to_file`` (#1220).

Bug fixes:

- ``GeoSeries.reset_index()`` now correctly results in a GeoDataFrame instead of DataFrame (#1252).
- Fixed the ``geopandas.sjoin`` function to handle MultiIndex correctly (#1159).
- Fixed the ``geopandas.sjoin`` function to preserve the index name of the left GeoDataFrame (#1150).

Version 0.6.3 (February 6, 2020)
---------------------------------

Small bug-fix release:

- Compatibility with Shapely 1.7 and pandas 1.0 (#1244).
- Fix ``GeoDataFrame.fillna`` to accept non-geometry values again when there are
  no missing values in the geometry column. This should make it easier to fill
  the numerical columns of the GeoDataFrame (#1279).

Version 0.6.2 (November 18, 2019)
---------------------------------

Small bug-fix release fixing a few regressions:

- Fix a regression in passing an array of RRB(A) tuples to the ``.plot()``
  method (#1178, #1211).
- Fix the ``bounds`` and ``total_bounds`` attributes for empty GeoSeries, which
  also fixes the repr of an empty or all-NA GeoSeries (#1184, #1195).
- Fix filtering of a GeoDataFrame to preserve the index type when ending up
  with an empty result (#1190).

Version 0.6.1 (October 12, 2019)
--------------------------------

Small bug-fix release fixing a few regressions:

- Fix ``astype`` when converting to string with Multi geometries (#1145) or when converting a dataframe without geometries (#1144).
- Fix ``GeoSeries.fillna`` to accept ``np.nan`` again (#1149).

Version 0.6.0 (September 27, 2019)
----------------------------------

Important note! This will be the last release to support Python 2.7 (#1031)

API changes:

- A refactor of the internals based on the pandas ExtensionArray interface (#1000). The main user visible changes are:

  - The ``.dtype`` of a GeoSeries is now a ``'geometry'`` dtype (and no longer a numpy ``object`` dtype).
  - The ``.values`` of a GeoSeries now returns a custom ``GeometryArray``, and no longer a numpy array. To get back a numpy array of Shapely scalars, you can convert explicitly using ``np.asarray(..)``.

- The ``GeoSeries`` constructor now raises a warning when passed non-geometry data. Currently the constructor falls back to return a pandas ``Series``, but in the future this will raise an error (#1085).
- The missing value handling has been changed to now separate the concepts of missing geometries and empty geometries (#601, 1062). In practice this means that (see [the docs](https://geopandas.readthedocs.io/en/v0.6.0/missing_empty.html) for more details):

  - ``GeoSeries.isna`` now considers only missing values, and if you want to check for empty geometries, you can use ``GeoSeries.is_empty`` (``GeoDataFrame.isna`` already only looked at missing values).
  - ``GeoSeries.dropna`` now actually drops missing values (before it didn't drop either missing or empty geometries)
  - ``GeoSeries.fillna`` only fills missing values (behaviour unchanged).
  - ``GeoSeries.align`` uses missing values instead of empty geometries by default to fill non-matching index entries.

New features and improvements:

- Addition of a ``GeoSeries.affine_transform`` method, equivalent of Shapely's function (#1008).
- Addition of a ``GeoDataFrame.rename_geometry`` method to easily rename the active geometry column (#1053).
- Addition of ``geopandas.show_versions()`` function, which can be used to give an overview of the installed libraries in bug reports (#899).
- The ``legend_kwds`` keyword of the ``plot()`` method can now also be used to specify keywords for the color bar (#1102).
- Performance improvement in the ``sjoin()`` operation by re-using existing spatial index of the input dataframes, if available (#789).
- Updated documentation to work with latest version of geoplot and contextily (#1044, #1088).
- A new ``geopandas.options`` configuration, with currently a single option to control the display precision of the coordinates (``options.display_precision``). The default is now to show less coordinates (3 for projected and 5 for geographic coordinates), but the default can be overridden with the option.

Bug fixes:

- Also try to use ``pysal`` instead of ``mapclassify`` if available (#1082).
- The ``GeoDataFrame.astype()`` method now correctly returns a ``GeoDataFrame`` if the geometry column is preserved (#1009).
- The ``to_crs`` method now uses ``always_xy=True`` to ensure correct lon/lat order handling for pyproj>=2.2.0 (#1122).
- Fixed passing list-like colors in the ``plot()`` method in case of "multi" geometries (#1119).
- Fixed the coloring of shapes and colorbar when passing a custom ``norm`` in the ``plot()`` method (#1091, #1089).
- Fixed ``GeoDataFrame.to_file`` to preserve VFS file paths (e.g. when a "s3://" path is specified) (#1124).
- Fixed failing case in ``geopandas.sjoin`` with empty geometries (#1138).

In addition, the minimum required versions of some dependencies have been increased: GeoPandas now requirs pandas >=0.23.4 and matplotlib >=2.0.1 (#1002).

Version 0.5.1 (July 11, 2019)
-----------------------------

- Compatibility with latest mapclassify version 2.1.0 (#1025).

Version 0.5.0 (April 25, 2019)
------------------------------

Improvements:

- Significant performance improvement (around 10x) for ``GeoDataFrame.iterfeatures``,
  which also improves ``GeoDataFrame.to_file`` (#864).
- File IO enhancements based on Fiona 1.8:

  - Support for writing bool dtype (#855) and datetime dtype, if the file format supports it (#728).
  - Support for writing dataframes with multiple geometry types, if the file format allows it (e.g. GeoJSON for all types, or ESRI Shapefile for Polygon+MultiPolygon) (#827, #867, #870).

- Compatibility with pyproj >= 2 (#962).
- A new ``geopandas.points_from_xy()`` helper function to convert x and y coordinates to Point objects (#896).
- The ``buffer`` and ``interpolate`` methods now accept an array-like to specify a variable distance for each geometry (#781).
- Addition of a ``relate`` method, corresponding to the shapely method that returns the DE-9IM matrix (#853).
- Plotting improvements:

  - Performance improvement in plotting by only flattening the geometries if there are actually 'Multi' geometries (#785).
  - Choropleths: access to all ``mapclassify`` classification schemes and addition of the ``classification_kwds`` keyword in the ``plot`` method to specify options for the scheme (#876).
  - Ability to specify a matplotlib axes object on which to plot the color bar with the ``cax`` keyword, in order to have more control over the color bar placement (#894).

- Changed the default provider in ``geopandas.tools.geocode`` from Google (now requires an API key) to Geocode.Farm (#907, #975).

Bug fixes:

- Remove the edge in the legend marker (#807).
- Fix the ``align`` method to preserve the CRS (#829).
- Fix ``geopandas.testing.assert_geodataframe_equal`` to correctly compare left and right dataframes (#810).
- Fix in choropleth mapping when the values contain missing values (#877).
- Better error message in ``sjoin`` if the input is not a GeoDataFrame (#842).
- Fix in ``read_postgis`` to handle nullable (missing) geometries (#856).
- Correctly passing through the ``parse_dates`` keyword in ``read_postgis`` to the underlying pandas method (#860).
- Fixed the shape of Antarctica in the included demo dataset 'naturalearth_lowres'
  (by updating to the latest version) (#804).

Version 0.4.1 (March 5, 2019)
-----------------------------

Small bug-fix release for compatibility with the latest Fiona and PySAL
releases:

- Compatibility with Fiona 1.8: fix deprecation warning (#854).
- Compatibility with PySAL 2.0: switched to ``mapclassify`` instead of ``PySAL`` as
  dependency for choropleth mapping with the ``scheme`` keyword (#872).
- Fix for new ``overlay`` implementation in case the intersection is empty (#800).

Version 0.4.0 (July 15, 2018)
-----------------------------

Improvements:

- Improved ``overlay`` function (better performance, several incorrect behaviours fixed) (#429)
- Pass keywords to control legend behavior (``legend_kwds``) to ``plot`` (#434)
- Add basic support for reading remote datasets in ``read_file`` (#531)
- Pass kwargs for ``buffer`` operation on GeoSeries (#535)
- Expose all geopy services as options in geocoding (#550)
- Faster write speeds to GeoPackage (#605)
- Permit ``read_file`` filtering with a bounding box from a GeoDataFrame (#613)
- Set CRS on GeoDataFrame returned by ``read_postgis`` (#627)
- Permit setting markersize for Point GeoSeries plots with column values (#633)
- Started an example gallery (#463, #690, #717)
- Support for plotting MultiPoints (#683)
- Testing functionality (e.g. ``assert_geodataframe_equal``) is now publicly exposed (#707)
- Add ``explode`` method to GeoDataFrame (similar to the GeoSeries method) (#671)
- Set equal aspect on active axis on multi-axis figures (#718)
- Pass array of values to column argument in ``plot`` (#770)

Bug fixes:

- Ensure that colorbars are plotted on the correct axis (#523)
- Handle plotting empty GeoDataFrame (#571)
- Save z-dimension when writing files (#652)
- Handle reading empty shapefiles (#653)
- Correct dtype for empty result of spatial operations (#685)
- Fix empty ``sjoin`` handling for pandas>=0.23 (#762)

Version 0.3.0 (August 29, 2017)
-------------------------------

Improvements:

- Improve plotting performance using ``matplotlib.collections`` (#267)
- Improve default plotting appearance. The defaults now follow the new matplotlib defaults (#318, #502, #510)
- Provide access to x/y coordinates as attributes for Point GeoSeries (#383)
- Make the NYBB dataset available through ``geopandas.datasets`` (#384)
- Enable ``sjoin`` on non-integer-index GeoDataFrames (#422)
- Add ``cx`` indexer to GeoDataFrame (#482)
- ``GeoDataFrame.from_features`` now also accepts a Feature Collection (#225, #507)
- Use index label instead of integer id in output of ``iterfeatures`` and
  ``to_json`` (#421)
- Return empty data frame rather than raising an error when performing a spatial join with non overlapping geodataframes (#335)

Bug fixes:

- Compatibility with shapely 1.6.0 (#512)
- Fix ``fiona.filter`` results when bbox is not None (#372)
- Fix ``dissolve`` to retain CRS (#389)
- Fix ``cx`` behavior when using index of 0 (#478)
- Fix display of lower bin in legend label of choropleth plots using a PySAL scheme (#450)

Version 0.2.0
-------------

Improvements:

- Complete overhaul of the documentation
- Addition of ``overlay`` to perform spatial overlays with polygons (#142)
- Addition of ``sjoin`` to perform spatial joins (#115, #145, #188)
- Addition of ``__geo_interface__`` that returns a python data structure
  to represent the ``GeoSeries`` as a GeoJSON-like ``FeatureCollection`` (#116)
  and ``iterfeatures`` method (#178)
- Addition of the ``explode`` (#146) and ``dissolve`` (#310, #311) methods.
- Addition of the ``sindex`` attribute, a Spatial Index using the optional
  dependency ``rtree`` (``libspatialindex``) that can be used to speed up
  certain operations such as overlays (#140, #141).
- Addition of the ``GeoSeries.cx`` coordinate indexer to slice a GeoSeries based
  on a bounding box of the coordinates (#55).
- Improvements to plotting: ability to specify edge colors (#173), support for
  the ``vmin``, ``vmax``, ``figsize``, ``linewidth`` keywords (#207), legends
  for chloropleth plots (#210), color points by specifying a colormap (#186) or
  a single color (#238).
- Larger flexibility of ``to_crs``, accepting both dicts and proj strings (#289)
- Addition of embedded example data, accessible through
  ``geopandas.datasets.get_path``.

API changes:

- In the ``plot`` method, the ``axes`` keyword is renamed to ``ax`` for
  consistency with pandas, and the ``colormap`` keyword is renamed to ``cmap``
  for consistency with matplotlib (#208, #228, #240).

Bug fixes:

- Properly handle rows with missing geometries (#139, #193).
- Fix ``GeoSeries.to_json`` (#263).
- Correctly serialize metadata when pickling (#199, #206).
- Fix ``merge`` and ``concat`` to return correct GeoDataFrame (#247, #320, #322).<|MERGE_RESOLUTION|>--- conflicted
+++ resolved
@@ -12,9 +12,7 @@
 - Added `count_coordinates` method from shapely to GeoSeries/GeoDataframe (#3026).
 - Added `minimum_clearance` method from shapely to GeoSeries/GeoDataframe (#2989).
 - Added `is_ccw` method from shapely to GeoSeries/GeoDataframe (#3027).
-<<<<<<< HEAD
 - Added `force_2d` and `force_3d` methods from shapely to GeoSeries/GeoDataframe (#3090).
-=======
 - Added ``transform`` method from shapely to GeoSeries/GeoDataFrame (#3075).
 
 New features and improvements:
@@ -23,7 +21,6 @@
   output (#3087).
 - `make_valid` option in `overlay` now uses the `make_valid` method instead of
   `buffer(0)` (#3113).
->>>>>>> 1b3a3051
 
 Potentially breaking changes:
 - reading a data source that does not have a geometry field using ``read_file``
