from warnings import warn

import numpy as np
import pandas as pd
from pandas import DataFrame, Series
from shapely.geometry import box, MultiPoint
from shapely.geometry.base import BaseGeometry

from . import _compat as compat
from .array import GeometryArray, GeometryDtype, points_from_xy


def is_geometry_type(data):
    """
    Check if the data is of geometry dtype.

    Does not include object array of shapely scalars.
    """
    if isinstance(getattr(data, "dtype", None), GeometryDtype):
        # GeometryArray, GeoSeries and Series[GeometryArray]
        return True
    else:
        return False


def _delegate_binary_method(op, this, other, align, *args, **kwargs):
    # type: (str, GeoSeries, GeoSeries) -> GeoSeries/Series
    this = this.geometry
    if isinstance(other, GeoPandasBase):
        if align and not this.index.equals(other.index):
            warn("The indices of the two GeoSeries are different.")
            this, other = this.align(other.geometry)
        else:
            other = other.geometry

        a_this = GeometryArray(this.values)
        other = GeometryArray(other.values)
    elif isinstance(other, BaseGeometry):
        a_this = GeometryArray(this.values)
    else:
        raise TypeError(type(this), type(other))

    data = getattr(a_this, op)(other, *args, **kwargs)
    return data, this.index


def _binary_geo(op, this, other, align):
    # type: (str, GeoSeries, GeoSeries) -> GeoSeries
    """Binary operation on GeoSeries objects that returns a GeoSeries"""
    from .geoseries import GeoSeries

    geoms, index = _delegate_binary_method(op, this, other, align)
    return GeoSeries(geoms, index=index, crs=this.crs)


def _binary_op(op, this, other, align, *args, **kwargs):
    # type: (str, GeoSeries, GeoSeries, args/kwargs) -> Series[bool/float]
    """Binary operation on GeoSeries objects that returns a Series"""
    data, index = _delegate_binary_method(op, this, other, align, *args, **kwargs)
    return Series(data, index=index)


def _delegate_property(op, this):
    # type: (str, GeoSeries) -> GeoSeries/Series
    a_this = GeometryArray(this.geometry.values)
    data = getattr(a_this, op)
    if isinstance(data, GeometryArray):
        from .geoseries import GeoSeries

        return GeoSeries(data, index=this.index, crs=this.crs)
    else:
        return Series(data, index=this.index)


def _delegate_geo_method(op, this, *args, **kwargs):
    # type: (str, GeoSeries) -> GeoSeries
    """Unary operation that returns a GeoSeries"""
    from .geoseries import GeoSeries

    a_this = GeometryArray(this.geometry.values)
    data = getattr(a_this, op)(*args, **kwargs)
    return GeoSeries(data, index=this.index, crs=this.crs)


class GeoPandasBase(object):
    @property
    def area(self):
        """Returns a ``Series`` containing the area of each geometry in the
        ``GeoSeries`` expressed in the units of the CRS.

        Examples
        --------

        >>> from shapely.geometry import Polygon, LineString, Point
        >>> s = geopandas.GeoSeries(
        ...     [
        ...         Polygon([(0, 0), (1, 1), (0, 1)]),
        ...         Polygon([(10, 0), (10, 5), (0, 0)]),
        ...         Polygon([(0, 0), (2, 2), (2, 0)]),
        ...         LineString([(0, 0), (1, 1), (0, 1)]),
        ...         Point(0, 1)
        ...     ]
        ... )
        >>> s
        0    POLYGON ((0.00000 0.00000, 1.00000 1.00000, 0....
        1    POLYGON ((10.00000 0.00000, 10.00000 5.00000, ...
        2    POLYGON ((0.00000 0.00000, 2.00000 2.00000, 2....
        3    LINESTRING (0.00000 0.00000, 1.00000 1.00000, ...
        4                              POINT (0.00000 1.00000)
        dtype: geometry

        >>> s.area
        0     0.5
        1    25.0
        2     2.0
        3     0.0
        4     0.0
        dtype: float64

        See also
        --------
        GeoSeries.length : measure length

        Notes
        -----
        Area may be invalid for a geographic CRS using degrees as units;
        use :meth:`GeoSeries.to_crs` to project geometries to a planar
        CRS before using this function.

        Every operation in GeoPandas is planar, i.e. the potential third
        dimension is not taken into account.
        """
        return _delegate_property("area", self)

    @property
    def crs(self):
        """
        The Coordinate Reference System (CRS) represented as a ``pyproj.CRS``
        object.

        Returns None if the CRS is not set, and to set the value it
        :getter: Returns a ``pyproj.CRS`` or None. When setting, the value
        can be anything accepted by
        :meth:`pyproj.CRS.from_user_input() <pyproj.crs.CRS.from_user_input>`,
        such as an authority string (eg "EPSG:4326") or a WKT string.

        Examples
        --------

        >>> s.crs  # doctest: +SKIP
        <Geographic 2D CRS: EPSG:4326>
        Name: WGS 84
        Axis Info [ellipsoidal]:
        - Lat[north]: Geodetic latitude (degree)
        - Lon[east]: Geodetic longitude (degree)
        Area of Use:
        - name: World
        - bounds: (-180.0, -90.0, 180.0, 90.0)
        Datum: World Geodetic System 1984
        - Ellipsoid: WGS 84
        - Prime Meridian: Greenwich

        See also
        --------
        GeoSeries.set_crs : assign CRS
        GeoSeries.to_crs : re-project to another CRS
        """
        return self.geometry.values.crs

    @crs.setter
    def crs(self, value):
        """Sets the value of the crs"""
        self.geometry.values.crs = value

    @property
    def geom_type(self):
        """
        Returns a ``Series`` of strings specifying the `Geometry Type` of each
        object.

        Examples
        --------
        >>> from shapely.geometry import Point, Polygon, LineString
        >>> d = {'geometry': [Point(2, 1), Polygon([(0, 0), (1, 1), (1, 0)]),
        ... LineString([(0, 0), (1, 1)])]}
        >>> gdf = geopandas.GeoDataFrame(d, crs="EPSG:4326")
        >>> gdf.geom_type
        0         Point
        1       Polygon
        2    LineString
        dtype: object
        """
        return _delegate_property("geom_type", self)

    @property
    def type(self):
        """Return the geometry type of each geometry in the GeoSeries"""
        return self.geom_type

    @property
    def length(self):
        """Returns a ``Series`` containing the length of each geometry
        expressed in the units of the CRS.

        In the case of a (Multi)Polygon it measures the length
        of its exterior (i.e. perimeter).

        Examples
        --------

        >>> from shapely.geometry import Polygon, LineString, MultiLineString, Point, \
GeometryCollection
        >>> s = geopandas.GeoSeries(
        ...     [
        ...         LineString([(0, 0), (1, 1), (0, 1)]),
        ...         LineString([(10, 0), (10, 5), (0, 0)]),
        ...         MultiLineString([((0, 0), (1, 0)), ((-1, 0), (1, 0))]),
        ...         Polygon([(0, 0), (1, 1), (0, 1)]),
        ...         Point(0, 1),
        ...         GeometryCollection([Point(1, 0), LineString([(10, 0), (10, 5), (0,\
 0)])])
        ...     ]
        ... )
        >>> s
        0    LINESTRING (0.00000 0.00000, 1.00000 1.00000, ...
        1    LINESTRING (10.00000 0.00000, 10.00000 5.00000...
        2    MULTILINESTRING ((0.00000 0.00000, 1.00000 0.0...
        3    POLYGON ((0.00000 0.00000, 1.00000 1.00000, 0....
        4                              POINT (0.00000 1.00000)
        5    GEOMETRYCOLLECTION (POINT (1.00000 0.00000), L...
        dtype: geometry

        >>> s.length
        0     2.414214
        1    16.180340
        2     3.000000
        3     3.414214
        4     0.000000
        5    16.180340
        dtype: float64

        See also
        --------
        GeoSeries.area : measure area of a polygon

        Notes
        -----
        Length may be invalid for a geographic CRS using degrees as units;
        use :meth:`GeoSeries.to_crs` to project geometries to a planar
        CRS before using this function.

        Every operation in GeoPandas is planar, i.e. the potential third
        dimension is not taken into account.

        """
        return _delegate_property("length", self)

    @property
    def is_valid(self):
        """Returns a ``Series`` of ``dtype('bool')`` with value ``True`` for
        geometries that are valid.

        Examples
        --------

        An example with one invalid polygon (a bowtie geometry crossing itself)
        and one missing geometry:

        >>> from shapely.geometry import Polygon
        >>> s = geopandas.GeoSeries(
        ...     [
        ...         Polygon([(0, 0), (1, 1), (0, 1)]),
        ...         Polygon([(0,0), (1, 1), (1, 0), (0, 1)]),  # bowtie geometry
        ...         Polygon([(0, 0), (2, 2), (2, 0)]),
        ...         None
        ...     ]
        ... )
        >>> s
        0    POLYGON ((0.00000 0.00000, 1.00000 1.00000, 0....
        1    POLYGON ((0.00000 0.00000, 1.00000 1.00000, 1....
        2    POLYGON ((0.00000 0.00000, 2.00000 2.00000, 2....
        3                                                 None
        dtype: geometry

        >>> s.is_valid
        0     True
        1    False
        2     True
        3    False
        dtype: bool

        """
        return _delegate_property("is_valid", self)

    @property
    def is_empty(self):
        """
        Returns a ``Series`` of ``dtype('bool')`` with value ``True`` for
        empty geometries.

        Examples
        --------
        An example of a GeoDataFrame with one empty point, one point and one missing
        value:

        >>> from shapely.geometry import Point
        >>> d = {'geometry': [Point(), Point(2, 1), None]}
        >>> gdf = geopandas.GeoDataFrame(d, crs="EPSG:4326")
        >>> gdf
                           geometry
        0               POINT EMPTY
        1   POINT (2.00000 1.00000)
        2                      None
        >>> gdf.is_empty
        0     True
        1    False
        2    False
        dtype: bool

        See Also
        --------
        GeoSeries.isna : detect missing values
        """
        return _delegate_property("is_empty", self)

    @property
    def is_simple(self):
        """Returns a ``Series`` of ``dtype('bool')`` with value ``True`` for
        geometries that do not cross themselves.

        This is meaningful only for `LineStrings` and `LinearRings`.

        Examples
        --------
        >>> from shapely.geometry import LineString
        >>> s = geopandas.GeoSeries(
        ...     [
        ...         LineString([(0, 0), (1, 1), (1, -1), (0, 1)]),
        ...         LineString([(0, 0), (1, 1), (1, -1)]),
        ...     ]
        ... )
        >>> s
        0    LINESTRING (0.00000 0.00000, 1.00000 1.00000, ...
        1    LINESTRING (0.00000 0.00000, 1.00000 1.00000, ...
        dtype: geometry

        >>> s.is_simple
        0    False
        1     True
        dtype: bool
        """
        return _delegate_property("is_simple", self)

    @property
    def is_ring(self):
        """Returns a ``Series`` of ``dtype('bool')`` with value ``True`` for
        features that are closed.

        When constructing a LinearRing, the sequence of coordinates may be
        explicitly closed by passing identical values in the first and last indices.
        Otherwise, the sequence will be implicitly closed by copying the first tuple
        to the last index.

        Examples
        --------
        >>> from shapely.geometry import LineString, LinearRing
        >>> s = geopandas.GeoSeries(
        ...     [
        ...         LineString([(0, 0), (1, 1), (1, -1)]),
        ...         LineString([(0, 0), (1, 1), (1, -1), (0, 0)]),
        ...         LinearRing([(0, 0), (1, 1), (1, -1)]),
        ...     ]
        ... )
        >>> s
        0    LINESTRING (0.00000 0.00000, 1.00000 1.00000, ...
        1    LINESTRING (0.00000 0.00000, 1.00000 1.00000, ...
        2    LINEARRING (0.00000 0.00000, 1.00000 1.00000, ...
        dtype: geometry

        >>> s.is_ring
        0    False
        1     True
        2     True
        dtype: bool

        """
        return _delegate_property("is_ring", self)

    @property
    def has_z(self):
        """Returns a ``Series`` of ``dtype('bool')`` with value ``True`` for
        features that have a z-component.

        Notes
        -----
        Every operation in GeoPandas is planar, i.e. the potential third
        dimension is not taken into account.

        Examples
        --------
        >>> from shapely.geometry import Point
        >>> s = geopandas.GeoSeries(
        ...     [
        ...         Point(0, 1),
        ...         Point(0, 1, 2),
        ...     ]
        ... )
        >>> s
        0              POINT (0.00000 1.00000)
        1    POINT Z (0.00000 1.00000 2.00000)
        dtype: geometry

        >>> s.has_z
        0    False
        1     True
        dtype: bool
        """
        return _delegate_property("has_z", self)

    #
    # Unary operations that return a GeoSeries
    #

    @property
    def boundary(self):
        """Returns a ``GeoSeries`` of lower dimensional objects representing
        each geometry's set-theoretic `boundary`.

        Examples
        --------

        >>> from shapely.geometry import Polygon, LineString, Point
        >>> s = geopandas.GeoSeries(
        ...     [
        ...         Polygon([(0, 0), (1, 1), (0, 1)]),
        ...         LineString([(0, 0), (1, 1), (1, 0)]),
        ...         Point(0, 0),
        ...     ]
        ... )
        >>> s
        0    POLYGON ((0.00000 0.00000, 1.00000 1.00000, 0....
        1    LINESTRING (0.00000 0.00000, 1.00000 1.00000, ...
        2                              POINT (0.00000 0.00000)
        dtype: geometry

        >>> s.boundary
        0    LINESTRING (0.00000 0.00000, 1.00000 1.00000, ...
        1        MULTIPOINT (0.00000 0.00000, 1.00000 0.00000)
        2                             GEOMETRYCOLLECTION EMPTY
        dtype: geometry

        See also
        --------
        GeoSeries.exterior : outer boundary (without interior rings)

        """
        return _delegate_property("boundary", self)

    @property
    def centroid(self):
        """Returns a ``GeoSeries`` of points representing the centroid of each
        geometry.

        Note that centroid does not have to be on or within original geometry.

        Examples
        --------

        >>> from shapely.geometry import Polygon, LineString, Point
        >>> s = geopandas.GeoSeries(
        ...     [
        ...         Polygon([(0, 0), (1, 1), (0, 1)]),
        ...         LineString([(0, 0), (1, 1), (1, 0)]),
        ...         Point(0, 0),
        ...     ]
        ... )
        >>> s
        0    POLYGON ((0.00000 0.00000, 1.00000 1.00000, 0....
        1    LINESTRING (0.00000 0.00000, 1.00000 1.00000, ...
        2                              POINT (0.00000 0.00000)
        dtype: geometry

        >>> s.centroid
        0    POINT (0.33333 0.66667)
        1    POINT (0.70711 0.50000)
        2    POINT (0.00000 0.00000)
        dtype: geometry

        See also
        --------
        GeoSeries.representative_point : point guaranteed to be within each geometry
        """
        return _delegate_property("centroid", self)

    @property
    def convex_hull(self):
        """Returns a ``GeoSeries`` of geometries representing the convex hull
        of each geometry.

        The convex hull of a geometry is the smallest convex `Polygon`
        containing all the points in each geometry, unless the number of points
        in the geometric object is less than three. For two points, the convex
        hull collapses to a `LineString`; for 1, a `Point`.

        Examples
        --------

        >>> from shapely.geometry import Polygon, LineString, Point, MultiPoint
        >>> s = geopandas.GeoSeries(
        ...     [
        ...         Polygon([(0, 0), (1, 1), (0, 1)]),
        ...         LineString([(0, 0), (1, 1), (1, 0)]),
        ...         MultiPoint([(0, 0), (1, 1), (0, 1), (1, 0), (0.5, 0.5)]),
        ...         MultiPoint([(0, 0), (1, 1)]),
        ...         Point(0, 0),
        ...     ]
        ... )
        >>> s
        0    POLYGON ((0.00000 0.00000, 1.00000 1.00000, 0....
        1    LINESTRING (0.00000 0.00000, 1.00000 1.00000, ...
        2    MULTIPOINT (0.00000 0.00000, 1.00000 1.00000, ...
        3        MULTIPOINT (0.00000 0.00000, 1.00000 1.00000)
        4                              POINT (0.00000 0.00000)
        dtype: geometry

        >>> s.convex_hull
        0    POLYGON ((0.00000 0.00000, 0.00000 1.00000, 1....
        1    POLYGON ((0.00000 0.00000, 1.00000 1.00000, 1....
        2    POLYGON ((0.00000 0.00000, 0.00000 1.00000, 1....
        3        LINESTRING (0.00000 0.00000, 1.00000 1.00000)
        4                              POINT (0.00000 0.00000)
        dtype: geometry

        See also
        --------
        GeoSeries.envelope : bounding rectangle geometry

        """
        return _delegate_property("convex_hull", self)

    @property
    def envelope(self):
        """Returns a ``GeoSeries`` of geometries representing the envelope of
        each geometry.

        The envelope of a geometry is the bounding rectangle. That is, the
        point or smallest rectangular polygon (with sides parallel to the
        coordinate axes) that contains the geometry.

        Examples
        --------

        >>> from shapely.geometry import Polygon, LineString, Point, MultiPoint
        >>> s = geopandas.GeoSeries(
        ...     [
        ...         Polygon([(0, 0), (1, 1), (0, 1)]),
        ...         LineString([(0, 0), (1, 1), (1, 0)]),
        ...         MultiPoint([(0, 0), (1, 1)]),
        ...         Point(0, 0),
        ...     ]
        ... )
        >>> s
        0    POLYGON ((0.00000 0.00000, 1.00000 1.00000, 0....
        1    LINESTRING (0.00000 0.00000, 1.00000 1.00000, ...
        2        MULTIPOINT (0.00000 0.00000, 1.00000 1.00000)
        3                              POINT (0.00000 0.00000)
        dtype: geometry

        >>> s.envelope
        0    POLYGON ((0.00000 0.00000, 1.00000 0.00000, 1....
        1    POLYGON ((0.00000 0.00000, 1.00000 0.00000, 1....
        2    POLYGON ((0.00000 0.00000, 1.00000 0.00000, 1....
        3                              POINT (0.00000 0.00000)
        dtype: geometry

        See also
        --------
        GeoSeries.convex_hull : convex hull geometry
        """
        return _delegate_property("envelope", self)

    @property
    def exterior(self):
        """Returns a ``GeoSeries`` of LinearRings representing the outer
        boundary of each polygon in the GeoSeries.

        Applies to GeoSeries containing only Polygons. Returns ``None``` for
        other geometry types.

        Examples
        --------

        >>> from shapely.geometry import Polygon, Point
        >>> s = geopandas.GeoSeries(
        ...     [
        ...         Polygon([(0, 0), (1, 1), (0, 1)]),
        ...         Polygon([(1, 0), (2, 1), (0, 0)]),
        ...         Point(0, 1)
        ...     ]
        ... )
        >>> s
        0    POLYGON ((0.00000 0.00000, 1.00000 1.00000, 0....
        1    POLYGON ((1.00000 0.00000, 2.00000 1.00000, 0....
        2                              POINT (0.00000 1.00000)
        dtype: geometry

        >>> s.exterior
        0    LINEARRING (0.00000 0.00000, 1.00000 1.00000, ...
        1    LINEARRING (1.00000 0.00000, 2.00000 1.00000, ...
        2                                                 None
        dtype: geometry

        See also
        --------
        GeoSeries.boundary : complete set-theoretic boundary
        GeoSeries.interiors : list of inner rings of each polygon
        """
        # TODO: return empty geometry for non-polygons
        return _delegate_property("exterior", self)

<<<<<<< HEAD
    def extract_unique_points(self):
        """Returns a ``GeoSeries`` of MultiPoints representing all
        distinct vertices of an input geometry.
=======
    def offset_curve(self, distance, quad_segs=8, join_style="round", mitre_limit=5.0):
        """Returns a ``LineString`` or ``MultiLineString`` geometry at a
        distance from the object on its right or its left side.

        Parameters
        ----------
        distance : float | array-like
            Specifies the offset distance from the input geometry. Negative
            for right side offset, positive for left side offset.
        quad_segs : int (optional, default 8)
            Specifies the number of linear segments in a quarter circle in the
            approximation of circular arcs.
        join_style : {'round', 'bevel', 'mitre'}, (optional, default 'round')
            Specifies the shape of outside corners. 'round' results in
            rounded shapes. 'bevel' results in a beveled edge that touches the
            original vertex. 'mitre' results in a single vertex that is beveled
            depending on the ``mitre_limit`` parameter.
        mitre_limit : float (optional, default 5.0)
            Crops of 'mitre'-style joins if the point is displaced from the
            buffered vertex by more than this limit.

        See http://shapely.readthedocs.io/en/latest/manual.html#object.offset_curve
        for details.
>>>>>>> 3a45af89

        Examples
        --------

<<<<<<< HEAD
        >>> from shapely import LineString, MultiPoint, Point, Polygon
        >>> s = geopandas.GeoSeries(
        ...     [
        ...         LineString([(0, 0), (0, 0), (1, 1), (1, 1)]),
        ...         Polygon([(0, 0), (0, 0), (1, 1), (1, 1)])
=======
        >>> from shapely.geometry import LineString
        >>> s = geopandas.GeoSeries(
        ...     [
        ...         LineString([(0, 0), (0, 1), (1, 1)]),
>>>>>>> 3a45af89
        ...     ],
        ...     crs=3857
        ... )
        >>> s
<<<<<<< HEAD
        0    LINESTRING (0.000 0.000, 0.000 0.000, 1.000 1....
        1    POLYGON ((0.000 0.000, 0.000 0.000, 1.000 1.00...
        dtype: geometry

        >>> s.extract_unique_points()
        0    MULTIPOINT (0.000 0.000, 1.000 1.000)
        1    MULTIPOINT (0.000 0.000, 1.000 1.000)
        dtype: geometry

        See also
        --------
        GeoSeries.get_coordinates : extract coordinates as a :class:`~pandas.DataFrame`
        """
        return _delegate_geo_method("extract_unique_points", self)
=======
        0    LINESTRING (0.000 0.000, 0.000 1.000, 1.000 1....
        dtype: geometry

        >>> s.offset_curve(1)
        0    LINESTRING (-1.000 0.000, -1.000 1.000, -0.981...
        dtype: geometry
        """
        return _delegate_geo_method(
            "offset_curve",
            self,
            distance,
            quad_segs=quad_segs,
            join_style=join_style,
            mitre_limit=mitre_limit,
        )
>>>>>>> 3a45af89

    @property
    def interiors(self):
        """Returns a ``Series`` of List representing the
        inner rings of each polygon in the GeoSeries.

        Applies to GeoSeries containing only Polygons.

        Returns
        -------
        inner_rings: Series of List
            Inner rings of each polygon in the GeoSeries.

        Examples
        --------

        >>> from shapely.geometry import Polygon
        >>> s = geopandas.GeoSeries(
        ...     [
        ...         Polygon(
        ...             [(0, 0), (0, 5), (5, 5), (5, 0)],
        ...             [[(1, 1), (2, 1), (1, 2)], [(1, 4), (2, 4), (2, 3)]],
        ...         ),
        ...         Polygon([(1, 0), (2, 1), (0, 0)]),
        ...     ]
        ... )
        >>> s
        0    POLYGON ((0.00000 0.00000, 0.00000 5.00000, 5....
        1    POLYGON ((1.00000 0.00000, 2.00000 1.00000, 0....
        dtype: geometry

        >>> s.interiors
        0    [LINEARRING (1 1, 2 1, 1 2, 1 1), LINEARRING (...
        1                                                   []
        dtype: object

        See also
        --------
        GeoSeries.exterior : outer boundary
        """
        return _delegate_property("interiors", self)

    def representative_point(self):
        """Returns a ``GeoSeries`` of (cheaply computed) points that are
        guaranteed to be within each geometry.

        Examples
        --------

        >>> from shapely.geometry import Polygon, LineString, Point
        >>> s = geopandas.GeoSeries(
        ...     [
        ...         Polygon([(0, 0), (1, 1), (0, 1)]),
        ...         LineString([(0, 0), (1, 1), (1, 0)]),
        ...         Point(0, 0),
        ...     ]
        ... )
        >>> s
        0    POLYGON ((0.00000 0.00000, 1.00000 1.00000, 0....
        1    LINESTRING (0.00000 0.00000, 1.00000 1.00000, ...
        2                              POINT (0.00000 0.00000)
        dtype: geometry

        >>> s.representative_point()
        0    POINT (0.25000 0.50000)
        1    POINT (1.00000 1.00000)
        2    POINT (0.00000 0.00000)
        dtype: geometry

        See also
        --------
        GeoSeries.centroid : geometric centroid
        """
        return _delegate_geo_method("representative_point", self)

    def minimum_bounding_circle(self):
        """Returns a ``GeoSeries`` of geometries representing the minimum bounding
        circle that encloses each geometry.

        Examples
        --------

        >>> from shapely.geometry import Polygon, LineString, Point
        >>> s = geopandas.GeoSeries(
        ...     [
        ...         Polygon([(0, 0), (1, 1), (0, 1), (0, 0)]),
        ...         LineString([(0, 0), (1, 1), (1, 0)]),
        ...         Point(0, 0),
        ...     ]
        ... )
        >>> s
        0    POLYGON ((0.00000 0.00000, 1.00000 1.00000, 0....
        1    LINESTRING (0.00000 0.00000, 1.00000 1.00000, ...
        2                              POINT (0.00000 0.00000)
        dtype: geometry

        >>> s.minimum_bounding_circle()
        0    POLYGON ((1.20711 0.50000, 1.19352 0.36205, 1....
        1    POLYGON ((1.20711 0.50000, 1.19352 0.36205, 1....
        2                              POINT (0.00000 0.00000)
        dtype: geometry

        See also
        --------
        GeoSeries.convex_hull : convex hull geometry
        """
        return _delegate_geo_method("minimum_bounding_circle", self)

    def minimum_bounding_radius(self):
        """Returns a `Series` of the radii of the minimum bounding circles
        that enclose each geometry.

        Examples
        --------
        >>> from shapely.geometry import Point, LineString, Polygon
        >>> s = geopandas.GeoSeries(
        ...     [
        ...         Polygon([(0, 0), (1, 1), (0, 1), (0, 0)]),
        ...         LineString([(0, 0), (1, 1), (1, 0)]),
        ...         Point(0,0),
        ...     ]
        ... )
        >>> s
        0    POLYGON ((0.00000 0.00000, 1.00000 1.00000, 0....
        1    LINESTRING (0.00000 0.00000, 1.00000 1.00000, ...
        2                              POINT (0.00000 0.00000)
        dtype: geometry
        >>> s.minimum_bounding_radius()
        0    0.707107
        1    0.707107
        2    0.000000
        dtype: float64

        See also
        --------
        GeoSeries.minumum_bounding_circle : minimum bounding circle (geometry)

        """
        return Series(self.geometry.values.minimum_bounding_radius(), index=self.index)

    def normalize(self):
        """Returns a ``GeoSeries`` of normalized
        geometries to normal form (or canonical form).

        This method orders the coordinates, rings of a polygon and parts of
        multi geometries consistently. Typically useful for testing purposes
        (for example in combination with `equals_exact`).

        Examples
        --------

        >>> from shapely.geometry import Polygon, LineString, Point
        >>> s = geopandas.GeoSeries(
        ...     [
        ...         Polygon([(0, 0), (1, 1), (0, 1)]),
        ...         LineString([(0, 0), (1, 1), (1, 0)]),
        ...         Point(0, 0),
        ...     ],
        ...     crs='EPSG:3857'
        ... )
        >>> s
        0    POLYGON ((0.000 0.000, 1.000 1.000, 0.000 1.00...
        1    LINESTRING (0.000 0.000, 1.000 1.000, 1.000 0....
        2                                  POINT (0.000 0.000)
        dtype: geometry

        >>> s.normalize()
        0    POLYGON ((0.000 0.000, 0.000 1.000, 1.000 1.00...
        1    LINESTRING (0.000 0.000, 1.000 1.000, 1.000 0....
        2                                  POINT (0.000 0.000)
        dtype: geometry
        """
        return _delegate_geo_method("normalize", self)

    def make_valid(self):
        """
        Repairs invalid geometries.

        Returns a ``GeoSeries`` with valid geometries.
        If the input geometry is already valid, then it will be preserved.
        In many cases, in order to create a valid geometry, the input
        geometry must be split into multiple parts or multiple geometries.
        If the geometry must be split into multiple parts of the same type
        to be made valid, then a multi-part geometry will be returned
        (e.g. a MultiPolygon).
        If the geometry must be split into multiple parts of different types
        to be made valid, then a GeometryCollection will be returned.

        Examples
        --------
        >>> from shapely.geometry import MultiPolygon, Polygon, LineString, Point
        >>> s = geopandas.GeoSeries(
        ...     [
        ...         Polygon([(0, 0), (0, 2), (1, 1), (2, 2), (2, 0), (1, 1), (0, 0)]),
        ...         Polygon([(0, 2), (0, 1), (2, 0), (0, 0), (0, 2)]),
        ...         LineString([(0, 0), (1, 1), (1, 0)]),
        ...     ],
        ...     crs='EPSG:3857',
        ... )
        >>> s
        0    POLYGON ((0.000 0.000, 0.000 2.000, 1.000 1.00...
        1    POLYGON ((0.000 2.000, 0.000 1.000, 2.000 0.00...
        2    LINESTRING (0.000 0.000, 1.000 1.000, 1.000 0....
        dtype: geometry

        >>> s.make_valid()
        0    MULTIPOLYGON (((1.000 1.000, 0.000 0.000, 0.00...
        1    GEOMETRYCOLLECTION (POLYGON ((2.000 0.000, 0.0...
        2    LINESTRING (0.000 0.000, 1.000 1.000, 1.000 0....
        dtype: geometry
        """
        return _delegate_geo_method("make_valid", self)

    #
    # Reduction operations that return a Shapely geometry
    #

    @property
    def cascaded_union(self):
        """Deprecated: use `unary_union` instead"""
        warn(
            "The 'cascaded_union' attribute is deprecated, use 'unary_union' instead",
            FutureWarning,
            stacklevel=2,
        )
        return self.geometry.values.unary_union()

    @property
    def unary_union(self):
        """Returns a geometry containing the union of all geometries in the
        ``GeoSeries``.

        Examples
        --------

        >>> from shapely.geometry import box
        >>> s = geopandas.GeoSeries([box(0,0,1,1), box(0,0,2,2)])
        >>> s
        0    POLYGON ((1.00000 0.00000, 1.00000 1.00000, 0....
        1    POLYGON ((2.00000 0.00000, 2.00000 2.00000, 0....
        dtype: geometry

        >>> union = s.unary_union
        >>> print(union)
        POLYGON ((0 1, 0 2, 2 2, 2 0, 1 0, 0 0, 0 1))
        """
        return self.geometry.values.unary_union()

    #
    # Binary operations that return a pandas Series
    #

    def contains(self, other, align=True):
        """Returns a ``Series`` of ``dtype('bool')`` with value ``True`` for
        each aligned geometry that contains `other`.

        An object is said to contain `other` if at least one point of `other` lies in
        the interior and no points of `other` lie in the exterior of the object.
        (Therefore, any given polygon does not contain its own boundary – there is not
        any point that lies in the interior.)
        If either object is empty, this operation returns ``False``.

        This is the inverse of :meth:`within` in the sense that the expression
        ``a.contains(b) == b.within(a)`` always evaluates to ``True``.

        The operation works on a 1-to-1 row-wise manner:

        .. image:: ../../../_static/binary_op-01.svg
           :align: center

        Parameters
        ----------
        other : GeoSeries or geometric object
            The GeoSeries (elementwise) or geometric object to test if it
            is contained.
        align : bool (default True)
            If True, automatically aligns GeoSeries based on their indices.
            If False, the order of elements is preserved.

        Returns
        -------
        Series (bool)

        Examples
        --------
        >>> from shapely.geometry import Polygon, LineString, Point
        >>> s = geopandas.GeoSeries(
        ...     [
        ...         Polygon([(0, 0), (1, 1), (0, 1)]),
        ...         LineString([(0, 0), (0, 2)]),
        ...         LineString([(0, 0), (0, 1)]),
        ...         Point(0, 1),
        ...     ],
        ...     index=range(0, 4),
        ... )
        >>> s2 = geopandas.GeoSeries(
        ...     [
        ...         Polygon([(0, 0), (2, 2), (0, 2)]),
        ...         Polygon([(0, 0), (1, 2), (0, 2)]),
        ...         LineString([(0, 0), (0, 2)]),
        ...         Point(0, 1),
        ...     ],
        ...     index=range(1, 5),
        ... )

        >>> s
        0    POLYGON ((0.00000 0.00000, 1.00000 1.00000, 0....
        1        LINESTRING (0.00000 0.00000, 0.00000 2.00000)
        2        LINESTRING (0.00000 0.00000, 0.00000 1.00000)
        3                              POINT (0.00000 1.00000)
        dtype: geometry

        >>> s2
        1    POLYGON ((0.00000 0.00000, 2.00000 2.00000, 0....
        2    POLYGON ((0.00000 0.00000, 1.00000 2.00000, 0....
        3        LINESTRING (0.00000 0.00000, 0.00000 2.00000)
        4                              POINT (0.00000 1.00000)
        dtype: geometry

        We can check if each geometry of GeoSeries contains a single
        geometry:

        .. image:: ../../../_static/binary_op-03.svg
           :align: center

        >>> point = Point(0, 1)
        >>> s.contains(point)
        0    False
        1     True
        2    False
        3     True
        dtype: bool

        We can also check two GeoSeries against each other, row by row.
        The GeoSeries above have different indices. We can either align both GeoSeries
        based on index values and compare elements with the same index using
        ``align=True`` or ignore index and compare elements based on their matching
        order using ``align=False``:

        .. image:: ../../../_static/binary_op-02.svg

        >>> s2.contains(s, align=True)
        0    False
        1    False
        2    False
        3     True
        4    False
        dtype: bool

        >>> s2.contains(s, align=False)
        1     True
        2    False
        3     True
        4     True
        dtype: bool

        Notes
        -----
        This method works in a row-wise manner. It does not check if an element
        of one GeoSeries ``contains`` *any* element of the other one.

        See also
        --------
        GeoSeries.within
        """
        return _binary_op("contains", self, other, align)

    def geom_equals(self, other, align=True):
        """Returns a ``Series`` of ``dtype('bool')`` with value ``True`` for
        each aligned geometry equal to `other`.

        An object is said to be equal to `other` if its set-theoretic
        `boundary`, `interior`, and `exterior` coincides with those of the
        other.

        The operation works on a 1-to-1 row-wise manner:

        .. image:: ../../../_static/binary_op-01.svg
           :align: center

        Parameters
        ----------
        other : GeoSeries or geometric object
            The GeoSeries (elementwise) or geometric object to test for
            equality.
        align : bool (default True)
            If True, automatically aligns GeoSeries based on their indices.
            If False, the order of elements is preserved.

        Returns
        -------
        Series (bool)

        Examples
        --------
        >>> from shapely.geometry import Polygon, LineString, Point
        >>> s = geopandas.GeoSeries(
        ...     [
        ...         Polygon([(0, 0), (2, 2), (0, 2)]),
        ...         Polygon([(0, 0), (1, 2), (0, 2)]),
        ...         LineString([(0, 0), (0, 2)]),
        ...         Point(0, 1),
        ...     ],
        ... )
        >>> s2 = geopandas.GeoSeries(
        ...     [
        ...         Polygon([(0, 0), (2, 2), (0, 2)]),
        ...         Polygon([(0, 0), (1, 2), (0, 2)]),
        ...         Point(0, 1),
        ...         LineString([(0, 0), (0, 2)]),
        ...     ],
        ...     index=range(1, 5),
        ... )

        >>> s
        0    POLYGON ((0.00000 0.00000, 2.00000 2.00000, 0....
        1    POLYGON ((0.00000 0.00000, 1.00000 2.00000, 0....
        2        LINESTRING (0.00000 0.00000, 0.00000 2.00000)
        3                              POINT (0.00000 1.00000)
        dtype: geometry

        >>> s2
        1    POLYGON ((0.00000 0.00000, 2.00000 2.00000, 0....
        2    POLYGON ((0.00000 0.00000, 1.00000 2.00000, 0....
        3                              POINT (0.00000 1.00000)
        4        LINESTRING (0.00000 0.00000, 0.00000 2.00000)
        dtype: geometry

        We can check if each geometry of GeoSeries contains a single
        geometry:

        .. image:: ../../../_static/binary_op-03.svg
           :align: center

        >>> polygon = Polygon([(0, 0), (2, 2), (0, 2)])
        >>> s.geom_equals(polygon)
        0     True
        1    False
        2    False
        3    False
        dtype: bool

        We can also check two GeoSeries against each other, row by row.
        The GeoSeries above have different indices. We can either align both GeoSeries
        based on index values and compare elements with the same index using
        ``align=True`` or ignore index and compare elements based on their matching
        order using ``align=False``:

        .. image:: ../../../_static/binary_op-02.svg

        >>> s.geom_equals(s2)
        0    False
        1    False
        2    False
        3     True
        4    False
        dtype: bool

        >>> s.geom_equals(s2, align=False)
        0     True
        1     True
        2    False
        3    False
        dtype: bool

        Notes
        -----
        This method works in a row-wise manner. It does not check if an element
        of one GeoSeries is equal to *any* element of the other one.

        See also
        --------
        GeoSeries.geom_almost_equals
        GeoSeries.geom_equals_exact

        """
        return _binary_op("geom_equals", self, other, align)

    def geom_almost_equals(self, other, decimal=6, align=True):
        """Returns a ``Series`` of ``dtype('bool')`` with value ``True`` if
        each aligned geometry is approximately equal to `other`.

        Approximate equality is tested at all points to the specified `decimal`
        place precision.

        The operation works on a 1-to-1 row-wise manner:

        .. image:: ../../../_static/binary_op-01.svg
           :align: center

        Parameters
        ----------
        other : GeoSeries or geometric object
            The GeoSeries (elementwise) or geometric object to compare to.
        decimal : int
            Decimal place precision used when testing for approximate equality.
        align : bool (default True)
            If True, automatically aligns GeoSeries based on their indices.
            If False, the order of elements is preserved.

        Returns
        -------
        Series (bool)

        Examples
        --------
        >>> from shapely.geometry import Point
        >>> s = geopandas.GeoSeries(
        ...     [
        ...         Point(0, 1.1),
        ...         Point(0, 1.01),
        ...         Point(0, 1.001),
        ...     ],
        ... )

        >>> s
        0    POINT (0.00000 1.10000)
        1    POINT (0.00000 1.01000)
        2    POINT (0.00000 1.00100)
        dtype: geometry


        >>> s.geom_almost_equals(Point(0, 1), decimal=2)
        0    False
        1    False
        2     True
        dtype: bool

        >>> s.geom_almost_equals(Point(0, 1), decimal=1)
        0    False
        1     True
        2     True
        dtype: bool

        Notes
        -----
        This method works in a row-wise manner. It does not check if an element
        of one GeoSeries is equal to *any* element of the other one.

        See also
        --------
        GeoSeries.geom_equals
        GeoSeries.geom_equals_exact

        """
        return _binary_op(
            "geom_almost_equals", self, other, decimal=decimal, align=align
        )

    def geom_equals_exact(self, other, tolerance, align=True):
        """Return True for all geometries that equal aligned *other* to a given
        tolerance, else False.

        The operation works on a 1-to-1 row-wise manner:

        .. image:: ../../../_static/binary_op-01.svg
           :align: center

        Parameters
        ----------
        other : GeoSeries or geometric object
            The GeoSeries (elementwise) or geometric object to compare to.
        tolerance : float
            Decimal place precision used when testing for approximate equality.
        align : bool (default True)
            If True, automatically aligns GeoSeries based on their indices.
            If False, the order of elements is preserved.

        Returns
        -------
        Series (bool)

        Examples
        --------
        >>> from shapely.geometry import Point
        >>> s = geopandas.GeoSeries(
        ...     [
        ...         Point(0, 1.1),
        ...         Point(0, 1.0),
        ...         Point(0, 1.2),
        ...     ]
        ... )

        >>> s
        0    POINT (0.00000 1.10000)
        1    POINT (0.00000 1.00000)
        2    POINT (0.00000 1.20000)
        dtype: geometry


        >>> s.geom_equals_exact(Point(0, 1), tolerance=0.1)
        0    False
        1     True
        2    False
        dtype: bool

        >>> s.geom_equals_exact(Point(0, 1), tolerance=0.15)
        0     True
        1     True
        2    False
        dtype: bool

        Notes
        -----
        This method works in a row-wise manner. It does not check if an element
        of one GeoSeries is equal to *any* element of the other one.

        See also
        --------
        GeoSeries.geom_equals
        GeoSeries.geom_almost_equals
        """
        return _binary_op(
            "geom_equals_exact", self, other, tolerance=tolerance, align=align
        )

    def crosses(self, other, align=True):
        """Returns a ``Series`` of ``dtype('bool')`` with value ``True`` for
        each aligned geometry that cross `other`.

        An object is said to cross `other` if its `interior` intersects the
        `interior` of the other but does not contain it, and the dimension of
        the intersection is less than the dimension of the one or the other.

        The operation works on a 1-to-1 row-wise manner:

        .. image:: ../../../_static/binary_op-01.svg
           :align: center

        Parameters
        ----------
        other : GeoSeries or geometric object
            The GeoSeries (elementwise) or geometric object to test if is
            crossed.
        align : bool (default True)
            If True, automatically aligns GeoSeries based on their indices.
            If False, the order of elements is preserved.

        Returns
        -------
        Series (bool)

        Examples
        --------
        >>> from shapely.geometry import Polygon, LineString, Point
        >>> s = geopandas.GeoSeries(
        ...     [
        ...         Polygon([(0, 0), (2, 2), (0, 2)]),
        ...         LineString([(0, 0), (2, 2)]),
        ...         LineString([(2, 0), (0, 2)]),
        ...         Point(0, 1),
        ...     ],
        ... )
        >>> s2 = geopandas.GeoSeries(
        ...     [
        ...         LineString([(1, 0), (1, 3)]),
        ...         LineString([(2, 0), (0, 2)]),
        ...         Point(1, 1),
        ...         Point(0, 1),
        ...     ],
        ...     index=range(1, 5),
        ... )

        >>> s
        0    POLYGON ((0.00000 0.00000, 2.00000 2.00000, 0....
        1        LINESTRING (0.00000 0.00000, 2.00000 2.00000)
        2        LINESTRING (2.00000 0.00000, 0.00000 2.00000)
        3                              POINT (0.00000 1.00000)
        dtype: geometry

        >>> s2
        1    LINESTRING (1.00000 0.00000, 1.00000 3.00000)
        2    LINESTRING (2.00000 0.00000, 0.00000 2.00000)
        3                          POINT (1.00000 1.00000)
        4                          POINT (0.00000 1.00000)
        dtype: geometry

        We can check if each geometry of GeoSeries crosses a single
        geometry:

        .. image:: ../../../_static/binary_op-03.svg
           :align: center

        >>> line = LineString([(-1, 1), (3, 1)])
        >>> s.crosses(line)
        0     True
        1     True
        2     True
        3    False
        dtype: bool

        We can also check two GeoSeries against each other, row by row.
        The GeoSeries above have different indices. We can either align both GeoSeries
        based on index values and compare elements with the same index using
        ``align=True`` or ignore index and compare elements based on their matching
        order using ``align=False``:

        .. image:: ../../../_static/binary_op-02.svg

        >>> s.crosses(s2, align=True)
        0    False
        1     True
        2    False
        3    False
        4    False
        dtype: bool

        >>> s.crosses(s2, align=False)
        0     True
        1     True
        2    False
        3    False
        dtype: bool

        Notice that a line does not cross a point that it contains.

        Notes
        -----
        This method works in a row-wise manner. It does not check if an element
        of one GeoSeries ``crosses`` *any* element of the other one.

        See also
        --------
        GeoSeries.disjoint
        GeoSeries.intersects

        """
        return _binary_op("crosses", self, other, align)

    def disjoint(self, other, align=True):
        """Returns a ``Series`` of ``dtype('bool')`` with value ``True`` for
        each aligned geometry disjoint to `other`.

        An object is said to be disjoint to `other` if its `boundary` and
        `interior` does not intersect at all with those of the other.

        The operation works on a 1-to-1 row-wise manner:

        .. image:: ../../../_static/binary_op-01.svg
           :align: center

        Parameters
        ----------
        other : GeoSeries or geometric object
            The GeoSeries (elementwise) or geometric object to test if is
            disjoint.
        align : bool (default True)
            If True, automatically aligns GeoSeries based on their indices.
            If False, the order of elements is preserved.

        Returns
        -------
        Series (bool)

        Examples
        --------
        >>> from shapely.geometry import Polygon, LineString, Point
        >>> s = geopandas.GeoSeries(
        ...     [
        ...         Polygon([(0, 0), (2, 2), (0, 2)]),
        ...         LineString([(0, 0), (2, 2)]),
        ...         LineString([(2, 0), (0, 2)]),
        ...         Point(0, 1),
        ...     ],
        ... )
        >>> s2 = geopandas.GeoSeries(
        ...     [
        ...         Polygon([(-1, 0), (-1, 2), (0, -2)]),
        ...         LineString([(0, 0), (0, 1)]),
        ...         Point(1, 1),
        ...         Point(0, 0),
        ...     ],
        ... )

        >>> s
        0    POLYGON ((0.00000 0.00000, 2.00000 2.00000, 0....
        1        LINESTRING (0.00000 0.00000, 2.00000 2.00000)
        2        LINESTRING (2.00000 0.00000, 0.00000 2.00000)
        3                              POINT (0.00000 1.00000)
        dtype: geometry

        >>> s2
        0    POLYGON ((-1.00000 0.00000, -1.00000 2.00000, ...
        1        LINESTRING (0.00000 0.00000, 0.00000 1.00000)
        2                              POINT (1.00000 1.00000)
        3                              POINT (0.00000 0.00000)
        dtype: geometry

        We can check each geometry of GeoSeries to a single
        geometry:

        .. image:: ../../../_static/binary_op-03.svg
           :align: center

        >>> line = LineString([(0, 0), (2, 0)])
        >>> s.disjoint(line)
        0    False
        1    False
        2    False
        3     True
        dtype: bool

        We can also check two GeoSeries against each other, row by row.
        We can either align both GeoSeries
        based on index values and compare elements with the same index using
        ``align=True`` or ignore index and compare elements based on their matching
        order using ``align=False``:

        .. image:: ../../../_static/binary_op-02.svg

        >>> s.disjoint(s2)
        0     True
        1    False
        2    False
        3     True
        dtype: bool

        Notes
        -----
        This method works in a row-wise manner. It does not check if an element
        of one GeoSeries is equal to *any* element of the other one.

        See also
        --------
        GeoSeries.intersects
        GeoSeries.touches

        """
        return _binary_op("disjoint", self, other, align)

    def intersects(self, other, align=True):
        """Returns a ``Series`` of ``dtype('bool')`` with value ``True`` for
        each aligned geometry that intersects `other`.

        An object is said to intersect `other` if its `boundary` and `interior`
        intersects in any way with those of the other.

        The operation works on a 1-to-1 row-wise manner:

        .. image:: ../../../_static/binary_op-01.svg
           :align: center

        Parameters
        ----------
        other : GeoSeries or geometric object
            The GeoSeries (elementwise) or geometric object to test if is
            intersected.
        align : bool (default True)
            If True, automatically aligns GeoSeries based on their indices.
            If False, the order of elements is preserved.

        Returns
        -------
        Series (bool)

        Examples
        --------
        >>> from shapely.geometry import Polygon, LineString, Point
        >>> s = geopandas.GeoSeries(
        ...     [
        ...         Polygon([(0, 0), (2, 2), (0, 2)]),
        ...         LineString([(0, 0), (2, 2)]),
        ...         LineString([(2, 0), (0, 2)]),
        ...         Point(0, 1),
        ...     ],
        ... )
        >>> s2 = geopandas.GeoSeries(
        ...     [
        ...         LineString([(1, 0), (1, 3)]),
        ...         LineString([(2, 0), (0, 2)]),
        ...         Point(1, 1),
        ...         Point(0, 1),
        ...     ],
        ...     index=range(1, 5),
        ... )

        >>> s
        0    POLYGON ((0.00000 0.00000, 2.00000 2.00000, 0....
        1        LINESTRING (0.00000 0.00000, 2.00000 2.00000)
        2        LINESTRING (2.00000 0.00000, 0.00000 2.00000)
        3                              POINT (0.00000 1.00000)
        dtype: geometry

        >>> s2
        1    LINESTRING (1.00000 0.00000, 1.00000 3.00000)
        2    LINESTRING (2.00000 0.00000, 0.00000 2.00000)
        3                          POINT (1.00000 1.00000)
        4                          POINT (0.00000 1.00000)
        dtype: geometry

        We can check if each geometry of GeoSeries crosses a single
        geometry:

        .. image:: ../../../_static/binary_op-03.svg
           :align: center

        >>> line = LineString([(-1, 1), (3, 1)])
        >>> s.intersects(line)
        0    True
        1    True
        2    True
        3    True
        dtype: bool

        We can also check two GeoSeries against each other, row by row.
        The GeoSeries above have different indices. We can either align both GeoSeries
        based on index values and compare elements with the same index using
        ``align=True`` or ignore index and compare elements based on their matching
        order using ``align=False``:

        .. image:: ../../../_static/binary_op-02.svg

        >>> s.intersects(s2, align=True)
        0    False
        1     True
        2     True
        3    False
        4    False
        dtype: bool

        >>> s.intersects(s2, align=False)
        0    True
        1    True
        2    True
        3    True
        dtype: bool

        Notes
        -----
        This method works in a row-wise manner. It does not check if an element
        of one GeoSeries ``crosses`` *any* element of the other one.

        See also
        --------
        GeoSeries.disjoint
        GeoSeries.crosses
        GeoSeries.touches
        GeoSeries.intersection
        """
        return _binary_op("intersects", self, other, align)

    def overlaps(self, other, align=True):
        """Returns True for all aligned geometries that overlap *other*, else False.

        Geometries overlaps if they have more than one but not all
        points in common, have the same dimension, and the intersection of the
        interiors of the geometries has the same dimension as the geometries
        themselves.

        The operation works on a 1-to-1 row-wise manner:

        .. image:: ../../../_static/binary_op-01.svg
           :align: center

        Parameters
        ----------
        other : GeoSeries or geometric object
            The GeoSeries (elementwise) or geometric object to test if
            overlaps.
        align : bool (default True)
            If True, automatically aligns GeoSeries based on their indices.
            If False, the order of elements is preserved.

        Returns
        -------
        Series (bool)

        Examples
        --------
        >>> from shapely.geometry import Polygon, LineString, MultiPoint, Point
        >>> s = geopandas.GeoSeries(
        ...     [
        ...         Polygon([(0, 0), (2, 2), (0, 2)]),
        ...         Polygon([(0, 0), (2, 2), (0, 2)]),
        ...         LineString([(0, 0), (2, 2)]),
        ...         MultiPoint([(0, 0), (0, 1)]),
        ...     ],
        ... )
        >>> s2 = geopandas.GeoSeries(
        ...     [
        ...         Polygon([(0, 0), (2, 0), (0, 2)]),
        ...         LineString([(0, 1), (1, 1)]),
        ...         LineString([(1, 1), (3, 3)]),
        ...         Point(0, 1),
        ...     ],
        ...     index=range(1, 5),
        ... )

        >>> s
        0    POLYGON ((0.00000 0.00000, 2.00000 2.00000, 0....
        1    POLYGON ((0.00000 0.00000, 2.00000 2.00000, 0....
        2        LINESTRING (0.00000 0.00000, 2.00000 2.00000)
        3        MULTIPOINT (0.00000 0.00000, 0.00000 1.00000)
        dtype: geometry

        >>> s2
        1    POLYGON ((0.00000 0.00000, 2.00000 0.00000, 0....
        2        LINESTRING (0.00000 1.00000, 1.00000 1.00000)
        3        LINESTRING (1.00000 1.00000, 3.00000 3.00000)
        4                              POINT (0.00000 1.00000)
        dtype: geometry

        We can check if each geometry of GeoSeries overlaps a single
        geometry:

        .. image:: ../../../_static/binary_op-03.svg
           :align: center

        >>> polygon = Polygon([(0, 0), (1, 0), (1, 1), (0, 1)])
        >>> s.overlaps(polygon)
        0     True
        1     True
        2    False
        3    False
        dtype: bool

        We can also check two GeoSeries against each other, row by row.
        The GeoSeries above have different indices. We can either align both GeoSeries
        based on index values and compare elements with the same index using
        ``align=True`` or ignore index and compare elements based on their matching
        order using ``align=False``:

        .. image:: ../../../_static/binary_op-02.svg

        >>> s.overlaps(s2)
        0    False
        1     True
        2    False
        3    False
        4    False
        dtype: bool

        >>> s.overlaps(s2, align=False)
        0     True
        1    False
        2     True
        3    False
        dtype: bool

        Notes
        -----
        This method works in a row-wise manner. It does not check if an element
        of one GeoSeries ``overlaps`` *any* element of the other one.

        See also
        --------
        GeoSeries.crosses
        GeoSeries.intersects

        """
        return _binary_op("overlaps", self, other, align)

    def touches(self, other, align=True):
        """Returns a ``Series`` of ``dtype('bool')`` with value ``True`` for
        each aligned geometry that touches `other`.

        An object is said to touch `other` if it has at least one point in
        common with `other` and its interior does not intersect with any part
        of the other. Overlapping features therefore do not touch.

        The operation works on a 1-to-1 row-wise manner:

        .. image:: ../../../_static/binary_op-01.svg
           :align: center

        Parameters
        ----------
        other : GeoSeries or geometric object
            The GeoSeries (elementwise) or geometric object to test if is
            touched.
        align : bool (default True)
            If True, automatically aligns GeoSeries based on their indices.
            If False, the order of elements is preserved.

        Returns
        -------
        Series (bool)

        Examples
        --------
        >>> from shapely.geometry import Polygon, LineString, MultiPoint, Point
        >>> s = geopandas.GeoSeries(
        ...     [
        ...         Polygon([(0, 0), (2, 2), (0, 2)]),
        ...         Polygon([(0, 0), (2, 2), (0, 2)]),
        ...         LineString([(0, 0), (2, 2)]),
        ...         MultiPoint([(0, 0), (0, 1)]),
        ...     ],
        ... )
        >>> s2 = geopandas.GeoSeries(
        ...     [
        ...         Polygon([(0, 0), (-2, 0), (0, -2)]),
        ...         LineString([(0, 1), (1, 1)]),
        ...         LineString([(1, 1), (3, 0)]),
        ...         Point(0, 1),
        ...     ],
        ...     index=range(1, 5),
        ... )

        >>> s
        0    POLYGON ((0.00000 0.00000, 2.00000 2.00000, 0....
        1    POLYGON ((0.00000 0.00000, 2.00000 2.00000, 0....
        2        LINESTRING (0.00000 0.00000, 2.00000 2.00000)
        3        MULTIPOINT (0.00000 0.00000, 0.00000 1.00000)
        dtype: geometry

        >>> s2
        1    POLYGON ((0.00000 0.00000, -2.00000 0.00000, 0...
        2        LINESTRING (0.00000 1.00000, 1.00000 1.00000)
        3        LINESTRING (1.00000 1.00000, 3.00000 0.00000)
        4                              POINT (0.00000 1.00000)
        dtype: geometry

        We can check if each geometry of GeoSeries touches a single
        geometry:

        .. image:: ../../../_static/binary_op-03.svg
           :align: center


        >>> line = LineString([(0, 0), (-1, -2)])
        >>> s.touches(line)
        0    True
        1    True
        2    True
        3    True
        dtype: bool

        We can also check two GeoSeries against each other, row by row.
        The GeoSeries above have different indices. We can either align both GeoSeries
        based on index values and compare elements with the same index using
        ``align=True`` or ignore index and compare elements based on their matching
        order using ``align=False``:

        .. image:: ../../../_static/binary_op-02.svg

        >>> s.touches(s2, align=True)
        0    False
        1     True
        2     True
        3    False
        4    False
        dtype: bool

        >>> s.touches(s2, align=False)
        0     True
        1    False
        2     True
        3    False
        dtype: bool

        Notes
        -----
        This method works in a row-wise manner. It does not check if an element
        of one GeoSeries ``touches`` *any* element of the other one.

        See also
        --------
        GeoSeries.overlaps
        GeoSeries.intersects

        """
        return _binary_op("touches", self, other, align)

    def within(self, other, align=True):
        """Returns a ``Series`` of ``dtype('bool')`` with value ``True`` for
        each aligned geometry that is within `other`.

        An object is said to be within `other` if at least one of its points is located
        in the `interior` and no points are located in the `exterior` of the other.
        If either object is empty, this operation returns ``False``.

        This is the inverse of :meth:`contains` in the sense that the
        expression ``a.within(b) == b.contains(a)`` always evaluates to
        ``True``.

        The operation works on a 1-to-1 row-wise manner:

        .. image:: ../../../_static/binary_op-01.svg
           :align: center

        Parameters
        ----------
        other : GeoSeries or geometric object
            The GeoSeries (elementwise) or geometric object to test if each
            geometry is within.
        align : bool (default True)
            If True, automatically aligns GeoSeries based on their indices.
            If False, the order of elements is preserved.

        Returns
        -------
        Series (bool)


        Examples
        --------
        >>> from shapely.geometry import Polygon, LineString, Point
        >>> s = geopandas.GeoSeries(
        ...     [
        ...         Polygon([(0, 0), (2, 2), (0, 2)]),
        ...         Polygon([(0, 0), (1, 2), (0, 2)]),
        ...         LineString([(0, 0), (0, 2)]),
        ...         Point(0, 1),
        ...     ],
        ... )
        >>> s2 = geopandas.GeoSeries(
        ...     [
        ...         Polygon([(0, 0), (1, 1), (0, 1)]),
        ...         LineString([(0, 0), (0, 2)]),
        ...         LineString([(0, 0), (0, 1)]),
        ...         Point(0, 1),
        ...     ],
        ...     index=range(1, 5),
        ... )

        >>> s
        0    POLYGON ((0.00000 0.00000, 2.00000 2.00000, 0....
        1    POLYGON ((0.00000 0.00000, 1.00000 2.00000, 0....
        2        LINESTRING (0.00000 0.00000, 0.00000 2.00000)
        3                              POINT (0.00000 1.00000)
        dtype: geometry

        >>> s2
        1    POLYGON ((0.00000 0.00000, 1.00000 1.00000, 0....
        2        LINESTRING (0.00000 0.00000, 0.00000 2.00000)
        3        LINESTRING (0.00000 0.00000, 0.00000 1.00000)
        4                              POINT (0.00000 1.00000)
        dtype: geometry

        We can check if each geometry of GeoSeries is within a single
        geometry:

        .. image:: ../../../_static/binary_op-03.svg
           :align: center

        >>> polygon = Polygon([(0, 0), (2, 2), (0, 2)])
        >>> s.within(polygon)
        0     True
        1     True
        2    False
        3    False
        dtype: bool

        We can also check two GeoSeries against each other, row by row.
        The GeoSeries above have different indices. We can either align both GeoSeries
        based on index values and compare elements with the same index using
        ``align=True`` or ignore index and compare elements based on their matching
        order using ``align=False``:

        .. image:: ../../../_static/binary_op-02.svg

        >>> s2.within(s)
        0    False
        1    False
        2     True
        3    False
        4    False
        dtype: bool

        >>> s2.within(s, align=False)
        1     True
        2    False
        3     True
        4     True
        dtype: bool

        Notes
        -----
        This method works in a row-wise manner. It does not check if an element
        of one GeoSeries is ``within`` *any* element of the other one.

        See also
        --------
        GeoSeries.contains
        """
        return _binary_op("within", self, other, align)

    def covers(self, other, align=True):
        """
        Returns a ``Series`` of ``dtype('bool')`` with value ``True`` for
        each aligned geometry that is entirely covering `other`.

        An object A is said to cover another object B if no points of B lie
        in the exterior of A.
        If either object is empty, this operation returns ``False``.

        The operation works on a 1-to-1 row-wise manner:

        .. image:: ../../../_static/binary_op-01.svg
           :align: center

        See
        https://lin-ear-th-inking.blogspot.com/2007/06/subtleties-of-ogc-covers-spatial.html
        for reference.

        Parameters
        ----------
        other : Geoseries or geometric object
            The Geoseries (elementwise) or geometric object to check is being covered.
        align : bool (default True)
            If True, automatically aligns GeoSeries based on their indices.
            If False, the order of elements is preserved.

        Returns
        -------
        Series (bool)

        Examples
        --------
        >>> from shapely.geometry import Polygon, LineString, Point
        >>> s = geopandas.GeoSeries(
        ...     [
        ...         Polygon([(0, 0), (2, 0), (2, 2), (0, 2)]),
        ...         Polygon([(0, 0), (2, 2), (0, 2)]),
        ...         LineString([(0, 0), (2, 2)]),
        ...         Point(0, 0),
        ...     ],
        ... )
        >>> s2 = geopandas.GeoSeries(
        ...     [
        ...         Polygon([(0.5, 0.5), (1.5, 0.5), (1.5, 1.5), (0.5, 1.5)]),
        ...         Polygon([(0, 0), (2, 0), (2, 2), (0, 2)]),
        ...         LineString([(1, 1), (1.5, 1.5)]),
        ...         Point(0, 0),
        ...     ],
        ...     index=range(1, 5),
        ... )

        >>> s
        0    POLYGON ((0.00000 0.00000, 2.00000 0.00000, 2....
        1    POLYGON ((0.00000 0.00000, 2.00000 2.00000, 0....
        2        LINESTRING (0.00000 0.00000, 2.00000 2.00000)
        3                              POINT (0.00000 0.00000)
        dtype: geometry

        >>> s2
        1    POLYGON ((0.50000 0.50000, 1.50000 0.50000, 1....
        2    POLYGON ((0.00000 0.00000, 2.00000 0.00000, 2....
        3        LINESTRING (1.00000 1.00000, 1.50000 1.50000)
        4                              POINT (0.00000 0.00000)
        dtype: geometry

        We can check if each geometry of GeoSeries covers a single
        geometry:

        .. image:: ../../../_static/binary_op-03.svg
           :align: center

        >>> poly = Polygon([(0, 0), (2, 0), (2, 2), (0, 2)])
        >>> s.covers(poly)
        0     True
        1    False
        2    False
        3    False
        dtype: bool

        We can also check two GeoSeries against each other, row by row.
        The GeoSeries above have different indices. We can either align both GeoSeries
        based on index values and compare elements with the same index using
        ``align=True`` or ignore index and compare elements based on their matching
        order using ``align=False``:

        .. image:: ../../../_static/binary_op-02.svg

        >>> s.covers(s2, align=True)
        0    False
        1    False
        2    False
        3    False
        4    False
        dtype: bool

        >>> s.covers(s2, align=False)
        0     True
        1    False
        2     True
        3     True
        dtype: bool

        Notes
        -----
        This method works in a row-wise manner. It does not check if an element
        of one GeoSeries ``covers`` *any* element of the other one.

        See also
        --------
        GeoSeries.covered_by
        GeoSeries.overlaps
        """
        return _binary_op("covers", self, other, align)

    def covered_by(self, other, align=True):
        """
        Returns a ``Series`` of ``dtype('bool')`` with value ``True`` for
        each aligned geometry that is entirely covered by `other`.

        An object A is said to cover another object B if no points of B lie
        in the exterior of A.

        The operation works on a 1-to-1 row-wise manner:

        .. image:: ../../../_static/binary_op-01.svg
           :align: center

        See
        https://lin-ear-th-inking.blogspot.com/2007/06/subtleties-of-ogc-covers-spatial.html
        for reference.

        Parameters
        ----------
        other : Geoseries or geometric object
            The Geoseries (elementwise) or geometric object to check is being covered.
        align : bool (default True)
            If True, automatically aligns GeoSeries based on their indices.
            If False, the order of elements is preserved.

        Returns
        -------
        Series (bool)

        Examples
        --------
        >>> from shapely.geometry import Polygon, LineString, Point
        >>> s = geopandas.GeoSeries(
        ...     [
        ...         Polygon([(0.5, 0.5), (1.5, 0.5), (1.5, 1.5), (0.5, 1.5)]),
        ...         Polygon([(0, 0), (2, 0), (2, 2), (0, 2)]),
        ...         LineString([(1, 1), (1.5, 1.5)]),
        ...         Point(0, 0),
        ...     ],
        ... )
        >>> s2 = geopandas.GeoSeries(
        ...     [
        ...         Polygon([(0, 0), (2, 0), (2, 2), (0, 2)]),
        ...         Polygon([(0, 0), (2, 2), (0, 2)]),
        ...         LineString([(0, 0), (2, 2)]),
        ...         Point(0, 0),
        ...     ],
        ...     index=range(1, 5),
        ... )

        >>> s
        0    POLYGON ((0.50000 0.50000, 1.50000 0.50000, 1....
        1    POLYGON ((0.00000 0.00000, 2.00000 0.00000, 2....
        2        LINESTRING (1.00000 1.00000, 1.50000 1.50000)
        3                              POINT (0.00000 0.00000)
        dtype: geometry

        >>> s2
        1    POLYGON ((0.00000 0.00000, 2.00000 0.00000, 2....
        2    POLYGON ((0.00000 0.00000, 2.00000 2.00000, 0....
        3        LINESTRING (0.00000 0.00000, 2.00000 2.00000)
        4                              POINT (0.00000 0.00000)
        dtype: geometry

        We can check if each geometry of GeoSeries is covered by a single
        geometry:

        .. image:: ../../../_static/binary_op-03.svg
           :align: center

        >>> poly = Polygon([(0, 0), (2, 0), (2, 2), (0, 2)])
        >>> s.covered_by(poly)
        0    True
        1    True
        2    True
        3    True
        dtype: bool

        We can also check two GeoSeries against each other, row by row.
        The GeoSeries above have different indices. We can either align both GeoSeries
        based on index values and compare elements with the same index using
        ``align=True`` or ignore index and compare elements based on their matching
        order using ``align=False``:

        .. image:: ../../../_static/binary_op-02.svg

        >>> s.covered_by(s2, align=True)
        0    False
        1     True
        2     True
        3     True
        4    False
        dtype: bool

        >>> s.covered_by(s2, align=False)
        0     True
        1    False
        2     True
        3     True
        dtype: bool

        Notes
        -----
        This method works in a row-wise manner. It does not check if an element
        of one GeoSeries is ``covered_by`` *any* element of the other one.

        See also
        --------
        GeoSeries.covers
        GeoSeries.overlaps
        """
        return _binary_op("covered_by", self, other, align)

    def distance(self, other, align=True):
        """Returns a ``Series`` containing the distance to aligned `other`.

        The operation works on a 1-to-1 row-wise manner:

        .. image:: ../../../_static/binary_op-01.svg
           :align: center

        Parameters
        ----------
        other : Geoseries or geometric object
            The Geoseries (elementwise) or geometric object to find the
            distance to.
        align : bool (default True)
            If True, automatically aligns GeoSeries based on their indices.
            If False, the order of elements is preserved.


        Returns
        -------
        Series (float)

        Examples
        --------
        >>> from shapely.geometry import Polygon, LineString, Point
        >>> s = geopandas.GeoSeries(
        ...     [
        ...         Polygon([(0, 0), (1, 0), (1, 1)]),
        ...         Polygon([(0, 0), (-1, 0), (-1, 1)]),
        ...         LineString([(1, 1), (0, 0)]),
        ...         Point(0, 0),
        ...     ],
        ... )
        >>> s2 = geopandas.GeoSeries(
        ...     [
        ...         Polygon([(0.5, 0.5), (1.5, 0.5), (1.5, 1.5), (0.5, 1.5)]),
        ...         Point(3, 1),
        ...         LineString([(1, 0), (2, 0)]),
        ...         Point(0, 1),
        ...     ],
        ...     index=range(1, 5),
        ... )

        >>> s
        0    POLYGON ((0.00000 0.00000, 1.00000 0.00000, 1....
        1    POLYGON ((0.00000 0.00000, -1.00000 0.00000, -...
        2        LINESTRING (1.00000 1.00000, 0.00000 0.00000)
        3                              POINT (0.00000 0.00000)
        dtype: geometry

        >>> s2
        1    POLYGON ((0.50000 0.50000, 1.50000 0.50000, 1....
        2                              POINT (3.00000 1.00000)
        3        LINESTRING (1.00000 0.00000, 2.00000 0.00000)
        4                              POINT (0.00000 1.00000)
        dtype: geometry

        We can check the distance of each geometry of GeoSeries to a single
        geometry:

        .. image:: ../../../_static/binary_op-03.svg
           :align: center

        >>> point = Point(-1, 0)
        >>> s.distance(point)
        0    1.0
        1    0.0
        2    1.0
        3    1.0
        dtype: float64

        We can also check two GeoSeries against each other, row by row.
        The GeoSeries above have different indices. We can either align both GeoSeries
        based on index values and use elements with the same index using
        ``align=True`` or ignore index and use elements based on their matching
        order using ``align=False``:

        .. image:: ../../../_static/binary_op-02.svg

        >>> s.distance(s2, align=True)
        0         NaN
        1    0.707107
        2    2.000000
        3    1.000000
        4         NaN
        dtype: float64

        >>> s.distance(s2, align=False)
        0    0.000000
        1    3.162278
        2    0.707107
        3    1.000000
        dtype: float64
        """
        return _binary_op("distance", self, other, align)

    #
    # Binary operations that return a GeoSeries
    #

    def difference(self, other, align=True):
        """Returns a ``GeoSeries`` of the points in each aligned geometry that
        are not in `other`.

        .. image:: ../../../_static/binary_geo-difference.svg
           :align: center

        The operation works on a 1-to-1 row-wise manner:

        .. image:: ../../../_static/binary_op-01.svg
           :align: center

        Parameters
        ----------
        other : Geoseries or geometric object
            The Geoseries (elementwise) or geometric object to find the
            difference to.
        align : bool (default True)
            If True, automatically aligns GeoSeries based on their indices.
            If False, the order of elements is preserved.

        Returns
        -------
        GeoSeries

        Examples
        --------
        >>> from shapely.geometry import Polygon, LineString, Point
        >>> s = geopandas.GeoSeries(
        ...     [
        ...         Polygon([(0, 0), (2, 2), (0, 2)]),
        ...         Polygon([(0, 0), (2, 2), (0, 2)]),
        ...         LineString([(0, 0), (2, 2)]),
        ...         LineString([(2, 0), (0, 2)]),
        ...         Point(0, 1),
        ...     ],
        ... )
        >>> s2 = geopandas.GeoSeries(
        ...     [
        ...         Polygon([(0, 0), (1, 1), (0, 1)]),
        ...         LineString([(1, 0), (1, 3)]),
        ...         LineString([(2, 0), (0, 2)]),
        ...         Point(1, 1),
        ...         Point(0, 1),
        ...     ],
        ...     index=range(1, 6),
        ... )

        >>> s
        0    POLYGON ((0.00000 0.00000, 2.00000 2.00000, 0....
        1    POLYGON ((0.00000 0.00000, 2.00000 2.00000, 0....
        2        LINESTRING (0.00000 0.00000, 2.00000 2.00000)
        3        LINESTRING (2.00000 0.00000, 0.00000 2.00000)
        4                              POINT (0.00000 1.00000)
        dtype: geometry

        >>> s2
        1    POLYGON ((0.00000 0.00000, 1.00000 1.00000, 0....
        2        LINESTRING (1.00000 0.00000, 1.00000 3.00000)
        3        LINESTRING (2.00000 0.00000, 0.00000 2.00000)
        4                              POINT (1.00000 1.00000)
        5                              POINT (0.00000 1.00000)
        dtype: geometry

        We can do difference of each geometry and a single
        shapely geometry:

        .. image:: ../../../_static/binary_op-03.svg
           :align: center

        >>> s.difference(Polygon([(0, 0), (1, 1), (0, 1)]))
        0    POLYGON ((0.00000 2.00000, 2.00000 2.00000, 1....
        1    POLYGON ((0.00000 2.00000, 2.00000 2.00000, 1....
        2        LINESTRING (1.00000 1.00000, 2.00000 2.00000)
        3    MULTILINESTRING ((2.00000 0.00000, 1.00000 1.0...
        4                                          POINT EMPTY
        dtype: geometry

        We can also check two GeoSeries against each other, row by row.
        The GeoSeries above have different indices. We can either align both GeoSeries
        based on index values and compare elements with the same index using
        ``align=True`` or ignore index and compare elements based on their matching
        order using ``align=False``:

        .. image:: ../../../_static/binary_op-02.svg

        >>> s.difference(s2, align=True)
        0                                                 None
        1    POLYGON ((0.00000 2.00000, 2.00000 2.00000, 1....
        2    MULTILINESTRING ((0.00000 0.00000, 1.00000 1.0...
        3                                   LINESTRING Z EMPTY
        4                              POINT (0.00000 1.00000)
        5                                                 None
        dtype: geometry

        >>> s.difference(s2, align=False)
        0    POLYGON ((0.00000 2.00000, 2.00000 2.00000, 1....
        1    POLYGON ((0.00000 0.00000, 0.00000 2.00000, 1....
        2    MULTILINESTRING ((0.00000 0.00000, 1.00000 1.0...
        3        LINESTRING (2.00000 0.00000, 0.00000 2.00000)
        4                                          POINT EMPTY
        dtype: geometry

        See Also
        --------
        GeoSeries.symmetric_difference
        GeoSeries.union
        GeoSeries.intersection
        """
        return _binary_geo("difference", self, other, align)

    def symmetric_difference(self, other, align=True):
        """Returns a ``GeoSeries`` of the symmetric difference of points in
        each aligned geometry with `other`.

        For each geometry, the symmetric difference consists of points in the
        geometry not in `other`, and points in `other` not in the geometry.

        .. image:: ../../../_static/binary_geo-symm_diff.svg
           :align: center

        The operation works on a 1-to-1 row-wise manner:

        .. image:: ../../../_static/binary_op-01.svg
           :align: center


        Parameters
        ----------
        other : Geoseries or geometric object
            The Geoseries (elementwise) or geometric object to find the
            symmetric difference to.
        align : bool (default True)
            If True, automatically aligns GeoSeries based on their indices.
            If False, the order of elements is preserved.

        Returns
        -------
        GeoSeries

        Examples
        --------
        >>> from shapely.geometry import Polygon, LineString, Point
        >>> s = geopandas.GeoSeries(
        ...     [
        ...         Polygon([(0, 0), (2, 2), (0, 2)]),
        ...         Polygon([(0, 0), (2, 2), (0, 2)]),
        ...         LineString([(0, 0), (2, 2)]),
        ...         LineString([(2, 0), (0, 2)]),
        ...         Point(0, 1),
        ...     ],
        ... )
        >>> s2 = geopandas.GeoSeries(
        ...     [
        ...         Polygon([(0, 0), (1, 1), (0, 1)]),
        ...         LineString([(1, 0), (1, 3)]),
        ...         LineString([(2, 0), (0, 2)]),
        ...         Point(1, 1),
        ...         Point(0, 1),
        ...     ],
        ...     index=range(1, 6),
        ... )

        >>> s
        0    POLYGON ((0.00000 0.00000, 2.00000 2.00000, 0....
        1    POLYGON ((0.00000 0.00000, 2.00000 2.00000, 0....
        2        LINESTRING (0.00000 0.00000, 2.00000 2.00000)
        3        LINESTRING (2.00000 0.00000, 0.00000 2.00000)
        4                              POINT (0.00000 1.00000)
        dtype: geometry

        >>> s2
        1    POLYGON ((0.00000 0.00000, 1.00000 1.00000, 0....
        2        LINESTRING (1.00000 0.00000, 1.00000 3.00000)
        3        LINESTRING (2.00000 0.00000, 0.00000 2.00000)
        4                              POINT (1.00000 1.00000)
        5                              POINT (0.00000 1.00000)
        dtype: geometry

        We can do symmetric difference of each geometry and a single
        shapely geometry:

        .. image:: ../../../_static/binary_op-03.svg
           :align: center

        >>> s.symmetric_difference(Polygon([(0, 0), (1, 1), (0, 1)]))
        0    POLYGON ((0.00000 2.00000, 2.00000 2.00000, 1....
        1    POLYGON ((0.00000 2.00000, 2.00000 2.00000, 1....
        2    GEOMETRYCOLLECTION (POLYGON ((0.00000 0.00000,...
        3    GEOMETRYCOLLECTION (POLYGON ((0.00000 0.00000,...
        4    POLYGON ((0.00000 1.00000, 1.00000 1.00000, 0....
        dtype: geometry

        We can also check two GeoSeries against each other, row by row.
        The GeoSeries above have different indices. We can either align both GeoSeries
        based on index values and compare elements with the same index using
        ``align=True`` or ignore index and compare elements based on their matching
        order using ``align=False``:

        .. image:: ../../../_static/binary_op-02.svg

        >>> s.symmetric_difference(s2, align=True)
        0                                                 None
        1    POLYGON ((0.00000 2.00000, 2.00000 2.00000, 1....
        2    MULTILINESTRING ((0.00000 0.00000, 1.00000 1.0...
        3                                   LINESTRING Z EMPTY
        4        MULTIPOINT (0.00000 1.00000, 1.00000 1.00000)
        5                                                 None
        dtype: geometry

        >>> s.symmetric_difference(s2, align=False)
        0    POLYGON ((0.00000 2.00000, 2.00000 2.00000, 1....
        1    GEOMETRYCOLLECTION (POLYGON ((0.00000 0.00000,...
        2    MULTILINESTRING ((0.00000 0.00000, 1.00000 1.0...
        3        LINESTRING (2.00000 0.00000, 0.00000 2.00000)
        4                                          POINT EMPTY
        dtype: geometry

        See Also
        --------
        GeoSeries.difference
        GeoSeries.union
        GeoSeries.intersection
        """
        return _binary_geo("symmetric_difference", self, other, align)

    def union(self, other, align=True):
        """Returns a ``GeoSeries`` of the union of points in each aligned geometry with
        `other`.

        .. image:: ../../../_static/binary_geo-union.svg
           :align: center

        The operation works on a 1-to-1 row-wise manner:

        .. image:: ../../../_static/binary_op-01.svg
           :align: center


        Parameters
        ----------
        other : Geoseries or geometric object
            The Geoseries (elementwise) or geometric object to find the union
            with.
        align : bool (default True)
            If True, automatically aligns GeoSeries based on their indices.
            If False, the order of elements is preserved.

        Returns
        -------
        GeoSeries

        Examples
        --------
        >>> from shapely.geometry import Polygon, LineString, Point
        >>> s = geopandas.GeoSeries(
        ...     [
        ...         Polygon([(0, 0), (2, 2), (0, 2)]),
        ...         Polygon([(0, 0), (2, 2), (0, 2)]),
        ...         LineString([(0, 0), (2, 2)]),
        ...         LineString([(2, 0), (0, 2)]),
        ...         Point(0, 1),
        ...     ],
        ... )
        >>> s2 = geopandas.GeoSeries(
        ...     [
        ...         Polygon([(0, 0), (1, 1), (0, 1)]),
        ...         LineString([(1, 0), (1, 3)]),
        ...         LineString([(2, 0), (0, 2)]),
        ...         Point(1, 1),
        ...         Point(0, 1),
        ...     ],
        ...     index=range(1, 6),
        ... )

        >>> s
        0    POLYGON ((0.00000 0.00000, 2.00000 2.00000, 0....
        1    POLYGON ((0.00000 0.00000, 2.00000 2.00000, 0....
        2        LINESTRING (0.00000 0.00000, 2.00000 2.00000)
        3        LINESTRING (2.00000 0.00000, 0.00000 2.00000)
        4                              POINT (0.00000 1.00000)
        dtype: geometry

        >>> s2
        1    POLYGON ((0.00000 0.00000, 1.00000 1.00000, 0....
        2        LINESTRING (1.00000 0.00000, 1.00000 3.00000)
        3        LINESTRING (2.00000 0.00000, 0.00000 2.00000)
        4                              POINT (1.00000 1.00000)
        5                              POINT (0.00000 1.00000)
        dtype: geometry

        We can do union of each geometry and a single
        shapely geometry:

        .. image:: ../../../_static/binary_op-03.svg
           :align: center

        >>> s.union(Polygon([(0, 0), (1, 1), (0, 1)]))
        0    POLYGON ((0.00000 0.00000, 0.00000 1.00000, 0....
        1    POLYGON ((0.00000 0.00000, 0.00000 1.00000, 0....
        2    GEOMETRYCOLLECTION (POLYGON ((0.00000 0.00000,...
        3    GEOMETRYCOLLECTION (POLYGON ((0.00000 0.00000,...
        4    POLYGON ((0.00000 1.00000, 1.00000 1.00000, 0....
        dtype: geometry

        We can also check two GeoSeries against each other, row by row.
        The GeoSeries above have different indices. We can either align both GeoSeries
        based on index values and compare elements with the same index using
        ``align=True`` or ignore index and compare elements based on their matching
        order using ``align=False``:

        .. image:: ../../../_static/binary_op-02.svg

        >>> s.union(s2, align=True)
        0                                                 None
        1    POLYGON ((0.00000 0.00000, 0.00000 1.00000, 0....
        2    MULTILINESTRING ((0.00000 0.00000, 1.00000 1.0...
        3        LINESTRING (2.00000 0.00000, 0.00000 2.00000)
        4        MULTIPOINT (0.00000 1.00000, 1.00000 1.00000)
        5                                                 None
        dtype: geometry

        >>> s.union(s2, align=False)
        0    POLYGON ((0.00000 0.00000, 0.00000 1.00000, 0....
        1    GEOMETRYCOLLECTION (POLYGON ((0.00000 0.00000,...
        2    MULTILINESTRING ((0.00000 0.00000, 1.00000 1.0...
        3        LINESTRING (2.00000 0.00000, 0.00000 2.00000)
        4                              POINT (0.00000 1.00000)
        dtype: geometry


        See Also
        --------
        GeoSeries.symmetric_difference
        GeoSeries.difference
        GeoSeries.intersection
        """
        return _binary_geo("union", self, other, align)

    def intersection(self, other, align=True):
        """Returns a ``GeoSeries`` of the intersection of points in each
        aligned geometry with `other`.

        .. image:: ../../../_static/binary_geo-intersection.svg
           :align: center

        The operation works on a 1-to-1 row-wise manner:

        .. image:: ../../../_static/binary_op-01.svg
           :align: center


        Parameters
        ----------
        other : Geoseries or geometric object
            The Geoseries (elementwise) or geometric object to find the
            intersection with.
        align : bool (default True)
            If True, automatically aligns GeoSeries based on their indices.
            If False, the order of elements is preserved.

        Returns
        -------
        GeoSeries

        Examples
        --------
        >>> from shapely.geometry import Polygon, LineString, Point
        >>> s = geopandas.GeoSeries(
        ...     [
        ...         Polygon([(0, 0), (2, 2), (0, 2)]),
        ...         Polygon([(0, 0), (2, 2), (0, 2)]),
        ...         LineString([(0, 0), (2, 2)]),
        ...         LineString([(2, 0), (0, 2)]),
        ...         Point(0, 1),
        ...     ],
        ... )
        >>> s2 = geopandas.GeoSeries(
        ...     [
        ...         Polygon([(0, 0), (1, 1), (0, 1)]),
        ...         LineString([(1, 0), (1, 3)]),
        ...         LineString([(2, 0), (0, 2)]),
        ...         Point(1, 1),
        ...         Point(0, 1),
        ...     ],
        ...     index=range(1, 6),
        ... )

        >>> s
        0    POLYGON ((0.00000 0.00000, 2.00000 2.00000, 0....
        1    POLYGON ((0.00000 0.00000, 2.00000 2.00000, 0....
        2        LINESTRING (0.00000 0.00000, 2.00000 2.00000)
        3        LINESTRING (2.00000 0.00000, 0.00000 2.00000)
        4                              POINT (0.00000 1.00000)
        dtype: geometry

        >>> s2
        1    POLYGON ((0.00000 0.00000, 1.00000 1.00000, 0....
        2        LINESTRING (1.00000 0.00000, 1.00000 3.00000)
        3        LINESTRING (2.00000 0.00000, 0.00000 2.00000)
        4                              POINT (1.00000 1.00000)
        5                              POINT (0.00000 1.00000)
        dtype: geometry

        We can also do intersection of each geometry and a single
        shapely geometry:

        .. image:: ../../../_static/binary_op-03.svg
           :align: center

        >>> s.intersection(Polygon([(0, 0), (1, 1), (0, 1)]))
        0    POLYGON ((0.00000 0.00000, 0.00000 1.00000, 1....
        1    POLYGON ((0.00000 0.00000, 0.00000 1.00000, 1....
        2        LINESTRING (0.00000 0.00000, 1.00000 1.00000)
        3                              POINT (1.00000 1.00000)
        4                              POINT (0.00000 1.00000)
        dtype: geometry

        We can also check two GeoSeries against each other, row by row.
        The GeoSeries above have different indices. We can either align both GeoSeries
        based on index values and compare elements with the same index using
        ``align=True`` or ignore index and compare elements based on their matching
        order using ``align=False``:

        .. image:: ../../../_static/binary_op-02.svg

        >>> s.intersection(s2, align=True)
        0                                                 None
        1    POLYGON ((0.00000 0.00000, 0.00000 1.00000, 1....
        2                              POINT (1.00000 1.00000)
        3        LINESTRING (2.00000 0.00000, 0.00000 2.00000)
        4                                          POINT EMPTY
        5                                                 None
        dtype: geometry

        >>> s.intersection(s2, align=False)
        0    POLYGON ((0.00000 0.00000, 0.00000 1.00000, 1....
        1        LINESTRING (1.00000 1.00000, 1.00000 2.00000)
        2                              POINT (1.00000 1.00000)
        3                              POINT (1.00000 1.00000)
        4                              POINT (0.00000 1.00000)
        dtype: geometry


        See Also
        --------
        GeoSeries.difference
        GeoSeries.symmetric_difference
        GeoSeries.union
        """
        return _binary_geo("intersection", self, other, align)

    def clip_by_rect(self, xmin, ymin, xmax, ymax):
        """Returns a ``GeoSeries`` of the portions of geometry within the given
        rectangle.

        Note that the results are not exactly equal to
        :meth:`~GeoSeries.intersection()`. E.g. in edge cases,
        :meth:`~GeoSeries.clip_by_rect()` will not return a point just touching the
        rectangle. Check the examples section below for some of these exceptions.

        The geometry is clipped in a fast but possibly dirty way. The output is not
        guaranteed to be valid. No exceptions will be raised for topological errors.

        Note: empty geometries or geometries that do not overlap with the specified
        bounds will result in ``GEOMETRYCOLLECTION EMPTY``.

        Parameters
        ----------
        xmin: float
            Minimum x value of the rectangle
        ymin: float
            Minimum y value of the rectangle
        xmax: float
            Maximum x value of the rectangle
        ymax: float
            Maximum y value of the rectangle

        Returns
        -------
        GeoSeries

        Examples
        --------
        >>> from shapely.geometry import Polygon, LineString, Point
        >>> s = geopandas.GeoSeries(
        ...     [
        ...         Polygon([(0, 0), (2, 2), (0, 2)]),
        ...         Polygon([(0, 0), (2, 2), (0, 2)]),
        ...         LineString([(0, 0), (2, 2)]),
        ...         LineString([(2, 0), (0, 2)]),
        ...         Point(0, 1),
        ...     ],
        ...     crs=3857,
        ... )
        >>> bounds = (0, 0, 1, 1)
        >>> s
        0    POLYGON ((0.000 0.000, 2.000 2.000, 0.000 2.00...
        1    POLYGON ((0.000 0.000, 2.000 2.000, 0.000 2.00...
        2                LINESTRING (0.000 0.000, 2.000 2.000)
        3                LINESTRING (2.000 0.000, 0.000 2.000)
        4                                  POINT (0.000 1.000)
        dtype: geometry
        >>> s.clip_by_rect(*bounds)
        0    POLYGON ((0.000 0.000, 0.000 1.000, 1.000 1.00...
        1    POLYGON ((0.000 0.000, 0.000 1.000, 1.000 1.00...
        2                LINESTRING (0.000 0.000, 1.000 1.000)
        3                             GEOMETRYCOLLECTION EMPTY
        4                             GEOMETRYCOLLECTION EMPTY
        dtype: geometry

        See also
        --------
        GeoSeries.intersection
        """
        from .geoseries import GeoSeries

        geometry_array = GeometryArray(self.geometry.values)
        clipped_geometry = geometry_array.clip_by_rect(xmin, ymin, xmax, ymax)
        return GeoSeries(clipped_geometry, index=self.index, crs=self.crs)

    #
    # Other operations
    #

    @property
    def bounds(self):
        """Returns a ``DataFrame`` with columns ``minx``, ``miny``, ``maxx``,
        ``maxy`` values containing the bounds for each geometry.

        See ``GeoSeries.total_bounds`` for the limits of the entire series.

        Examples
        --------
        >>> from shapely.geometry import Point, Polygon, LineString
        >>> d = {'geometry': [Point(2, 1), Polygon([(0, 0), (1, 1), (1, 0)]),
        ... LineString([(0, 1), (1, 2)])]}
        >>> gdf = geopandas.GeoDataFrame(d, crs="EPSG:4326")
        >>> gdf.bounds
           minx  miny  maxx  maxy
        0   2.0   1.0   2.0   1.0
        1   0.0   0.0   1.0   1.0
        2   0.0   1.0   1.0   2.0

        You can assign the bounds to the ``GeoDataFrame`` as:

        >>> import pandas as pd
        >>> gdf = pd.concat([gdf, gdf.bounds], axis=1)
        >>> gdf
                                                    geometry  minx  miny  maxx  maxy
        0                            POINT (2.00000 1.00000)   2.0   1.0   2.0   1.0
        1  POLYGON ((0.00000 0.00000, 1.00000 1.00000, 1....   0.0   0.0   1.0   1.0
        2      LINESTRING (0.00000 1.00000, 1.00000 2.00000)   0.0   1.0   1.0   2.0
        """
        bounds = GeometryArray(self.geometry.values).bounds
        return DataFrame(
            bounds, columns=["minx", "miny", "maxx", "maxy"], index=self.index
        )

    @property
    def total_bounds(self):
        """Returns a tuple containing ``minx``, ``miny``, ``maxx``, ``maxy``
        values for the bounds of the series as a whole.

        See ``GeoSeries.bounds`` for the bounds of the geometries contained in
        the series.

        Examples
        --------
        >>> from shapely.geometry import Point, Polygon, LineString
        >>> d = {'geometry': [Point(3, -1), Polygon([(0, 0), (1, 1), (1, 0)]),
        ... LineString([(0, 1), (1, 2)])]}
        >>> gdf = geopandas.GeoDataFrame(d, crs="EPSG:4326")
        >>> gdf.total_bounds
        array([ 0., -1.,  3.,  2.])
        """
        return GeometryArray(self.geometry.values).total_bounds

    @property
    def sindex(self):
        """Generate the spatial index

        Creates R-tree spatial index based on ``pygeos.STRtree`` or
        ``rtree.index.Index``.

        Note that the  spatial index may not be fully
        initialized until the first use.

        Examples
        --------
        >>> from shapely.geometry import box
        >>> s = geopandas.GeoSeries(geopandas.points_from_xy(range(5), range(5)))
        >>> s
        0    POINT (0.00000 0.00000)
        1    POINT (1.00000 1.00000)
        2    POINT (2.00000 2.00000)
        3    POINT (3.00000 3.00000)
        4    POINT (4.00000 4.00000)
        dtype: geometry

        Query the spatial index with a single geometry based on the bounding box:

        >>> s.sindex.query(box(1, 1, 3, 3))
        array([1, 2, 3])

        Query the spatial index with a single geometry based on the predicate:

        >>> s.sindex.query(box(1, 1, 3, 3), predicate="contains")
        array([2])

        Query the spatial index with an array of geometries based on the bounding
        box:

        >>> s2 = geopandas.GeoSeries([box(1, 1, 3, 3), box(4, 4, 5, 5)])
        >>> s2
        0    POLYGON ((3.00000 1.00000, 3.00000 3.00000, 1....
        1    POLYGON ((5.00000 4.00000, 5.00000 5.00000, 4....
        dtype: geometry

        >>> s.sindex.query(s2)
        array([[0, 0, 0, 1],
               [1, 2, 3, 4]])

        Query the spatial index with an array of geometries based on the predicate:

        >>> s.sindex.query(s2, predicate="contains")
        array([[0],
               [2]])
        """
        return self.geometry.values.sindex

    @property
    def has_sindex(self):
        """Check the existence of the spatial index without generating it.

        Use the `.sindex` attribute on a GeoDataFrame or GeoSeries
        to generate a spatial index if it does not yet exist,
        which may take considerable time based on the underlying index
        implementation.

        Note that the underlying spatial index may not be fully
        initialized until the first use.

        Examples
        --------

        >>> from shapely.geometry import Point
        >>> d = {'geometry': [Point(1, 2), Point(2, 1)]}
        >>> gdf = geopandas.GeoDataFrame(d)
        >>> gdf.has_sindex
        False
        >>> index = gdf.sindex
        >>> gdf.has_sindex
        True

        Returns
        -------
        bool
            `True` if the spatial index has been generated or
            `False` if not.
        """
        return self.geometry.values.has_sindex

    def buffer(self, distance, resolution=16, **kwargs):
        """Returns a ``GeoSeries`` of geometries representing all points within
        a given ``distance`` of each geometric object.

        See http://shapely.readthedocs.io/en/latest/manual.html#object.buffer
        for details.

        Parameters
        ----------
        distance : float, np.array, pd.Series
            The radius of the buffer. If np.array or pd.Series are used
            then it must have same length as the GeoSeries.
        resolution : int (optional, default 16)
            The resolution of the buffer around each vertex.

        Examples
        --------
        >>> from shapely.geometry import Point, LineString, Polygon
        >>> s = geopandas.GeoSeries(
        ...     [
        ...         Point(0, 0),
        ...         LineString([(1, -1), (1, 0), (2, 0), (2, 1)]),
        ...         Polygon([(3, -1), (4, 0), (3, 1)]),
        ...     ]
        ... )
        >>> s
        0                              POINT (0.00000 0.00000)
        1    LINESTRING (1.00000 -1.00000, 1.00000 0.00000,...
        2    POLYGON ((3.00000 -1.00000, 4.00000 0.00000, 3...
        dtype: geometry

        >>> s.buffer(0.2)
        0    POLYGON ((0.20000 0.00000, 0.19904 -0.01960, 0...
        1    POLYGON ((0.80000 0.00000, 0.80096 0.01960, 0....
        2    POLYGON ((2.80000 -1.00000, 2.80000 1.00000, 2...
        dtype: geometry

        ``**kwargs`` accept further specification as ``join_style`` and ``cap_style``.
        See the following illustration of different options.

        .. plot:: _static/code/buffer.py

        """
        # TODO: update docstring based on pygeos after shapely 2.0
        if isinstance(distance, pd.Series):
            if not self.index.equals(distance.index):
                raise ValueError(
                    "Index values of distance sequence does "
                    "not match index values of the GeoSeries"
                )
            distance = np.asarray(distance)

        return _delegate_geo_method(
            "buffer", self, distance, resolution=resolution, **kwargs
        )

    def simplify(self, *args, **kwargs):
        """Returns a ``GeoSeries`` containing a simplified representation of
        each geometry.

        The algorithm (Douglas-Peucker) recursively splits the original line
        into smaller parts and connects these parts’ endpoints
        by a straight line. Then, it removes all points whose distance
        to the straight line is smaller than `tolerance`. It does not
        move any points and it always preserves endpoints of
        the original line or polygon.
        See http://shapely.readthedocs.io/en/latest/manual.html#object.simplify
        for details

        Parameters
        ----------
        tolerance : float
            All parts of a simplified geometry will be no more than
            `tolerance` distance from the original. It has the same units
            as the coordinate reference system of the GeoSeries.
            For example, using `tolerance=100` in a projected CRS with meters
            as units means a distance of 100 meters in reality.
        preserve_topology: bool (default True)
            False uses a quicker algorithm, but may produce self-intersecting
            or otherwise invalid geometries.

        Notes
        -----
        Invalid geometric objects may result from simplification that does not
        preserve topology and simplification may be sensitive to the order of
        coordinates: two geometries differing only in order of coordinates may be
        simplified differently.

        Examples
        --------
        >>> from shapely.geometry import Point, LineString
        >>> s = geopandas.GeoSeries(
        ...     [Point(0, 0).buffer(1), LineString([(0, 0), (1, 10), (0, 20)])]
        ... )
        >>> s
        0    POLYGON ((1.00000 0.00000, 0.99518 -0.09802, 0...
        1    LINESTRING (0.00000 0.00000, 1.00000 10.00000,...
        dtype: geometry

        >>> s.simplify(1)
        0    POLYGON ((1.00000 0.00000, 0.00000 -1.00000, -...
        1       LINESTRING (0.00000 0.00000, 0.00000 20.00000)
        dtype: geometry
        """
        return _delegate_geo_method("simplify", self, *args, **kwargs)

    def relate(self, other, align=True):
        """
        Returns the DE-9IM intersection matrices for the geometries

        The operation works on a 1-to-1 row-wise manner:

        .. image:: ../../../_static/binary_op-01.svg
           :align: center

        Parameters
        ----------
        other : BaseGeometry or GeoSeries
            The other geometry to computed
            the DE-9IM intersection matrices from.
        align : bool (default True)
            If True, automatically aligns GeoSeries based on their indices.
            If False, the order of elements is preserved.

        Returns
        -------
        spatial_relations: Series of strings
            The DE-9IM intersection matrices which describe
            the spatial relations of the other geometry.

        Examples
        --------
        >>> from shapely.geometry import Polygon, LineString, Point
        >>> s = geopandas.GeoSeries(
        ...     [
        ...         Polygon([(0, 0), (2, 2), (0, 2)]),
        ...         Polygon([(0, 0), (2, 2), (0, 2)]),
        ...         LineString([(0, 0), (2, 2)]),
        ...         LineString([(2, 0), (0, 2)]),
        ...         Point(0, 1),
        ...     ],
        ... )
        >>> s2 = geopandas.GeoSeries(
        ...     [
        ...         Polygon([(0, 0), (1, 1), (0, 1)]),
        ...         LineString([(1, 0), (1, 3)]),
        ...         LineString([(2, 0), (0, 2)]),
        ...         Point(1, 1),
        ...         Point(0, 1),
        ...     ],
        ...     index=range(1, 6),
        ... )

        >>> s
        0    POLYGON ((0.00000 0.00000, 2.00000 2.00000, 0....
        1    POLYGON ((0.00000 0.00000, 2.00000 2.00000, 0....
        2        LINESTRING (0.00000 0.00000, 2.00000 2.00000)
        3        LINESTRING (2.00000 0.00000, 0.00000 2.00000)
        4                              POINT (0.00000 1.00000)
        dtype: geometry

        >>> s2
        1    POLYGON ((0.00000 0.00000, 1.00000 1.00000, 0....
        2        LINESTRING (1.00000 0.00000, 1.00000 3.00000)
        3        LINESTRING (2.00000 0.00000, 0.00000 2.00000)
        4                              POINT (1.00000 1.00000)
        5                              POINT (0.00000 1.00000)
        dtype: geometry

        We can relate each geometry and a single
        shapely geometry:

        .. image:: ../../../_static/binary_op-03.svg
           :align: center

        >>> s.relate(Polygon([(0, 0), (1, 1), (0, 1)]))
        0    212F11FF2
        1    212F11FF2
        2    F11F00212
        3    F01FF0212
        4    F0FFFF212
        dtype: object

        We can also check two GeoSeries against each other, row by row.
        The GeoSeries above have different indices. We can either align both GeoSeries
        based on index values and compare elements with the same index using
        ``align=True`` or ignore index and compare elements based on their matching
        order using ``align=False``:

        .. image:: ../../../_static/binary_op-02.svg

        >>> s.relate(s2, align=True)
        0         None
        1    212F11FF2
        2    0F1FF0102
        3    1FFF0FFF2
        4    FF0FFF0F2
        5         None
        dtype: object

        >>> s.relate(s2, align=False)
        0    212F11FF2
        1    1F20F1102
        2    0F1FF0102
        3    0F1FF0FF2
        4    0FFFFFFF2
        dtype: object

        """
        return _binary_op("relate", self, other, align)

    def project(self, other, normalized=False, align=True):
        """
        Return the distance along each geometry nearest to *other*

        The operation works on a 1-to-1 row-wise manner:

        .. image:: ../../../_static/binary_op-01.svg
           :align: center

        The project method is the inverse of interpolate.


        Parameters
        ----------
        other : BaseGeometry or GeoSeries
            The *other* geometry to computed projected point from.
        normalized : boolean
            If normalized is True, return the distance normalized to
            the length of the object.
        align : bool (default True)
            If True, automatically aligns GeoSeries based on their indices.
            If False, the order of elements is preserved.

        Returns
        -------
        Series

        Examples
        --------
        >>> from shapely.geometry import LineString, Point
        >>> s = geopandas.GeoSeries(
        ...     [
        ...         LineString([(0, 0), (2, 0), (0, 2)]),
        ...         LineString([(0, 0), (2, 2)]),
        ...         LineString([(2, 0), (0, 2)]),
        ...     ],
        ... )
        >>> s2 = geopandas.GeoSeries(
        ...     [
        ...         Point(1, 0),
        ...         Point(1, 0),
        ...         Point(2, 1),
        ...     ],
        ...     index=range(1, 4),
        ... )

        >>> s
        0    LINESTRING (0.00000 0.00000, 2.00000 0.00000, ...
        1        LINESTRING (0.00000 0.00000, 2.00000 2.00000)
        2        LINESTRING (2.00000 0.00000, 0.00000 2.00000)
        dtype: geometry

        >>> s2
        1    POINT (1.00000 0.00000)
        2    POINT (1.00000 0.00000)
        3    POINT (2.00000 1.00000)
        dtype: geometry

        We can project each geometry on a single
        shapely geometry:

        .. image:: ../../../_static/binary_op-03.svg
           :align: center

        >>> s.project(Point(1, 0))
        0    1.000000
        1    0.707107
        2    0.707107
        dtype: float64

        We can also check two GeoSeries against each other, row by row.
        The GeoSeries above have different indices. We can either align both GeoSeries
        based on index values and project elements with the same index using
        ``align=True`` or ignore index and project elements based on their matching
        order using ``align=False``:

        .. image:: ../../../_static/binary_op-02.svg

        >>> s.project(s2, align=True)
        0         NaN
        1    0.707107
        2    0.707107
        3         NaN
        dtype: float64

        >>> s.project(s2, align=False)
        0    1.000000
        1    0.707107
        2    0.707107
        dtype: float64

        See also
        --------
        GeoSeries.interpolate
        """
        return _binary_op("project", self, other, normalized=normalized, align=align)

    def interpolate(self, distance, normalized=False):
        """
        Return a point at the specified distance along each geometry

        Parameters
        ----------
        distance : float or Series of floats
            Distance(s) along the geometries at which a point should be
            returned. If np.array or pd.Series are used then it must have
            same length as the GeoSeries.
        normalized : boolean
            If normalized is True, distance will be interpreted as a fraction
            of the geometric object's length.
        """
        if isinstance(distance, pd.Series):
            if not self.index.equals(distance.index):
                raise ValueError(
                    "Index values of distance sequence does "
                    "not match index values of the GeoSeries"
                )
            distance = np.asarray(distance)
        return _delegate_geo_method(
            "interpolate", self, distance, normalized=normalized
        )

    def affine_transform(self, matrix):
        """Return a ``GeoSeries`` with translated geometries.

        See http://shapely.readthedocs.io/en/stable/manual.html#shapely.affinity.affine_transform
        for details.

        Parameters
        ----------
        matrix: List or tuple
            6 or 12 items for 2D or 3D transformations respectively.

            For 2D affine transformations,
            the 6 parameter matrix is ``[a, b, d, e, xoff, yoff]``

            For 3D affine transformations,
            the 12 parameter matrix is ``[a, b, c, d, e, f, g, h, i, xoff, yoff, zoff]``

        Examples
        --------
        >>> from shapely.geometry import Point, LineString, Polygon
        >>> s = geopandas.GeoSeries(
        ...     [
        ...         Point(1, 1),
        ...         LineString([(1, -1), (1, 0)]),
        ...         Polygon([(3, -1), (4, 0), (3, 1)]),
        ...     ]
        ... )
        >>> s
        0                              POINT (1.00000 1.00000)
        1       LINESTRING (1.00000 -1.00000, 1.00000 0.00000)
        2    POLYGON ((3.00000 -1.00000, 4.00000 0.00000, 3...
        dtype: geometry

        >>> s.affine_transform([2, 3, 2, 4, 5, 2])
        0                             POINT (10.00000 8.00000)
        1        LINESTRING (4.00000 0.00000, 7.00000 4.00000)
        2    POLYGON ((8.00000 4.00000, 13.00000 10.00000, ...
        dtype: geometry

        """  # noqa (E501 link is longer than max line length)
        return _delegate_geo_method("affine_transform", self, matrix)

    def translate(self, xoff=0.0, yoff=0.0, zoff=0.0):
        """Returns a ``GeoSeries`` with translated geometries.

        See http://shapely.readthedocs.io/en/latest/manual.html#shapely.affinity.translate
        for details.

        Parameters
        ----------
        xoff, yoff, zoff : float, float, float
            Amount of offset along each dimension.
            xoff, yoff, and zoff for translation along the x, y, and z
            dimensions respectively.

        Examples
        --------
        >>> from shapely.geometry import Point, LineString, Polygon
        >>> s = geopandas.GeoSeries(
        ...     [
        ...         Point(1, 1),
        ...         LineString([(1, -1), (1, 0)]),
        ...         Polygon([(3, -1), (4, 0), (3, 1)]),
        ...     ]
        ... )
        >>> s
        0                              POINT (1.00000 1.00000)
        1       LINESTRING (1.00000 -1.00000, 1.00000 0.00000)
        2    POLYGON ((3.00000 -1.00000, 4.00000 0.00000, 3...
        dtype: geometry

        >>> s.translate(2, 3)
        0                              POINT (3.00000 4.00000)
        1        LINESTRING (3.00000 2.00000, 3.00000 3.00000)
        2    POLYGON ((5.00000 2.00000, 6.00000 3.00000, 5....
        dtype: geometry

        """  # noqa (E501 link is longer than max line length)
        return _delegate_geo_method("translate", self, xoff, yoff, zoff)

    def rotate(self, angle, origin="center", use_radians=False):
        """Returns a ``GeoSeries`` with rotated geometries.

        See http://shapely.readthedocs.io/en/latest/manual.html#shapely.affinity.rotate
        for details.

        Parameters
        ----------
        angle : float
            The angle of rotation can be specified in either degrees (default)
            or radians by setting use_radians=True. Positive angles are
            counter-clockwise and negative are clockwise rotations.
        origin : string, Point, or tuple (x, y)
            The point of origin can be a keyword 'center' for the bounding box
            center (default), 'centroid' for the geometry's centroid, a Point
            object or a coordinate tuple (x, y).
        use_radians : boolean
            Whether to interpret the angle of rotation as degrees or radians

        Examples
        --------
        >>> from shapely.geometry import Point, LineString, Polygon
        >>> s = geopandas.GeoSeries(
        ...     [
        ...         Point(1, 1),
        ...         LineString([(1, -1), (1, 0)]),
        ...         Polygon([(3, -1), (4, 0), (3, 1)]),
        ...     ]
        ... )
        >>> s
        0                              POINT (1.00000 1.00000)
        1       LINESTRING (1.00000 -1.00000, 1.00000 0.00000)
        2    POLYGON ((3.00000 -1.00000, 4.00000 0.00000, 3...
        dtype: geometry

        >>> s.rotate(90)
        0                              POINT (1.00000 1.00000)
        1      LINESTRING (1.50000 -0.50000, 0.50000 -0.50000)
        2    POLYGON ((4.50000 -0.50000, 3.50000 0.50000, 2...
        dtype: geometry

        >>> s.rotate(90, origin=(0, 0))
        0                             POINT (-1.00000 1.00000)
        1        LINESTRING (1.00000 1.00000, 0.00000 1.00000)
        2    POLYGON ((1.00000 3.00000, 0.00000 4.00000, -1...
        dtype: geometry

        """
        return _delegate_geo_method(
            "rotate", self, angle, origin=origin, use_radians=use_radians
        )

    def scale(self, xfact=1.0, yfact=1.0, zfact=1.0, origin="center"):
        """Returns a ``GeoSeries`` with scaled geometries.

        The geometries can be scaled by different factors along each
        dimension. Negative scale factors will mirror or reflect coordinates.

        See http://shapely.readthedocs.io/en/latest/manual.html#shapely.affinity.scale
        for details.

        Parameters
        ----------
        xfact, yfact, zfact : float, float, float
            Scaling factors for the x, y, and z dimensions respectively.
        origin : string, Point, or tuple
            The point of origin can be a keyword 'center' for the 2D bounding
            box center (default), 'centroid' for the geometry's 2D centroid, a
            Point object or a coordinate tuple (x, y, z).

        Examples
        --------
        >>> from shapely.geometry import Point, LineString, Polygon
        >>> s = geopandas.GeoSeries(
        ...     [
        ...         Point(1, 1),
        ...         LineString([(1, -1), (1, 0)]),
        ...         Polygon([(3, -1), (4, 0), (3, 1)]),
        ...     ]
        ... )
        >>> s
        0                              POINT (1.00000 1.00000)
        1       LINESTRING (1.00000 -1.00000, 1.00000 0.00000)
        2    POLYGON ((3.00000 -1.00000, 4.00000 0.00000, 3...
        dtype: geometry

        >>> s.scale(2, 3)
        0                              POINT (1.00000 1.00000)
        1       LINESTRING (1.00000 -2.00000, 1.00000 1.00000)
        2    POLYGON ((2.50000 -3.00000, 4.50000 0.00000, 2...
        dtype: geometry

        >>> s.scale(2, 3, origin=(0, 0))
        0                              POINT (2.00000 3.00000)
        1       LINESTRING (2.00000 -3.00000, 2.00000 0.00000)
        2    POLYGON ((6.00000 -3.00000, 8.00000 0.00000, 6...
        dtype: geometry
        """
        return _delegate_geo_method("scale", self, xfact, yfact, zfact, origin=origin)

    def skew(self, xs=0.0, ys=0.0, origin="center", use_radians=False):
        """Returns a ``GeoSeries`` with skewed geometries.

        The geometries are sheared by angles along the x and y dimensions.

        See http://shapely.readthedocs.io/en/latest/manual.html#shapely.affinity.skew
        for details.

        Parameters
        ----------
        xs, ys : float, float
            The shear angle(s) for the x and y axes respectively. These can be
            specified in either degrees (default) or radians by setting
            use_radians=True.
        origin : string, Point, or tuple (x, y)
            The point of origin can be a keyword 'center' for the bounding box
            center (default), 'centroid' for the geometry's centroid, a Point
            object or a coordinate tuple (x, y).
        use_radians : boolean
            Whether to interpret the shear angle(s) as degrees or radians

        Examples
        --------
        >>> from shapely.geometry import Point, LineString, Polygon
        >>> s = geopandas.GeoSeries(
        ...     [
        ...         Point(1, 1),
        ...         LineString([(1, -1), (1, 0)]),
        ...         Polygon([(3, -1), (4, 0), (3, 1)]),
        ...     ]
        ... )
        >>> s
        0                              POINT (1.00000 1.00000)
        1       LINESTRING (1.00000 -1.00000, 1.00000 0.00000)
        2    POLYGON ((3.00000 -1.00000, 4.00000 0.00000, 3...
        dtype: geometry

        >>> s.skew(45, 30)
        0                              POINT (1.00000 1.00000)
        1       LINESTRING (0.50000 -1.00000, 1.50000 0.00000)
        2    POLYGON ((2.00000 -1.28868, 4.00000 0.28868, 4...
        dtype: geometry

        >>> s.skew(45, 30, origin=(0, 0))
        0                              POINT (2.00000 1.57735)
        1       LINESTRING (0.00000 -0.42265, 1.00000 0.57735)
        2    POLYGON ((2.00000 0.73205, 4.00000 2.30940, 4....
        dtype: geometry
        """
        return _delegate_geo_method(
            "skew", self, xs, ys, origin=origin, use_radians=use_radians
        )

    @property
    def cx(self):
        """
        Coordinate based indexer to select by intersection with bounding box.

        Format of input should be ``.cx[xmin:xmax, ymin:ymax]``. Any of
        ``xmin``, ``xmax``, ``ymin``, and ``ymax`` can be provided, but input
        must include a comma separating x and y slices. That is, ``.cx[:, :]``
        will return the full series/frame, but ``.cx[:]`` is not implemented.

        Examples
        --------
        >>> from shapely.geometry import LineString, Point
        >>> s = geopandas.GeoSeries(
        ...     [Point(0, 0), Point(1, 2), Point(3, 3), LineString([(0, 0), (3, 3)])]
        ... )
        >>> s
        0                          POINT (0.00000 0.00000)
        1                          POINT (1.00000 2.00000)
        2                          POINT (3.00000 3.00000)
        3    LINESTRING (0.00000 0.00000, 3.00000 3.00000)
        dtype: geometry

        >>> s.cx[0:1, 0:1]
        0                          POINT (0.00000 0.00000)
        3    LINESTRING (0.00000 0.00000, 3.00000 3.00000)
        dtype: geometry

        >>> s.cx[:, 1:]
        1                          POINT (1.00000 2.00000)
        2                          POINT (3.00000 3.00000)
        3    LINESTRING (0.00000 0.00000, 3.00000 3.00000)
        dtype: geometry

        """
        return _CoordinateIndexer(self)

    def equals(self, other):
        """
        Test whether two objects contain the same elements.

        This function allows two GeoSeries or GeoDataFrames to be compared
        against each other to see if they have the same shape and elements.
        Missing values in the same location are considered equal. The
        row/column index do not need to have the same type (as long as the
        values are still considered equal), but the dtypes of the respective
        columns must be the same.

        Parameters
        ----------
        other : GeoSeries or GeoDataFrame
            The other GeoSeries or GeoDataFrame to be compared with the first.

        Returns
        -------
        bool
            True if all elements are the same in both objects, False
            otherwise.
        """
        # we override this because pandas is using `self._constructor` in the
        # isinstance check (https://github.com/geopandas/geopandas/issues/1420)
        if not isinstance(other, type(self)):
            return False
        return self._data.equals(other._data)

    def get_coordinates(self, include_z=False, ignore_index=False, index_parts=False):
        """Gets coordinates from a :class:`GeoSeries` as a :class:`~pandas.DataFrame` of
        floats.

        The shape of the returned :class:`~pandas.DataFrame` is (N, 2), with N being the
        number of coordinate pairs. With the default of ``include_z=False``,
        three-dimensional data is ignored. When specifying ``include_z=True``, the shape
        of the returned :class:`~pandas.DataFrame` is (N, 3).

        Parameters
        ----------
        include_z : bool, default False
            Include Z coordinates
        ignore_index : bool, default False
            If True, the resulting index will be labelled 0, 1, …, n - 1, ignoring
            ``index_parts``.
        index_parts : bool, default False
           If True, the resulting index will be a :class:`~pandas.MultiIndex` (original
           index with an additional level indicating the ordering of the coordinate
           pairs: a new zero-based index for each geometry in the original GeoSeries).

        Returns
        -------
        pandas.DataFrame

        Examples
        --------
        >>> from shapely.geometry import Point, LineString, Polygon
        >>> s = geopandas.GeoSeries(
        ...     [
        ...         Point(1, 1),
        ...         LineString([(1, -1), (1, 0)]),
        ...         Polygon([(3, -1), (4, 0), (3, 1)]),
        ...     ]
        ... )
        >>> s
        0                              POINT (1.00000 1.00000)
        1       LINESTRING (1.00000 -1.00000, 1.00000 0.00000)
        2    POLYGON ((3.00000 -1.00000, 4.00000 0.00000, 3...
        dtype: geometry

        >>> s.get_coordinates()
             x    y
        0  1.0  1.0
        1  1.0 -1.0
        1  1.0  0.0
        2  3.0 -1.0
        2  4.0  0.0
        2  3.0  1.0
        2  3.0 -1.0

        >>> s.get_coordinates(ignore_index=True)
             x    y
        0  1.0  1.0
        1  1.0 -1.0
        2  1.0  0.0
        3  3.0 -1.0
        4  4.0  0.0
        5  3.0  1.0
        6  3.0 -1.0

        >>> s.get_coordinates(index_parts=True)
               x    y
        0 0  1.0  1.0
        1 0  1.0 -1.0
          1  1.0  0.0
        2 0  3.0 -1.0
          1  4.0  0.0
          2  3.0  1.0
          3  3.0 -1.0
        """
        if compat.USE_SHAPELY_20:
            import shapely

            coords, outer_idx = shapely.get_coordinates(
                self.geometry.values._data, include_z=include_z, return_index=True
            )
        elif compat.USE_PYGEOS:
            import pygeos

            coords, outer_idx = pygeos.get_coordinates(
                self.geometry.values._data, include_z=include_z, return_index=True
            )

        else:
            import shapely

            raise NotImplementedError(
                f"shapely >= 2.0 or PyGEOS are required, "
                f"version {shapely.__version__} is installed."
            )

        column_names = ["x", "y"]
        if include_z:
            column_names.append("z")

        index = _get_index_for_parts(
            self.index,
            outer_idx,
            ignore_index=ignore_index,
            index_parts=index_parts,
        )

        return pd.DataFrame(coords, index=index, columns=column_names)

    def hilbert_distance(self, total_bounds=None, level=16):
        """
        Calculate the distance along a Hilbert curve.

        The distances are calculated for the midpoints of the geometries in the
        GeoDataFrame, and using the total bounds of the GeoDataFrame.

        The Hilbert distance can be used to spatially sort GeoPandas
        objects, by mapping two dimensional geometries along the Hilbert curve.

        Parameters
        ----------
        total_bounds : 4-element array, optional
            The spatial extent in which the curve is constructed (used to
            rescale the geometry midpoints). By default, the total bounds
            of the full GeoDataFrame or GeoSeries will be computed. If known,
            you can pass the total bounds to avoid this extra computation.
        level : int (1 - 16), default 16
            Determines the precision of the curve (points on the curve will
            have coordinates in the range [0, 2^level - 1]).

        Returns
        -------
        Series
            Series containing distance along the curve for geometry
        """
        from geopandas.tools.hilbert_curve import _hilbert_distance

        distances = _hilbert_distance(
            self.geometry.values, total_bounds=total_bounds, level=level
        )

        return pd.Series(distances, index=self.index, name="hilbert_distance")

    def sample_points(self, size, method="uniform", seed=None, **kwargs):
        """
        Sample points from each geometry.

        Generate a MultiPoint per each geometry containing points sampled from the
        geometry. You can either sample randomly from a uniform distribution or use an
        advanced sampling algorithm from the ``pointpats`` package.

        For polygons, this samples within the area of the polygon. For lines,
        this samples along the length of the linestring. For multi-part
        geometries, the weights of each part are selected according to their relevant
        attribute (area for Polygons, length for LineStrings), and then points are
        sampled from each part.

        Any other geometry type (e.g. Point, GeometryCollection) is ignored, and an
        empty MultiPoint geometry is returned.

        Parameters
        ----------
        size : int | array-like
            The size of the sample requested. Indicates the number of samples to draw
            from each geometry.  If an array of the same length as a GeoSeries is
            passed, it denotes the size of a sample per geometry.
        method : str, default "uniform"
            The sampling method. ``uniform`` samples uniformly at random from a
            geometry using ``numpy.random.uniform``. Other allowed strings
            (e.g. ``"cluster_poisson"``) denote sampling function name from the
            ``pointpats.random`` module (see
            http://pysal.org/pointpats/api.html#random-distributions). Pointpats methods
            are implemented for (Multi)Polygons only and will return an empty MultiPoint
            for other geometry types.
        seed : {None, int, array_like[ints], SeedSequence, BitGenerator, Generator}, optional
            A seed to initialize the numpy BitGenerator. If None, then fresh,
            unpredictable entropy will be pulled from the OS.
        **kwargs : dict
            Options for the pointpats sampling algorithms.

        Returns
        -------
        GeoSeries
            Points sampled within (or along) each geometry.

        Examples
        --------
        >>> from shapely.geometry import Polygon
        >>> s = geopandas.GeoSeries(
        ...     [
        ...         Polygon([(1, -1), (1, 0), (0, 0)]),
        ...         Polygon([(3, -1), (4, 0), (3, 1)]),
        ...     ]
        ... )

        >>> s.sample_points(size=10)  # doctest: +SKIP
        0    MULTIPOINT (0.04783 -0.04244, 0.24196 -0.09052...
        1    MULTIPOINT (3.00672 -0.52390, 3.01776 0.30065,...
        Name: sampled_points, dtype: geometry
        """  # noqa: E501
        from .geoseries import GeoSeries
        from .tools._random import uniform

        if method == "uniform":
            if pd.api.types.is_list_like(size):
                result = [
                    uniform(geom, s, seed) for geom, s in zip(self.geometry, size)
                ]
            else:
                result = self.geometry.apply(uniform, size=size, seed=seed)

        else:
            pointpats = compat.import_optional_dependency(
                "pointpats",
                f"For complex sampling methods, the pointpats module is required. "
                f"Your requested method, '{method}' was not a supported option "
                f"and the pointpats package was not able to be imported.",
            )

            if not hasattr(pointpats.random, method):
                raise AttributeError(
                    f"pointpats.random module has no sampling method {method}."
                    f"Consult the pointpats.random module documentation for"
                    f" available random sampling methods."
                )
            sample_function = getattr(pointpats.random, method)
            result = self.geometry.apply(
                lambda x: points_from_xy(
                    *sample_function(x, size=size, **kwargs).T
                ).unary_union()
                if not (x.is_empty or x is None or "Polygon" not in x.geom_type)
                else MultiPoint(),
            )

        return GeoSeries(result, name="sampled_points", crs=self.crs, index=self.index)


def _get_index_for_parts(orig_idx, outer_idx, ignore_index, index_parts):
    """Helper to handle index when geometries get exploded to parts.

    Used in get_coordinates and explode.

    Parameters
    ----------
    orig_idx : pandas.Index
        original index
    outer_idx : array
        the index of each returned geometry as a separate ndarray of integers
    ignore_index : bool
    index_parts : bool

    Returns
    -------
    pandas.Index
        index or multiindex
    """

    if ignore_index:
        return None
    else:
        if len(outer_idx):
            # Generate inner index as a range per value of outer_idx
            # 1. identify the start of each run of values in outer_idx
            # 2. count number of values per run
            # 3. use cumulative sums to create an incremental range
            #    starting at 0 in each run
            run_start = np.r_[True, outer_idx[:-1] != outer_idx[1:]]
            counts = np.diff(np.r_[np.nonzero(run_start)[0], len(outer_idx)])
            inner_index = (~run_start).cumsum()
            inner_index -= np.repeat(inner_index[run_start], counts)

        else:
            inner_index = []

        # extract original index values based on integer index
        outer_index = orig_idx.take(outer_idx)

        if index_parts:
            nlevels = outer_index.nlevels
            index_arrays = [outer_index.get_level_values(lvl) for lvl in range(nlevels)]
            index_arrays.append(inner_index)

            index = pd.MultiIndex.from_arrays(
                index_arrays, names=orig_idx.names + [None]
            )

        else:
            index = outer_index

    return index


class _CoordinateIndexer(object):
    # see docstring GeoPandasBase.cx property above

    def __init__(self, obj):
        self.obj = obj

    def __getitem__(self, key):
        obj = self.obj
        xs, ys = key
        # handle numeric values as x and/or y coordinate index
        if type(xs) is not slice:
            xs = slice(xs, xs)
        if type(ys) is not slice:
            ys = slice(ys, ys)
        # don't know how to handle step; should this raise?
        if xs.step is not None or ys.step is not None:
            warn("Ignoring step - full interval is used.")
        if xs.start is None or xs.stop is None or ys.start is None or ys.stop is None:
            xmin, ymin, xmax, ymax = obj.total_bounds
        bbox = box(
            xs.start if xs.start is not None else xmin,
            ys.start if ys.start is not None else ymin,
            xs.stop if xs.stop is not None else xmax,
            ys.stop if ys.stop is not None else ymax,
        )
        idx = obj.intersects(bbox)
        return obj[idx]<|MERGE_RESOLUTION|>--- conflicted
+++ resolved
@@ -618,15 +618,41 @@
         # TODO: return empty geometry for non-polygons
         return _delegate_property("exterior", self)
 
-<<<<<<< HEAD
     def extract_unique_points(self):
         """Returns a ``GeoSeries`` of MultiPoints representing all
         distinct vertices of an input geometry.
-=======
+
+        Examples
+        --------
+
+        >>> from shapely import LineString, MultiPoint, Point, Polygon
+        >>> s = geopandas.GeoSeries(
+        ...     [
+        ...         LineString([(0, 0), (0, 0), (1, 1), (1, 1)]),
+        ...         Polygon([(0, 0), (0, 0), (1, 1), (1, 1)])
+        ...     ],
+        ...     crs=3857
+        ... )
+        >>> s
+        0    LINESTRING (0.000 0.000, 0.000 0.000, 1.000 1....
+        1    POLYGON ((0.000 0.000, 0.000 0.000, 1.000 1.00...
+        dtype: geometry
+
+        >>> s.extract_unique_points()
+        0    MULTIPOINT (0.000 0.000, 1.000 1.000)
+        1    MULTIPOINT (0.000 0.000, 1.000 1.000)
+        dtype: geometry
+
+        See also
+        --------
+        
+        GeoSeries.get_coordinates : extract coordinates as a :class:`~pandas.DataFrame`
+        """
+        return _delegate_geo_method("extract_unique_points", self)
+      
     def offset_curve(self, distance, quad_segs=8, join_style="round", mitre_limit=5.0):
         """Returns a ``LineString`` or ``MultiLineString`` geometry at a
         distance from the object on its right or its left side.
-
         Parameters
         ----------
         distance : float | array-like
@@ -643,49 +669,24 @@
         mitre_limit : float (optional, default 5.0)
             Crops of 'mitre'-style joins if the point is displaced from the
             buffered vertex by more than this limit.
-
+            
         See http://shapely.readthedocs.io/en/latest/manual.html#object.offset_curve
         for details.
->>>>>>> 3a45af89
-
-        Examples
-        --------
-
-<<<<<<< HEAD
-        >>> from shapely import LineString, MultiPoint, Point, Polygon
-        >>> s = geopandas.GeoSeries(
-        ...     [
-        ...         LineString([(0, 0), (0, 0), (1, 1), (1, 1)]),
-        ...         Polygon([(0, 0), (0, 0), (1, 1), (1, 1)])
-=======
+        
+        Examples
+        --------
+        
         >>> from shapely.geometry import LineString
         >>> s = geopandas.GeoSeries(
         ...     [
         ...         LineString([(0, 0), (0, 1), (1, 1)]),
->>>>>>> 3a45af89
         ...     ],
         ...     crs=3857
         ... )
         >>> s
-<<<<<<< HEAD
-        0    LINESTRING (0.000 0.000, 0.000 0.000, 1.000 1....
-        1    POLYGON ((0.000 0.000, 0.000 0.000, 1.000 1.00...
-        dtype: geometry
-
-        >>> s.extract_unique_points()
-        0    MULTIPOINT (0.000 0.000, 1.000 1.000)
-        1    MULTIPOINT (0.000 0.000, 1.000 1.000)
-        dtype: geometry
-
-        See also
-        --------
-        GeoSeries.get_coordinates : extract coordinates as a :class:`~pandas.DataFrame`
-        """
-        return _delegate_geo_method("extract_unique_points", self)
-=======
         0    LINESTRING (0.000 0.000, 0.000 1.000, 1.000 1....
         dtype: geometry
-
+        
         >>> s.offset_curve(1)
         0    LINESTRING (-1.000 0.000, -1.000 1.000, -0.981...
         dtype: geometry
@@ -698,8 +699,7 @@
             join_style=join_style,
             mitre_limit=mitre_limit,
         )
->>>>>>> 3a45af89
-
+    
     @property
     def interiors(self):
         """Returns a ``Series`` of List representing the
