--- conflicted
+++ resolved
@@ -692,7 +692,39 @@
         """
         return _delegate_geo_method("representative_point", self)
 
-<<<<<<< HEAD
+    def normalize(self):
+        """Returns a ``GeoSeries`` of normalized geometries to normal form (or canonical form).
+
+        This method orders the coordinates, rings of a polygon and parts of
+        multi geometries consistently. Typically useful for testing purposes
+        (for example in combination with `equals_exact`).
+
+        Examples
+        --------
+
+        >>> from shapely.geometry import Polygon, LineString, Point
+        >>> s = geopandas.GeoSeries(
+        ...     [
+        ...         Polygon([(0, 0), (1, 1), (0, 1)]),
+        ...         LineString([(0, 0), (1, 1), (1, 0)]),
+        ...         Point(0, 0),
+        ...     ],
+        ...     crs='EPSG:3857'
+        ... )
+        >>> s
+        0    POLYGON ((0.000 0.000, 1.000 1.000, 0.000 1.00...
+        1    LINESTRING (0.000 0.000, 1.000 1.000, 1.000 0....
+        2                                  POINT (0.000 0.000)
+        dtype: geometry
+
+        >>> s.normalize()
+        0    POLYGON ((0.000 0.000, 0.000 1.000, 1.000 1.00...
+        1    LINESTRING (0.000 0.000, 1.000 1.000, 1.000 0....
+        2                                  POINT (0.000 0.000)
+        dtype: geometry
+        """
+        return _delegate_geo_method("normalize", self)
+
     def make_valid(self):
         """
         Returns a valid representation of the geometry, if it is invalid.
@@ -731,40 +763,6 @@
         dtype: geometry
         """
         return _delegate_geo_method("make_valid", self)
-=======
-    def normalize(self):
-        """Returns a ``GeoSeries`` of normalized geometries to normal form (or canonical form).
-
-        This method orders the coordinates, rings of a polygon and parts of
-        multi geometries consistently. Typically useful for testing purposes
-        (for example in combination with `equals_exact`).
-
-        Examples
-        --------
-
-        >>> from shapely.geometry import Polygon, LineString, Point
-        >>> s = geopandas.GeoSeries(
-        ...     [
-        ...         Polygon([(0, 0), (1, 1), (0, 1)]),
-        ...         LineString([(0, 0), (1, 1), (1, 0)]),
-        ...         Point(0, 0),
-        ...     ],
-        ...     crs='EPSG:3857'
-        ... )
-        >>> s
-        0    POLYGON ((0.000 0.000, 1.000 1.000, 0.000 1.00...
-        1    LINESTRING (0.000 0.000, 1.000 1.000, 1.000 0....
-        2                                  POINT (0.000 0.000)
-        dtype: geometry
-
-        >>> s.normalize()
-        0    POLYGON ((0.000 0.000, 0.000 1.000, 1.000 1.00...
-        1    LINESTRING (0.000 0.000, 1.000 1.000, 1.000 0....
-        2                                  POINT (0.000 0.000)
-        dtype: geometry
-        """
-        return _delegate_geo_method("normalize", self)
->>>>>>> 047a5cd6
 
     #
     # Reduction operations that return a Shapely geometry
