--- conflicted
+++ resolved
@@ -4402,13 +4402,8 @@
     # Binary operations that return a GeoSeries
     #
 
-<<<<<<< HEAD
     def difference(self, other, align=None, grid_size=None):
-        """Returns a ``GeoSeries`` of the points in each aligned geometry that
-=======
-    def difference(self, other, align=None):
         """Return a ``GeoSeries`` of the points in each aligned geometry that
->>>>>>> 523ce285
         are not in `other`.
 
         .. image:: ../../../_static/binary_geo-difference.svg
@@ -4522,13 +4517,8 @@
         """
         return _binary_geo("difference", self, other, align, grid_size)
 
-<<<<<<< HEAD
     def symmetric_difference(self, other, align=None, grid_size=None):
-        """Returns a ``GeoSeries`` of the symmetric difference of points in
-=======
-    def symmetric_difference(self, other, align=None):
         """Return a ``GeoSeries`` of the symmetric difference of points in
->>>>>>> 523ce285
         each aligned geometry with `other`.
 
         For each geometry, the symmetric difference consists of points in the
@@ -4648,13 +4638,8 @@
             "symmetric_difference", self, other, align, grid_size=grid_size
         )
 
-<<<<<<< HEAD
     def union(self, other, align=None, grid_size=None):
-        """Returns a ``GeoSeries`` of the union of points in each aligned geometry with
-=======
-    def union(self, other, align=None):
         """Return a ``GeoSeries`` of the union of points in each aligned geometry with
->>>>>>> 523ce285
         `other`.
 
         .. image:: ../../../_static/binary_geo-union.svg
@@ -4771,13 +4756,8 @@
         """
         return _binary_geo("union", self, other, align, grid_size=grid_size)
 
-<<<<<<< HEAD
     def intersection(self, other, align=None, grid_size=None):
-        """Returns a ``GeoSeries`` of the intersection of points in each
-=======
-    def intersection(self, other, align=None):
         """Return a ``GeoSeries`` of the intersection of points in each
->>>>>>> 523ce285
         aligned geometry with `other`.
 
         .. image:: ../../../_static/binary_geo-intersection.svg
