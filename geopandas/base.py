import warnings
from warnings import warn

import numpy as np
import pandas as pd
import shapely
from pandas import DataFrame, Series
from shapely.geometry import MultiPoint, box
from shapely.geometry.base import BaseGeometry

from . import _compat as compat
from .array import GeometryArray, GeometryDtype, points_from_xy


def is_geometry_type(data):
    """
    Check if the data is of geometry dtype.

    Does not include object array of shapely scalars.
    """
    if isinstance(getattr(data, "dtype", None), GeometryDtype):
        # GeometryArray, GeoSeries and Series[GeometryArray]
        return True
    else:
        return False


def _delegate_binary_method(op, this, other, align, *args, **kwargs):
    # type: (str, GeoSeries, GeoSeries) -> GeoSeries/Series
    if align is None:
        align = True
        maybe_warn = True
    else:
        maybe_warn = False
    this = this.geometry
    if isinstance(other, GeoPandasBase):
        if align and not this.index.equals(other.index):
            if maybe_warn:
                warn(
                    "The indices of the left and right GeoSeries' are not equal, and "
                    "therefore they will be aligned (reordering and/or introducing "
                    "missing values) before executing the operation. If this alignment "
                    "is the desired behaviour, you can silence this warning by passing "
                    "'align=True'. If you don't want alignment and protect yourself of "
                    "accidentally aligning, you can pass 'align=False'.",
                    stacklevel=4,
                )
            this, other = this.align(other.geometry)
        else:
            other = other.geometry

        a_this = GeometryArray(this.values)
        other = GeometryArray(other.values)
    elif isinstance(other, BaseGeometry):
        a_this = GeometryArray(this.values)
    else:
        raise TypeError(type(this), type(other))

    data = getattr(a_this, op)(other, *args, **kwargs)
    return data, this.index


def _binary_geo(op, this, other, align, *args, **kwargs):
    # type: (str, GeoSeries, GeoSeries) -> GeoSeries
    """Binary operation on GeoSeries objects that returns a GeoSeries"""
    from .geoseries import GeoSeries

    geoms, index = _delegate_binary_method(op, this, other, align, *args, **kwargs)
    return GeoSeries(geoms, index=index, crs=this.crs)


def _binary_op(op, this, other, align, *args, **kwargs):
    # type: (str, GeoSeries, GeoSeries, args/kwargs) -> Series[bool/float]
    """Binary operation on GeoSeries objects that returns a Series"""
    data, index = _delegate_binary_method(op, this, other, align, *args, **kwargs)
    return Series(data, index=index)


def _delegate_property(op, this):
    # type: (str, GeoSeries) -> GeoSeries/Series
    a_this = GeometryArray(this.geometry.values)
    data = getattr(a_this, op)
    if isinstance(data, GeometryArray):
        from .geoseries import GeoSeries

        return GeoSeries(data, index=this.index, crs=this.crs)
    else:
        return Series(data, index=this.index)


def _delegate_geo_method(op, this, **kwargs):
    # type: (str, GeoSeries) -> GeoSeries
    """Unary operation that returns a GeoSeries"""
    from .geoseries import GeoSeries
    from .geodataframe import GeoDataFrame

    if isinstance(this, GeoSeries):
        klass, var_name = "GeoSeries", "gs"
    elif isinstance(this, GeoDataFrame):
        klass, var_name = "GeoDataFrame", "gdf"
    else:
        klass, var_name = this.__class__.__name__, "this"

    for key, val in kwargs.items():
        if isinstance(val, pd.Series) and not val.index.equals(this.index):
            raise ValueError(
                f"Index of the Series passed as '{key}' does not match index of the "
                f"{klass}. If you want both Series to be aligned, align them before "
                f"passing them to this method as "
                f"`{var_name}, {key} = {var_name}.align({key})`. If "
                f"you want to ignore the index, pass the underlying array as '{key}' "
                f"using `{key}.values`."
            )

    a_this = GeometryArray(this.geometry.values)
    data = getattr(a_this, op)(**kwargs)
    return GeoSeries(data, index=this.index, crs=this.crs)


class GeoPandasBase(object):
    @property
    def area(self):
        """Returns a ``Series`` containing the area of each geometry in the
        ``GeoSeries`` expressed in the units of the CRS.

        Examples
        --------

        >>> from shapely.geometry import Polygon, LineString, Point
        >>> s = geopandas.GeoSeries(
        ...     [
        ...         Polygon([(0, 0), (1, 1), (0, 1)]),
        ...         Polygon([(10, 0), (10, 5), (0, 0)]),
        ...         Polygon([(0, 0), (2, 2), (2, 0)]),
        ...         LineString([(0, 0), (1, 1), (0, 1)]),
        ...         Point(0, 1)
        ...     ]
        ... )
        >>> s
        0       POLYGON ((0 0, 1 1, 0 1, 0 0))
        1    POLYGON ((10 0, 10 5, 0 0, 10 0))
        2       POLYGON ((0 0, 2 2, 2 0, 0 0))
        3           LINESTRING (0 0, 1 1, 0 1)
        4                          POINT (0 1)
        dtype: geometry

        >>> s.area
        0     0.5
        1    25.0
        2     2.0
        3     0.0
        4     0.0
        dtype: float64

        See also
        --------
        GeoSeries.length : measure length

        Notes
        -----
        Area may be invalid for a geographic CRS using degrees as units;
        use :meth:`GeoSeries.to_crs` to project geometries to a planar
        CRS before using this function.

        Every operation in GeoPandas is planar, i.e. the potential third
        dimension is not taken into account.
        """
        return _delegate_property("area", self)

    @property
    def crs(self):
        """
        The Coordinate Reference System (CRS) represented as a ``pyproj.CRS``
        object.

        Returns None if the CRS is not set, and to set the value it
        :getter: Returns a ``pyproj.CRS`` or None. When setting, the value
        can be anything accepted by
        :meth:`pyproj.CRS.from_user_input() <pyproj.crs.CRS.from_user_input>`,
        such as an authority string (eg "EPSG:4326") or a WKT string.

        Examples
        --------

        >>> s.crs  # doctest: +SKIP
        <Geographic 2D CRS: EPSG:4326>
        Name: WGS 84
        Axis Info [ellipsoidal]:
        - Lat[north]: Geodetic latitude (degree)
        - Lon[east]: Geodetic longitude (degree)
        Area of Use:
        - name: World
        - bounds: (-180.0, -90.0, 180.0, 90.0)
        Datum: World Geodetic System 1984
        - Ellipsoid: WGS 84
        - Prime Meridian: Greenwich

        See also
        --------
        GeoSeries.set_crs : assign CRS
        GeoSeries.to_crs : re-project to another CRS
        """
        return self.geometry.values.crs

    @crs.setter
    def crs(self, value):
        """Sets the value of the crs"""
        self.geometry.values.crs = value

    @property
    def geom_type(self):
        """
        Returns a ``Series`` of strings specifying the `Geometry Type` of each
        object.

        Examples
        --------
        >>> from shapely.geometry import Point, Polygon, LineString
        >>> d = {'geometry': [Point(2, 1), Polygon([(0, 0), (1, 1), (1, 0)]),
        ... LineString([(0, 0), (1, 1)])]}
        >>> gdf = geopandas.GeoDataFrame(d, crs="EPSG:4326")
        >>> gdf.geom_type
        0         Point
        1       Polygon
        2    LineString
        dtype: object
        """
        return _delegate_property("geom_type", self)

    @property
    def type(self):
        """Return the geometry type of each geometry in the GeoSeries"""
        return self.geom_type

    @property
    def length(self):
        """Returns a ``Series`` containing the length of each geometry
        expressed in the units of the CRS.

        In the case of a (Multi)Polygon it measures the length
        of its exterior (i.e. perimeter).

        Examples
        --------

        >>> from shapely.geometry import Polygon, LineString, MultiLineString, Point, \
GeometryCollection
        >>> s = geopandas.GeoSeries(
        ...     [
        ...         LineString([(0, 0), (1, 1), (0, 1)]),
        ...         LineString([(10, 0), (10, 5), (0, 0)]),
        ...         MultiLineString([((0, 0), (1, 0)), ((-1, 0), (1, 0))]),
        ...         Polygon([(0, 0), (1, 1), (0, 1)]),
        ...         Point(0, 1),
        ...         GeometryCollection([Point(1, 0), LineString([(10, 0), (10, 5), (0,\
 0)])])
        ...     ]
        ... )
        >>> s
        0                           LINESTRING (0 0, 1 1, 0 1)
        1                         LINESTRING (10 0, 10 5, 0 0)
        2            MULTILINESTRING ((0 0, 1 0), (-1 0, 1 0))
        3                       POLYGON ((0 0, 1 1, 0 1, 0 0))
        4                                          POINT (0 1)
        5    GEOMETRYCOLLECTION (POINT (1 0), LINESTRING (1...
        dtype: geometry

        >>> s.length
        0     2.414214
        1    16.180340
        2     3.000000
        3     3.414214
        4     0.000000
        5    16.180340
        dtype: float64

        See also
        --------
        GeoSeries.area : measure area of a polygon

        Notes
        -----
        Length may be invalid for a geographic CRS using degrees as units;
        use :meth:`GeoSeries.to_crs` to project geometries to a planar
        CRS before using this function.

        Every operation in GeoPandas is planar, i.e. the potential third
        dimension is not taken into account.

        """
        return _delegate_property("length", self)

    @property
    def is_valid(self):
        """Returns a ``Series`` of ``dtype('bool')`` with value ``True`` for
        geometries that are valid.

        Examples
        --------

        An example with one invalid polygon (a bowtie geometry crossing itself)
        and one missing geometry:

        >>> from shapely.geometry import Polygon
        >>> s = geopandas.GeoSeries(
        ...     [
        ...         Polygon([(0, 0), (1, 1), (0, 1)]),
        ...         Polygon([(0,0), (1, 1), (1, 0), (0, 1)]),  # bowtie geometry
        ...         Polygon([(0, 0), (2, 2), (2, 0)]),
        ...         None
        ...     ]
        ... )
        >>> s
        0         POLYGON ((0 0, 1 1, 0 1, 0 0))
        1    POLYGON ((0 0, 1 1, 1 0, 0 1, 0 0))
        2         POLYGON ((0 0, 2 2, 2 0, 0 0))
        3                                   None
        dtype: geometry

        >>> s.is_valid
        0     True
        1    False
        2     True
        3    False
        dtype: bool

        """
        return _delegate_property("is_valid", self)

    @property
    def is_empty(self):
        """
        Returns a ``Series`` of ``dtype('bool')`` with value ``True`` for
        empty geometries.

        Examples
        --------
        An example of a GeoDataFrame with one empty point, one point and one missing
        value:

        >>> from shapely.geometry import Point
        >>> d = {'geometry': [Point(), Point(2, 1), None]}
        >>> gdf = geopandas.GeoDataFrame(d, crs="EPSG:4326")
        >>> gdf
            geometry
        0  POINT EMPTY
        1  POINT (2 1)
        2         None

        >>> gdf.is_empty
        0     True
        1    False
        2    False
        dtype: bool

        See Also
        --------
        GeoSeries.isna : detect missing values
        """
        return _delegate_property("is_empty", self)

    def count_coordinates(self):
        """
        Returns a ``Series`` containing the count of the number of coordinate pairs
        in a geometry array.

        Examples
        --------
        An example of a GeoDataFrame with two line strings, one point and one None
        value:

        >>> from shapely.geometry import Polygon, LineString, Point
        >>> s = geopandas.GeoSeries(
        ...     [
        ...         LineString([(0, 0), (1, 1), (1, -1), (0, 1)]),
        ...         LineString([(0, 0), (1, 1), (1, -1)]),
        ...         Point(0, 0),
        ...         Polygon([(10, 10), (10, 20), (20, 20), (20, 10), (10, 10)]),
        ...         None
        ...     ]
        ... )
        >>> s
        0                 LINESTRING (0 0, 1 1, 1 -1, 0 1)
        1                      LINESTRING (0 0, 1 1, 1 -1)
        2                                      POINT (0 0)
        3    POLYGON ((10 10, 10 20, 20 20, 20 10, 10 10))
        4                                             None
        dtype: geometry

        >>> s.count_coordinates()
        0    4
        1    3
        2    1
        3    5
        4    0
        dtype: int64

        See also
        --------
        GeoSeries.get_coordinates : extract coordinates as a :class:`~pandas.DataFrame`
        """
        return Series(self.geometry.values.count_coordinates(), index=self.index)

    @property
    def is_simple(self):
        """Returns a ``Series`` of ``dtype('bool')`` with value ``True`` for
        geometries that do not cross themselves.

        This is meaningful only for `LineStrings` and `LinearRings`.

        Examples
        --------
        >>> from shapely.geometry import LineString
        >>> s = geopandas.GeoSeries(
        ...     [
        ...         LineString([(0, 0), (1, 1), (1, -1), (0, 1)]),
        ...         LineString([(0, 0), (1, 1), (1, -1)]),
        ...     ]
        ... )
        >>> s
        0    LINESTRING (0 0, 1 1, 1 -1, 0 1)
        1         LINESTRING (0 0, 1 1, 1 -1)
        dtype: geometry

        >>> s.is_simple
        0    False
        1     True
        dtype: bool
        """
        return _delegate_property("is_simple", self)

    @property
    def is_ring(self):
        """Returns a ``Series`` of ``dtype('bool')`` with value ``True`` for
        features that are closed.

        When constructing a LinearRing, the sequence of coordinates may be
        explicitly closed by passing identical values in the first and last indices.
        Otherwise, the sequence will be implicitly closed by copying the first tuple
        to the last index.

        Examples
        --------
        >>> from shapely.geometry import LineString, LinearRing
        >>> s = geopandas.GeoSeries(
        ...     [
        ...         LineString([(0, 0), (1, 1), (1, -1)]),
        ...         LineString([(0, 0), (1, 1), (1, -1), (0, 0)]),
        ...         LinearRing([(0, 0), (1, 1), (1, -1)]),
        ...     ]
        ... )
        >>> s
        0         LINESTRING (0 0, 1 1, 1 -1)
        1    LINESTRING (0 0, 1 1, 1 -1, 0 0)
        2    LINEARRING (0 0, 1 1, 1 -1, 0 0)
        dtype: geometry

        >>> s.is_ring
        0    False
        1     True
        2     True
        dtype: bool

        """
        return _delegate_property("is_ring", self)

    @property
    def is_ccw(self):
        """Returns a ``Series`` of ``dtype('bool')`` with value ``True``
        if a LineString or LinearRing is counterclockwise.

        Note that there are no checks on whether lines are actually
        closed and not self-intersecting, while this is a requirement
        for ``is_ccw``. The recommended usage of this property for
        LineStrings is ``GeoSeries.is_ccw & GeoSeries.is_simple`` and for
        LinearRings ``GeoSeries.is_ccw & GeoSeries.is_valid``.

        This property will return False for non-linear geometries and for
        lines with fewer than 4 points (including the closing point).

        Examples
        --------
        >>> from shapely.geometry import LineString, LinearRing, Point
        >>> s = geopandas.GeoSeries(
        ...     [
        ...         LinearRing([(0, 0), (0, 1), (1, 1), (0, 0)]),
        ...         LinearRing([(0, 0), (1, 1), (0, 1), (0, 0)]),
        ...         LineString([(0, 0), (1, 1), (0, 1)]),
        ...         Point(3, 3)
        ...     ]
        ... )
        >>> s
        0    LINEARRING (0 0, 0 1, 1 1, 0 0)
        1    LINEARRING (0 0, 1 1, 0 1, 0 0)
        2         LINESTRING (0 0, 1 1, 0 1)
        3                        POINT (3 3)
        dtype: geometry

        >>> s.is_ccw
        0    False
        1     True
        2    False
        3    False
        dtype: bool
        """
        return _delegate_property("is_ccw", self)

    @property
    def is_closed(self):
        """Returns a ``Series`` of ``dtype('bool')`` with value ``True``
        if a LineString's or LinearRing's first and last points are equal.

        Returns False for any other geometry type.

        Examples
        --------
        >>> from shapely.geometry import LineString, Point, Polygon
        >>> s = geopandas.GeoSeries(
        ...     [
        ...         LineString([(0, 0), (1, 1), (0, 1), (0, 0)]),
        ...         LineString([(0, 0), (1, 1), (0, 1)]),
        ...         Polygon([(0, 0), (0, 1), (1, 1), (0, 0)]),
        ...         Point(3, 3)
        ...     ]
        ... )
        >>> s
        0    LINESTRING (0 0, 1 1, 0 1, 0 0)
        1         LINESTRING (0 0, 1 1, 0 1)
        2     POLYGON ((0 0, 0 1, 1 1, 0 0))
        3                        POINT (3 3)
        dtype: geometry

        >>> s.is_closed
        0     True
        1    False
        2    False
        3    False
        dtype: bool
        """
        return _delegate_property("is_closed", self)

    @property
    def has_z(self):
        """Returns a ``Series`` of ``dtype('bool')`` with value ``True`` for
        features that have a z-component.

        Notes
        -----
        Every operation in GeoPandas is planar, i.e. the potential third
        dimension is not taken into account.

        Examples
        --------
        >>> from shapely.geometry import Point
        >>> s = geopandas.GeoSeries(
        ...     [
        ...         Point(0, 1),
        ...         Point(0, 1, 2),
        ...     ]
        ... )
        >>> s
        0        POINT (0 1)
        1    POINT Z (0 1 2)
        dtype: geometry

        >>> s.has_z
        0    False
        1     True
        dtype: bool
        """
        return _delegate_property("has_z", self)

    def get_precision(self):
        """Returns a ``Series`` of the precision of each geometry.

        If a precision has not been previously set, it will be 0, indicating regular
        double precision coordinates are in use. Otherwise, it will return the precision
        grid size that was set on a geometry.

        Returns NaN for not-a-geometry values.

        Examples
        --------
        >>> from shapely.geometry import Point
        >>> s = geopandas.GeoSeries(
        ...     [
        ...         Point(0, 1),
        ...         Point(0, 1, 2),
        ...         Point(0, 1.5, 2),
        ...     ]
        ... )
        >>> s
        0          POINT (0 1)
        1      POINT Z (0 1 2)
        2    POINT Z (0 1.5 2)
        dtype: geometry

        >>> s.get_precision()
        0    0.0
        1    0.0
        2    0.0
        dtype: float64

        >>> s1 = s.set_precision(1)
        >>> s1
        0        POINT (0 1)
        1    POINT Z (0 1 2)
        2    POINT Z (0 2 2)
        dtype: geometry

        >>> s1.get_precision()
        0    1.0
        1    1.0
        2    1.0
        dtype: float64

        See also
        --------
        GeoSeries.set_precision : set precision grid size
        """
        return Series(self.geometry.values.get_precision(), index=self.index)

    #
    # Unary operations that return a GeoSeries
    #

    @property
    def boundary(self):
        """Returns a ``GeoSeries`` of lower dimensional objects representing
        each geometry's set-theoretic `boundary`.

        Examples
        --------

        >>> from shapely.geometry import Polygon, LineString, Point
        >>> s = geopandas.GeoSeries(
        ...     [
        ...         Polygon([(0, 0), (1, 1), (0, 1)]),
        ...         LineString([(0, 0), (1, 1), (1, 0)]),
        ...         Point(0, 0),
        ...     ]
        ... )
        >>> s
        0    POLYGON ((0 0, 1 1, 0 1, 0 0))
        1        LINESTRING (0 0, 1 1, 1 0)
        2                       POINT (0 0)
        dtype: geometry

        >>> s.boundary
        0    LINESTRING (0 0, 1 1, 0 1, 0 0)
        1          MULTIPOINT ((0 0), (1 0))
        2           GEOMETRYCOLLECTION EMPTY
        dtype: geometry

        See also
        --------
        GeoSeries.exterior : outer boundary (without interior rings)

        """
        return _delegate_property("boundary", self)

    @property
    def centroid(self):
        """Returns a ``GeoSeries`` of points representing the centroid of each
        geometry.

        Note that centroid does not have to be on or within original geometry.

        Examples
        --------

        >>> from shapely.geometry import Polygon, LineString, Point
        >>> s = geopandas.GeoSeries(
        ...     [
        ...         Polygon([(0, 0), (1, 1), (0, 1)]),
        ...         LineString([(0, 0), (1, 1), (1, 0)]),
        ...         Point(0, 0),
        ...     ]
        ... )
        >>> s
        0    POLYGON ((0 0, 1 1, 0 1, 0 0))
        1        LINESTRING (0 0, 1 1, 1 0)
        2                       POINT (0 0)
        dtype: geometry

        >>> s.centroid
        0    POINT (0.33333 0.66667)
        1        POINT (0.70711 0.5)
        2                POINT (0 0)
        dtype: geometry

        See also
        --------
        GeoSeries.representative_point : point guaranteed to be within each geometry
        """
        return _delegate_property("centroid", self)

    def concave_hull(self, ratio=0.0, allow_holes=False):
        """Returns a ``GeoSeries`` of geometries representing the concave hull
        of each geometry.

        The concave hull of a geometry is the smallest concave `Polygon`
        containing all the points in each geometry, unless the number of points
        in the geometric object is less than three. For two points, the concave
        hull collapses to a `LineString`; for 1, a `Point`.

        The hull is constructed by removing border triangles of the Delaunay
        Triangulation of the points as long as their "size" is larger than the
        maximum edge length ratio and optionally allowing holes. The edge length factor
        is a fraction of the length difference between the longest and shortest edges
        in the Delaunay Triangulation of the input points. For further information
        on the algorithm used, see
        https://libgeos.org/doxygen/classgeos_1_1algorithm_1_1hull_1_1ConcaveHull.html

        Parameters
        ----------
        ratio : float, (optional, default 0.0)
            Number in the range [0, 1]. Higher numbers will include fewer vertices
            in the hull.
        allow_holes : bool, (optional, default False)
            If set to True, the concave hull may have holes.

        Examples
        --------

        >>> from shapely.geometry import Polygon, LineString, Point, MultiPoint
        >>> s = geopandas.GeoSeries(
        ...     [
        ...         Polygon([(0, 0), (1, 1), (0, 1)]),
        ...         LineString([(0, 0), (1, 1), (1, 0)]),
        ...         MultiPoint([(0, 0), (1, 1), (0, 1), (1, 0), (0.5, 0.5)]),
        ...         MultiPoint([(0, 0), (1, 1)]),
        ...         Point(0, 0),
        ...     ],
        ...     crs=3857
        ... )
        >>> s
        0                       POLYGON ((0 0, 1 1, 0 1, 0 0))
        1                           LINESTRING (0 0, 1 1, 1 0)
        2    MULTIPOINT ((0 0), (1 1), (0 1), (1 0), (0.5 0...
        3                            MULTIPOINT ((0 0), (1 1))
        4                                          POINT (0 0)
        dtype: geometry

        >>> s.concave_hull()
        0                      POLYGON ((0 1, 1 1, 0 0, 0 1))
        1                      POLYGON ((0 0, 1 1, 1 0, 0 0))
        2    POLYGON ((0.5 0.5, 0 1, 1 1, 1 0, 0 0, 0.5 0.5))
        3                               LINESTRING (0 0, 1 1)
        4                                         POINT (0 0)
        dtype: geometry

        See also
        --------
        GeoSeries.convex_hull : convex hull geometry

        """
        return _delegate_geo_method(
            "concave_hull", self, ratio=ratio, allow_holes=allow_holes
        )

    @property
    def convex_hull(self):
        """Returns a ``GeoSeries`` of geometries representing the convex hull
        of each geometry.

        The convex hull of a geometry is the smallest convex `Polygon`
        containing all the points in each geometry, unless the number of points
        in the geometric object is less than three. For two points, the convex
        hull collapses to a `LineString`; for 1, a `Point`.

        Examples
        --------

        >>> from shapely.geometry import Polygon, LineString, Point, MultiPoint
        >>> s = geopandas.GeoSeries(
        ...     [
        ...         Polygon([(0, 0), (1, 1), (0, 1)]),
        ...         LineString([(0, 0), (1, 1), (1, 0)]),
        ...         MultiPoint([(0, 0), (1, 1), (0, 1), (1, 0), (0.5, 0.5)]),
        ...         MultiPoint([(0, 0), (1, 1)]),
        ...         Point(0, 0),
        ...     ]
        ... )
        >>> s
        0                       POLYGON ((0 0, 1 1, 0 1, 0 0))
        1                           LINESTRING (0 0, 1 1, 1 0)
        2    MULTIPOINT ((0 0), (1 1), (0 1), (1 0), (0.5 0...
        3                            MULTIPOINT ((0 0), (1 1))
        4                                          POINT (0 0)
        dtype: geometry

        >>> s.convex_hull
        0         POLYGON ((0 0, 0 1, 1 1, 0 0))
        1         POLYGON ((0 0, 1 1, 1 0, 0 0))
        2    POLYGON ((0 0, 0 1, 1 1, 1 0, 0 0))
        3                  LINESTRING (0 0, 1 1)
        4                            POINT (0 0)
        dtype: geometry

        See also
        --------
        GeoSeries.concave_hull : concave hull geometry
        GeoSeries.envelope : bounding rectangle geometry

        """
        return _delegate_property("convex_hull", self)

    def delaunay_triangles(self, tolerance=0.0, only_edges=False):
        """Returns a ``GeoSeries`` consisting of objects representing
        the computed Delaunay triangulation around the vertices of
        an input geometry.

        The output is a ``GeometryCollection`` containing polygons
        (default) or linestrings (see only_edges).

        Returns an empty GeometryCollection if an input geometry
        contains less than 3 vertices.

        Parameters
        ----------
        tolerance : float | array-like, default 0.0
            Snap input vertices together if their distance is less than this value.
        only_edges : bool | array_like, (optional, default False)
            If set to True, the triangulation will return a collection of
            linestrings instead of polygons.

        Examples
        --------

        >>> from shapely import LineString, MultiPoint, Polygon
        >>> s = geopandas.GeoSeries(
        ...     [
        ...         MultiPoint([(5, 3), (6, 3), (10, 10)]),
        ...         Polygon([(5, 3), (6, 3), (10, 10), (5, 3)]),
        ...         LineString([(5, 3), (6, 3), (10, 10)]),
        ...     ]
        ... )
        >>> s
        0    MULTIPOINT ((5 3), (6 3), (10 10))
        1      POLYGON ((5 3, 6 3, 10 10, 5 3))
        2          LINESTRING (5 3, 6 3, 10 10)
        dtype: geometry

        >>> s.delaunay_triangles()
        0    GEOMETRYCOLLECTION (POLYGON ((10 10, 5 3, 6 3,...
        1    GEOMETRYCOLLECTION (POLYGON ((10 10, 5 3, 6 3,...
        2    GEOMETRYCOLLECTION (POLYGON ((10 10, 5 3, 6 3,...
        dtype: geometry

        >>> s.delaunay_triangles(only_edges=True)
        0    MULTILINESTRING ((5 3, 10 10), (5 3, 6 3), (6 ...
        1    MULTILINESTRING ((5 3, 10 10), (5 3, 6 3), (6 ...
        2    MULTILINESTRING ((5 3, 10 10), (5 3, 6 3), (6 ...
        dtype: geometry
        """
        return _delegate_geo_method(
            "delaunay_triangles", self, tolerance=tolerance, only_edges=only_edges
        )

    @property
    def envelope(self):
        """Returns a ``GeoSeries`` of geometries representing the envelope of
        each geometry.

        The envelope of a geometry is the bounding rectangle. That is, the
        point or smallest rectangular polygon (with sides parallel to the
        coordinate axes) that contains the geometry.

        Examples
        --------

        >>> from shapely.geometry import Polygon, LineString, Point, MultiPoint
        >>> s = geopandas.GeoSeries(
        ...     [
        ...         Polygon([(0, 0), (1, 1), (0, 1)]),
        ...         LineString([(0, 0), (1, 1), (1, 0)]),
        ...         MultiPoint([(0, 0), (1, 1)]),
        ...         Point(0, 0),
        ...     ]
        ... )
        >>> s
        0    POLYGON ((0 0, 1 1, 0 1, 0 0))
        1        LINESTRING (0 0, 1 1, 1 0)
        2         MULTIPOINT ((0 0), (1 1))
        3                       POINT (0 0)
        dtype: geometry

        >>> s.envelope
        0    POLYGON ((0 0, 1 0, 1 1, 0 1, 0 0))
        1    POLYGON ((0 0, 1 0, 1 1, 0 1, 0 0))
        2    POLYGON ((0 0, 1 0, 1 1, 0 1, 0 0))
        3                            POINT (0 0)
        dtype: geometry

        See also
        --------
        GeoSeries.convex_hull : convex hull geometry
        """
        return _delegate_property("envelope", self)

    def minimum_rotated_rectangle(self):
        """Returns a ``GeoSeries`` of the general minimum bounding rectangle
        that contains the object.

        Unlike envelope this rectangle is not constrained to be parallel
        to the coordinate axes. If the convex hull of the object is a
        degenerate (line or point) this degenerate is returned.

        Examples
        --------

        >>> from shapely.geometry import Polygon, LineString, Point, MultiPoint
        >>> s = geopandas.GeoSeries(
        ...     [
        ...         Polygon([(0, 0), (1, 1), (0, 1)]),
        ...         LineString([(0, 0), (1, 1), (1, 0)]),
        ...         MultiPoint([(0, 0), (1, 1)]),
        ...         Point(0, 0),
        ...     ]
        ... )
        >>> s
        0    POLYGON ((0 0, 1 1, 0 1, 0 0))
        1        LINESTRING (0 0, 1 1, 1 0)
        2         MULTIPOINT ((0 0), (1 1))
        3                       POINT (0 0)
        dtype: geometry

        >>> s.minimum_rotated_rectangle()
        0    POLYGON ((0 0, 0 1, 1 1, 1 0, 0 0))
        1    POLYGON ((1 1, 1 0, 0 0, 0 1, 1 1))
        2                  LINESTRING (0 0, 1 1)
        3                            POINT (0 0)
        dtype: geometry

        See also
        --------
        GeoSeries.envelope : bounding rectangle
        """
        return _delegate_geo_method("minimum_rotated_rectangle", self)

    @property
    def exterior(self):
        """Returns a ``GeoSeries`` of LinearRings representing the outer
        boundary of each polygon in the GeoSeries.

        Applies to GeoSeries containing only Polygons. Returns ``None``` for
        other geometry types.

        Examples
        --------

        >>> from shapely.geometry import Polygon, Point
        >>> s = geopandas.GeoSeries(
        ...     [
        ...         Polygon([(0, 0), (1, 1), (0, 1)]),
        ...         Polygon([(1, 0), (2, 1), (0, 0)]),
        ...         Point(0, 1)
        ...     ]
        ... )
        >>> s
        0    POLYGON ((0 0, 1 1, 0 1, 0 0))
        1    POLYGON ((1 0, 2 1, 0 0, 1 0))
        2                       POINT (0 1)
        dtype: geometry

        >>> s.exterior
        0    LINEARRING (0 0, 1 1, 0 1, 0 0)
        1    LINEARRING (1 0, 2 1, 0 0, 1 0)
        2                               None
        dtype: geometry

        See also
        --------
        GeoSeries.boundary : complete set-theoretic boundary
        GeoSeries.interiors : list of inner rings of each polygon
        """
        # TODO: return empty geometry for non-polygons
        return _delegate_property("exterior", self)

    def extract_unique_points(self):
        """Returns a ``GeoSeries`` of MultiPoints representing all
        distinct vertices of an input geometry.

        Examples
        --------

        >>> from shapely import LineString, Polygon
        >>> s = geopandas.GeoSeries(
        ...     [
        ...         LineString([(0, 0), (0, 0), (1, 1), (1, 1)]),
        ...         Polygon([(0, 0), (0, 0), (1, 1), (1, 1)])
        ...     ],
        ... )
        >>> s
        0        LINESTRING (0 0, 0 0, 1 1, 1 1)
        1    POLYGON ((0 0, 0 0, 1 1, 1 1, 0 0))
        dtype: geometry

        >>> s.extract_unique_points()
        0    MULTIPOINT ((0 0), (1 1))
        1    MULTIPOINT ((0 0), (1 1))
        dtype: geometry

        See also
        --------

        GeoSeries.get_coordinates : extract coordinates as a :class:`~pandas.DataFrame`
        """
        return _delegate_geo_method("extract_unique_points", self)

    def offset_curve(self, distance, quad_segs=8, join_style="round", mitre_limit=5.0):
        """Returns a ``LineString`` or ``MultiLineString`` geometry at a
        distance from the object on its right or its left side.
        Parameters
        ----------
        distance : float | array-like
            Specifies the offset distance from the input geometry. Negative
            for right side offset, positive for left side offset.
        quad_segs : int (optional, default 8)
            Specifies the number of linear segments in a quarter circle in the
            approximation of circular arcs.
        join_style : {'round', 'bevel', 'mitre'}, (optional, default 'round')
            Specifies the shape of outside corners. 'round' results in
            rounded shapes. 'bevel' results in a beveled edge that touches the
            original vertex. 'mitre' results in a single vertex that is beveled
            depending on the ``mitre_limit`` parameter.
        mitre_limit : float (optional, default 5.0)
            Crops of 'mitre'-style joins if the point is displaced from the
            buffered vertex by more than this limit.

        See http://shapely.readthedocs.io/en/latest/manual.html#object.offset_curve
        for details.

        Examples
        --------

        >>> from shapely.geometry import LineString
        >>> s = geopandas.GeoSeries(
        ...     [
        ...         LineString([(0, 0), (0, 1), (1, 1)]),
        ...     ],
        ...     crs=3857
        ... )
        >>> s
        0    LINESTRING (0 0, 0 1, 1 1)
        dtype: geometry

        >>> s.offset_curve(1)
        0    LINESTRING (-1 0, -1 1, -0.981 1.195, -0.924 1...
        dtype: geometry
        """
        return _delegate_geo_method(
            "offset_curve",
            self,
            distance=distance,
            quad_segs=quad_segs,
            join_style=join_style,
            mitre_limit=mitre_limit,
        )

    @property
    def interiors(self):
        """Returns a ``Series`` of List representing the
        inner rings of each polygon in the GeoSeries.

        Applies to GeoSeries containing only Polygons.

        Returns
        -------
        inner_rings: Series of List
            Inner rings of each polygon in the GeoSeries.

        Examples
        --------

        >>> from shapely.geometry import Polygon
        >>> s = geopandas.GeoSeries(
        ...     [
        ...         Polygon(
        ...             [(0, 0), (0, 5), (5, 5), (5, 0)],
        ...             [[(1, 1), (2, 1), (1, 2)], [(1, 4), (2, 4), (2, 3)]],
        ...         ),
        ...         Polygon([(1, 0), (2, 1), (0, 0)]),
        ...     ]
        ... )
        >>> s
        0    POLYGON ((0 0, 0 5, 5 5, 5 0, 0 0), (1 1, 2 1,...
        1                       POLYGON ((1 0, 2 1, 0 0, 1 0))
        dtype: geometry

        >>> s.interiors
        0    [LINEARRING (1 1, 2 1, 1 2, 1 1), LINEARRING (...
        1                                                   []
        dtype: object

        See also
        --------
        GeoSeries.exterior : outer boundary
        """
        return _delegate_property("interiors", self)

    def remove_repeated_points(self, tolerance=0.0):
        """Returns a ``GeoSeries`` containing a copy of the input geometry
        with repeated points removed.

        From the start of the coordinate sequence, each next point within the
        tolerance is removed.

        Removing repeated points with a non-zero tolerance may result in an invalid
        geometry being returned.

        Parameters
        ----------
        tolerance : float, default 0.0
            Remove all points within this distance of each other. Use 0.0
            to remove only exactly repeated points (the default).

        Examples
        --------

        >>> from shapely import LineString, Polygon
        >>> s = geopandas.GeoSeries(
        ...     [
        ...        LineString([(0, 0), (0, 0), (1, 0)]),
        ...        Polygon([(0, 0), (0, 0.5), (0, 1), (0.5, 1), (0,0)]),
        ...     ],
        ... )
        >>> s
        0                 LINESTRING (0 0, 0 0, 1 0)
        1    POLYGON ((0 0, 0 0.5, 0 1, 0.5 1, 0 0))
        dtype: geometry

        >>> s.remove_repeated_points(tolerance=0.0)
        0                      LINESTRING (0 0, 1 0)
        1    POLYGON ((0 0, 0 0.5, 0 1, 0.5 1, 0 0))
        dtype: geometry
        """
        return _delegate_geo_method("remove_repeated_points", self, tolerance=tolerance)

    def set_precision(self, grid_size, mode="valid_output"):
        """Returns a ``GeoSeries`` with the precision set to a precision grid size.

        By default, geometries use double precision coordinates (``grid_size=0``).

        Coordinates will be rounded if a precision grid is less precise than the input
        geometry. Duplicated vertices will be dropped from lines and polygons for grid
        sizes greater than 0. Line and polygon geometries may collapse to empty
        geometries if all vertices are closer together than ``grid_size``. Spikes or
        sections in Polygons narrower than ``grid_size`` after rounding the vertices
        will be removed, which can lead to MultiPolygons or empty geometries. Z values,
        if present, will not be modified.

        Parameters
        ----------
        grid_size : float
            Precision grid size. If 0, will use double precision (will not modify
            geometry if precision grid size was not previously set). If this value is
            more precise than input geometry, the input geometry will not be modified.
        mode : {'valid_output', 'pointwise', 'keep_collapsed'}, default 'valid_output'
            This parameter determines the way a precision reduction is applied on the
            geometry. There are three modes:

            * ``'valid_output'`` (default): The output is always valid. Collapsed
              geometry elements (including both polygons and lines) are removed.
              Duplicate vertices are removed.
            * ``'pointwise'``: Precision reduction is performed pointwise. Output
              geometry may be invalid due to collapse or self-intersection. Duplicate
              vertices are not removed.
            * ``'keep_collapsed'``: Like the default mode, except that collapsed linear
              geometry elements are preserved. Collapsed polygonal input elements are
              removed. Duplicate vertices are removed.

        Examples
        --------

        >>> from shapely import LineString, Point
        >>> s = geopandas.GeoSeries(
        ...     [
        ...        Point(0.9, 0.9),
        ...        Point(0.9, 0.9, 0.9),
        ...        LineString([(0, 0), (0, 0.1), (0, 1), (1, 1)]),
        ...        LineString([(0, 0), (0, 0.1), (0.1, 0.1)])
        ...     ],
        ... )
        >>> s
        0                      POINT (0.9 0.9)
        1                POINT Z (0.9 0.9 0.9)
        2    LINESTRING (0 0, 0 0.1, 0 1, 1 1)
        3     LINESTRING (0 0, 0 0.1, 0.1 0.1)
        dtype: geometry

        >>> s.set_precision(1)
        0                   POINT (1 1)
        1             POINT Z (1 1 0.9)
        2    LINESTRING (0 0, 0 1, 1 1)
        3            LINESTRING Z EMPTY
        dtype: geometry

        >>> s.set_precision(1, mode="pointwise")
        0                        POINT (1 1)
        1                  POINT Z (1 1 0.9)
        2    LINESTRING (0 0, 0 0, 0 1, 1 1)
        3         LINESTRING (0 0, 0 0, 0 0)
        dtype: geometry

        >>> s.set_precision(1, mode="keep_collapsed")
        0                   POINT (1 1)
        1             POINT Z (1 1 0.9)
        2    LINESTRING (0 0, 0 1, 1 1)
        3         LINESTRING (0 0, 0 0)
        dtype: geometry

        Notes
        -----
        Subsequent operations will always be performed in the precision of the geometry
        with higher precision (smaller ``grid_size``). That same precision will be
        attached to the operation outputs.

        Input geometries should be geometrically valid; unexpected results may occur if
        input geometries are not. You can check the validity with
        :meth:`~GeoSeries.is_valid` and fix invalid geometries with
        :meth:`~GeoSeries.make_valid` methods.

        """
        return _delegate_geo_method(
            "set_precision", self, grid_size=grid_size, mode=mode
        )

    def representative_point(self):
        """Returns a ``GeoSeries`` of (cheaply computed) points that are
        guaranteed to be within each geometry.

        Examples
        --------

        >>> from shapely.geometry import Polygon, LineString, Point
        >>> s = geopandas.GeoSeries(
        ...     [
        ...         Polygon([(0, 0), (1, 1), (0, 1)]),
        ...         LineString([(0, 0), (1, 1), (1, 0)]),
        ...         Point(0, 0),
        ...     ]
        ... )
        >>> s
        0    POLYGON ((0 0, 1 1, 0 1, 0 0))
        1        LINESTRING (0 0, 1 1, 1 0)
        2                       POINT (0 0)
        dtype: geometry

        >>> s.representative_point()
        0    POINT (0.25 0.5)
        1         POINT (1 1)
        2         POINT (0 0)
        dtype: geometry

        See also
        --------
        GeoSeries.centroid : geometric centroid
        """
        return _delegate_geo_method("representative_point", self)

    def minimum_bounding_circle(self):
        """Returns a ``GeoSeries`` of geometries representing the minimum bounding
        circle that encloses each geometry.

        Examples
        --------

        >>> from shapely.geometry import Polygon, LineString, Point
        >>> s = geopandas.GeoSeries(
        ...     [
        ...         Polygon([(0, 0), (1, 1), (0, 1), (0, 0)]),
        ...         LineString([(0, 0), (1, 1), (1, 0)]),
        ...         Point(0, 0),
        ...     ]
        ... )
        >>> s
        0    POLYGON ((0 0, 1 1, 0 1, 0 0))
        1        LINESTRING (0 0, 1 1, 1 0)
        2                       POINT (0 0)
        dtype: geometry

        >>> s.minimum_bounding_circle()
        0    POLYGON ((1.20711 0.5, 1.19352 0.36205, 1.1532...
        1    POLYGON ((1.20711 0.5, 1.19352 0.36205, 1.1532...
        2                                          POINT (0 0)
        dtype: geometry

        See also
        --------
        GeoSeries.convex_hull : convex hull geometry
        """
        return _delegate_geo_method("minimum_bounding_circle", self)

    def minimum_bounding_radius(self):
        """Returns a `Series` of the radii of the minimum bounding circles
        that enclose each geometry.

        Examples
        --------
        >>> from shapely.geometry import Point, LineString, Polygon
        >>> s = geopandas.GeoSeries(
        ...     [
        ...         Polygon([(0, 0), (1, 1), (0, 1), (0, 0)]),
        ...         LineString([(0, 0), (1, 1), (1, 0)]),
        ...         Point(0,0),
        ...     ]
        ... )
        >>> s
        0    POLYGON ((0 0, 1 1, 0 1, 0 0))
        1        LINESTRING (0 0, 1 1, 1 0)
        2                       POINT (0 0)
        dtype: geometry

        >>> s.minimum_bounding_radius()
        0    0.707107
        1    0.707107
        2    0.000000
        dtype: float64

        See also
        --------
        GeoSeries.minumum_bounding_circle : minimum bounding circle (geometry)

        """
        return Series(self.geometry.values.minimum_bounding_radius(), index=self.index)

    def minimum_clearance(self):
        """Returns a ``Series`` containing the minimum clearance distance,
        which is the smallest distance by which a vertex of the geometry
        could be moved to produce an invalid geometry.

        If no minimum clearance exists for a geometry (for example,
        a single point, or an empty geometry), infinity is returned.

        Examples
        --------

        >>> from shapely.geometry import Polygon, LineString, Point
        >>> s = geopandas.GeoSeries(
        ...     [
        ...         Polygon([(0, 0), (1, 1), (0, 1), (0, 0)]),
        ...         LineString([(0, 0), (1, 1), (3, 2)]),
        ...         Point(0, 0),
        ...     ]
        ... )
        >>> s
        0    POLYGON ((0 0, 1 1, 0 1, 0 0))
        1        LINESTRING (0 0, 1 1, 3 2)
        2                       POINT (0 0)
        dtype: geometry

        >>> s.minimum_clearance()
        0    0.707107
        1    1.414214
        2         inf
        dtype: float64
        """
        return Series(self.geometry.values.minimum_clearance(), index=self.index)

    def normalize(self):
        """Returns a ``GeoSeries`` of normalized
        geometries to normal form (or canonical form).

        This method orders the coordinates, rings of a polygon and parts of
        multi geometries consistently. Typically useful for testing purposes
        (for example in combination with `equals_exact`).

        Examples
        --------

        >>> from shapely.geometry import Polygon, LineString, Point
        >>> s = geopandas.GeoSeries(
        ...     [
        ...         Polygon([(0, 0), (1, 1), (0, 1)]),
        ...         LineString([(0, 0), (1, 1), (1, 0)]),
        ...         Point(0, 0),
        ...     ],
        ... )
        >>> s
        0    POLYGON ((0 0, 1 1, 0 1, 0 0))
        1        LINESTRING (0 0, 1 1, 1 0)
        2                       POINT (0 0)
        dtype: geometry

        >>> s.normalize()
        0    POLYGON ((0 0, 0 1, 1 1, 0 0))
        1        LINESTRING (0 0, 1 1, 1 0)
        2                       POINT (0 0)
        dtype: geometry
        """
        return _delegate_geo_method("normalize", self)

    def make_valid(self):
        """
        Repairs invalid geometries.

        Returns a ``GeoSeries`` with valid geometries.
        If the input geometry is already valid, then it will be preserved.
        In many cases, in order to create a valid geometry, the input
        geometry must be split into multiple parts or multiple geometries.
        If the geometry must be split into multiple parts of the same type
        to be made valid, then a multi-part geometry will be returned
        (e.g. a MultiPolygon).
        If the geometry must be split into multiple parts of different types
        to be made valid, then a GeometryCollection will be returned.

        Examples
        --------
        >>> from shapely.geometry import MultiPolygon, Polygon, LineString, Point
        >>> s = geopandas.GeoSeries(
        ...     [
        ...         Polygon([(0, 0), (0, 2), (1, 1), (2, 2), (2, 0), (1, 1), (0, 0)]),
        ...         Polygon([(0, 2), (0, 1), (2, 0), (0, 0), (0, 2)]),
        ...         LineString([(0, 0), (1, 1), (1, 0)]),
        ...     ],
        ... )
        >>> s
        0    POLYGON ((0 0, 0 2, 1 1, 2 2, 2 0, 1 1, 0 0))
        1              POLYGON ((0 2, 0 1, 2 0, 0 0, 0 2))
        2                       LINESTRING (0 0, 1 1, 1 0)
        dtype: geometry

        >>> s.make_valid()
        0    MULTIPOLYGON (((1 1, 0 0, 0 2, 1 1)), ((2 0, 1...
        1    GEOMETRYCOLLECTION (POLYGON ((2 0, 0 0, 0 1, 2...
        2                           LINESTRING (0 0, 1 1, 1 0)
        dtype: geometry
        """
        return _delegate_geo_method("make_valid", self)

    def reverse(self):
        """Returns a ``GeoSeries`` with the order of coordinates reversed.

        Examples
        --------

        >>> from shapely.geometry import Polygon, LineString, Point
        >>> s = geopandas.GeoSeries(
        ...     [
        ...         Polygon([(0, 0), (1, 1), (0, 1)]),
        ...         LineString([(0, 0), (1, 1), (1, 0)]),
        ...         Point(0, 0),
        ...     ]
        ... )
        >>> s
        0    POLYGON ((0 0, 1 1, 0 1, 0 0))
        1        LINESTRING (0 0, 1 1, 1 0)
        2                       POINT (0 0)
        dtype: geometry

        >>> s.reverse()
        0    POLYGON ((0 0, 0 1, 1 1, 0 0))
        1        LINESTRING (1 0, 1 1, 0 0)
        2                       POINT (0 0)
        dtype: geometry

        See also
        --------
        GeoSeries.normalize : normalize order of coordinates
        """
        return _delegate_geo_method("reverse", self)

    def segmentize(self, max_segment_length):
        """Returns a ``GeoSeries`` with vertices added to line segments based on
        maximum segment length.

        Additional vertices will be added to every line segment in an input geometry so
        that segments are no longer than the provided maximum segment length. New
        vertices will evenly subdivide each segment. Only linear components of input
        geometries are densified; other geometries are returned unmodified.

        Parameters
        ----------
        max_segment_length : float | array-like
            Additional vertices will be added so that all line segments are no longer
            than this value. Must be greater than 0.

        Returns
        -------
        GeoSeries

        Examples
        --------
        >>> from shapely.geometry import Polygon, LineString
        >>> s = geopandas.GeoSeries(
        ...     [
        ...         LineString([(0, 0), (0, 10)]),
        ...         Polygon([(0, 0), (10, 0), (10, 10), (0, 10), (0, 0)]),
        ...     ],
        ... )
        >>> s
        0                     LINESTRING (0 0, 0 10)
        1    POLYGON ((0 0, 10 0, 10 10, 0 10, 0 0))
        dtype: geometry

        >>> s.segmentize(max_segment_length=5)
        0                          LINESTRING (0 0, 0 5, 0 10)
        1    POLYGON ((0 0, 5 0, 10 0, 10 5, 10 10, 5 10, 0...
        dtype: geometry
        """
        return _delegate_geo_method(
            "segmentize", self, max_segment_length=max_segment_length
        )

    def transform(self, transformation, include_z=False):
        """Returns a ``GeoSeries`` with the transformation function
        applied to the geometry coordinates.

        Parameters
        ----------
        transformation : Callable
            A function that transforms a (N, 2) or (N, 3) ndarray of float64
            to another (N,2) or (N, 3) ndarray of float64
        include_z : bool, default False
            If True include the third dimension in the coordinates array that
            is passed to the ``transformation`` function. If a geometry has no third
            dimension, the z-coordinates passed to the function will be NaN.

        Returns
        -------
        GeoSeries

        Examples
        --------
        >>> from shapely import Point, Polygon
        >>> s = geopandas.GeoSeries([Point(0, 0)])
        >>> s.transform(lambda x: x + 1)
        0    POINT (1 1)
        dtype: geometry

        >>> s = geopandas.GeoSeries([Polygon([(0, 0), (1, 1), (0, 1)])])
        >>> s.transform(lambda x: x * [2, 3])
        0    POLYGON ((0 0, 2 3, 0 3, 0 0))
        dtype: geometry

        By default the third dimension is ignored and you need explicitly include it:

        >>> s = geopandas.GeoSeries([Point(0, 0, 0)])
        >>> s.transform(lambda x: x + 1, include_z=True)
        0    POINT Z (1 1 1)
        dtype: geometry
        """
        return _delegate_geo_method(
            "transform", self, transformation=transformation, include_z=include_z
        )

    def force_2d(self):
        """Forces the dimensionality of a geometry to 2D.

        Removes the additional Z coordinate dimension from all geometries.

        Returns
        -------
        GeoSeries

        Examples
        --------
        >>> from shapely import Polygon, LineString, Point
        >>> s = geopandas.GeoSeries(
        ...     [
        ...         Point(0.5, 2.5, 0),
        ...         LineString([(1, 1, 1), (0, 1, 3), (1, 0, 2)]),
        ...         Polygon([(0, 0, 0), (0, 10, 0), (10, 10, 0)]),
        ...     ],
        ... )
        >>> s
        0                            POINT Z (0.5 2.5 0)
        1             LINESTRING Z (1 1 1, 0 1 3, 1 0 2)
        2    POLYGON Z ((0 0 0, 0 10 0, 10 10 0, 0 0 0))
        dtype: geometry

        >>> s.force_2d()
        0                      POINT (0.5 2.5)
        1           LINESTRING (1 1, 0 1, 1 0)
        2    POLYGON ((0 0, 0 10, 10 10, 0 0))
        dtype: geometry
        """
        return _delegate_geo_method("force_2d", self)

    def force_3d(self, z=0):
        """Forces the dimensionality of a geometry to 3D.

        2D geometries will get the provided Z coordinate; 3D geometries
        are unchanged (unless their Z coordinate is ``np.nan``).

        Note that for empty geometries, 3D is only supported since GEOS 3.9 and then
        still only for simple geometries (non-collections).

        Parameters
        ----------
        z : float | array_like (default 0)
            Z coordinate to be assigned

        Returns
        -------
        GeoSeries

        Examples
        --------
        >>> from shapely import Polygon, LineString, Point
        >>> s = geopandas.GeoSeries(
        ...     [
        ...         Point(1, 2),
        ...         Point(0.5, 2.5, 2),
        ...         LineString([(1, 1), (0, 1), (1, 0)]),
        ...         Polygon([(0, 0), (0, 10), (10, 10)]),
        ...     ],
        ... )
        >>> s
        0                          POINT (1 2)
        1                  POINT Z (0.5 2.5 2)
        2           LINESTRING (1 1, 0 1, 1 0)
        3    POLYGON ((0 0, 0 10, 10 10, 0 0))
        dtype: geometry

        >>> s.force_3d()
        0                                POINT Z (1 2 0)
        1                            POINT Z (0.5 2.5 2)
        2             LINESTRING Z (1 1 0, 0 1 0, 1 0 0)
        3    POLYGON Z ((0 0 0, 0 10 0, 10 10 0, 0 0 0))
        dtype: geometry

        Z coordinate can be specified as scalar:

        >>> s.force_3d(4)
        0                                POINT Z (1 2 4)
        1                            POINT Z (0.5 2.5 2)
        2             LINESTRING Z (1 1 4, 0 1 4, 1 0 4)
        3    POLYGON Z ((0 0 4, 0 10 4, 10 10 4, 0 0 4))
        dtype: geometry

        Or as an array-like (one value per geometry):

        >>> s.force_3d(range(4))
        0                                POINT Z (1 2 0)
        1                            POINT Z (0.5 2.5 2)
        2             LINESTRING Z (1 1 2, 0 1 2, 1 0 2)
        3    POLYGON Z ((0 0 3, 0 10 3, 10 10 3, 0 0 3))
        dtype: geometry
        """
        return _delegate_geo_method("force_3d", self, z=z)

    def line_merge(self, directed=False):
        """Returns (Multi)LineStrings formed by combining the lines in a
        MultiLineString.

        Lines are joined together at their endpoints in case two lines are intersecting.
        Lines are not joined when 3 or more lines are intersecting at the endpoints.
        Line elements that cannot be joined are kept as is in the resulting
        MultiLineString.

        The direction of each merged LineString will be that of the majority of the
        LineStrings from which it was derived. Except if ``directed=True`` is specified,
        then the operation will not change the order of points within lines and so only
        lines which can be joined with no change in direction are merged.

        Non-linear geometeries result in an empty GeometryCollection.

        Parameters
        ----------
        directed : bool, default False
            Only combine lines if possible without changing point order.
            Requires GEOS >= 3.11.0

        Returns
        -------
        GeoSeries

        Examples
        --------
        >>> from shapely.geometry import MultiLineString, Point
        >>> s = geopandas.GeoSeries(
        ...     [
        ...         MultiLineString([[(0, 2), (0, 10)], [(0, 10), (5, 10)]]),
        ...         MultiLineString([[(0, 2), (0, 10)], [(0, 11), (5, 10)]]),
        ...         MultiLineString(),
        ...         MultiLineString([[(0, 0), (1, 0)], [(0, 0), (3, 0)]]),
        ...         Point(0, 0),
        ...     ]
        ... )
        >>> s
        0    MULTILINESTRING ((0 2, 0 10), (0 10, 5 10))
        1    MULTILINESTRING ((0 2, 0 10), (0 11, 5 10))
        2                          MULTILINESTRING EMPTY
        3       MULTILINESTRING ((0 0, 1 0), (0 0, 3 0))
        4                                    POINT (0 0)
        dtype: geometry

        >>> s.line_merge()
        0                   LINESTRING (0 2, 0 10, 5 10)
        1    MULTILINESTRING ((0 2, 0 10), (0 11, 5 10))
        2                       GEOMETRYCOLLECTION EMPTY
        3                     LINESTRING (1 0, 0 0, 3 0)
        4                       GEOMETRYCOLLECTION EMPTY
        dtype: geometry

        With ``directed=True``, you can avoid changing the order of points within lines
        and merge only lines where no change of direction is required:

        >>> s.line_merge(directed=True)
        0                   LINESTRING (0 2, 0 10, 5 10)
        1    MULTILINESTRING ((0 2, 0 10), (0 11, 5 10))
        2                       GEOMETRYCOLLECTION EMPTY
        3       MULTILINESTRING ((0 0, 1 0), (0 0, 3 0))
        4                       GEOMETRYCOLLECTION EMPTY
        dtype: geometry
        """
        return _delegate_geo_method("line_merge", self, directed=directed)

    #
    # Reduction operations that return a Shapely geometry
    #

    @property
    def unary_union(self):
        """Returns a geometry containing the union of all geometries in the
        ``GeoSeries``.

        The ``unary_union`` attribute is deprecated. Use :meth:`union_all`
        instead.

        Examples
        --------

        >>> from shapely.geometry import box
        >>> s = geopandas.GeoSeries([box(0,0,1,1), box(0,0,2,2)])
        >>> s
        0    POLYGON ((1 0, 1 1, 0 1, 0 0, 1 0))
        1    POLYGON ((2 0, 2 2, 0 2, 0 0, 2 0))
        dtype: geometry

        >>> union = s.unary_union
        >>> print(union)
        POLYGON ((0 1, 0 2, 2 2, 2 0, 1 0, 0 0, 0 1))

        See also
        --------
        GeoSeries.union_all
        """

        warn(
            "The 'unary_union' attribute is deprecated, "
            "use the 'union_all()' method instead.",
            FutureWarning,
            stacklevel=2,
        )

        return self.geometry.values.union_all()

    def union_all(self):
        """Returns a geometry containing the union of all geometries in the
        ``GeoSeries``.

        Examples
        --------

        >>> from shapely.geometry import box
        >>> s = geopandas.GeoSeries([box(0, 0, 1, 1), box(0, 0, 2, 2)])
        >>> s
        0    POLYGON ((1 0, 1 1, 0 1, 0 0, 1 0))
        1    POLYGON ((2 0, 2 2, 0 2, 0 0, 2 0))
        dtype: geometry

        >>> s.union_all()
        <POLYGON ((0 1, 0 2, 2 2, 2 0, 1 0, 0 0, 0 1))>
        """
        return self.geometry.values.union_all()

    def intersection_all(self):
        """Returns a geometry containing the intersection of all geometries in
        the ``GeoSeries``.

        This method ignores None values when other geometries are present.
        If all elements of the GeoSeries are None, an empty GeometryCollection is
        returned.

        Examples
        --------

        >>> from shapely.geometry import box
        >>> s = geopandas.GeoSeries(
        ...     [box(0, 0, 2, 2), box(1, 1, 3, 3), box(0, 0, 1.5, 1.5)]
        ... )
        >>> s
        0              POLYGON ((2 0, 2 2, 0 2, 0 0, 2 0))
        1              POLYGON ((3 1, 3 3, 1 3, 1 1, 3 1))
        2    POLYGON ((1.5 0, 1.5 1.5, 0 1.5, 0 0, 1.5 0))
        dtype: geometry

        >>> s.intersection_all()
        <POLYGON ((1 1, 1 1.5, 1.5 1.5, 1.5 1, 1 1))>
        """
        return self.geometry.values.intersection_all()

    #
    # Binary operations that return a pandas Series
    #

    def contains(self, other, align=None):
        """Returns a ``Series`` of ``dtype('bool')`` with value ``True`` for
        each aligned geometry that contains `other`.

        An object is said to contain `other` if at least one point of `other` lies in
        the interior and no points of `other` lie in the exterior of the object.
        (Therefore, any given polygon does not contain its own boundary – there is not
        any point that lies in the interior.)
        If either object is empty, this operation returns ``False``.

        This is the inverse of :meth:`within` in the sense that the expression
        ``a.contains(b) == b.within(a)`` always evaluates to ``True``.

        The operation works on a 1-to-1 row-wise manner:

        .. image:: ../../../_static/binary_op-01.svg
           :align: center

        Parameters
        ----------
        other : GeoSeries or geometric object
            The GeoSeries (elementwise) or geometric object to test if it
            is contained.
        align : bool | None (default None)
            If True, automatically aligns GeoSeries based on their indices.
            If False, the order of elements is preserved. None defaults to True.

        Returns
        -------
        Series (bool)

        Examples
        --------
        >>> from shapely.geometry import Polygon, LineString, Point
        >>> s = geopandas.GeoSeries(
        ...     [
        ...         Polygon([(0, 0), (1, 1), (0, 1)]),
        ...         LineString([(0, 0), (0, 2)]),
        ...         LineString([(0, 0), (0, 1)]),
        ...         Point(0, 1),
        ...     ],
        ...     index=range(0, 4),
        ... )
        >>> s2 = geopandas.GeoSeries(
        ...     [
        ...         Polygon([(0, 0), (2, 2), (0, 2)]),
        ...         Polygon([(0, 0), (1, 2), (0, 2)]),
        ...         LineString([(0, 0), (0, 2)]),
        ...         Point(0, 1),
        ...     ],
        ...     index=range(1, 5),
        ... )

        >>> s
        0    POLYGON ((0 0, 1 1, 0 1, 0 0))
        1             LINESTRING (0 0, 0 2)
        2             LINESTRING (0 0, 0 1)
        3                       POINT (0 1)
        dtype: geometry

        >>> s2
        1    POLYGON ((0 0, 2 2, 0 2, 0 0))
        2    POLYGON ((0 0, 1 2, 0 2, 0 0))
        3             LINESTRING (0 0, 0 2)
        4                       POINT (0 1)
        dtype: geometry

        We can check if each geometry of GeoSeries contains a single
        geometry:

        .. image:: ../../../_static/binary_op-03.svg
           :align: center

        >>> point = Point(0, 1)
        >>> s.contains(point)
        0    False
        1     True
        2    False
        3     True
        dtype: bool

        We can also check two GeoSeries against each other, row by row.
        The GeoSeries above have different indices. We can either align both GeoSeries
        based on index values and compare elements with the same index using
        ``align=True`` or ignore index and compare elements based on their matching
        order using ``align=False``:

        .. image:: ../../../_static/binary_op-02.svg

        >>> s2.contains(s, align=True)
        0    False
        1    False
        2    False
        3     True
        4    False
        dtype: bool

        >>> s2.contains(s, align=False)
        1     True
        2    False
        3     True
        4     True
        dtype: bool

        Notes
        -----
        This method works in a row-wise manner. It does not check if an element
        of one GeoSeries ``contains`` *any* element of the other one.

        See also
        --------
        GeoSeries.contains_properly
        GeoSeries.within
        """
        return _binary_op("contains", self, other, align)

    def contains_properly(self, other, align=None):
        """Returns a ``Series`` of ``dtype('bool')`` with value ``True`` for
        each aligned geometry that is completely inside ``other``, with no common
        boundary points.

        Geometry A contains geometry B properly if B intersects the interior of A but
        not the boundary (or exterior). This means that a geometry A does not “contain
        properly” itself, which contrasts with the :meth:`~GeoSeries.contains` method,
        where common points on the boundary are allowed.

        The operation works on a 1-to-1 row-wise manner:

        .. image:: ../../../_static/binary_op-01.svg
           :align: center

        Parameters
        ----------
        other : GeoSeries or geometric object
            The GeoSeries (elementwise) or geometric object to test if it
            is contained.
        align : bool | None (default None)
            If True, automatically aligns GeoSeries based on their indices.
            If False, the order of elements is preserved. None defaults to True.

        Returns
        -------
        Series (bool)

        Examples
        --------
        >>> from shapely.geometry import Polygon, LineString, Point
        >>> s = geopandas.GeoSeries(
        ...     [
        ...         Polygon([(0, 0), (1, 1), (0, 1)]),
        ...         LineString([(0, 0), (0, 2)]),
        ...         LineString([(0, 0), (0, 1)]),
        ...         Point(0, 1),
        ...     ],
        ...     index=range(0, 4),
        ... )
        >>> s2 = geopandas.GeoSeries(
        ...     [
        ...         Polygon([(0, 0), (2, 2), (0, 2)]),
        ...         Polygon([(0, 0), (1, 2), (0, 2)]),
        ...         LineString([(0, 0), (0, 2)]),
        ...         Point(0, 1),
        ...     ],
        ...     index=range(1, 5),
        ... )

        >>> s
        0    POLYGON ((0 0, 1 1, 0 1, 0 0))
        1             LINESTRING (0 0, 0 2)
        2             LINESTRING (0 0, 0 1)
        3                       POINT (0 1)
        dtype: geometry

        >>> s2
        1    POLYGON ((0 0, 2 2, 0 2, 0 0))
        2    POLYGON ((0 0, 1 2, 0 2, 0 0))
        3             LINESTRING (0 0, 0 2)
        4                       POINT (0 1)
        dtype: geometry

        We can check if each geometry of GeoSeries contains a single
        geometry:

        .. image:: ../../../_static/binary_op-03.svg
           :align: center

        >>> point = Point(0, 1)
        >>> s.contains_properly(point)
        0    False
        1     True
        2    False
        3     True
        dtype: bool

        We can also check two GeoSeries against each other, row by row.
        The GeoSeries above have different indices. We can either align both GeoSeries
        based on index values and compare elements with the same index using
        ``align=True`` or ignore index and compare elements based on their matching
        order using ``align=False``:

        .. image:: ../../../_static/binary_op-02.svg

        >>> s2.contains_properly(s, align=True)
        0    False
        1    False
        2    False
        3     True
        4    False
        dtype: bool

        >>> s2.contains_properly(s, align=False)
        1    False
        2    False
        3    False
        4     True
        dtype: bool

        Compare it to the result of :meth:`~GeoSeries.contains`:

        >>> s2.contains(s, align=False)
        1     True
        2    False
        3     True
        4     True
        dtype: bool

        Notes
        -----
        This method works in a row-wise manner. It does not check if an element
        of one GeoSeries ``contains_properly`` *any* element of the other one.

        See also
        --------
        GeoSeries.contains
        """
        return _binary_op("contains_properly", self, other, align)

    def dwithin(self, other, distance, align=None):
        """Returns a ``Series`` of ``dtype('bool')`` with value ``True`` for
        each aligned geometry that is within a set distance from ``other``.

        The operation works on a 1-to-1 row-wise manner:

        .. image:: ../../../_static/binary_op-01.svg
           :align: center

        Parameters
        ----------
        other : GeoSeries or geometric object
            The GeoSeries (elementwise) or geometric object to test for
            equality.
        distance : float, np.array, pd.Series
            Distance(s) to test if each geometry is within. A scalar distance will be
            applied to all geometries. An array or Series will be applied elementwise.
            If np.array or pd.Series are used then it must have same length as the
            GeoSeries.
        align : bool | None (default None)
            If True, automatically aligns GeoSeries based on their indices.
            If False, the order of elements is preserved. None defaults to True.

        Returns
        -------
        Series (bool)

        Examples
        --------
        >>> from shapely.geometry import Polygon, LineString, Point
        >>> s = geopandas.GeoSeries(
        ...     [
        ...         Polygon([(0, 0), (1, 1), (0, 1)]),
        ...         LineString([(0, 0), (0, 2)]),
        ...         LineString([(0, 0), (0, 1)]),
        ...         Point(0, 1),
        ...     ],
        ...     index=range(0, 4),
        ... )
        >>> s2 = geopandas.GeoSeries(
        ...     [
        ...         Polygon([(1, 0), (4, 2), (2, 2)]),
        ...         Polygon([(2, 0), (3, 2), (2, 2)]),
        ...         LineString([(2, 0), (2, 2)]),
        ...         Point(1, 1),
        ...     ],
        ...     index=range(1, 5),
        ... )

        >>> s
        0    POLYGON ((0 0, 1 1, 0 1, 0 0))
        1             LINESTRING (0 0, 0 2)
        2             LINESTRING (0 0, 0 1)
        3                       POINT (0 1)
        dtype: geometry

        >>> s2
        1    POLYGON ((1 0, 4 2, 2 2, 1 0))
        2    POLYGON ((2 0, 3 2, 2 2, 2 0))
        3             LINESTRING (2 0, 2 2)
        4                       POINT (1 1)
        dtype: geometry

        We can check if each geometry of GeoSeries contains a single
        geometry:

        .. image:: ../../../_static/binary_op-03.svg
           :align: center

        >>> point = Point(0, 1)
        >>> s2.dwithin(point, 1.8)
        1     True
        2    False
        3    False
        4     True
        dtype: bool

        We can also check two GeoSeries against each other, row by row.
        The GeoSeries above have different indices. We can either align both GeoSeries
        based on index values and compare elements with the same index using
        ``align=True`` or ignore index and compare elements based on their matching
        order using ``align=False``:

        .. image:: ../../../_static/binary_op-02.svg

        >>> s.dwithin(s2, distance=1, align=True)
        0    False
        1     True
        2    False
        3    False
        4    False
        dtype: bool

        >>> s.dwithin(s2, distance=1, align=False)
        0     True
        1    False
        2    False
        3     True
        dtype: bool

        Notes
        -----
        This method works in a row-wise manner. It does not check if an element
        of one GeoSeries is within the set distance of *any* element of the other one.

        See also
        --------
        GeoSeries.within
        """
        return _binary_op("dwithin", self, other, distance=distance, align=align)

    def geom_equals(self, other, align=None):
        """Returns a ``Series`` of ``dtype('bool')`` with value ``True`` for
        each aligned geometry equal to `other`.

        An object is said to be equal to `other` if its set-theoretic
        `boundary`, `interior`, and `exterior` coincides with those of the
        other.

        The operation works on a 1-to-1 row-wise manner:

        .. image:: ../../../_static/binary_op-01.svg
           :align: center

        Parameters
        ----------
        other : GeoSeries or geometric object
            The GeoSeries (elementwise) or geometric object to test for
            equality.
        align : bool | None (default None)
            If True, automatically aligns GeoSeries based on their indices.
            If False, the order of elements is preserved. None defaults to True.

        Returns
        -------
        Series (bool)

        Examples
        --------
        >>> from shapely.geometry import Polygon, LineString, Point
        >>> s = geopandas.GeoSeries(
        ...     [
        ...         Polygon([(0, 0), (2, 2), (0, 2)]),
        ...         Polygon([(0, 0), (1, 2), (0, 2)]),
        ...         LineString([(0, 0), (0, 2)]),
        ...         Point(0, 1),
        ...     ],
        ... )
        >>> s2 = geopandas.GeoSeries(
        ...     [
        ...         Polygon([(0, 0), (2, 2), (0, 2)]),
        ...         Polygon([(0, 0), (1, 2), (0, 2)]),
        ...         Point(0, 1),
        ...         LineString([(0, 0), (0, 2)]),
        ...     ],
        ...     index=range(1, 5),
        ... )

        >>> s
        0    POLYGON ((0 0, 2 2, 0 2, 0 0))
        1    POLYGON ((0 0, 1 2, 0 2, 0 0))
        2             LINESTRING (0 0, 0 2)
        3                       POINT (0 1)
        dtype: geometry

        >>> s2
        1    POLYGON ((0 0, 2 2, 0 2, 0 0))
        2    POLYGON ((0 0, 1 2, 0 2, 0 0))
        3                       POINT (0 1)
        4             LINESTRING (0 0, 0 2)
        dtype: geometry

        We can check if each geometry of GeoSeries contains a single
        geometry:

        .. image:: ../../../_static/binary_op-03.svg
           :align: center

        >>> polygon = Polygon([(0, 0), (2, 2), (0, 2)])
        >>> s.geom_equals(polygon)
        0     True
        1    False
        2    False
        3    False
        dtype: bool

        We can also check two GeoSeries against each other, row by row.
        The GeoSeries above have different indices. We can either align both GeoSeries
        based on index values and compare elements with the same index using
        ``align=True`` or ignore index and compare elements based on their matching
        order using ``align=False``:

        .. image:: ../../../_static/binary_op-02.svg

        >>> s.geom_equals(s2)
        0    False
        1    False
        2    False
        3     True
        4    False
        dtype: bool

        >>> s.geom_equals(s2, align=False)
        0     True
        1     True
        2    False
        3    False
        dtype: bool

        Notes
        -----
        This method works in a row-wise manner. It does not check if an element
        of one GeoSeries is equal to *any* element of the other one.

        See also
        --------
        GeoSeries.geom_equals_exact

        """
        return _binary_op("geom_equals", self, other, align)

    def geom_almost_equals(self, other, decimal=6, align=None):
        """Returns a ``Series`` of ``dtype('bool')`` with value ``True`` if
        each aligned geometry is approximately equal to `other`.

        Approximate equality is tested at all points to the specified `decimal`
        place precision.

        The operation works on a 1-to-1 row-wise manner:

        .. image:: ../../../_static/binary_op-01.svg
           :align: center

        Parameters
        ----------
        other : GeoSeries or geometric object
            The GeoSeries (elementwise) or geometric object to compare to.
        decimal : int
            Decimal place precision used when testing for approximate equality.
        align : bool | None (default None)
            If True, automatically aligns GeoSeries based on their indices.
            If False, the order of elements is preserved. None defaults to True.

        Returns
        -------
        Series (bool)

        Examples
        --------
        >>> from shapely.geometry import Point
        >>> s = geopandas.GeoSeries(
        ...     [
        ...         Point(0, 1.1),
        ...         Point(0, 1.01),
        ...         Point(0, 1.001),
        ...     ],
        ... )
        >>> s
        0      POINT (0 1.1)
        1     POINT (0 1.01)
        2    POINT (0 1.001)
        dtype: geometry


        >>> s.geom_almost_equals(Point(0, 1), decimal=2)
        0    False
        1    False
        2     True
        dtype: bool

        >>> s.geom_almost_equals(Point(0, 1), decimal=1)
        0    False
        1     True
        2     True
        dtype: bool

        Notes
        -----
        This method works in a row-wise manner. It does not check if an element
        of one GeoSeries is equal to *any* element of the other one.

        See also
        --------
        GeoSeries.geom_equals
        GeoSeries.geom_equals_exact

        """
        warnings.warn(
            "The 'geom_almost_equals()' method is deprecated because the name is "
            "confusing. The 'geom_equals_exact()' method should be used instead.",
            FutureWarning,
            stacklevel=2,
        )
        tolerance = 0.5 * 10 ** (-decimal)
        return _binary_op(
            "geom_equals_exact", self, other, tolerance=tolerance, align=align
        )

    def geom_equals_exact(self, other, tolerance, align=None):
        """Return True for all geometries that equal aligned *other* to a given
        tolerance, else False.

        The operation works on a 1-to-1 row-wise manner:

        .. image:: ../../../_static/binary_op-01.svg
           :align: center

        Parameters
        ----------
        other : GeoSeries or geometric object
            The GeoSeries (elementwise) or geometric object to compare to.
        tolerance : float
            Decimal place precision used when testing for approximate equality.
        align : bool | None (default None)
            If True, automatically aligns GeoSeries based on their indices.
            If False, the order of elements is preserved. None defaults to True.

        Returns
        -------
        Series (bool)

        Examples
        --------
        >>> from shapely.geometry import Point
        >>> s = geopandas.GeoSeries(
        ...     [
        ...         Point(0, 1.1),
        ...         Point(0, 1.0),
        ...         Point(0, 1.2),
        ...     ]
        ... )
        >>> s
        0    POINT (0 1.1)
        1      POINT (0 1)
        2    POINT (0 1.2)
        dtype: geometry


        >>> s.geom_equals_exact(Point(0, 1), tolerance=0.1)
        0    False
        1     True
        2    False
        dtype: bool

        >>> s.geom_equals_exact(Point(0, 1), tolerance=0.15)
        0     True
        1     True
        2    False
        dtype: bool

        Notes
        -----
        This method works in a row-wise manner. It does not check if an element
        of one GeoSeries is equal to *any* element of the other one.

        See also
        --------
        GeoSeries.geom_equals
        """
        return _binary_op(
            "geom_equals_exact", self, other, tolerance=tolerance, align=align
        )

    def crosses(self, other, align=None):
        """Returns a ``Series`` of ``dtype('bool')`` with value ``True`` for
        each aligned geometry that cross `other`.

        An object is said to cross `other` if its `interior` intersects the
        `interior` of the other but does not contain it, and the dimension of
        the intersection is less than the dimension of the one or the other.

        The operation works on a 1-to-1 row-wise manner:

        .. image:: ../../../_static/binary_op-01.svg
           :align: center

        Parameters
        ----------
        other : GeoSeries or geometric object
            The GeoSeries (elementwise) or geometric object to test if is
            crossed.
        align : bool | None (default None)
            If True, automatically aligns GeoSeries based on their indices.
            If False, the order of elements is preserved. None defaults to True.

        Returns
        -------
        Series (bool)

        Examples
        --------
        >>> from shapely.geometry import Polygon, LineString, Point
        >>> s = geopandas.GeoSeries(
        ...     [
        ...         Polygon([(0, 0), (2, 2), (0, 2)]),
        ...         LineString([(0, 0), (2, 2)]),
        ...         LineString([(2, 0), (0, 2)]),
        ...         Point(0, 1),
        ...     ],
        ... )
        >>> s2 = geopandas.GeoSeries(
        ...     [
        ...         LineString([(1, 0), (1, 3)]),
        ...         LineString([(2, 0), (0, 2)]),
        ...         Point(1, 1),
        ...         Point(0, 1),
        ...     ],
        ...     index=range(1, 5),
        ... )

        >>> s
        0    POLYGON ((0 0, 2 2, 0 2, 0 0))
        1             LINESTRING (0 0, 2 2)
        2             LINESTRING (2 0, 0 2)
        3                       POINT (0 1)
        dtype: geometry
        >>> s2
        1    LINESTRING (1 0, 1 3)
        2    LINESTRING (2 0, 0 2)
        3              POINT (1 1)
        4              POINT (0 1)
        dtype: geometry

        We can check if each geometry of GeoSeries crosses a single
        geometry:

        .. image:: ../../../_static/binary_op-03.svg
           :align: center

        >>> line = LineString([(-1, 1), (3, 1)])
        >>> s.crosses(line)
        0     True
        1     True
        2     True
        3    False
        dtype: bool

        We can also check two GeoSeries against each other, row by row.
        The GeoSeries above have different indices. We can either align both GeoSeries
        based on index values and compare elements with the same index using
        ``align=True`` or ignore index and compare elements based on their matching
        order using ``align=False``:

        .. image:: ../../../_static/binary_op-02.svg

        >>> s.crosses(s2, align=True)
        0    False
        1     True
        2    False
        3    False
        4    False
        dtype: bool

        >>> s.crosses(s2, align=False)
        0     True
        1     True
        2    False
        3    False
        dtype: bool

        Notice that a line does not cross a point that it contains.

        Notes
        -----
        This method works in a row-wise manner. It does not check if an element
        of one GeoSeries ``crosses`` *any* element of the other one.

        See also
        --------
        GeoSeries.disjoint
        GeoSeries.intersects

        """
        return _binary_op("crosses", self, other, align)

    def disjoint(self, other, align=None):
        """Returns a ``Series`` of ``dtype('bool')`` with value ``True`` for
        each aligned geometry disjoint to `other`.

        An object is said to be disjoint to `other` if its `boundary` and
        `interior` does not intersect at all with those of the other.

        The operation works on a 1-to-1 row-wise manner:

        .. image:: ../../../_static/binary_op-01.svg
           :align: center

        Parameters
        ----------
        other : GeoSeries or geometric object
            The GeoSeries (elementwise) or geometric object to test if is
            disjoint.
        align : bool | None (default None)
            If True, automatically aligns GeoSeries based on their indices.
            If False, the order of elements is preserved. None defaults to True.

        Returns
        -------
        Series (bool)

        Examples
        --------
        >>> from shapely.geometry import Polygon, LineString, Point
        >>> s = geopandas.GeoSeries(
        ...     [
        ...         Polygon([(0, 0), (2, 2), (0, 2)]),
        ...         LineString([(0, 0), (2, 2)]),
        ...         LineString([(2, 0), (0, 2)]),
        ...         Point(0, 1),
        ...     ],
        ... )
        >>> s2 = geopandas.GeoSeries(
        ...     [
        ...         Polygon([(-1, 0), (-1, 2), (0, -2)]),
        ...         LineString([(0, 0), (0, 1)]),
        ...         Point(1, 1),
        ...         Point(0, 0),
        ...     ],
        ... )

        >>> s
        0    POLYGON ((0 0, 2 2, 0 2, 0 0))
        1             LINESTRING (0 0, 2 2)
        2             LINESTRING (2 0, 0 2)
        3                       POINT (0 1)
        dtype: geometry

        >>> s2
        0    POLYGON ((-1 0, -1 2, 0 -2, -1 0))
        1                 LINESTRING (0 0, 0 1)
        2                           POINT (1 1)
        3                           POINT (0 0)
        dtype: geometry

        We can check each geometry of GeoSeries to a single
        geometry:

        .. image:: ../../../_static/binary_op-03.svg
           :align: center

        >>> line = LineString([(0, 0), (2, 0)])
        >>> s.disjoint(line)
        0    False
        1    False
        2    False
        3     True
        dtype: bool

        We can also check two GeoSeries against each other, row by row.
        We can either align both GeoSeries
        based on index values and compare elements with the same index using
        ``align=True`` or ignore index and compare elements based on their matching
        order using ``align=False``:

        .. image:: ../../../_static/binary_op-02.svg

        >>> s.disjoint(s2)
        0     True
        1    False
        2    False
        3     True
        dtype: bool

        Notes
        -----
        This method works in a row-wise manner. It does not check if an element
        of one GeoSeries is equal to *any* element of the other one.

        See also
        --------
        GeoSeries.intersects
        GeoSeries.touches

        """
        return _binary_op("disjoint", self, other, align)

    def intersects(self, other, align=None):
        """Returns a ``Series`` of ``dtype('bool')`` with value ``True`` for
        each aligned geometry that intersects `other`.

        An object is said to intersect `other` if its `boundary` and `interior`
        intersects in any way with those of the other.

        The operation works on a 1-to-1 row-wise manner:

        .. image:: ../../../_static/binary_op-01.svg
           :align: center

        Parameters
        ----------
        other : GeoSeries or geometric object
            The GeoSeries (elementwise) or geometric object to test if is
            intersected.
        align : bool | None (default None)
            If True, automatically aligns GeoSeries based on their indices.
            If False, the order of elements is preserved. None defaults to True.

        Returns
        -------
        Series (bool)

        Examples
        --------
        >>> from shapely.geometry import Polygon, LineString, Point
        >>> s = geopandas.GeoSeries(
        ...     [
        ...         Polygon([(0, 0), (2, 2), (0, 2)]),
        ...         LineString([(0, 0), (2, 2)]),
        ...         LineString([(2, 0), (0, 2)]),
        ...         Point(0, 1),
        ...     ],
        ... )
        >>> s2 = geopandas.GeoSeries(
        ...     [
        ...         LineString([(1, 0), (1, 3)]),
        ...         LineString([(2, 0), (0, 2)]),
        ...         Point(1, 1),
        ...         Point(0, 1),
        ...     ],
        ...     index=range(1, 5),
        ... )

        >>> s
        0    POLYGON ((0 0, 2 2, 0 2, 0 0))
        1             LINESTRING (0 0, 2 2)
        2             LINESTRING (2 0, 0 2)
        3                       POINT (0 1)
        dtype: geometry

        >>> s2
        1    LINESTRING (1 0, 1 3)
        2    LINESTRING (2 0, 0 2)
        3              POINT (1 1)
        4              POINT (0 1)
        dtype: geometry

        We can check if each geometry of GeoSeries crosses a single
        geometry:

        .. image:: ../../../_static/binary_op-03.svg
           :align: center

        >>> line = LineString([(-1, 1), (3, 1)])
        >>> s.intersects(line)
        0    True
        1    True
        2    True
        3    True
        dtype: bool

        We can also check two GeoSeries against each other, row by row.
        The GeoSeries above have different indices. We can either align both GeoSeries
        based on index values and compare elements with the same index using
        ``align=True`` or ignore index and compare elements based on their matching
        order using ``align=False``:

        .. image:: ../../../_static/binary_op-02.svg

        >>> s.intersects(s2, align=True)
        0    False
        1     True
        2     True
        3    False
        4    False
        dtype: bool

        >>> s.intersects(s2, align=False)
        0    True
        1    True
        2    True
        3    True
        dtype: bool

        Notes
        -----
        This method works in a row-wise manner. It does not check if an element
        of one GeoSeries ``crosses`` *any* element of the other one.

        See also
        --------
        GeoSeries.disjoint
        GeoSeries.crosses
        GeoSeries.touches
        GeoSeries.intersection
        """
        return _binary_op("intersects", self, other, align)

    def overlaps(self, other, align=None):
        """Returns True for all aligned geometries that overlap *other*, else False.

        Geometries overlaps if they have more than one but not all
        points in common, have the same dimension, and the intersection of the
        interiors of the geometries has the same dimension as the geometries
        themselves.

        The operation works on a 1-to-1 row-wise manner:

        .. image:: ../../../_static/binary_op-01.svg
           :align: center

        Parameters
        ----------
        other : GeoSeries or geometric object
            The GeoSeries (elementwise) or geometric object to test if
            overlaps.
        align : bool | None (default None)
            If True, automatically aligns GeoSeries based on their indices.
            If False, the order of elements is preserved. None defaults to True.

        Returns
        -------
        Series (bool)

        Examples
        --------
        >>> from shapely.geometry import Polygon, LineString, MultiPoint, Point
        >>> s = geopandas.GeoSeries(
        ...     [
        ...         Polygon([(0, 0), (2, 2), (0, 2)]),
        ...         Polygon([(0, 0), (2, 2), (0, 2)]),
        ...         LineString([(0, 0), (2, 2)]),
        ...         MultiPoint([(0, 0), (0, 1)]),
        ...     ],
        ... )
        >>> s2 = geopandas.GeoSeries(
        ...     [
        ...         Polygon([(0, 0), (2, 0), (0, 2)]),
        ...         LineString([(0, 1), (1, 1)]),
        ...         LineString([(1, 1), (3, 3)]),
        ...         Point(0, 1),
        ...     ],
        ...     index=range(1, 5),
        ... )

        >>> s
        0    POLYGON ((0 0, 2 2, 0 2, 0 0))
        1    POLYGON ((0 0, 2 2, 0 2, 0 0))
        2             LINESTRING (0 0, 2 2)
        3         MULTIPOINT ((0 0), (0 1))
        dtype: geometry

        >>> s2
        1    POLYGON ((0 0, 2 0, 0 2, 0 0))
        2             LINESTRING (0 1, 1 1)
        3             LINESTRING (1 1, 3 3)
        4                       POINT (0 1)
        dtype: geometry

        We can check if each geometry of GeoSeries overlaps a single
        geometry:

        .. image:: ../../../_static/binary_op-03.svg
           :align: center

        >>> polygon = Polygon([(0, 0), (1, 0), (1, 1), (0, 1)])
        >>> s.overlaps(polygon)
        0     True
        1     True
        2    False
        3    False
        dtype: bool

        We can also check two GeoSeries against each other, row by row.
        The GeoSeries above have different indices. We can either align both GeoSeries
        based on index values and compare elements with the same index using
        ``align=True`` or ignore index and compare elements based on their matching
        order using ``align=False``:

        .. image:: ../../../_static/binary_op-02.svg

        >>> s.overlaps(s2)
        0    False
        1     True
        2    False
        3    False
        4    False
        dtype: bool

        >>> s.overlaps(s2, align=False)
        0     True
        1    False
        2     True
        3    False
        dtype: bool

        Notes
        -----
        This method works in a row-wise manner. It does not check if an element
        of one GeoSeries ``overlaps`` *any* element of the other one.

        See also
        --------
        GeoSeries.crosses
        GeoSeries.intersects

        """
        return _binary_op("overlaps", self, other, align)

    def touches(self, other, align=None):
        """Returns a ``Series`` of ``dtype('bool')`` with value ``True`` for
        each aligned geometry that touches `other`.

        An object is said to touch `other` if it has at least one point in
        common with `other` and its interior does not intersect with any part
        of the other. Overlapping features therefore do not touch.

        The operation works on a 1-to-1 row-wise manner:

        .. image:: ../../../_static/binary_op-01.svg
           :align: center

        Parameters
        ----------
        other : GeoSeries or geometric object
            The GeoSeries (elementwise) or geometric object to test if is
            touched.
        align : bool | None (default None)
            If True, automatically aligns GeoSeries based on their indices.
            If False, the order of elements is preserved. None defaults to True.

        Returns
        -------
        Series (bool)

        Examples
        --------
        >>> from shapely.geometry import Polygon, LineString, MultiPoint, Point
        >>> s = geopandas.GeoSeries(
        ...     [
        ...         Polygon([(0, 0), (2, 2), (0, 2)]),
        ...         Polygon([(0, 0), (2, 2), (0, 2)]),
        ...         LineString([(0, 0), (2, 2)]),
        ...         MultiPoint([(0, 0), (0, 1)]),
        ...     ],
        ... )
        >>> s2 = geopandas.GeoSeries(
        ...     [
        ...         Polygon([(0, 0), (-2, 0), (0, -2)]),
        ...         LineString([(0, 1), (1, 1)]),
        ...         LineString([(1, 1), (3, 0)]),
        ...         Point(0, 1),
        ...     ],
        ...     index=range(1, 5),
        ... )

        >>> s
        0    POLYGON ((0 0, 2 2, 0 2, 0 0))
        1    POLYGON ((0 0, 2 2, 0 2, 0 0))
        2             LINESTRING (0 0, 2 2)
        3         MULTIPOINT ((0 0), (0 1))
        dtype: geometry

        >>> s2
        1    POLYGON ((0 0, -2 0, 0 -2, 0 0))
        2               LINESTRING (0 1, 1 1)
        3               LINESTRING (1 1, 3 0)
        4                         POINT (0 1)
        dtype: geometry

        We can check if each geometry of GeoSeries touches a single
        geometry:

        .. image:: ../../../_static/binary_op-03.svg
           :align: center


        >>> line = LineString([(0, 0), (-1, -2)])
        >>> s.touches(line)
        0    True
        1    True
        2    True
        3    True
        dtype: bool

        We can also check two GeoSeries against each other, row by row.
        The GeoSeries above have different indices. We can either align both GeoSeries
        based on index values and compare elements with the same index using
        ``align=True`` or ignore index and compare elements based on their matching
        order using ``align=False``:

        .. image:: ../../../_static/binary_op-02.svg

        >>> s.touches(s2, align=True)
        0    False
        1     True
        2     True
        3    False
        4    False
        dtype: bool

        >>> s.touches(s2, align=False)
        0     True
        1    False
        2     True
        3    False
        dtype: bool

        Notes
        -----
        This method works in a row-wise manner. It does not check if an element
        of one GeoSeries ``touches`` *any* element of the other one.

        See also
        --------
        GeoSeries.overlaps
        GeoSeries.intersects

        """
        return _binary_op("touches", self, other, align)

    def within(self, other, align=None):
        """Returns a ``Series`` of ``dtype('bool')`` with value ``True`` for
        each aligned geometry that is within `other`.

        An object is said to be within `other` if at least one of its points is located
        in the `interior` and no points are located in the `exterior` of the other.
        If either object is empty, this operation returns ``False``.

        This is the inverse of :meth:`contains` in the sense that the
        expression ``a.within(b) == b.contains(a)`` always evaluates to
        ``True``.

        The operation works on a 1-to-1 row-wise manner:

        .. image:: ../../../_static/binary_op-01.svg
           :align: center

        Parameters
        ----------
        other : GeoSeries or geometric object
            The GeoSeries (elementwise) or geometric object to test if each
            geometry is within.
        align : bool | None (default None)
            If True, automatically aligns GeoSeries based on their indices.
            If False, the order of elements is preserved. None defaults to True.

        Returns
        -------
        Series (bool)


        Examples
        --------
        >>> from shapely.geometry import Polygon, LineString, Point
        >>> s = geopandas.GeoSeries(
        ...     [
        ...         Polygon([(0, 0), (2, 2), (0, 2)]),
        ...         Polygon([(0, 0), (1, 2), (0, 2)]),
        ...         LineString([(0, 0), (0, 2)]),
        ...         Point(0, 1),
        ...     ],
        ... )
        >>> s2 = geopandas.GeoSeries(
        ...     [
        ...         Polygon([(0, 0), (1, 1), (0, 1)]),
        ...         LineString([(0, 0), (0, 2)]),
        ...         LineString([(0, 0), (0, 1)]),
        ...         Point(0, 1),
        ...     ],
        ...     index=range(1, 5),
        ... )

        >>> s
        0    POLYGON ((0 0, 2 2, 0 2, 0 0))
        1    POLYGON ((0 0, 1 2, 0 2, 0 0))
        2             LINESTRING (0 0, 0 2)
        3                       POINT (0 1)
        dtype: geometry

        >>> s2
        1    POLYGON ((0 0, 1 1, 0 1, 0 0))
        2             LINESTRING (0 0, 0 2)
        3             LINESTRING (0 0, 0 1)
        4                       POINT (0 1)
        dtype: geometry

        We can check if each geometry of GeoSeries is within a single
        geometry:

        .. image:: ../../../_static/binary_op-03.svg
           :align: center

        >>> polygon = Polygon([(0, 0), (2, 2), (0, 2)])
        >>> s.within(polygon)
        0     True
        1     True
        2    False
        3    False
        dtype: bool

        We can also check two GeoSeries against each other, row by row.
        The GeoSeries above have different indices. We can either align both GeoSeries
        based on index values and compare elements with the same index using
        ``align=True`` or ignore index and compare elements based on their matching
        order using ``align=False``:

        .. image:: ../../../_static/binary_op-02.svg

        >>> s2.within(s)
        0    False
        1    False
        2     True
        3    False
        4    False
        dtype: bool

        >>> s2.within(s, align=False)
        1     True
        2    False
        3     True
        4     True
        dtype: bool

        Notes
        -----
        This method works in a row-wise manner. It does not check if an element
        of one GeoSeries is ``within`` *any* element of the other one.

        See also
        --------
        GeoSeries.contains
        """
        return _binary_op("within", self, other, align)

    def covers(self, other, align=None):
        """
        Returns a ``Series`` of ``dtype('bool')`` with value ``True`` for
        each aligned geometry that is entirely covering `other`.

        An object A is said to cover another object B if no points of B lie
        in the exterior of A.
        If either object is empty, this operation returns ``False``.

        The operation works on a 1-to-1 row-wise manner:

        .. image:: ../../../_static/binary_op-01.svg
           :align: center

        See
        https://lin-ear-th-inking.blogspot.com/2007/06/subtleties-of-ogc-covers-spatial.html
        for reference.

        Parameters
        ----------
        other : Geoseries or geometric object
            The Geoseries (elementwise) or geometric object to check is being covered.
        align : bool | None (default None)
            If True, automatically aligns GeoSeries based on their indices.
            If False, the order of elements is preserved. None defaults to True.

        Returns
        -------
        Series (bool)

        Examples
        --------
        >>> from shapely.geometry import Polygon, LineString, Point
        >>> s = geopandas.GeoSeries(
        ...     [
        ...         Polygon([(0, 0), (2, 0), (2, 2), (0, 2)]),
        ...         Polygon([(0, 0), (2, 2), (0, 2)]),
        ...         LineString([(0, 0), (2, 2)]),
        ...         Point(0, 0),
        ...     ],
        ... )
        >>> s2 = geopandas.GeoSeries(
        ...     [
        ...         Polygon([(0.5, 0.5), (1.5, 0.5), (1.5, 1.5), (0.5, 1.5)]),
        ...         Polygon([(0, 0), (2, 0), (2, 2), (0, 2)]),
        ...         LineString([(1, 1), (1.5, 1.5)]),
        ...         Point(0, 0),
        ...     ],
        ...     index=range(1, 5),
        ... )

        >>> s
        0    POLYGON ((0 0, 2 0, 2 2, 0 2, 0 0))
        1         POLYGON ((0 0, 2 2, 0 2, 0 0))
        2                  LINESTRING (0 0, 2 2)
        3                            POINT (0 0)
        dtype: geometry

        >>> s2
        1    POLYGON ((0.5 0.5, 1.5 0.5, 1.5 1.5, 0.5 1.5, ...
        2                  POLYGON ((0 0, 2 0, 2 2, 0 2, 0 0))
        3                            LINESTRING (1 1, 1.5 1.5)
        4                                          POINT (0 0)
        dtype: geometry

        We can check if each geometry of GeoSeries covers a single
        geometry:

        .. image:: ../../../_static/binary_op-03.svg
           :align: center

        >>> poly = Polygon([(0, 0), (2, 0), (2, 2), (0, 2)])
        >>> s.covers(poly)
        0     True
        1    False
        2    False
        3    False
        dtype: bool

        We can also check two GeoSeries against each other, row by row.
        The GeoSeries above have different indices. We can either align both GeoSeries
        based on index values and compare elements with the same index using
        ``align=True`` or ignore index and compare elements based on their matching
        order using ``align=False``:

        .. image:: ../../../_static/binary_op-02.svg

        >>> s.covers(s2, align=True)
        0    False
        1    False
        2    False
        3    False
        4    False
        dtype: bool

        >>> s.covers(s2, align=False)
        0     True
        1    False
        2     True
        3     True
        dtype: bool

        Notes
        -----
        This method works in a row-wise manner. It does not check if an element
        of one GeoSeries ``covers`` *any* element of the other one.

        See also
        --------
        GeoSeries.covered_by
        GeoSeries.overlaps
        """
        return _binary_op("covers", self, other, align)

    def covered_by(self, other, align=None):
        """
        Returns a ``Series`` of ``dtype('bool')`` with value ``True`` for
        each aligned geometry that is entirely covered by `other`.

        An object A is said to cover another object B if no points of B lie
        in the exterior of A.

        The operation works on a 1-to-1 row-wise manner:

        .. image:: ../../../_static/binary_op-01.svg
           :align: center

        See
        https://lin-ear-th-inking.blogspot.com/2007/06/subtleties-of-ogc-covers-spatial.html
        for reference.

        Parameters
        ----------
        other : Geoseries or geometric object
            The Geoseries (elementwise) or geometric object to check is being covered.
        align : bool | None (default None)
            If True, automatically aligns GeoSeries based on their indices.
            If False, the order of elements is preserved. None defaults to True.

        Returns
        -------
        Series (bool)

        Examples
        --------
        >>> from shapely.geometry import Polygon, LineString, Point
        >>> s = geopandas.GeoSeries(
        ...     [
        ...         Polygon([(0.5, 0.5), (1.5, 0.5), (1.5, 1.5), (0.5, 1.5)]),
        ...         Polygon([(0, 0), (2, 0), (2, 2), (0, 2)]),
        ...         LineString([(1, 1), (1.5, 1.5)]),
        ...         Point(0, 0),
        ...     ],
        ... )
        >>> s2 = geopandas.GeoSeries(
        ...     [
        ...         Polygon([(0, 0), (2, 0), (2, 2), (0, 2)]),
        ...         Polygon([(0, 0), (2, 2), (0, 2)]),
        ...         LineString([(0, 0), (2, 2)]),
        ...         Point(0, 0),
        ...     ],
        ...     index=range(1, 5),
        ... )

        >>> s
        0    POLYGON ((0.5 0.5, 1.5 0.5, 1.5 1.5, 0.5 1.5, ...
        1                  POLYGON ((0 0, 2 0, 2 2, 0 2, 0 0))
        2                            LINESTRING (1 1, 1.5 1.5)
        3                                          POINT (0 0)
        dtype: geometry
        >>>

        >>> s2
        1    POLYGON ((0 0, 2 0, 2 2, 0 2, 0 0))
        2         POLYGON ((0 0, 2 2, 0 2, 0 0))
        3                  LINESTRING (0 0, 2 2)
        4                            POINT (0 0)
        dtype: geometry

        We can check if each geometry of GeoSeries is covered by a single
        geometry:

        .. image:: ../../../_static/binary_op-03.svg
           :align: center

        >>> poly = Polygon([(0, 0), (2, 0), (2, 2), (0, 2)])
        >>> s.covered_by(poly)
        0    True
        1    True
        2    True
        3    True
        dtype: bool

        We can also check two GeoSeries against each other, row by row.
        The GeoSeries above have different indices. We can either align both GeoSeries
        based on index values and compare elements with the same index using
        ``align=True`` or ignore index and compare elements based on their matching
        order using ``align=False``:

        .. image:: ../../../_static/binary_op-02.svg

        >>> s.covered_by(s2, align=True)
        0    False
        1     True
        2     True
        3     True
        4    False
        dtype: bool

        >>> s.covered_by(s2, align=False)
        0     True
        1    False
        2     True
        3     True
        dtype: bool

        Notes
        -----
        This method works in a row-wise manner. It does not check if an element
        of one GeoSeries is ``covered_by`` *any* element of the other one.

        See also
        --------
        GeoSeries.covers
        GeoSeries.overlaps
        """
        return _binary_op("covered_by", self, other, align)

    def distance(self, other, align=None):
        """Returns a ``Series`` containing the distance to aligned `other`.

        The operation works on a 1-to-1 row-wise manner:

        .. image:: ../../../_static/binary_op-01.svg
           :align: center

        Parameters
        ----------
        other : Geoseries or geometric object
            The Geoseries (elementwise) or geometric object to find the
            distance to.
        align : bool | None (default None)
            If True, automatically aligns GeoSeries based on their indices.
            If False, the order of elements is preserved. None defaults to True.


        Returns
        -------
        Series (float)

        Examples
        --------
        >>> from shapely.geometry import Polygon, LineString, Point
        >>> s = geopandas.GeoSeries(
        ...     [
        ...         Polygon([(0, 0), (1, 0), (1, 1)]),
        ...         Polygon([(0, 0), (-1, 0), (-1, 1)]),
        ...         LineString([(1, 1), (0, 0)]),
        ...         Point(0, 0),
        ...     ],
        ... )
        >>> s2 = geopandas.GeoSeries(
        ...     [
        ...         Polygon([(0.5, 0.5), (1.5, 0.5), (1.5, 1.5), (0.5, 1.5)]),
        ...         Point(3, 1),
        ...         LineString([(1, 0), (2, 0)]),
        ...         Point(0, 1),
        ...     ],
        ...     index=range(1, 5),
        ... )

        >>> s
        0      POLYGON ((0 0, 1 0, 1 1, 0 0))
        1    POLYGON ((0 0, -1 0, -1 1, 0 0))
        2               LINESTRING (1 1, 0 0)
        3                         POINT (0 0)
        dtype: geometry

        >>> s2
        1    POLYGON ((0.5 0.5, 1.5 0.5, 1.5 1.5, 0.5 1.5, ...
        2                                          POINT (3 1)
        3                                LINESTRING (1 0, 2 0)
        4                                          POINT (0 1)
        dtype: geometry

        We can check the distance of each geometry of GeoSeries to a single
        geometry:

        .. image:: ../../../_static/binary_op-03.svg
           :align: center

        >>> point = Point(-1, 0)
        >>> s.distance(point)
        0    1.0
        1    0.0
        2    1.0
        3    1.0
        dtype: float64

        We can also check two GeoSeries against each other, row by row.
        The GeoSeries above have different indices. We can either align both GeoSeries
        based on index values and use elements with the same index using
        ``align=True`` or ignore index and use elements based on their matching
        order using ``align=False``:

        .. image:: ../../../_static/binary_op-02.svg

        >>> s.distance(s2, align=True)
        0         NaN
        1    0.707107
        2    2.000000
        3    1.000000
        4         NaN
        dtype: float64

        >>> s.distance(s2, align=False)
        0    0.000000
        1    3.162278
        2    0.707107
        3    1.000000
        dtype: float64
        """
        return _binary_op("distance", self, other, align)

    def hausdorff_distance(self, other, align=None, densify=None):
        """Returns a ``Series`` containing the Hausdorff distance to aligned `other`.

        The Hausdorff distance is the largest distance consisting of any point in `self`
        with the nearest point in `other`.

        The operation works on a 1-to-1 row-wise manner:

        .. image:: ../../../_static/binary_op-01.svg
           :align: center

        Parameters
        ----------
        other : GeoSeries or geometric object
            The Geoseries (elementwise) or geometric object to find the
            distance to.
        align : bool | None (default None)
            If True, automatically aligns GeoSeries based on their indices.
            If False, the order of elements is preserved. None defaults to True.
        densify : float (default None)
            A value between 0 and 1, that splits each subsegment of a line string
            into equal length segments, making the approximation less coarse.
            A densify value of 0.5 will add a point halfway between each pair of
            points. A densify value of 0.25 will add a point a quarter of the way
            between each pair of points.


        Returns
        -------
        Series (float)

        Examples
        --------
        >>> from shapely.geometry import Polygon, LineString, Point
        >>> s = geopandas.GeoSeries(
        ...     [
        ...         Polygon([(0, 0), (1, 0), (1, 1)]),
        ...         Polygon([(0, 0), (-1, 0), (-1, 1)]),
        ...         LineString([(1, 1), (0, 0)]),
        ...         Point(0, 0),
        ...     ],
        ... )
        >>> s2 = geopandas.GeoSeries(
        ...     [
        ...         Polygon([(0.5, 0.5), (1.5, 0.5), (1.5, 1.5), (0.5, 1.5)]),
        ...         Point(3, 1),
        ...         LineString([(1, 0), (2, 0)]),
        ...         Point(0, 1),
        ...     ],
        ...     index=range(1, 5),
        ... )

        >>> s
        0      POLYGON ((0 0, 1 0, 1 1, 0 0))
        1    POLYGON ((0 0, -1 0, -1 1, 0 0))
        2               LINESTRING (1 1, 0 0)
        3                         POINT (0 0)
        dtype: geometry

        >>> s2
        1    POLYGON ((0.5 0.5, 1.5 0.5, 1.5 1.5, 0.5 1.5, ...
        2                                          POINT (3 1)
        3                                LINESTRING (1 0, 2 0)
        4                                          POINT (0 1)
        dtype: geometry

        We can check the hausdorff distance of each geometry of GeoSeries
        to a single geometry:

        >>> point = Point(-1, 0)
        >>> s.hausdorff_distance(point)
        0    2.236068
        1    1.000000
        2    2.236068
        3    1.000000
        dtype: float64

        We can also check two GeoSeries against each other, row by row.
        The GeoSeries above have different indices. We can either align both GeoSeries
        based on index values and use elements with the same index using
        ``align=True`` or ignore index and use elements based on their matching
        order using ``align=False``:

        .. image:: ../../../_static/binary_op-02.svg

        >>> s.hausdorff_distance(s2, align=True)
        0         NaN
        1    2.121320
        2    3.162278
        3    2.000000
        4         NaN
        dtype: float64

        >>> s.hausdorff_distance(s2, align=False)
        0    0.707107
        1    4.123106
        2    1.414214
        3    1.000000
        dtype: float64

        We can also set a densify value, which is a float between 0 and 1 and
        signifies the fraction of the distance between each pair of points that will
        be used as the distance between the points when densifying.

        >>> l1 = geopandas.GeoSeries([LineString([(130, 0), (0, 0), (0, 150)])])
        >>> l2 = geopandas.GeoSeries([LineString([(10, 10), (10, 150), (130, 10)])])
        >>> l1.hausdorff_distance(l2)
        0    14.142136
        dtype: float64
        >>> l1.hausdorff_distance(l2, densify=0.25)
        0    70.0
        dtype: float64
        """
        return _binary_op("hausdorff_distance", self, other, align, densify=densify)

    def frechet_distance(self, other, align=None, densify=None):
        """Returns a ``Series`` containing the Frechet distance to aligned `other`.

        The Fréchet distance is a measure of similarity: it is the greatest distance
        between any point in A and the closest point in B. The discrete distance is an
        approximation of this metric: only vertices are considered. The parameter
        ``densify`` makes this approximation less coarse by splitting the line segments
        between vertices before computing the distance.

        Fréchet distance sweep continuously along their respective curves and the
        direction of curves is significant. This makes it a better measure of similarity
        than Hausdorff distance for curve or surface matching.

        The operation works on a 1-to-1 row-wise manner:

        .. image:: ../../../_static/binary_op-01.svg
           :align: center

        Parameters
        ----------
        other : GeoSeries or geometric object
            The Geoseries (elementwise) or geometric object to find the
            distance to.
        align : bool | None (default None)
            If True, automatically aligns GeoSeries based on their indices.
            If False, the order of elements is preserved. None defaults to True.
        densify : float (default None)
            A value between 0 and 1, that splits each subsegment of a line string
            into equal length segments, making the approximation less coarse.
            A densify value of 0.5 will add a point halfway between each pair of
            points. A densify value of 0.25 will add a point every quarter of the way
            between each pair of points.

        Returns
        -------
        Series (float)

        Examples
        --------
        >>> from shapely.geometry import Polygon, LineString, Point
        >>> s = geopandas.GeoSeries(
        ...     [
        ...         Polygon([(0, 0), (1, 0), (1, 1)]),
        ...         Polygon([(0, 0), (-1, 0), (-1, 1)]),
        ...         LineString([(1, 1), (0, 0)]),
        ...         Point(0, 0),
        ...     ],
        ... )
        >>> s2 = geopandas.GeoSeries(
        ...     [
        ...         Polygon([(0.5, 0.5), (1.5, 0.5), (1.5, 1.5), (0.5, 1.5)]),
        ...         Point(3, 1),
        ...         LineString([(1, 0), (2, 0)]),
        ...         Point(0, 1),
        ...     ],
        ...     index=range(1, 5),
        ... )

        >>> s
        0      POLYGON ((0 0, 1 0, 1 1, 0 0))
        1    POLYGON ((0 0, -1 0, -1 1, 0 0))
        2               LINESTRING (1 1, 0 0)
        3                         POINT (0 0)
        dtype: geometry

        >>> s2
        1    POLYGON ((0.5 0.5, 1.5 0.5, 1.5 1.5, 0.5 1.5, ...
        2                                          POINT (3 1)
        3                                LINESTRING (1 0, 2 0)
        4                                          POINT (0 1)
        dtype: geometry

        We can check the frechet distance of each geometry of GeoSeries
        to a single geometry:

        >>> point = Point(-1, 0)
        >>> s.frechet_distance(point)
        0    2.236068
        1    1.000000
        2    2.236068
        3    1.000000
        dtype: float64

        We can also check two GeoSeries against each other, row by row.
        The GeoSeries above have different indices. We can either align both GeoSeries
        based on index values and use elements with the same index using
        ``align=True`` or ignore index and use elements based on their matching
        order using ``align=False``:

        .. image:: ../../../_static/binary_op-02.svg

        >>> s.frechet_distance(s2, align=True)
        0         NaN
        1    2.121320
        2    3.162278
        3    2.000000
        4         NaN
        dtype: float64
        >>> s.frechet_distance(s2, align=False)
        0    0.707107
        1    4.123106
        2    2.000000
        3    1.000000
        dtype: float64

        We can also set a ``densify`` value, which is a float between 0 and 1 and
        signifies the fraction of the distance between each pair of points that will
        be used as the distance between the points when densifying.

        >>> l1 = geopandas.GeoSeries([LineString([(0, 0), (10, 0), (0, 15)])])
        >>> l2 = geopandas.GeoSeries([LineString([(0, 0), (20, 15), (9, 11)])])
        >>> l1.frechet_distance(l2)
        0    18.027756
        dtype: float64
        >>> l1.frechet_distance(l2, densify=0.25)
        0    16.77051
        dtype: float64
        """
        return _binary_op("frechet_distance", self, other, align, densify=densify)

    #
    # Binary operations that return a GeoSeries
    #

    def difference(self, other, align=None):
        """Returns a ``GeoSeries`` of the points in each aligned geometry that
        are not in `other`.

        .. image:: ../../../_static/binary_geo-difference.svg
           :align: center

        The operation works on a 1-to-1 row-wise manner:

        .. image:: ../../../_static/binary_op-01.svg
           :align: center

        Parameters
        ----------
        other : Geoseries or geometric object
            The Geoseries (elementwise) or geometric object to find the
            difference to.
        align : bool | None (default None)
            If True, automatically aligns GeoSeries based on their indices.
            If False, the order of elements is preserved. None defaults to True.

        Returns
        -------
        GeoSeries

        Examples
        --------
        >>> from shapely.geometry import Polygon, LineString, Point
        >>> s = geopandas.GeoSeries(
        ...     [
        ...         Polygon([(0, 0), (2, 2), (0, 2)]),
        ...         Polygon([(0, 0), (2, 2), (0, 2)]),
        ...         LineString([(0, 0), (2, 2)]),
        ...         LineString([(2, 0), (0, 2)]),
        ...         Point(0, 1),
        ...     ],
        ... )
        >>> s2 = geopandas.GeoSeries(
        ...     [
        ...         Polygon([(0, 0), (1, 1), (0, 1)]),
        ...         LineString([(1, 0), (1, 3)]),
        ...         LineString([(2, 0), (0, 2)]),
        ...         Point(1, 1),
        ...         Point(0, 1),
        ...     ],
        ...     index=range(1, 6),
        ... )

        >>> s
        0    POLYGON ((0 0, 2 2, 0 2, 0 0))
        1    POLYGON ((0 0, 2 2, 0 2, 0 0))
        2             LINESTRING (0 0, 2 2)
        3             LINESTRING (2 0, 0 2)
        4                       POINT (0 1)
        dtype: geometry

        >>> s2
        1    POLYGON ((0 0, 1 1, 0 1, 0 0))
        2             LINESTRING (1 0, 1 3)
        3             LINESTRING (2 0, 0 2)
        4                       POINT (1 1)
        5                       POINT (0 1)
        dtype: geometry

        We can do difference of each geometry and a single
        shapely geometry:

        .. image:: ../../../_static/binary_op-03.svg
           :align: center

        >>> s.difference(Polygon([(0, 0), (1, 1), (0, 1)]))
        0       POLYGON ((0 2, 2 2, 1 1, 0 1, 0 2))
        1         POLYGON ((0 2, 2 2, 1 1, 0 1, 0 2))
        2                       LINESTRING (1 1, 2 2)
        3    MULTILINESTRING ((2 0, 1 1), (1 1, 0 2))
        4                                 POINT EMPTY
        dtype: geometry

        We can also check two GeoSeries against each other, row by row.
        The GeoSeries above have different indices. We can either align both GeoSeries
        based on index values and compare elements with the same index using
        ``align=True`` or ignore index and compare elements based on their matching
        order using ``align=False``:

        .. image:: ../../../_static/binary_op-02.svg

        >>> s.difference(s2, align=True)
        0                                        None
        1         POLYGON ((0 2, 2 2, 1 1, 0 1, 0 2))
        2    MULTILINESTRING ((0 0, 1 1), (1 1, 2 2))
        3                            LINESTRING EMPTY
        4                                 POINT (0 1)
        5                                        None
        dtype: geometry

        >>> s.difference(s2, align=False)
        0         POLYGON ((0 2, 2 2, 1 1, 0 1, 0 2))
        1    POLYGON ((0 0, 0 2, 1 2, 2 2, 1 1, 0 0))
        2    MULTILINESTRING ((0 0, 1 1), (1 1, 2 2))
        3                       LINESTRING (2 0, 0 2)
        4                                 POINT EMPTY
        dtype: geometry

        See Also
        --------
        GeoSeries.symmetric_difference
        GeoSeries.union
        GeoSeries.intersection
        """
        return _binary_geo("difference", self, other, align)

    def symmetric_difference(self, other, align=None):
        """Returns a ``GeoSeries`` of the symmetric difference of points in
        each aligned geometry with `other`.

        For each geometry, the symmetric difference consists of points in the
        geometry not in `other`, and points in `other` not in the geometry.

        .. image:: ../../../_static/binary_geo-symm_diff.svg
           :align: center

        The operation works on a 1-to-1 row-wise manner:

        .. image:: ../../../_static/binary_op-01.svg
           :align: center


        Parameters
        ----------
        other : Geoseries or geometric object
            The Geoseries (elementwise) or geometric object to find the
            symmetric difference to.
        align : bool | None (default None)
            If True, automatically aligns GeoSeries based on their indices.
            If False, the order of elements is preserved. None defaults to True.

        Returns
        -------
        GeoSeries

        Examples
        --------
        >>> from shapely.geometry import Polygon, LineString, Point
        >>> s = geopandas.GeoSeries(
        ...     [
        ...         Polygon([(0, 0), (2, 2), (0, 2)]),
        ...         Polygon([(0, 0), (2, 2), (0, 2)]),
        ...         LineString([(0, 0), (2, 2)]),
        ...         LineString([(2, 0), (0, 2)]),
        ...         Point(0, 1),
        ...     ],
        ... )
        >>> s2 = geopandas.GeoSeries(
        ...     [
        ...         Polygon([(0, 0), (1, 1), (0, 1)]),
        ...         LineString([(1, 0), (1, 3)]),
        ...         LineString([(2, 0), (0, 2)]),
        ...         Point(1, 1),
        ...         Point(0, 1),
        ...     ],
        ...     index=range(1, 6),
        ... )

        >>> s
        0    POLYGON ((0 0, 2 2, 0 2, 0 0))
        1    POLYGON ((0 0, 2 2, 0 2, 0 0))
        2             LINESTRING (0 0, 2 2)
        3             LINESTRING (2 0, 0 2)
        4                       POINT (0 1)
        dtype: geometry

        >>> s2
        1    POLYGON ((0 0, 1 1, 0 1, 0 0))
        2             LINESTRING (1 0, 1 3)
        3             LINESTRING (2 0, 0 2)
        4                       POINT (1 1)
        5                       POINT (0 1)
        dtype: geometry

        We can do symmetric difference of each geometry and a single
        shapely geometry:

        .. image:: ../../../_static/binary_op-03.svg
           :align: center

        >>> s.symmetric_difference(Polygon([(0, 0), (1, 1), (0, 1)]))
        0                  POLYGON ((0 2, 2 2, 1 1, 0 1, 0 2))
        1                  POLYGON ((0 2, 2 2, 1 1, 0 1, 0 2))
        2    GEOMETRYCOLLECTION (POLYGON ((0 0, 0 1, 1 1, 0...
        3    GEOMETRYCOLLECTION (POLYGON ((0 0, 0 1, 1 1, 0...
        4                       POLYGON ((0 1, 1 1, 0 0, 0 1))
        dtype: geometry

        We can also check two GeoSeries against each other, row by row.
        The GeoSeries above have different indices. We can either align both GeoSeries
        based on index values and compare elements with the same index using
        ``align=True`` or ignore index and compare elements based on their matching
        order using ``align=False``:

        .. image:: ../../../_static/binary_op-02.svg

        >>> s.symmetric_difference(s2, align=True)
        0                                                 None
        1                  POLYGON ((0 2, 2 2, 1 1, 0 1, 0 2))
        2    MULTILINESTRING ((0 0, 1 1), (1 1, 2 2), (1 0,...
        3                                     LINESTRING EMPTY
        4                            MULTIPOINT ((0 1), (1 1))
        5                                                 None
        dtype: geometry

        >>> s.symmetric_difference(s2, align=False)
        0                  POLYGON ((0 2, 2 2, 1 1, 0 1, 0 2))
        1    GEOMETRYCOLLECTION (POLYGON ((0 0, 0 2, 1 2, 2...
        2    MULTILINESTRING ((0 0, 1 1), (1 1, 2 2), (2 0,...
        3                                LINESTRING (2 0, 0 2)
        4                                          POINT EMPTY
        dtype: geometry

        See Also
        --------
        GeoSeries.difference
        GeoSeries.union
        GeoSeries.intersection
        """
        return _binary_geo("symmetric_difference", self, other, align)

    def union(self, other, align=None):
        """Returns a ``GeoSeries`` of the union of points in each aligned geometry with
        `other`.

        .. image:: ../../../_static/binary_geo-union.svg
           :align: center

        The operation works on a 1-to-1 row-wise manner:

        .. image:: ../../../_static/binary_op-01.svg
           :align: center


        Parameters
        ----------
        other : Geoseries or geometric object
            The Geoseries (elementwise) or geometric object to find the union
            with.
        align : bool | None (default None)
            If True, automatically aligns GeoSeries based on their indices.
            If False, the order of elements is preserved. None defaults to True.

        Returns
        -------
        GeoSeries

        Examples
        --------
        >>> from shapely.geometry import Polygon, LineString, Point
        >>> s = geopandas.GeoSeries(
        ...     [
        ...         Polygon([(0, 0), (2, 2), (0, 2)]),
        ...         Polygon([(0, 0), (2, 2), (0, 2)]),
        ...         LineString([(0, 0), (2, 2)]),
        ...         LineString([(2, 0), (0, 2)]),
        ...         Point(0, 1),
        ...     ],
        ... )
        >>> s2 = geopandas.GeoSeries(
        ...     [
        ...         Polygon([(0, 0), (1, 1), (0, 1)]),
        ...         LineString([(1, 0), (1, 3)]),
        ...         LineString([(2, 0), (0, 2)]),
        ...         Point(1, 1),
        ...         Point(0, 1),
        ...     ],
        ...     index=range(1, 6),
        ... )

        >>> s
        0    POLYGON ((0 0, 2 2, 0 2, 0 0))
        1    POLYGON ((0 0, 2 2, 0 2, 0 0))
        2             LINESTRING (0 0, 2 2)
        3             LINESTRING (2 0, 0 2)
        4                       POINT (0 1)
        dtype: geometry
        >>>

        >>> s2
        1    POLYGON ((0 0, 1 1, 0 1, 0 0))
        2             LINESTRING (1 0, 1 3)
        3             LINESTRING (2 0, 0 2)
        4                       POINT (1 1)
        5                       POINT (0 1)
        dtype: geometry

        We can do union of each geometry and a single
        shapely geometry:

        .. image:: ../../../_static/binary_op-03.svg
           :align: center

        >>> s.union(Polygon([(0, 0), (1, 1), (0, 1)]))
        0             POLYGON ((0 0, 0 1, 0 2, 2 2, 1 1, 0 0))
        1             POLYGON ((0 0, 0 1, 0 2, 2 2, 1 1, 0 0))
        2    GEOMETRYCOLLECTION (POLYGON ((0 0, 0 1, 1 1, 0...
        3    GEOMETRYCOLLECTION (POLYGON ((0 0, 0 1, 1 1, 0...
        4                       POLYGON ((0 1, 1 1, 0 0, 0 1))
        dtype: geometry

        We can also check two GeoSeries against each other, row by row.
        The GeoSeries above have different indices. We can either align both GeoSeries
        based on index values and compare elements with the same index using
        ``align=True`` or ignore index and compare elements based on their matching
        order using ``align=False``:

        .. image:: ../../../_static/binary_op-02.svg

        >>> s.union(s2, align=True)
        0                                                 None
        1             POLYGON ((0 0, 0 1, 0 2, 2 2, 1 1, 0 0))
        2    MULTILINESTRING ((0 0, 1 1), (1 1, 2 2), (1 0,...
        3                                LINESTRING (2 0, 0 2)
        4                            MULTIPOINT ((0 1), (1 1))
        5                                                 None
        dtype: geometry

        >>> s.union(s2, align=False)
        0             POLYGON ((0 0, 0 1, 0 2, 2 2, 1 1, 0 0))
        1    GEOMETRYCOLLECTION (POLYGON ((0 0, 0 2, 1 2, 2...
        2    MULTILINESTRING ((0 0, 1 1), (1 1, 2 2), (2 0,...
        3                                LINESTRING (2 0, 0 2)
        4                                          POINT (0 1)
        dtype: geometry


        See Also
        --------
        GeoSeries.symmetric_difference
        GeoSeries.difference
        GeoSeries.intersection
        """
        return _binary_geo("union", self, other, align)

    def intersection(self, other, align=None):
        """Returns a ``GeoSeries`` of the intersection of points in each
        aligned geometry with `other`.

        .. image:: ../../../_static/binary_geo-intersection.svg
           :align: center

        The operation works on a 1-to-1 row-wise manner:

        .. image:: ../../../_static/binary_op-01.svg
           :align: center


        Parameters
        ----------
        other : Geoseries or geometric object
            The Geoseries (elementwise) or geometric object to find the
            intersection with.
        align : bool | None (default None)
            If True, automatically aligns GeoSeries based on their indices.
            If False, the order of elements is preserved. None defaults to True.

        Returns
        -------
        GeoSeries

        Examples
        --------
        >>> from shapely.geometry import Polygon, LineString, Point
        >>> s = geopandas.GeoSeries(
        ...     [
        ...         Polygon([(0, 0), (2, 2), (0, 2)]),
        ...         Polygon([(0, 0), (2, 2), (0, 2)]),
        ...         LineString([(0, 0), (2, 2)]),
        ...         LineString([(2, 0), (0, 2)]),
        ...         Point(0, 1),
        ...     ],
        ... )
        >>> s2 = geopandas.GeoSeries(
        ...     [
        ...         Polygon([(0, 0), (1, 1), (0, 1)]),
        ...         LineString([(1, 0), (1, 3)]),
        ...         LineString([(2, 0), (0, 2)]),
        ...         Point(1, 1),
        ...         Point(0, 1),
        ...     ],
        ...     index=range(1, 6),
        ... )

        >>> s
        0    POLYGON ((0 0, 2 2, 0 2, 0 0))
        1    POLYGON ((0 0, 2 2, 0 2, 0 0))
        2             LINESTRING (0 0, 2 2)
        3             LINESTRING (2 0, 0 2)
        4                       POINT (0 1)
        dtype: geometry

        >>> s2
        1    POLYGON ((0 0, 1 1, 0 1, 0 0))
        2             LINESTRING (1 0, 1 3)
        3             LINESTRING (2 0, 0 2)
        4                       POINT (1 1)
        5                       POINT (0 1)
        dtype: geometry

        We can also do intersection of each geometry and a single
        shapely geometry:

        .. image:: ../../../_static/binary_op-03.svg
           :align: center

        >>> s.intersection(Polygon([(0, 0), (1, 1), (0, 1)]))
        0    POLYGON ((0 0, 0 1, 1 1, 0 0))
        1    POLYGON ((0 0, 0 1, 1 1, 0 0))
        2             LINESTRING (0 0, 1 1)
        3                       POINT (1 1)
        4                       POINT (0 1)
        dtype: geometry

        We can also check two GeoSeries against each other, row by row.
        The GeoSeries above have different indices. We can either align both GeoSeries
        based on index values and compare elements with the same index using
        ``align=True`` or ignore index and compare elements based on their matching
        order using ``align=False``:

        .. image:: ../../../_static/binary_op-02.svg

        >>> s.intersection(s2, align=True)
        0                              None
        1    POLYGON ((0 0, 0 1, 1 1, 0 0))
        2                       POINT (1 1)
        3             LINESTRING (2 0, 0 2)
        4                       POINT EMPTY
        5                              None
        dtype: geometry

        >>> s.intersection(s2, align=False)
        0    POLYGON ((0 0, 0 1, 1 1, 0 0))
        1             LINESTRING (1 1, 1 2)
        2                       POINT (1 1)
        3                       POINT (1 1)
        4                       POINT (0 1)
        dtype: geometry


        See Also
        --------
        GeoSeries.difference
        GeoSeries.symmetric_difference
        GeoSeries.union
        """
        return _binary_geo("intersection", self, other, align)

    def clip_by_rect(self, xmin, ymin, xmax, ymax):
        """Returns a ``GeoSeries`` of the portions of geometry within the given
        rectangle.

        Note that the results are not exactly equal to
        :meth:`~GeoSeries.intersection()`. E.g. in edge cases,
        :meth:`~GeoSeries.clip_by_rect()` will not return a point just touching the
        rectangle. Check the examples section below for some of these exceptions.

        The geometry is clipped in a fast but possibly dirty way. The output is not
        guaranteed to be valid. No exceptions will be raised for topological errors.

        Note: empty geometries or geometries that do not overlap with the specified
        bounds will result in ``GEOMETRYCOLLECTION EMPTY``.

        Parameters
        ----------
        xmin: float
            Minimum x value of the rectangle
        ymin: float
            Minimum y value of the rectangle
        xmax: float
            Maximum x value of the rectangle
        ymax: float
            Maximum y value of the rectangle

        Returns
        -------
        GeoSeries

        Examples
        --------
        >>> from shapely.geometry import Polygon, LineString, Point
        >>> s = geopandas.GeoSeries(
        ...     [
        ...         Polygon([(0, 0), (2, 2), (0, 2)]),
        ...         Polygon([(0, 0), (2, 2), (0, 2)]),
        ...         LineString([(0, 0), (2, 2)]),
        ...         LineString([(2, 0), (0, 2)]),
        ...         Point(0, 1),
        ...     ],
        ... )
        >>> bounds = (0, 0, 1, 1)
        >>> s
        0    POLYGON ((0 0, 2 2, 0 2, 0 0))
        1    POLYGON ((0 0, 2 2, 0 2, 0 0))
        2             LINESTRING (0 0, 2 2)
        3             LINESTRING (2 0, 0 2)
        4                       POINT (0 1)
        dtype: geometry

        >>> s.clip_by_rect(*bounds)
        0    POLYGON ((0 0, 0 1, 1 1, 0 0))
        1    POLYGON ((0 0, 0 1, 1 1, 0 0))
        2             LINESTRING (0 0, 1 1)
        3          GEOMETRYCOLLECTION EMPTY
        4          GEOMETRYCOLLECTION EMPTY
        dtype: geometry

        See also
        --------
        GeoSeries.intersection
        """
        from .geoseries import GeoSeries

        geometry_array = GeometryArray(self.geometry.values)
        clipped_geometry = geometry_array.clip_by_rect(xmin, ymin, xmax, ymax)
        return GeoSeries(clipped_geometry, index=self.index, crs=self.crs)

    def shortest_line(self, other, align=None):
        """
        Returns the shortest two-point line between two geometries.

        The resulting line consists of two points, representing the nearest points
        between the geometry pair. The line always starts in the first geometry a
        and ends in he second geometry b. The endpoints of the line will not
        necessarily be existing vertices of the input geometries a and b, but
        can also be a point along a line segment.


        The operation works on a 1-to-1 row-wise manner:

        .. image:: ../../../_static/binary_op-01.svg
        :align: center

        Parameters
        ----------
        other : Geoseries or geometric object
            The Geoseries (elementwise) or geometric object to find the
            shortest line with.
        align : bool | None (default None)
            If True, automatically aligns GeoSeries based on their indices.
            If False, the order of elements is preserved. None defaults to True.

        Returns
        -------
        GeoSeries

        Examples
        --------
        >>> from shapely.geometry import Polygon, LineString, Point
        >>> s = geopandas.GeoSeries(
        ...     [
        ...         Polygon([(0, 0), (2, 2), (0, 2)]),
        ...         Polygon([(0, 0), (2, 2), (0, 2)]),
        ...         LineString([(0, 0), (2, 2)]),
        ...         LineString([(2, 0), (0, 2)]),
        ...         Point(0, 1),
        ...     ],
        ... )
        >>> s
        0    POLYGON ((0 0, 2 2, 0 2, 0 0))
        1    POLYGON ((0 0, 2 2, 0 2, 0 0))
        2             LINESTRING (0 0, 2 2)
        3             LINESTRING (2 0, 0 2)
        4                       POINT (0 1)
        dtype: geometry

        We can also do intersection of each geometry and a single
        shapely geometry:

        .. image:: ../../../_static/binary_op-03.svg
           :align: center

        >>> p = Point(3, 3)
        >>> s.shortest_line(p)
        0    LINESTRING (2 2, 3 3)
        1    LINESTRING (2 2, 3 3)
        2    LINESTRING (2 2, 3 3)
        3    LINESTRING (1 1, 3 3)
        4    LINESTRING (0 1, 3 3)
        dtype: geometry

        We can also check two GeoSeries against each other, row by row.
        The GeoSeries above have different indices than the one below. We can either
        align both GeoSeries based on index values and compare elements with the same
        index using ``align=True`` or ignore index and compare elements based on their
        matching order using ``align=False``:

        .. image:: ../../../_static/binary_op-02.svg

        >>> s2 = geopandas.GeoSeries(
        ...     [
        ...         Polygon([(0.5, 0.5), (1.5, 0.5), (1.5, 1.5), (0.5, 1.5)]),
        ...         Point(3, 1),
        ...         LineString([(1, 0), (2, 0)]),
        ...         Point(10, 15),
        ...         Point(0, 1),
        ...     ],
        ...     index=range(1, 6),
        ... )

        >>> s.shortest_line(s2, align=True)
        0                             None
        1    LINESTRING (0.5 0.5, 0.5 0.5)
        2            LINESTRING (2 2, 3 1)
        3            LINESTRING (2 0, 2 0)
        4          LINESTRING (0 1, 10 15)
        5                             None
        dtype: geometry
        >>>

        >>> s.shortest_line(s2, align=False)
        0    LINESTRING (0.5 0.5, 0.5 0.5)
        1            LINESTRING (2 2, 3 1)
        2        LINESTRING (0.5 0.5, 1 0)
        3          LINESTRING (0 2, 10 15)
        4            LINESTRING (0 1, 0 1)
        dtype: geometry
        """
        return _binary_geo("shortest_line", self, other, align)

    def snap(self, other, tolerance, align=None):
        """Snaps an input geometry to reference geometry’s vertices.

        Vertices of the first geometry are snapped to vertices of the second. geometry,
        returning a new geometry; the input geometries are not modified. The result
        geometry is the input geometry with the vertices snapped. If no snapping occurs
        then the input geometry is returned unchanged. The tolerance is used to control
        where snapping is performed.

        Where possible, this operation tries to avoid creating invalid geometries;
        however, it does not guarantee that output geometries will be valid. It is the
        responsibility of the caller to check for and handle invalid geometries.

        Because too much snapping can result in invalid geometries being created,
        heuristics are used to determine the number and location of snapped vertices
        that are likely safe to snap. These heuristics may omit some potential snaps
        that are otherwise within the tolerance.

        The operation works in a 1-to-1 row-wise manner:

        .. image:: ../../../_static/binary_op-01.svg
        :align: center

        Parameters
        ----------
        other : GeoSeries or geometric object
            The Geoseries (elementwise) or geometric object to snap to.
        tolerance : float or array like
            Maximum distance between vertices that shall be snapped
        align : bool | None (default None)
            If True, automatically aligns GeoSeries based on their indices.
            If False, the order of elements is preserved. None defaults to True.

        Returns
        -------
        GeoSeries

        Examples
        --------
        >>> from shapely import Polygon, LineString, Point
        >>> s = geopandas.GeoSeries(
        ...     [
        ...         Point(0.5, 2.5),
        ...         LineString([(0.1, 0.1), (0.49, 0.51), (1.01, 0.89)]),
        ...         Polygon([(0, 0), (0, 10), (10, 10), (10, 0), (0, 0)]),
        ...     ],
        ... )
        >>> s
        0                               POINT (0.5 2.5)
        1    LINESTRING (0.1 0.1, 0.49 0.51, 1.01 0.89)
        2       POLYGON ((0 0, 0 10, 10 10, 10 0, 0 0))
        dtype: geometry

        >>> s2 = geopandas.GeoSeries(
        ...     [
        ...         Point(0, 2),
        ...         LineString([(0, 0), (0.5, 0.5), (1.0, 1.0)]),
        ...         Point(8, 10),
        ...     ],
        ...     index=range(1, 4),
        ... )
        >>> s2
        1                       POINT (0 2)
        2    LINESTRING (0 0, 0.5 0.5, 1 1)
        3                      POINT (8 10)
        dtype: geometry

        We can snap each geometry to a single shapely geometry:

        .. image:: ../../../_static/binary_op-03.svg
           :align: center

        >>> s.snap(Point(0, 2), tolerance=1)
        0                                     POINT (0 2)
        1      LINESTRING (0.1 0.1, 0.49 0.51, 1.01 0.89)
        2    POLYGON ((0 0, 0 2, 0 10, 10 10, 10 0, 0 0))
        dtype: geometry

        We can also snap two GeoSeries to each other, row by row.
        The GeoSeries above have different indices. We can either align both GeoSeries
        based on index values and snap elements with the same index using
        ``align=True`` or ignore index and snap elements based on their matching
        order using ``align=False``:

        .. image:: ../../../_static/binary_op-02.svg

        >>> s.snap(s2, tolerance=1, align=True)
        0                                                 None
        1           LINESTRING (0.1 0.1, 0.49 0.51, 1.01 0.89)
        2    POLYGON ((0.5 0.5, 1 1, 0 10, 10 10, 10 0, 0.5...
        3                                                 None
        dtype: geometry

        >>> s.snap(s2, tolerance=1, align=False)
        0                                      POINT (0 2)
        1                   LINESTRING (0 0, 0.5 0.5, 1 1)
        2    POLYGON ((0 0, 0 10, 8 10, 10 10, 10 0, 0 0))
        dtype: geometry
        """
        return _binary_geo("snap", self, other, align, tolerance=tolerance)

    #
    # Other operations
    #

    @property
    def bounds(self):
        """Returns a ``DataFrame`` with columns ``minx``, ``miny``, ``maxx``,
        ``maxy`` values containing the bounds for each geometry.

        See ``GeoSeries.total_bounds`` for the limits of the entire series.

        Examples
        --------
        >>> from shapely.geometry import Point, Polygon, LineString
        >>> d = {'geometry': [Point(2, 1), Polygon([(0, 0), (1, 1), (1, 0)]),
        ... LineString([(0, 1), (1, 2)])]}
        >>> gdf = geopandas.GeoDataFrame(d, crs="EPSG:4326")
        >>> gdf.bounds
           minx  miny  maxx  maxy
        0   2.0   1.0   2.0   1.0
        1   0.0   0.0   1.0   1.0
        2   0.0   1.0   1.0   2.0

        You can assign the bounds to the ``GeoDataFrame`` as:

        >>> import pandas as pd
        >>> gdf = pd.concat([gdf, gdf.bounds], axis=1)
        >>> gdf
                                geometry  minx  miny  maxx  maxy
        0                     POINT (2 1)   2.0   1.0   2.0   1.0
        1  POLYGON ((0 0, 1 1, 1 0, 0 0))   0.0   0.0   1.0   1.0
        2           LINESTRING (0 1, 1 2)   0.0   1.0   1.0   2.0
        """
        bounds = GeometryArray(self.geometry.values).bounds
        return DataFrame(
            bounds, columns=["minx", "miny", "maxx", "maxy"], index=self.index
        )

    @property
    def total_bounds(self):
        """Returns a tuple containing ``minx``, ``miny``, ``maxx``, ``maxy``
        values for the bounds of the series as a whole.

        See ``GeoSeries.bounds`` for the bounds of the geometries contained in
        the series.

        Examples
        --------
        >>> from shapely.geometry import Point, Polygon, LineString
        >>> d = {'geometry': [Point(3, -1), Polygon([(0, 0), (1, 1), (1, 0)]),
        ... LineString([(0, 1), (1, 2)])]}
        >>> gdf = geopandas.GeoDataFrame(d, crs="EPSG:4326")
        >>> gdf.total_bounds
        array([ 0., -1.,  3.,  2.])
        """
        return GeometryArray(self.geometry.values).total_bounds

    @property
    def sindex(self):
        """Generate the spatial index

        Creates R-tree spatial index based on ``shapely.STRtree``.

        Note that the spatial index may not be fully
        initialized until the first use.

        Examples
        --------
        >>> from shapely.geometry import box
        >>> s = geopandas.GeoSeries(geopandas.points_from_xy(range(5), range(5)))
        >>> s
        0    POINT (0 0)
        1    POINT (1 1)
        2    POINT (2 2)
        3    POINT (3 3)
        4    POINT (4 4)
        dtype: geometry

        Query the spatial index with a single geometry based on the bounding box:

        >>> s.sindex.query(box(1, 1, 3, 3))
        array([1, 2, 3])

        Query the spatial index with a single geometry based on the predicate:

        >>> s.sindex.query(box(1, 1, 3, 3), predicate="contains")
        array([2])

        Query the spatial index with an array of geometries based on the bounding
        box:

        >>> s2 = geopandas.GeoSeries([box(1, 1, 3, 3), box(4, 4, 5, 5)])
        >>> s2
        0    POLYGON ((3 1, 3 3, 1 3, 1 1, 3 1))
        1    POLYGON ((5 4, 5 5, 4 5, 4 4, 5 4))
        dtype: geometry

        >>> s.sindex.query(s2)
        array([[0, 0, 0, 1],
               [1, 2, 3, 4]])

        Query the spatial index with an array of geometries based on the predicate:

        >>> s.sindex.query(s2, predicate="contains")
        array([[0],
               [2]])
        """
        return self.geometry.values.sindex

    @property
    def has_sindex(self):
        """Check the existence of the spatial index without generating it.

        Use the `.sindex` attribute on a GeoDataFrame or GeoSeries
        to generate a spatial index if it does not yet exist,
        which may take considerable time based on the underlying index
        implementation.

        Note that the underlying spatial index may not be fully
        initialized until the first use.

        Examples
        --------

        >>> from shapely.geometry import Point
        >>> d = {'geometry': [Point(1, 2), Point(2, 1)]}
        >>> gdf = geopandas.GeoDataFrame(d)
        >>> gdf.has_sindex
        False
        >>> index = gdf.sindex
        >>> gdf.has_sindex
        True

        Returns
        -------
        bool
            `True` if the spatial index has been generated or
            `False` if not.
        """
        return self.geometry.values.has_sindex

    def buffer(
        self,
        distance,
        resolution=16,
        cap_style="round",
        join_style="round",
        mitre_limit=5.0,
        single_sided=False,
        **kwargs,
    ):
        """Returns a ``GeoSeries`` of geometries representing all points within
        a given ``distance`` of each geometric object.

        Computes the buffer of a geometry for positive and negative buffer distance.

        The buffer of a geometry is defined as the Minkowski sum (or difference, for
        negative distance) of the geometry with a circle with radius equal to the
        absolute value of the buffer distance.

        The buffer operation always returns a polygonal result. The negative or
        zero-distance buffer of lines and points is always empty.

        Parameters
        ----------
        distance : float, np.array, pd.Series
            The radius of the buffer in the Minkowski sum (or difference). If np.array
            or pd.Series are used then it must have same length as the GeoSeries.
        resolution : int (optional, default 16)
            The resolution of the buffer around each vertex. Specifies the number of
            linear segments in a quarter circle in the approximation of circular arcs.
        cap_style : {'round', 'square', 'flat'}, default 'round'
            Specifies the shape of buffered line endings. ``'round'`` results in
            circular line endings (see ``resolution``). Both ``'square'`` and ``'flat'``
            result in rectangular line endings, ``'flat'`` will end at the original
            vertex, while ``'square'`` involves adding the buffer width.
        join_style : {'round', 'mitre', 'bevel'}, default 'round'
            Specifies the shape of buffered line midpoints. ``'round'`` results in
            rounded shapes. ``'bevel'`` results in a beveled edge that touches the
            original vertex. ``'mitre'`` results in a single vertex that is beveled
            depending on the ``mitre_limit`` parameter.
        mitre_limit : float, default 5.0
            Crops of ``'mitre'``-style joins if the point is displaced from the
            buffered vertex by more than this limit.
        single_sided : bool, default False
            Only buffer at one side of the geometry.

        Examples
        --------
        >>> from shapely.geometry import Point, LineString, Polygon
        >>> s = geopandas.GeoSeries(
        ...     [
        ...         Point(0, 0),
        ...         LineString([(1, -1), (1, 0), (2, 0), (2, 1)]),
        ...         Polygon([(3, -1), (4, 0), (3, 1)]),
        ...     ]
        ... )
        >>> s
        0                         POINT (0 0)
        1    LINESTRING (1 -1, 1 0, 2 0, 2 1)
        2    POLYGON ((3 -1, 4 0, 3 1, 3 -1))
        dtype: geometry

        >>> s.buffer(0.2)
        0    POLYGON ((0.2 0, 0.19904 -0.0196, 0.19616 -0.0...
        1    POLYGON ((0.8 0, 0.80096 0.0196, 0.80384 0.039...
        2    POLYGON ((2.8 -1, 2.8 1, 2.80096 1.0196, 2.803...
        dtype: geometry

        ``Further specification as ``join_style`` and ``cap_style`` are shown in the
        following illustration:

        .. plot:: _static/code/buffer.py

        """
        return _delegate_geo_method(
            "buffer",
            self,
            distance=distance,
            resolution=resolution,
            cap_style=cap_style,
            join_style=join_style,
            mitre_limit=mitre_limit,
            single_sided=single_sided,
            **kwargs,
        )

    def simplify(self, tolerance, preserve_topology=True):
        """Returns a ``GeoSeries`` containing a simplified representation of
        each geometry.

        The algorithm (Douglas-Peucker) recursively splits the original line
        into smaller parts and connects these parts’ endpoints
        by a straight line. Then, it removes all points whose distance
        to the straight line is smaller than `tolerance`. It does not
        move any points and it always preserves endpoints of
        the original line or polygon.
        See http://shapely.readthedocs.io/en/latest/manual.html#object.simplify
        for details

        Parameters
        ----------
        tolerance : float
            All parts of a simplified geometry will be no more than
            `tolerance` distance from the original. It has the same units
            as the coordinate reference system of the GeoSeries.
            For example, using `tolerance=100` in a projected CRS with meters
            as units means a distance of 100 meters in reality.
        preserve_topology: bool (default True)
            False uses a quicker algorithm, but may produce self-intersecting
            or otherwise invalid geometries.

        Notes
        -----
        Invalid geometric objects may result from simplification that does not
        preserve topology and simplification may be sensitive to the order of
        coordinates: two geometries differing only in order of coordinates may be
        simplified differently.

        Examples
        --------
        >>> from shapely.geometry import Point, LineString
        >>> s = geopandas.GeoSeries(
        ...     [Point(0, 0).buffer(1), LineString([(0, 0), (1, 10), (0, 20)])]
        ... )
        >>> s
        0    POLYGON ((1 0, 0.99518 -0.09802, 0.98079 -0.19...
        1                         LINESTRING (0 0, 1 10, 0 20)
        dtype: geometry

        >>> s.simplify(1)
        0    POLYGON ((0 1, 0 -1, -1 0, 0 1))
        1              LINESTRING (0 0, 0 20)
        dtype: geometry
        """
        return _delegate_geo_method(
            "simplify", self, tolerance=tolerance, preserve_topology=preserve_topology
        )

    def relate(self, other, align=None):
        """
        Returns the DE-9IM intersection matrices for the geometries

        The operation works on a 1-to-1 row-wise manner:

        .. image:: ../../../_static/binary_op-01.svg
           :align: center

        Parameters
        ----------
        other : BaseGeometry or GeoSeries
            The other geometry to computed
            the DE-9IM intersection matrices from.
        align : bool | None (default None)
            If True, automatically aligns GeoSeries based on their indices.
            If False, the order of elements is preserved. None defaults to True.

        Returns
        -------
        spatial_relations: Series of strings
            The DE-9IM intersection matrices which describe
            the spatial relations of the other geometry.

        Examples
        --------
        >>> from shapely.geometry import Polygon, LineString, Point
        >>> s = geopandas.GeoSeries(
        ...     [
        ...         Polygon([(0, 0), (2, 2), (0, 2)]),
        ...         Polygon([(0, 0), (2, 2), (0, 2)]),
        ...         LineString([(0, 0), (2, 2)]),
        ...         LineString([(2, 0), (0, 2)]),
        ...         Point(0, 1),
        ...     ],
        ... )
        >>> s2 = geopandas.GeoSeries(
        ...     [
        ...         Polygon([(0, 0), (1, 1), (0, 1)]),
        ...         LineString([(1, 0), (1, 3)]),
        ...         LineString([(2, 0), (0, 2)]),
        ...         Point(1, 1),
        ...         Point(0, 1),
        ...     ],
        ...     index=range(1, 6),
        ... )

        >>> s
        0    POLYGON ((0 0, 2 2, 0 2, 0 0))
        1    POLYGON ((0 0, 2 2, 0 2, 0 0))
        2             LINESTRING (0 0, 2 2)
        3             LINESTRING (2 0, 0 2)
        4                       POINT (0 1)
        dtype: geometry

        >>> s2
        1    POLYGON ((0 0, 1 1, 0 1, 0 0))
        2             LINESTRING (1 0, 1 3)
        3             LINESTRING (2 0, 0 2)
        4                       POINT (1 1)
        5                       POINT (0 1)
        dtype: geometry

        We can relate each geometry and a single
        shapely geometry:

        .. image:: ../../../_static/binary_op-03.svg
           :align: center

        >>> s.relate(Polygon([(0, 0), (1, 1), (0, 1)]))
        0    212F11FF2
        1    212F11FF2
        2    F11F00212
        3    F01FF0212
        4    F0FFFF212
        dtype: object

        We can also check two GeoSeries against each other, row by row.
        The GeoSeries above have different indices. We can either align both GeoSeries
        based on index values and compare elements with the same index using
        ``align=True`` or ignore index and compare elements based on their matching
        order using ``align=False``:

        .. image:: ../../../_static/binary_op-02.svg

        >>> s.relate(s2, align=True)
        0         None
        1    212F11FF2
        2    0F1FF0102
        3    1FFF0FFF2
        4    FF0FFF0F2
        5         None
        dtype: object

        >>> s.relate(s2, align=False)
        0    212F11FF2
        1    1F20F1102
        2    0F1FF0102
        3    0F1FF0FF2
        4    0FFFFFFF2
        dtype: object

        """
        return _binary_op("relate", self, other, align)

<<<<<<< HEAD
    def relate_pattern(self, other, pattern, align=True):
        """
        Returns True if the DE-9IM string code for the relationship between
        the geometries satisfies the pattern, else False.

        This function compares the DE-9IM code string for two geometries
        against a specified pattern. If the string matches the pattern then
        ``True`` is returned, otherwise ``False``. The pattern specified can
        be an exact match (``0``, ``1`` or ``2``), a boolean match
        (uppercase ``T`` or ``F``), or a wildcard (``*``). For example,
        the pattern for the ``within`` predicate is ``'T*F**F***'``

        The operation works on a 1-to-1 row-wise manner:

        .. image:: ../../../_static/binary_op-01.svg
           :align: center

        Parameters
        ----------
        other : BaseGeometry or GeoSeries
            The other geometry to be tested agains the pattern.
        pattern : str
            The DE-9IM pattern to test against.
        align : bool (default True)
            If True, automatically aligns GeoSeries based on their indices.
            If False, the order of elements is preserved.

        Returns
        -------
        Series

        Examples
        --------
        >>> from shapely.geometry import Polygon, LineString, Point
        >>> s = geopandas.GeoSeries(
        ...     [
        ...         Polygon([(0, 0), (2, 2), (0, 2)]),
        ...         Polygon([(0, 0), (2, 2), (0, 2)]),
        ...         LineString([(0, 0), (2, 2)]),
        ...         LineString([(2, 0), (0, 2)]),
        ...         Point(0, 1),
        ...     ],
        ... )
        >>> s2 = geopandas.GeoSeries(
        ...     [
        ...         Polygon([(0, 0), (1, 1), (0, 1)]),
        ...         LineString([(1, 0), (1, 3)]),
        ...         LineString([(2, 0), (0, 2)]),
        ...         Point(1, 1),
        ...         Point(0, 1),
        ...     ],
        ...     index=range(1, 6),
        ... )

        >>> s
        0    POLYGON ((0 0, 2 2, 0 2, 0 0))
        1    POLYGON ((0 0, 2 2, 0 2, 0 0))
        2             LINESTRING (0 0, 2 2)
        3             LINESTRING (2 0, 0 2)
        4                       POINT (0 1)
        dtype: geometry

        >>> s2
        1    POLYGON ((0 0, 1 1, 0 1, 0 0))
        2             LINESTRING (1 0, 1 3)
        3             LINESTRING (2 0, 0 2)
        4                       POINT (1 1)
        5                       POINT (0 1)
        dtype: geometry

        We can check the relate pattern of each geometry and a single
        shapely geometry:

        .. image:: ../../../_static/binary_op-03.svg
           :align: center

        >>> s.relate_pattern(Polygon([(0, 0), (1, 1), (0, 1)]), "2*T***F**")
        0     True
        1     True
        2    False
        3    False
        4    False
        dtype: bool

        We can also check two GeoSeries against each other, row by row.
        The GeoSeries above have different indices. We can either align both GeoSeries
        based on index values and compare elements with the same index using
        ``align=True`` or ignore index and compare elements based on their matching
        order using ``align=False``:

        .. image:: ../../../_static/binary_op-02.svg

        >>> s.relate_pattern(s2, "TF******T", align=True)
        0    False
        1    False
        2     True
        3     True
        4    False
        5    False
        dtype: bool

        >>> s.relate_pattern(s2, "TF******T", align=False)
        0    False
        1     True
        2     True
        3     True
        4     True
        dtype: bool

        """
        return _binary_op("relate_pattern", self, other, pattern=pattern, align=align)

    def project(self, other, normalized=False, align=True):
=======
    def project(self, other, normalized=False, align=None):
>>>>>>> 8d48b7a2
        """
        Return the distance along each geometry nearest to *other*

        The operation works on a 1-to-1 row-wise manner:

        .. image:: ../../../_static/binary_op-01.svg
           :align: center

        The project method is the inverse of interpolate.

        In shapely, this is equal to ``line_locate_point``.


        Parameters
        ----------
        other : BaseGeometry or GeoSeries
            The *other* geometry to computed projected point from.
        normalized : boolean
            If normalized is True, return the distance normalized to
            the length of the object.
        align : bool | None (default None)
            If True, automatically aligns GeoSeries based on their indices.
            If False, the order of elements is preserved. None defaults to True.

        Returns
        -------
        Series

        Examples
        --------
        >>> from shapely.geometry import LineString, Point
        >>> s = geopandas.GeoSeries(
        ...     [
        ...         LineString([(0, 0), (2, 0), (0, 2)]),
        ...         LineString([(0, 0), (2, 2)]),
        ...         LineString([(2, 0), (0, 2)]),
        ...     ],
        ... )
        >>> s2 = geopandas.GeoSeries(
        ...     [
        ...         Point(1, 0),
        ...         Point(1, 0),
        ...         Point(2, 1),
        ...     ],
        ...     index=range(1, 4),
        ... )

        >>> s
        0    LINESTRING (0 0, 2 0, 0 2)
        1         LINESTRING (0 0, 2 2)
        2         LINESTRING (2 0, 0 2)
        dtype: geometry

        >>> s2
        1    POINT (1 0)
        2    POINT (1 0)
        3    POINT (2 1)
        dtype: geometry

        We can project each geometry on a single
        shapely geometry:

        .. image:: ../../../_static/binary_op-03.svg
           :align: center

        >>> s.project(Point(1, 0))
        0    1.000000
        1    0.707107
        2    0.707107
        dtype: float64

        We can also check two GeoSeries against each other, row by row.
        The GeoSeries above have different indices. We can either align both GeoSeries
        based on index values and project elements with the same index using
        ``align=True`` or ignore index and project elements based on their matching
        order using ``align=False``:

        .. image:: ../../../_static/binary_op-02.svg

        >>> s.project(s2, align=True)
        0         NaN
        1    0.707107
        2    0.707107
        3         NaN
        dtype: float64

        >>> s.project(s2, align=False)
        0    1.000000
        1    0.707107
        2    0.707107
        dtype: float64

        See also
        --------
        GeoSeries.interpolate
        """
        return _binary_op("project", self, other, normalized=normalized, align=align)

    def interpolate(self, distance, normalized=False):
        """
        Return a point at the specified distance along each geometry

        Parameters
        ----------
        distance : float or Series of floats
            Distance(s) along the geometries at which a point should be
            returned. If np.array or pd.Series are used then it must have
            same length as the GeoSeries.
        normalized : boolean
            If normalized is True, distance will be interpreted as a fraction
            of the geometric object's length.

        Examples
        --------
        >>> from shapely.geometry import LineString, Point
        >>> s = geopandas.GeoSeries(
        ...     [
        ...         LineString([(0, 0), (2, 0), (0, 2)]),
        ...         LineString([(0, 0), (2, 2)]),
        ...         LineString([(2, 0), (0, 2)]),
        ...     ],
        ... )
        >>> s
        0    LINESTRING (0 0, 2 0, 0 2)
        1         LINESTRING (0 0, 2 2)
        2         LINESTRING (2 0, 0 2)
        dtype: geometry

        >>> s.interpolate(1)
        0                POINT (1 0)
        1    POINT (0.70711 0.70711)
        2    POINT (1.29289 0.70711)
        dtype: geometry

        >>> s.interpolate([1, 2, 3])
        0                POINT (1 0)
        1    POINT (1.41421 1.41421)
        2                POINT (0 2)
        dtype: geometry
        """
        return _delegate_geo_method(
            "interpolate", self, distance=distance, normalized=normalized
        )

    def affine_transform(self, matrix):
        """Return a ``GeoSeries`` with translated geometries.

        See http://shapely.readthedocs.io/en/stable/manual.html#shapely.affinity.affine_transform
        for details.

        Parameters
        ----------
        matrix: List or tuple
            6 or 12 items for 2D or 3D transformations respectively.

            For 2D affine transformations,
            the 6 parameter matrix is ``[a, b, d, e, xoff, yoff]``

            For 3D affine transformations,
            the 12 parameter matrix is ``[a, b, c, d, e, f, g, h, i, xoff, yoff, zoff]``

        Examples
        --------
        >>> from shapely.geometry import Point, LineString, Polygon
        >>> s = geopandas.GeoSeries(
        ...     [
        ...         Point(1, 1),
        ...         LineString([(1, -1), (1, 0)]),
        ...         Polygon([(3, -1), (4, 0), (3, 1)]),
        ...     ]
        ... )
        >>> s
        0                         POINT (1 1)
        1              LINESTRING (1 -1, 1 0)
        2    POLYGON ((3 -1, 4 0, 3 1, 3 -1))
        dtype: geometry

        >>> s.affine_transform([2, 3, 2, 4, 5, 2])
        0                          POINT (10 8)
        1                 LINESTRING (4 0, 7 4)
        2    POLYGON ((8 4, 13 10, 14 12, 8 4))
        dtype: geometry

        """  # (E501 link is longer than max line length)
        return _delegate_geo_method("affine_transform", self, matrix=matrix)

    def translate(self, xoff=0.0, yoff=0.0, zoff=0.0):
        """Returns a ``GeoSeries`` with translated geometries.

        See http://shapely.readthedocs.io/en/latest/manual.html#shapely.affinity.translate
        for details.

        Parameters
        ----------
        xoff, yoff, zoff : float, float, float
            Amount of offset along each dimension.
            xoff, yoff, and zoff for translation along the x, y, and z
            dimensions respectively.

        Examples
        --------
        >>> from shapely.geometry import Point, LineString, Polygon
        >>> s = geopandas.GeoSeries(
        ...     [
        ...         Point(1, 1),
        ...         LineString([(1, -1), (1, 0)]),
        ...         Polygon([(3, -1), (4, 0), (3, 1)]),
        ...     ]
        ... )
        >>> s
        0                         POINT (1 1)
        1              LINESTRING (1 -1, 1 0)
        2    POLYGON ((3 -1, 4 0, 3 1, 3 -1))
        dtype: geometry

        >>> s.translate(2, 3)
        0                       POINT (3 4)
        1             LINESTRING (3 2, 3 3)
        2    POLYGON ((5 2, 6 3, 5 4, 5 2))
        dtype: geometry

        """  # (E501 link is longer than max line length)
        return _delegate_geo_method("translate", self, xoff=xoff, yoff=yoff, zoff=zoff)

    def rotate(self, angle, origin="center", use_radians=False):
        """Returns a ``GeoSeries`` with rotated geometries.

        See http://shapely.readthedocs.io/en/latest/manual.html#shapely.affinity.rotate
        for details.

        Parameters
        ----------
        angle : float
            The angle of rotation can be specified in either degrees (default)
            or radians by setting use_radians=True. Positive angles are
            counter-clockwise and negative are clockwise rotations.
        origin : string, Point, or tuple (x, y)
            The point of origin can be a keyword 'center' for the bounding box
            center (default), 'centroid' for the geometry's centroid, a Point
            object or a coordinate tuple (x, y).
        use_radians : boolean
            Whether to interpret the angle of rotation as degrees or radians

        Examples
        --------
        >>> from shapely.geometry import Point, LineString, Polygon
        >>> s = geopandas.GeoSeries(
        ...     [
        ...         Point(1, 1),
        ...         LineString([(1, -1), (1, 0)]),
        ...         Polygon([(3, -1), (4, 0), (3, 1)]),
        ...     ]
        ... )
        >>> s
        0                         POINT (1 1)
        1              LINESTRING (1 -1, 1 0)
        2    POLYGON ((3 -1, 4 0, 3 1, 3 -1))
        dtype: geometry

        >>> s.rotate(90)
        0                                          POINT (1 1)
        1                      LINESTRING (1.5 -0.5, 0.5 -0.5)
        2    POLYGON ((4.5 -0.5, 3.5 0.5, 2.5 -0.5, 4.5 -0.5))
        dtype: geometry

        >>> s.rotate(90, origin=(0, 0))
        0                       POINT (-1 1)
        1              LINESTRING (1 1, 0 1)
        2    POLYGON ((1 3, 0 4, -1 3, 1 3))
        dtype: geometry

        """
        return _delegate_geo_method(
            "rotate", self, angle=angle, origin=origin, use_radians=use_radians
        )

    def scale(self, xfact=1.0, yfact=1.0, zfact=1.0, origin="center"):
        """Returns a ``GeoSeries`` with scaled geometries.

        The geometries can be scaled by different factors along each
        dimension. Negative scale factors will mirror or reflect coordinates.

        See http://shapely.readthedocs.io/en/latest/manual.html#shapely.affinity.scale
        for details.

        Parameters
        ----------
        xfact, yfact, zfact : float, float, float
            Scaling factors for the x, y, and z dimensions respectively.
        origin : string, Point, or tuple
            The point of origin can be a keyword 'center' for the 2D bounding
            box center (default), 'centroid' for the geometry's 2D centroid, a
            Point object or a coordinate tuple (x, y, z).

        Examples
        --------
        >>> from shapely.geometry import Point, LineString, Polygon
        >>> s = geopandas.GeoSeries(
        ...     [
        ...         Point(1, 1),
        ...         LineString([(1, -1), (1, 0)]),
        ...         Polygon([(3, -1), (4, 0), (3, 1)]),
        ...     ]
        ... )
        >>> s
        0                         POINT (1 1)
        1              LINESTRING (1 -1, 1 0)
        2    POLYGON ((3 -1, 4 0, 3 1, 3 -1))
        dtype: geometry

        >>> s.scale(2, 3)
        0                                 POINT (1 1)
        1                      LINESTRING (1 -2, 1 1)
        2    POLYGON ((2.5 -3, 4.5 0, 2.5 3, 2.5 -3))
        dtype: geometry

        >>> s.scale(2, 3, origin=(0, 0))
        0                         POINT (2 3)
        1              LINESTRING (2 -3, 2 0)
        2    POLYGON ((6 -3, 8 0, 6 3, 6 -3))
        dtype: geometry
        """
        return _delegate_geo_method(
            "scale", self, xfact=xfact, yfact=yfact, zfact=zfact, origin=origin
        )

    def skew(self, xs=0.0, ys=0.0, origin="center", use_radians=False):
        """Returns a ``GeoSeries`` with skewed geometries.

        The geometries are sheared by angles along the x and y dimensions.

        See http://shapely.readthedocs.io/en/latest/manual.html#shapely.affinity.skew
        for details.

        Parameters
        ----------
        xs, ys : float, float
            The shear angle(s) for the x and y axes respectively. These can be
            specified in either degrees (default) or radians by setting
            use_radians=True.
        origin : string, Point, or tuple (x, y)
            The point of origin can be a keyword 'center' for the bounding box
            center (default), 'centroid' for the geometry's centroid, a Point
            object or a coordinate tuple (x, y).
        use_radians : boolean
            Whether to interpret the shear angle(s) as degrees or radians

        Examples
        --------
        >>> from shapely.geometry import Point, LineString, Polygon
        >>> s = geopandas.GeoSeries(
        ...     [
        ...         Point(1, 1),
        ...         LineString([(1, -1), (1, 0)]),
        ...         Polygon([(3, -1), (4, 0), (3, 1)]),
        ...     ]
        ... )
        >>> s
        0                         POINT (1 1)
        1              LINESTRING (1 -1, 1 0)
        2    POLYGON ((3 -1, 4 0, 3 1, 3 -1))
        dtype: geometry

        >>> s.skew(45, 30)
        0                                          POINT (1 1)
        1                           LINESTRING (0.5 -1, 1.5 0)
        2    POLYGON ((2 -1.28868, 4 0.28868, 4 0.71132, 2 ...
        dtype: geometry

        >>> s.skew(45, 30, origin=(0, 0))
        0                                    POINT (2 1.57735)
        1                   LINESTRING (0 -0.42265, 1 0.57735)
        2    POLYGON ((2 0.73205, 4 2.3094, 4 2.73205, 2 0....
        dtype: geometry
        """
        return _delegate_geo_method(
            "skew", self, xs=xs, ys=ys, origin=origin, use_radians=use_radians
        )

    @property
    def cx(self):
        """
        Coordinate based indexer to select by intersection with bounding box.

        Format of input should be ``.cx[xmin:xmax, ymin:ymax]``. Any of
        ``xmin``, ``xmax``, ``ymin``, and ``ymax`` can be provided, but input
        must include a comma separating x and y slices. That is, ``.cx[:, :]``
        will return the full series/frame, but ``.cx[:]`` is not implemented.

        Examples
        --------
        >>> from shapely.geometry import LineString, Point
        >>> s = geopandas.GeoSeries(
        ...     [Point(0, 0), Point(1, 2), Point(3, 3), LineString([(0, 0), (3, 3)])]
        ... )
        >>> s
        0              POINT (0 0)
        1              POINT (1 2)
        2              POINT (3 3)
        3    LINESTRING (0 0, 3 3)
        dtype: geometry

        >>> s.cx[0:1, 0:1]
        0              POINT (0 0)
        3    LINESTRING (0 0, 3 3)
        dtype: geometry

        >>> s.cx[:, 1:]
        1              POINT (1 2)
        2              POINT (3 3)
        3    LINESTRING (0 0, 3 3)
        dtype: geometry

        """
        return _CoordinateIndexer(self)

    def get_coordinates(self, include_z=False, ignore_index=False, index_parts=False):
        """Gets coordinates from a :class:`GeoSeries` as a :class:`~pandas.DataFrame` of
        floats.

        The shape of the returned :class:`~pandas.DataFrame` is (N, 2), with N being the
        number of coordinate pairs. With the default of ``include_z=False``,
        three-dimensional data is ignored. When specifying ``include_z=True``, the shape
        of the returned :class:`~pandas.DataFrame` is (N, 3).

        Parameters
        ----------
        include_z : bool, default False
            Include Z coordinates
        ignore_index : bool, default False
            If True, the resulting index will be labelled 0, 1, …, n - 1, ignoring
            ``index_parts``.
        index_parts : bool, default False
           If True, the resulting index will be a :class:`~pandas.MultiIndex` (original
           index with an additional level indicating the ordering of the coordinate
           pairs: a new zero-based index for each geometry in the original GeoSeries).

        Returns
        -------
        pandas.DataFrame

        Examples
        --------
        >>> from shapely.geometry import Point, LineString, Polygon
        >>> s = geopandas.GeoSeries(
        ...     [
        ...         Point(1, 1),
        ...         LineString([(1, -1), (1, 0)]),
        ...         Polygon([(3, -1), (4, 0), (3, 1)]),
        ...     ]
        ... )
        >>> s
        0                         POINT (1 1)
        1              LINESTRING (1 -1, 1 0)
        2    POLYGON ((3 -1, 4 0, 3 1, 3 -1))
        dtype: geometry

        >>> s.get_coordinates()
             x    y
        0  1.0  1.0
        1  1.0 -1.0
        1  1.0  0.0
        2  3.0 -1.0
        2  4.0  0.0
        2  3.0  1.0
        2  3.0 -1.0

        >>> s.get_coordinates(ignore_index=True)
             x    y
        0  1.0  1.0
        1  1.0 -1.0
        2  1.0  0.0
        3  3.0 -1.0
        4  4.0  0.0
        5  3.0  1.0
        6  3.0 -1.0

        >>> s.get_coordinates(index_parts=True)
               x    y
        0 0  1.0  1.0
        1 0  1.0 -1.0
          1  1.0  0.0
        2 0  3.0 -1.0
          1  4.0  0.0
          2  3.0  1.0
          3  3.0 -1.0
        """
        coords, outer_idx = shapely.get_coordinates(
            self.geometry.values._data, include_z=include_z, return_index=True
        )

        column_names = ["x", "y"]
        if include_z:
            column_names.append("z")

        index = _get_index_for_parts(
            self.index,
            outer_idx,
            ignore_index=ignore_index,
            index_parts=index_parts,
        )

        return pd.DataFrame(coords, index=index, columns=column_names)

    def hilbert_distance(self, total_bounds=None, level=16):
        """
        Calculate the distance along a Hilbert curve.

        The distances are calculated for the midpoints of the geometries in the
        GeoDataFrame, and using the total bounds of the GeoDataFrame.

        The Hilbert distance can be used to spatially sort GeoPandas
        objects, by mapping two dimensional geometries along the Hilbert curve.

        Parameters
        ----------
        total_bounds : 4-element array, optional
            The spatial extent in which the curve is constructed (used to
            rescale the geometry midpoints). By default, the total bounds
            of the full GeoDataFrame or GeoSeries will be computed. If known,
            you can pass the total bounds to avoid this extra computation.
        level : int (1 - 16), default 16
            Determines the precision of the curve (points on the curve will
            have coordinates in the range [0, 2^level - 1]).

        Returns
        -------
        Series
            Series containing distance along the curve for geometry
        """
        from geopandas.tools.hilbert_curve import _hilbert_distance

        distances = _hilbert_distance(
            self.geometry.values, total_bounds=total_bounds, level=level
        )

        return pd.Series(distances, index=self.index, name="hilbert_distance")

    def sample_points(self, size, method="uniform", seed=None, rng=None, **kwargs):
        """
        Sample points from each geometry.

        Generate a MultiPoint per each geometry containing points sampled from the
        geometry. You can either sample randomly from a uniform distribution or use an
        advanced sampling algorithm from the ``pointpats`` package.

        For polygons, this samples within the area of the polygon. For lines,
        this samples along the length of the linestring. For multi-part
        geometries, the weights of each part are selected according to their relevant
        attribute (area for Polygons, length for LineStrings), and then points are
        sampled from each part.

        Any other geometry type (e.g. Point, GeometryCollection) is ignored, and an
        empty MultiPoint geometry is returned.

        Parameters
        ----------
        size : int | array-like
            The size of the sample requested. Indicates the number of samples to draw
            from each geometry.  If an array of the same length as a GeoSeries is
            passed, it denotes the size of a sample per geometry.
        method : str, default "uniform"
            The sampling method. ``uniform`` samples uniformly at random from a
            geometry using ``numpy.random.uniform``. Other allowed strings
            (e.g. ``"cluster_poisson"``) denote sampling function name from the
            ``pointpats.random`` module (see
            http://pysal.org/pointpats/api.html#random-distributions). Pointpats methods
            are implemented for (Multi)Polygons only and will return an empty MultiPoint
            for other geometry types.
        rng : {None, int, array_like[ints], SeedSequence, BitGenerator, Generator}, optional
            A random generator or seed to initialize the numpy BitGenerator. If None, then fresh,
            unpredictable entropy will be pulled from the OS.
        **kwargs : dict
            Options for the pointpats sampling algorithms.

        Returns
        -------
        GeoSeries
            Points sampled within (or along) each geometry.

        Examples
        --------
        >>> from shapely.geometry import Polygon
        >>> s = geopandas.GeoSeries(
        ...     [
        ...         Polygon([(1, -1), (1, 0), (0, 0)]),
        ...         Polygon([(3, -1), (4, 0), (3, 1)]),
        ...     ]
        ... )

        >>> s.sample_points(size=10)  # doctest: +SKIP
        0    MULTIPOINT ((0.1045 -0.10294), (0.35249 -0.264...
        1    MULTIPOINT ((3.03261 -0.43069), (3.10068 0.114...
        Name: sampled_points, dtype: geometry
        """  # noqa: E501
        from .geoseries import GeoSeries
        from .tools._random import uniform

        if seed is not None:
            warn(
                "The 'seed' keyword is deprecated. Use 'rng' instead.",
                FutureWarning,
                stacklevel=2,
            )
            rng = seed

        if method == "uniform":
            if pd.api.types.is_list_like(size):
                result = [uniform(geom, s, rng) for geom, s in zip(self.geometry, size)]
            else:
                result = self.geometry.apply(uniform, size=size, rng=rng)

        else:
            pointpats = compat.import_optional_dependency(
                "pointpats",
                f"For complex sampling methods, the pointpats module is required. "
                f"Your requested method, '{method}' was not a supported option "
                f"and the pointpats package was not able to be imported.",
            )

            if not hasattr(pointpats.random, method):
                raise AttributeError(
                    f"pointpats.random module has no sampling method {method}."
                    f"Consult the pointpats.random module documentation for"
                    f" available random sampling methods."
                )
            sample_function = getattr(pointpats.random, method)
            result = self.geometry.apply(
                lambda x: (
                    points_from_xy(
                        *sample_function(x, size=size, **kwargs).T
                    ).union_all()
                    if not (x.is_empty or x is None or "Polygon" not in x.geom_type)
                    else MultiPoint()
                ),
            )

        return GeoSeries(result, name="sampled_points", crs=self.crs, index=self.index)


def _get_index_for_parts(orig_idx, outer_idx, ignore_index, index_parts):
    """Helper to handle index when geometries get exploded to parts.

    Used in get_coordinates and explode.

    Parameters
    ----------
    orig_idx : pandas.Index
        original index
    outer_idx : array
        the index of each returned geometry as a separate ndarray of integers
    ignore_index : bool
    index_parts : bool

    Returns
    -------
    pandas.Index
        index or multiindex
    """

    if ignore_index:
        return None
    else:
        if len(outer_idx):
            # Generate inner index as a range per value of outer_idx
            # 1. identify the start of each run of values in outer_idx
            # 2. count number of values per run
            # 3. use cumulative sums to create an incremental range
            #    starting at 0 in each run
            run_start = np.r_[True, outer_idx[:-1] != outer_idx[1:]]
            counts = np.diff(np.r_[np.nonzero(run_start)[0], len(outer_idx)])
            inner_index = (~run_start).cumsum(dtype=outer_idx.dtype)
            inner_index -= np.repeat(inner_index[run_start], counts)

        else:
            inner_index = []

        # extract original index values based on integer index
        outer_index = orig_idx.take(outer_idx)

        if index_parts:
            nlevels = outer_index.nlevels
            index_arrays = [outer_index.get_level_values(lvl) for lvl in range(nlevels)]
            index_arrays.append(inner_index)

            index = pd.MultiIndex.from_arrays(
                index_arrays, names=list(orig_idx.names) + [None]
            )

        else:
            index = outer_index

    return index


class _CoordinateIndexer(object):
    # see docstring GeoPandasBase.cx property above

    def __init__(self, obj):
        self.obj = obj

    def __getitem__(self, key):
        obj = self.obj
        xs, ys = key
        # handle numeric values as x and/or y coordinate index
        if type(xs) is not slice:
            xs = slice(xs, xs)
        if type(ys) is not slice:
            ys = slice(ys, ys)
        # don't know how to handle step; should this raise?
        if xs.step is not None or ys.step is not None:
            warn(
                "Ignoring step - full interval is used.",
                stacklevel=2,
            )
        if xs.start is None or xs.stop is None or ys.start is None or ys.stop is None:
            xmin, ymin, xmax, ymax = obj.total_bounds
        bbox = box(
            xs.start if xs.start is not None else xmin,
            ys.start if ys.start is not None else ymin,
            xs.stop if xs.stop is not None else xmax,
            ys.stop if ys.stop is not None else ymax,
        )
        idx = obj.intersects(bbox)
        return obj[idx]<|MERGE_RESOLUTION|>--- conflicted
+++ resolved
@@ -4732,7 +4732,6 @@
         """
         return _binary_op("relate", self, other, align)
 
-<<<<<<< HEAD
     def relate_pattern(self, other, pattern, align=True):
         """
         Returns True if the DE-9IM string code for the relationship between
@@ -4845,10 +4844,7 @@
         """
         return _binary_op("relate_pattern", self, other, pattern=pattern, align=align)
 
-    def project(self, other, normalized=False, align=True):
-=======
     def project(self, other, normalized=False, align=None):
->>>>>>> 8d48b7a2
         """
         Return the distance along each geometry nearest to *other*
 
