--- conflicted
+++ resolved
@@ -1298,55 +1298,6 @@
         """
         return _delegate_geo_method("segmentize", self, max_segment_length)
 
-<<<<<<< HEAD
-    def force_2d(self):
-        """Forces the dimensionality of a geometry to 2D.
-
-        Removes the additional Z coordinate dimension from all geometries.
-
-        Returns
-        -------
-        GeoSeries
-
-        Examples
-        --------
-        >>> from shapely import Polygon, LineString, Point
-        >>> s = gpd.GeoSeries(
-        ...     [
-        ...         Point(0.5, 2.5, 0),
-        ...         LineString([(1, 1, 1), (0, 1, 3), (1, 0, 2)]),
-        ...         Polygon([(0, 0, 0), (0, 10, 0), (10, 10, 0)]),
-        ...     ],
-        ...     crs=3857,
-        ... )
-        >>> s
-        0                          POINT Z (0.500 2.500 0.000)
-        1    LINESTRING Z (1.000 1.000 1.000, 0.000 1.000 3...
-        2    POLYGON Z ((0.000 0.000 0.000, 0.000 10.000 0....
-        dtype: geometry
-
-        >>> s.force_2d()
-        0                                  POINT (0.500 2.500)
-        1    LINESTRING (1.000 1.000, 0.000 1.000, 1.000 0....
-        2    POLYGON ((0.000 0.000, 0.000 10.000, 10.000 10...
-        dtype: geometry
-        """
-        return _delegate_geo_method("force_2d", self)
-
-    def force_3d(self, z=0):
-        """Forces the dimensionality of a geometry to 3D.
-
-        2D geometries will get the provided Z coordinate; Z coordinates of 3D geometries
-        are unchanged (unless they are ``np.nan``).
-
-        Note that for empty geometries, 3D is only supported since GEOS 3.9 and then
-        still only for simple geometries (non-collections).
-
-        Parameters
-        ----------
-        z : float | array_like (default 0)
-            Z coordinate to be assigned
-=======
     def transform(self, transformation, include_z=False):
         """Returns a ``GeoSeries`` with the transformation function
         applied to the geometry coordinates.
@@ -1360,7 +1311,6 @@
             If True include the third dimension in the coordinates array that
             is passed to the ``transformation`` function. If a geometry has no third
             dimension, the z-coordinates passed to the function will be NaN.
->>>>>>> 1b3a3051
 
         Returns
         -------
@@ -1368,7 +1318,80 @@
 
         Examples
         --------
-<<<<<<< HEAD
+        >>> from shapely import Point, Polygon
+        >>> s = geopandas.GeoSeries([Point(0, 0)])
+        >>> s.transform(lambda x: x + 1)
+        0    POINT (1 1)
+        dtype: geometry
+
+        >>> s = geopandas.GeoSeries([Polygon([(0, 0), (1, 1), (0, 1)])])
+        >>> s.transform(lambda x: x * [2, 3])
+        0    POLYGON ((0 0, 2 3, 0 3, 0 0))
+        dtype: geometry
+
+        By default the third dimension is ignored and you need explicitly include it:
+
+        >>> s = geopandas.GeoSeries([Point(0, 0, 0)])
+        >>> s.transform(lambda x: x + 1, include_z=True)
+        0    POINT Z (1 1 1)
+        dtype: geometry
+        """
+        return _delegate_geo_method("transform", self, transformation, include_z)
+
+    def force_2d(self):
+        """Forces the dimensionality of a geometry to 2D.
+
+        Removes the additional Z coordinate dimension from all geometries.
+
+        Returns
+        -------
+        GeoSeries
+
+        Examples
+        --------
+        >>> from shapely import Polygon, LineString, Point
+        >>> s = gpd.GeoSeries(
+        ...     [
+        ...         Point(0.5, 2.5, 0),
+        ...         LineString([(1, 1, 1), (0, 1, 3), (1, 0, 2)]),
+        ...         Polygon([(0, 0, 0), (0, 10, 0), (10, 10, 0)]),
+        ...     ],
+        ...     crs=3857,
+        ... )
+        >>> s
+        0                          POINT Z (0.500 2.500 0.000)
+        1    LINESTRING Z (1.000 1.000 1.000, 0.000 1.000 3...
+        2    POLYGON Z ((0.000 0.000 0.000, 0.000 10.000 0....
+        dtype: geometry
+
+        >>> s.force_2d()
+        0                                  POINT (0.500 2.500)
+        1    LINESTRING (1.000 1.000, 0.000 1.000, 1.000 0....
+        2    POLYGON ((0.000 0.000, 0.000 10.000, 10.000 10...
+        dtype: geometry
+        """
+        return _delegate_geo_method("force_2d", self)
+
+    def force_3d(self, z=0):
+        """Forces the dimensionality of a geometry to 3D.
+
+        2D geometries will get the provided Z coordinate; Z coordinates of 3D geometries
+        are unchanged (unless they are ``np.nan``).
+
+        Note that for empty geometries, 3D is only supported since GEOS 3.9 and then
+        still only for simple geometries (non-collections).
+
+        Parameters
+        ----------
+        z : float | array_like (default 0)
+            Z coordinate to be assigned
+
+        Returns
+        -------
+        GeoSeries
+
+        Examples
+        --------
         >>> from shapely import Polygon, LineString, Point
         >>> s = gpd.GeoSeries(
         ...     [
@@ -1412,27 +1435,6 @@
         dtype: geometry
         """
         return _delegate_geo_method("force_3d", self, z=z)
-=======
-        >>> from shapely import Point, Polygon
-        >>> s = geopandas.GeoSeries([Point(0, 0)])
-        >>> s.transform(lambda x: x + 1)
-        0    POINT (1 1)
-        dtype: geometry
-
-        >>> s = geopandas.GeoSeries([Polygon([(0, 0), (1, 1), (0, 1)])])
-        >>> s.transform(lambda x: x * [2, 3])
-        0    POLYGON ((0 0, 2 3, 0 3, 0 0))
-        dtype: geometry
-
-        By default the third dimension is ignored and you need explicitly include it:
-
-        >>> s = geopandas.GeoSeries([Point(0, 0, 0)])
-        >>> s.transform(lambda x: x + 1, include_z=True)
-        0    POINT Z (1 1 1)
-        dtype: geometry
-        """
-        return _delegate_geo_method("transform", self, transformation, include_z)
->>>>>>> 1b3a3051
 
     #
     # Reduction operations that return a Shapely geometry
