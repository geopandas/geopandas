from warnings import warn

import numpy as np
import pandas as pd
from pandas import Series, DataFrame, MultiIndex
from pandas.core.indexing import _NDFrameIndexer

from shapely.geometry.base import BaseGeometry
from shapely.geometry import box
from shapely.ops import cascaded_union, unary_union
import shapely.affinity as affinity

import geopandas as gpd

<<<<<<< HEAD
from .array import GeometryArray, GeometryDtype, _HAS_EXTENSION_ARRAY
=======
from .array import GeometryArray
>>>>>>> 01f96f6d


try:
    from rtree.core import RTreeError
    HAS_SINDEX = True
except ImportError:
    class RTreeError(Exception):
        pass
    HAS_SINDEX = False


<<<<<<< HEAD
def is_geometry_type(data):

    if _HAS_EXTENSION_ARRAY:
        if isinstance(getattr(data, 'dtype', None), GeometryDtype):
            # GeometryArray and Series[GeometryArray]
            return True
        else:
            return False
    else:
        if isinstance(data, GeometryArray):
            return True
        else:
            return False


def _binary_geo(op, left, right):
    # type: (str, GeoSeries, GeoSeries) -> GeoSeries
    """Binary operation on GeoSeries objects that returns a GeoSeries"""
    from .geoseries import GeoSeries
    if isinstance(right, GeoPandasBase):
        left = left.geometry
        left, right = left.align(right.geometry)

        if left.crs != right.crs:
            warn('GeoSeries crs mismatch: {0} and {1}'.format(left.crs,
                                                              right.crs))

        # l = left._geometry_array
        # r = right._geometry_array

        # intersection can return empty GeometryCollections, and if the result
        # are only those, numpy will coerce it to empty 2D array
        data = np.empty(len(left), dtype=object)
        data[:] = [getattr(this_elem, op)(other_elem)
                   for this_elem, other_elem in zip(left, right)]

        return GeoSeries(GeometryArray(data), index=left.index, crs=left.crs)

    elif isinstance(right, BaseGeometry):
        # ensure 1D output, see note above
        data = np.empty(len(left), dtype=object)
        data[:] = [getattr(s, op)(right) for s in left.geometry]
        return GeoSeries(data, index=left.index, crs=left.crs)
    else:
        raise TypeError(type(left), type(right))
=======
def _delegate_binary_method(op, this, other, *args, **kwargs):
    # type: (str, GeoSeries, GeoSeries) -> GeoSeries/Series
    this = this.geometry
    if isinstance(other, GeoPandasBase):
        this, other = this.align(other.geometry)

        # TODO reenable for all operations once we use pyproj > 2
        # if this.crs != other.crs:
        #     warn('GeoSeries crs mismatch: {0} and {1}'.format(this.crs,
        #                                                       other.crs))
        a_this = GeometryArray(this.values)
        other = GeometryArray(other.values)
    elif isinstance(other, BaseGeometry):
        a_this = GeometryArray(this.values)
    else:
        raise TypeError(type(this), type(other))

    data = getattr(a_this, op)(other, *args, **kwargs)
    return data, this.index


def _binary_geo(op, this, other):
    # type: (str, GeoSeries, GeoSeries) -> GeoSeries
    """Binary operation on GeoSeries objects that returns a GeoSeries"""
    from .geoseries import GeoSeries
    geoms, index = _delegate_binary_method(op, this, other)
    return GeoSeries(geoms.data, index=index, crs=this.crs)
>>>>>>> 01f96f6d


def _binary_op(op, this, other, *args, **kwargs):
    # type: (str, GeoSeries, GeoSeries, args/kwargs) -> Series[bool/float]
    """Binary operation on GeoSeries objects that returns a Series"""
    data, index = _delegate_binary_method(op, this, other, *args, **kwargs)
    return Series(data, index=index)


def _delegate_property(op, this):
    # type: (str, GeoSeries) -> GeoSeries/Series
    a_this = GeometryArray(this.geometry.values)
    data = getattr(a_this, op)
    if isinstance(data, GeometryArray):
        from .geoseries import GeoSeries
        return GeoSeries(data.data, index=this.index, crs=this.crs)
    else:
        return Series(data, index=this.index)


def _delegate_geo_method(op, this, *args, **kwargs):
    # type: (str, GeoSeries) -> GeoSeries
    """Unary operation that returns a GeoSeries"""
    from .geoseries import GeoSeries
    a_this = GeometryArray(this.geometry.values)
    data = getattr(a_this, op)(*args, **kwargs).data
    return GeoSeries(data, index=this.index, crs=this.crs)


class GeoPandasBase(object):
    _sindex = None
    _sindex_generated = False

    def _generate_sindex(self):
        if not HAS_SINDEX:
            warn("Cannot generate spatial index: Missing package `rtree`.")
        else:
            from geopandas.sindex import SpatialIndex
            stream = ((i, item.bounds, idx) for i, (idx, item) in
                      enumerate(self.geometry.iteritems())
                      if pd.notnull(item) and not item.is_empty)
            try:
                self._sindex = SpatialIndex(stream)
            # What we really want here is an empty generator error, or
            # for the bulk loader to log that the generator was empty
            # and move on. See https://github.com/Toblerity/rtree/issues/20.
            except RTreeError:
                pass
        self._sindex_generated = True

    def _invalidate_sindex(self):
        """
        Indicates that the spatial index should be re-built next
        time it's requested.

        """
        self._sindex = None
        self._sindex_generated = False

    @property
    def area(self):
        """Returns a ``Series`` containing the area of each geometry in the
        ``GeoSeries``."""
        return _delegate_property('area', self)

    @property
    def geom_type(self):
        """Returns a ``Series`` of strings specifying the `Geometry Type` of each
        object."""
        return _delegate_property('geom_type', self)

    @property
    def type(self):
        """Return the geometry type of each geometry in the GeoSeries"""
        return self.geom_type

    @property
    def length(self):
        """Returns a ``Series`` containing the length of each geometry."""
        return _delegate_property('length', self)

    @property
    def is_valid(self):
        """Returns a ``Series`` of ``dtype('bool')`` with value ``True`` for
        geometries that are valid."""
        return _delegate_property('is_valid', self)

    @property
    def is_empty(self):
        """Returns a ``Series`` of ``dtype('bool')`` with value ``True`` for
        empty geometries."""
        return _delegate_property('is_empty', self)

    @property
    def is_simple(self):
        """Returns a ``Series`` of ``dtype('bool')`` with value ``True`` for
        geometries that do not cross themselves.

        This is meaningful only for `LineStrings` and `LinearRings`.
        """
        return _delegate_property('is_simple', self)

    @property
    def is_ring(self):
        """Returns a ``Series`` of ``dtype('bool')`` with value ``True`` for
        features that are closed."""
        return _delegate_property('is_ring', self)

    @property
    def has_z(self):
        """Returns a ``Series`` of ``dtype('bool')`` with value ``True`` for
        features that have a z-component."""
        return _delegate_property('has_z', self)

    #
    # Unary operations that return a GeoSeries
    #

    @property
    def boundary(self):
        """Returns a ``GeoSeries`` of lower dimensional objects representing
        each geometries's set-theoretic `boundary`."""
        return _delegate_property('boundary', self)

    @property
    def centroid(self):
        """Returns a ``GeoSeries`` of points representing the centroid of each
        geometry."""
        return _delegate_property('centroid', self)

    @property
    def convex_hull(self):
        """Returns a ``GeoSeries`` of geometries representing the convex hull
        of each geometry.

        The convex hull of a geometry is the smallest convex `Polygon`
        containing all the points in each geometry, unless the number of points
        in the geometric object is less than three. For two points, the convex
        hull collapses to a `LineString`; for 1, a `Point`."""
        return _delegate_property('convex_hull', self)

    @property
    def envelope(self):
        """Returns a ``GeoSeries`` of geometries representing the envelope of
        each geometry.

        The envelope of a geometry is the bounding rectangle. That is, the
        point or smallest rectangular polygon (with sides parallel to the
        coordinate axes) that contains the geometry."""
        return _delegate_property('envelope', self)

    @property
    def exterior(self):
        """Returns a ``GeoSeries`` of LinearRings representing the outer
        boundary of each polygon in the GeoSeries.

        Applies to GeoSeries containing only Polygons.
        """
        # TODO: return empty geometry for non-polygons
        return _delegate_property('exterior', self)

    @property
    def interiors(self):
        """Returns a ``Series`` of List representing the
        inner rings of each polygon in the GeoSeries.

        Applies to GeoSeries containing only Polygons.

        Returns
        ----------
        inner_rings: Series of List
            Inner rings of each polygon in the GeoSeries.
        """
        return _delegate_property('interiors', self)

    def representative_point(self):
        """Returns a ``GeoSeries`` of (cheaply computed) points that are
        guaranteed to be within each geometry.
        """
        return _delegate_geo_method('representative_point', self)

    #
    # Reduction operations that return a Shapely geometry
    #

    @property
    def cascaded_union(self):
        """Deprecated: Return the unary_union of all geometries"""
        return cascaded_union(self.geometry.values)

    @property
    def unary_union(self):
        """Returns a geometry containing the union of all geometries in the
        ``GeoSeries``."""
        return unary_union(self.geometry.values)

    #
    # Binary operations that return a pandas Series
    #

    def contains(self, other):
        """Returns a ``Series`` of ``dtype('bool')`` with value ``True`` for
        each geometry that contains `other`.

        An object is said to contain `other` if its `interior` contains the
        `boundary` and `interior` of the other object and their boundaries do
        not touch at all.

        This is the inverse of :meth:`within` in the sense that the expression
        ``a.contains(b) == b.within(a)`` always evaluates to ``True``.

        Parameters
        ----------
        other : GeoSeries or geometric object
            The GeoSeries (elementwise) or geometric object to test if is
            contained.
        """
        return _binary_op('contains', self, other)

    def geom_equals(self, other):
        """Returns a ``Series`` of ``dtype('bool')`` with value ``True`` for
        each geometry equal to `other`.

        An object is said to be equal to `other` if its set-theoretic
        `boundary`, `interior`, and `exterior` coincides with those of the
        other.

        Parameters
        ----------
        other : GeoSeries or geometric object
            The GeoSeries (elementwise) or geometric object to test for
            equality.
        """
        return _binary_op('equals', self, other)

    def geom_almost_equals(self, other, decimal=6):
        """Returns a ``Series`` of ``dtype('bool')`` with value ``True`` if
        each geometry is approximately equal to `other`.

        Approximate equality is tested at all points to the specified `decimal`
        place precision.  See also :meth:`equals`.

        Parameters
        ----------
        other : GeoSeries or geometric object
            The GeoSeries (elementwise) or geometric object to compare to.
        decimal : int
            Decimal place presion used when testing for approximate equality.
        """
        return _binary_op('almost_equals', self, other, decimal=decimal)

    def geom_equals_exact(self, other, tolerance):
        """Return True for all geometries that equal *other* to a given
        tolerance, else False"""
        return _binary_op('equals_exact', self, other, tolerance=tolerance)

    def crosses(self, other):
        """Returns a ``Series`` of ``dtype('bool')`` with value ``True`` for
        each geometry that cross `other`.

        An object is said to cross `other` if its `interior` intersects the
        `interior` of the other but does not contain it, and the dimension of
        the intersection is less than the dimension of the one or the other.

        Parameters
        ----------
        other : GeoSeries or geometric object
            The GeoSeries (elementwise) or geometric object to test if is
            crossed.
        """
        return _binary_op('crosses', self, other)

    def disjoint(self, other):
        """Returns a ``Series`` of ``dtype('bool')`` with value ``True`` for
        each geometry disjoint to `other`.

        An object is said to be disjoint to `other` if its `boundary` and
        `interior` does not intersect at all with those of the other.

        Parameters
        ----------
        other : GeoSeries or geometric object
            The GeoSeries (elementwise) or geometric object to test if is
            disjoint.
        """
        return _binary_op('disjoint', self, other)

    def intersects(self, other):
        """Returns a ``Series`` of ``dtype('bool')`` with value ``True`` for
        each geometry that intersects `other`.

        An object is said to intersect `other` if its `boundary` and `interior`
        intersects in any way with those of the other.

        Parameters
        ----------
        other : GeoSeries or geometric object
            The GeoSeries (elementwise) or geometric object to test if is
            intersected.
        """
        return _binary_op('intersects', self, other)

    def overlaps(self, other):
        """Return True for all geometries that overlap *other*, else False"""
        return _binary_op('overlaps', self, other)

    def touches(self, other):
        """Returns a ``Series`` of ``dtype('bool')`` with value ``True`` for
        each geometry that touches `other`.

        An object is said to touch `other` if it has at least one point in
        common with `other` and its interior does not intersect with any part
        of the other.

        Parameters
        ----------
        other : GeoSeries or geometric object
            The GeoSeries (elementwise) or geometric object to test if is
            touched.
        """
        return _binary_op('touches', self, other)

    def within(self, other):
        """Returns a ``Series`` of ``dtype('bool')`` with value ``True`` for
        each geometry that is within `other`.

        An object is said to be within `other` if its `boundary` and `interior`
        intersects only with the `interior` of the other (not its `boundary` or
        `exterior`).

        This is the inverse of :meth:`contains` in the sense that the
        expression ``a.within(b) == b.contains(a)`` always evaluates to
        ``True``.

        Parameters
        ----------
        other : GeoSeries or geometric object
            The GeoSeries (elementwise) or geometric object to test if each
            geometry is within.

        """
        return _binary_op('within', self, other)

    def distance(self, other):
        """Returns a ``Series`` containing the distance to `other`.

        Parameters
        ----------
        other : Geoseries or geometric object
            The Geoseries (elementwise) or geometric object to find the
            distance to.
        """
        return _binary_op('distance', self, other)

    #
    # Binary operations that return a GeoSeries
    #

    def difference(self, other):
        """Returns a ``GeoSeries`` of the points in each geometry that
        are not in `other`.

        Parameters
        ----------
        other : Geoseries or geometric object
            The Geoseries (elementwise) or geometric object to find the
            difference to.
        """
        return _binary_geo('difference', self, other)

    def symmetric_difference(self, other):
        """Returns a ``GeoSeries`` of the symmetric difference of points in
        each geometry with `other`.

        For each geometry, the symmetric difference consists of points in the
        geometry not in `other`, and points in `other` not in the geometry.

        Parameters
        ----------
        other : Geoseries or geometric object
            The Geoseries (elementwise) or geometric object to find the
            symmetric difference to.
        """
        return _binary_geo('symmetric_difference', self, other)

    def union(self, other):
        """Returns a ``GeoSeries`` of the union of points in each geometry with
        `other`.

        Parameters
        ----------
        other : Geoseries or geometric object
            The Geoseries (elementwise) or geometric object to find the union
            with.
        """
        return _binary_geo('union', self, other,)

    def intersection(self, other):
        """Returns a ``GeoSeries`` of the intersection of points in each
        geometry with `other`.

        Parameters
        ----------
        other : Geoseries or geometric object
            The Geoseries (elementwise) or geometric object to find the
            intersection with.
        """
        return _binary_geo('intersection', self, other)

    #
    # Other operations
    #

    @property
    def bounds(self):
        """Returns a ``DataFrame`` with columns ``minx``, ``miny``, ``maxx``,
        ``maxy`` values containing the bounds for each geometry.

        See ``GeoSeries.total_bounds`` for the limits of the entire series.
        """
        bounds = GeometryArray(self.geometry.values).bounds
        return DataFrame(bounds,
                         columns=['minx', 'miny', 'maxx', 'maxy'],
                         index=self.index)

    @property
    def total_bounds(self):
        """Returns a tuple containing ``minx``, ``miny``, ``maxx``, ``maxy``
        values for the bounds of the series as a whole.

        See ``GeoSeries.bounds`` for the bounds of the geometries contained in
        the series.
        """
        return GeometryArray(self.geometry.values).total_bounds

    @property
    def sindex(self):
        if not self._sindex_generated:
            self._generate_sindex()
        return self._sindex

    def buffer(self, distance, resolution=16, **kwargs):
        """Returns a ``GeoSeries`` of geometries representing all points within
        a given `distance` of each geometric object.

        See http://shapely.readthedocs.io/en/latest/manual.html#object.buffer
        for details.

        Parameters
        ----------
        distance : float, np.array, pd.Series
            The radius of the buffer. If np.array or pd.Series are used
            then it must have same length as the GeoSeries.
        resolution: int
            Optional, the resolution of the buffer around each vertex.
        """
        if isinstance(distance, pd.Series):
            if not self.index.equals(distance.index):
                raise ValueError("Index values of distance sequence does "
                                 "not match index values of the GeoSeries")
            distance = np.asarray(distance)

        return _delegate_geo_method('buffer', self, distance,
                                    resolution=resolution, **kwargs)

    def simplify(self, *args, **kwargs):
        """Returns a ``GeoSeries`` containing a simplified representation of
        each geometry.

        See http://shapely.readthedocs.io/en/latest/manual.html#object.simplify
        for details

        Parameters
        ----------
        tolerance : float
            All points in a simplified geometry will be no more than
            `tolerance` distance from the original.
        preserve_topology: bool
            False uses a quicker algorithm, but may produce self-intersecting
            or otherwise invalid geometries.
        """
        return _delegate_geo_method('simplify', self, *args, **kwargs)

    def relate(self, other):
        """
        Returns the DE-9IM intersection matrices for the geometries

        Parameters
        ----------
        other : BaseGeometry or GeoSeries
            The other geometry to computed
            the DE-9IM intersection matrices from.

        Returns
        ----------
        spatial_relations: Series of strings
            The DE-9IM intersection matrices which describe
            the spatial relations of the other geometry.
        """
        return _binary_op('relate', self, other)

    def project(self, other, normalized=False):
        """
        Return the distance along each geometry nearest to *other*

        Parameters
        ----------
        other : BaseGeometry or GeoSeries
            The *other* geometry to computed projected point from.
        normalized : boolean
            If normalized is True, return the distance normalized to
            the length of the object.

        The project method is the inverse of interpolate.
        """
        return _binary_op('project', self, other, normalized=normalized)

    def interpolate(self, distance, normalized=False):
        """
        Return a point at the specified distance along each geometry

        Parameters
        ----------
        distance : float or Series of floats
            Distance(s) along the geometries at which a point should be
            returned. If np.array or pd.Series are used then it must have
            same length as the GeoSeries.
        normalized : boolean
            If normalized is True, distance will be interpreted as a fraction
            of the geometric object's length.
        """
        if isinstance(distance, pd.Series):
            if not self.index.equals(distance.index):
                raise ValueError("Index values of distance sequence does "
                                 "not match index values of the GeoSeries")
            distance = np.asarray(distance)
        return _delegate_geo_method('interpolate', self, distance,
                                    normalized=normalized)

    def translate(self, xoff=0.0, yoff=0.0, zoff=0.0):
        """Returns a ``GeoSeries`` with translated geometries.

        See http://shapely.readthedocs.io/en/latest/manual.html#shapely.affinity.translate
        for details.

        Parameters
        ----------
        xoff, yoff, zoff : float, float, float
            Amount of offset along each dimension.
            xoff, yoff, and zoff for translation along the x, y, and z
            dimensions respectively.
        """
        return _delegate_geo_method('translate', self, xoff, yoff, zoff)

    def rotate(self, angle, origin='center', use_radians=False):
        """Returns a ``GeoSeries`` with rotated geometries.

        See http://shapely.readthedocs.io/en/latest/manual.html#shapely.affinity.rotate
        for details.

        Parameters
        ----------
        angle : float
            The angle of rotation can be specified in either degrees (default)
            or radians by setting use_radians=True. Positive angles are
            counter-clockwise and negative are clockwise rotations.
        origin : string, Point, or tuple (x, y)
            The point of origin can be a keyword 'center' for the bounding box
            center (default), 'centroid' for the geometry's centroid, a Point
            object or a coordinate tuple (x, y).
        use_radians : boolean
            Whether to interpret the angle of rotation as degrees or radians
        """
        return _delegate_geo_method('rotate', self, angle, origin=origin,
                                    use_radians=use_radians)

    def scale(self, xfact=1.0, yfact=1.0, zfact=1.0, origin='center'):
        """Returns a ``GeoSeries`` with scaled geometries.

        The geometries can be scaled by different factors along each
        dimension. Negative scale factors will mirror or reflect coordinates.

        See http://shapely.readthedocs.io/en/latest/manual.html#shapely.affinity.scale
        for details.

        Parameters
        ----------
        xfact, yfact, zfact : float, float, float
            Scaling factors for the x, y, and z dimensions respectively.
        origin : string, Point, or tuple
            The point of origin can be a keyword 'center' for the 2D bounding
            box center (default), 'centroid' for the geometry's 2D centroid, a
            Point object or a coordinate tuple (x, y, z).
        """
        return _delegate_geo_method('scale', self, xfact, yfact, zfact,
                                    origin=origin)

    def skew(self, xs=0.0, ys=0.0, origin='center', use_radians=False):
        """Returns a ``GeoSeries`` with skewed geometries.

        The geometries are sheared by angles along the x and y dimensions.

        See http://shapely.readthedocs.io/en/latest/manual.html#shapely.affinity.skew
        for details.

        Parameters
        ----------
        xs, ys : float, float
            The shear angle(s) for the x and y axes respectively. These can be
            specified in either degrees (default) or radians by setting
            use_radians=True.
        origin : string, Point, or tuple (x, y)
            The point of origin can be a keyword 'center' for the bounding box
            center (default), 'centroid' for the geometry's centroid, a Point
            object or a coordinate tuple (x, y).
        use_radians : boolean
            Whether to interpret the shear angle(s) as degrees or radians
        """
        return _delegate_geo_method('skew', self, xs, ys, origin=origin,
                                    use_radians=use_radians)

    def explode(self):
        """
        Explode multi-part geometries into multiple single geometries.

        Single rows can become multiple rows.
        This is analogous to PostGIS's ST_Dump(). The 'path' index is the
        second level of the returned MultiIndex

        Returns
        ------
        A GeoSeries with a MultiIndex. The levels of the MultiIndex are the
        original index and a zero-based integer index that counts the
        number of single geometries within a multi-part geometry.

        Example
        -------
        >>> gdf  # gdf is GeoSeries of MultiPoints
        0                 (POINT (0 0), POINT (1 1))
        1    (POINT (2 2), POINT (3 3), POINT (4 4))

        >>> gdf.explode()
        0  0    POINT (0 0)
           1    POINT (1 1)
        1  0    POINT (2 2)
           1    POINT (3 3)
           2    POINT (4 4)
        dtype: object

        """
        index = []
        geometries = []
        for idx, s in self.geometry.iteritems():
            if s.type.startswith('Multi') or s.type == 'GeometryCollection':
                geoms = s.geoms
                idxs = [(idx, i) for i in range(len(geoms))]
            else:
                geoms = [s]
                idxs = [(idx, 0)]
            index.extend(idxs)
            geometries.extend(geoms)
        index = MultiIndex.from_tuples(index, names=self.index.names + [None])
        return gpd.GeoSeries(geometries, index=index).__finalize__(self)


class _CoordinateIndexer(_NDFrameIndexer):
    """
    Coordinate based indexer to select by intersection with bounding box.

    Format of input should be ``.cx[xmin:xmax, ymin:ymax]``. Any of ``xmin``,
    ``xmax``, ``ymin``, and ``ymax`` can be provided, but input must
    include a comma separating x and y slices. That is, ``.cx[:, :]`` will
    return the full series/frame, but ``.cx[:]`` is not implemented.
    """

    def _getitem_tuple(self, tup):
        obj = self.obj
        xs, ys = tup
        # handle numeric values as x and/or y coordinate index
        if type(xs) is not slice:
            xs = slice(xs, xs)
        if type(ys) is not slice:
            ys = slice(ys, ys)
        # don't know how to handle step; should this raise?
        if xs.step is not None or ys.step is not None:
            warn("Ignoring step - full interval is used.")
        xmin, ymin, xmax, ymax = obj.total_bounds
        bbox = box(xs.start if xs.start is not None else xmin,
                   ys.start if ys.start is not None else ymin,
                   xs.stop if xs.stop is not None else xmax,
                   ys.stop if ys.stop is not None else ymax)
        idx = obj.intersects(bbox)
        return obj[idx]<|MERGE_RESOLUTION|>--- conflicted
+++ resolved
@@ -12,11 +12,7 @@
 
 import geopandas as gpd
 
-<<<<<<< HEAD
 from .array import GeometryArray, GeometryDtype, _HAS_EXTENSION_ARRAY
-=======
-from .array import GeometryArray
->>>>>>> 01f96f6d
 
 
 try:
@@ -28,7 +24,6 @@
     HAS_SINDEX = False
 
 
-<<<<<<< HEAD
 def is_geometry_type(data):
 
     if _HAS_EXTENSION_ARRAY:
@@ -44,37 +39,6 @@
             return False
 
 
-def _binary_geo(op, left, right):
-    # type: (str, GeoSeries, GeoSeries) -> GeoSeries
-    """Binary operation on GeoSeries objects that returns a GeoSeries"""
-    from .geoseries import GeoSeries
-    if isinstance(right, GeoPandasBase):
-        left = left.geometry
-        left, right = left.align(right.geometry)
-
-        if left.crs != right.crs:
-            warn('GeoSeries crs mismatch: {0} and {1}'.format(left.crs,
-                                                              right.crs))
-
-        # l = left._geometry_array
-        # r = right._geometry_array
-
-        # intersection can return empty GeometryCollections, and if the result
-        # are only those, numpy will coerce it to empty 2D array
-        data = np.empty(len(left), dtype=object)
-        data[:] = [getattr(this_elem, op)(other_elem)
-                   for this_elem, other_elem in zip(left, right)]
-
-        return GeoSeries(GeometryArray(data), index=left.index, crs=left.crs)
-
-    elif isinstance(right, BaseGeometry):
-        # ensure 1D output, see note above
-        data = np.empty(len(left), dtype=object)
-        data[:] = [getattr(s, op)(right) for s in left.geometry]
-        return GeoSeries(data, index=left.index, crs=left.crs)
-    else:
-        raise TypeError(type(left), type(right))
-=======
 def _delegate_binary_method(op, this, other, *args, **kwargs):
     # type: (str, GeoSeries, GeoSeries) -> GeoSeries/Series
     this = this.geometry
@@ -102,7 +66,6 @@
     from .geoseries import GeoSeries
     geoms, index = _delegate_binary_method(op, this, other)
     return GeoSeries(geoms.data, index=index, crs=this.crs)
->>>>>>> 01f96f6d
 
 
 def _binary_op(op, this, other, *args, **kwargs):
