import warnings
from warnings import warn

import numpy as np
import pandas as pd
from pandas import DataFrame, Series

import shapely
from shapely.geometry import MultiPoint, box
from shapely.geometry.base import BaseGeometry

from . import _compat as compat
from .array import GeometryArray, GeometryDtype, points_from_xy


def is_geometry_type(data):
    """
    Check if the data is of geometry dtype.

    Does not include object array of shapely scalars.
    """
    if isinstance(getattr(data, "dtype", None), GeometryDtype):
        # GeometryArray, GeoSeries and Series[GeometryArray]
        return True
    else:
        return False


def _delegate_binary_method(op, this, other, align, *args, **kwargs):
    # type: (str, GeoSeries, GeoSeries) -> GeoSeries/Series
    if align is None:
        align = True
        maybe_warn = True
    else:
        maybe_warn = False
    this = this.geometry
    if isinstance(other, GeoPandasBase):
        if align and not this.index.equals(other.index):
            if maybe_warn:
                warn(
                    "The indices of the left and right GeoSeries' are not equal, and "
                    "therefore they will be aligned (reordering and/or introducing "
                    "missing values) before executing the operation. If this alignment "
                    "is the desired behaviour, you can silence this warning by passing "
                    "'align=True'. If you don't want alignment and protect yourself of "
                    "accidentally aligning, you can pass 'align=False'.",
                    stacklevel=4,
                )
            this, other = this.align(other.geometry)
        else:
            other = other.geometry

        a_this = GeometryArray(this.values)
        other = GeometryArray(other.values)
    elif isinstance(other, BaseGeometry):
        a_this = GeometryArray(this.values)
    else:
        raise TypeError(type(this), type(other))

    data = getattr(a_this, op)(other, *args, **kwargs)
    return data, this.index


def _binary_geo(op, this, other, align, *args, **kwargs):
    # type: (str, GeoSeries, GeoSeries) -> GeoSeries
    """Binary operation on GeoSeries objects that returns a GeoSeries"""
    from .geoseries import GeoSeries

    geoms, index = _delegate_binary_method(op, this, other, align, *args, **kwargs)
    return GeoSeries(geoms, index=index, crs=this.crs)


def _binary_op(op, this, other, align, *args, **kwargs):
    # type: (str, GeoSeries, GeoSeries, args/kwargs) -> Series[bool/float]
    """Binary operation on GeoSeries objects that returns a Series"""
    data, index = _delegate_binary_method(op, this, other, align, *args, **kwargs)
    return Series(data, index=index)


def _delegate_property(op, this):
    # type: (str, GeoSeries) -> GeoSeries/Series
    a_this = GeometryArray(this.geometry.values)
    data = getattr(a_this, op)
    if isinstance(data, GeometryArray):
        from .geoseries import GeoSeries

        return GeoSeries(data, index=this.index, crs=this.crs)
    else:
        return Series(data, index=this.index)


def _delegate_geo_method(op, this, **kwargs):
    # type: (str, GeoSeries) -> GeoSeries
    """Unary operation that returns a GeoSeries"""
    from .geodataframe import GeoDataFrame
    from .geoseries import GeoSeries

    if isinstance(this, GeoSeries):
        klass, var_name = "GeoSeries", "gs"
    elif isinstance(this, GeoDataFrame):
        klass, var_name = "GeoDataFrame", "gdf"
    else:
        klass, var_name = this.__class__.__name__, "this"

    for key, val in kwargs.items():
        if isinstance(val, pd.Series) and not val.index.equals(this.index):
            raise ValueError(
                f"Index of the Series passed as '{key}' does not match index of the "
                f"{klass}. If you want both Series to be aligned, align them before "
                f"passing them to this method as "
                f"`{var_name}, {key} = {var_name}.align({key})`. If "
                f"you want to ignore the index, pass the underlying array as '{key}' "
                f"using `{key}.values`."
            )

    a_this = GeometryArray(this.geometry.values)
    data = getattr(a_this, op)(**kwargs)
    return GeoSeries(data, index=this.index, crs=this.crs)


class GeoPandasBase(object):
    @property
    def area(self):
        """Returns a ``Series`` containing the area of each geometry in the
        ``GeoSeries`` expressed in the units of the CRS.

        Examples
        --------

        >>> from shapely.geometry import Polygon, LineString, Point
        >>> s = geopandas.GeoSeries(
        ...     [
        ...         Polygon([(0, 0), (1, 1), (0, 1)]),
        ...         Polygon([(10, 0), (10, 5), (0, 0)]),
        ...         Polygon([(0, 0), (2, 2), (2, 0)]),
        ...         LineString([(0, 0), (1, 1), (0, 1)]),
        ...         Point(0, 1)
        ...     ]
        ... )
        >>> s
        0       POLYGON ((0 0, 1 1, 0 1, 0 0))
        1    POLYGON ((10 0, 10 5, 0 0, 10 0))
        2       POLYGON ((0 0, 2 2, 2 0, 0 0))
        3           LINESTRING (0 0, 1 1, 0 1)
        4                          POINT (0 1)
        dtype: geometry

        >>> s.area
        0     0.5
        1    25.0
        2     2.0
        3     0.0
        4     0.0
        dtype: float64

        See also
        --------
        GeoSeries.length : measure length

        Notes
        -----
        Area may be invalid for a geographic CRS using degrees as units;
        use :meth:`GeoSeries.to_crs` to project geometries to a planar
        CRS before using this function.

        Every operation in GeoPandas is planar, i.e. the potential third
        dimension is not taken into account.
        """
        return _delegate_property("area", self)

    @property
    def crs(self):
        """
        The Coordinate Reference System (CRS) represented as a ``pyproj.CRS``
        object.

        Returns None if the CRS is not set, and to set the value it
        :getter: Returns a ``pyproj.CRS`` or None. When setting, the value
        can be anything accepted by
        :meth:`pyproj.CRS.from_user_input() <pyproj.crs.CRS.from_user_input>`,
        such as an authority string (eg "EPSG:4326") or a WKT string.

        Examples
        --------

        >>> s.crs  # doctest: +SKIP
        <Geographic 2D CRS: EPSG:4326>
        Name: WGS 84
        Axis Info [ellipsoidal]:
        - Lat[north]: Geodetic latitude (degree)
        - Lon[east]: Geodetic longitude (degree)
        Area of Use:
        - name: World
        - bounds: (-180.0, -90.0, 180.0, 90.0)
        Datum: World Geodetic System 1984
        - Ellipsoid: WGS 84
        - Prime Meridian: Greenwich

        See also
        --------
        GeoSeries.set_crs : assign CRS
        GeoSeries.to_crs : re-project to another CRS
        """
        return self.geometry.values.crs

    @crs.setter
    def crs(self, value):
        """Sets the value of the crs"""
        self.geometry.values.crs = value

    @property
    def geom_type(self):
        """
        Returns a ``Series`` of strings specifying the `Geometry Type` of each
        object.

        Examples
        --------
        >>> from shapely.geometry import Point, Polygon, LineString
        >>> d = {'geometry': [Point(2, 1), Polygon([(0, 0), (1, 1), (1, 0)]),
        ... LineString([(0, 0), (1, 1)])]}
        >>> gdf = geopandas.GeoDataFrame(d, crs="EPSG:4326")
        >>> gdf.geom_type
        0         Point
        1       Polygon
        2    LineString
        dtype: object
        """
        return _delegate_property("geom_type", self)

    @property
    def type(self):
        """Return the geometry type of each geometry in the GeoSeries"""
        return self.geom_type

    @property
    def length(self):
        """Returns a ``Series`` containing the length of each geometry
        expressed in the units of the CRS.

        In the case of a (Multi)Polygon it measures the length
        of its exterior (i.e. perimeter).

        Examples
        --------

        >>> from shapely.geometry import Polygon, LineString, MultiLineString, Point, \
GeometryCollection
        >>> s = geopandas.GeoSeries(
        ...     [
        ...         LineString([(0, 0), (1, 1), (0, 1)]),
        ...         LineString([(10, 0), (10, 5), (0, 0)]),
        ...         MultiLineString([((0, 0), (1, 0)), ((-1, 0), (1, 0))]),
        ...         Polygon([(0, 0), (1, 1), (0, 1)]),
        ...         Point(0, 1),
        ...         GeometryCollection([Point(1, 0), LineString([(10, 0), (10, 5), (0,\
 0)])])
        ...     ]
        ... )
        >>> s
        0                           LINESTRING (0 0, 1 1, 0 1)
        1                         LINESTRING (10 0, 10 5, 0 0)
        2            MULTILINESTRING ((0 0, 1 0), (-1 0, 1 0))
        3                       POLYGON ((0 0, 1 1, 0 1, 0 0))
        4                                          POINT (0 1)
        5    GEOMETRYCOLLECTION (POINT (1 0), LINESTRING (1...
        dtype: geometry

        >>> s.length
        0     2.414214
        1    16.180340
        2     3.000000
        3     3.414214
        4     0.000000
        5    16.180340
        dtype: float64

        See also
        --------
        GeoSeries.area : measure area of a polygon

        Notes
        -----
        Length may be invalid for a geographic CRS using degrees as units;
        use :meth:`GeoSeries.to_crs` to project geometries to a planar
        CRS before using this function.

        Every operation in GeoPandas is planar, i.e. the potential third
        dimension is not taken into account.

        """
        return _delegate_property("length", self)

    @property
    def is_valid(self):
        """Returns a ``Series`` of ``dtype('bool')`` with value ``True`` for
        geometries that are valid.

        Examples
        --------

        An example with one invalid polygon (a bowtie geometry crossing itself)
        and one missing geometry:

        >>> from shapely.geometry import Polygon
        >>> s = geopandas.GeoSeries(
        ...     [
        ...         Polygon([(0, 0), (1, 1), (0, 1)]),
        ...         Polygon([(0,0), (1, 1), (1, 0), (0, 1)]),  # bowtie geometry
        ...         Polygon([(0, 0), (2, 2), (2, 0)]),
        ...         None
        ...     ]
        ... )
        >>> s
        0         POLYGON ((0 0, 1 1, 0 1, 0 0))
        1    POLYGON ((0 0, 1 1, 1 0, 0 1, 0 0))
        2         POLYGON ((0 0, 2 2, 2 0, 0 0))
        3                                   None
        dtype: geometry

        >>> s.is_valid
        0     True
        1    False
        2     True
        3    False
        dtype: bool

        See also
        --------
        GeoSeries.is_valid_reason : reason for invalidity
        """
        return _delegate_property("is_valid", self)

    def is_valid_reason(self):
        """Returns a ``Series`` of strings with the reason for invalidity of
        each geometry.

        Examples
        --------

        An example with one invalid polygon (a bowtie geometry crossing itself)
        and one missing geometry:

        >>> from shapely.geometry import Polygon
        >>> s = geopandas.GeoSeries(
        ...     [
        ...         Polygon([(0, 0), (1, 1), (0, 1)]),
        ...         Polygon([(0,0), (1, 1), (1, 0), (0, 1)]),  # bowtie geometry
        ...         Polygon([(0, 0), (2, 2), (2, 0)]),
        ...         None
        ...     ]
        ... )
        >>> s
        0         POLYGON ((0 0, 1 1, 0 1, 0 0))
        1    POLYGON ((0 0, 1 1, 1 0, 0 1, 0 0))
        2         POLYGON ((0 0, 2 2, 2 0, 0 0))
        3                                   None
        dtype: geometry

        >>> s.is_valid_reason()
        0    Valid Geometry
        1    Self-intersection[0.5 0.5]
        2    Valid Geometry
        3    None
        dtype: object

        See also
        --------
        GeoSeries.is_valid : detect invalid geometries
        GeoSeries.make_valid : fix invalid geometries
        """
        return Series(self.geometry.values.is_valid_reason(), index=self.index)

    @property
    def is_empty(self):
        """
        Returns a ``Series`` of ``dtype('bool')`` with value ``True`` for
        empty geometries.

        Examples
        --------
        An example of a GeoDataFrame with one empty point, one point and one missing
        value:

        >>> from shapely.geometry import Point
        >>> d = {'geometry': [Point(), Point(2, 1), None]}
        >>> gdf = geopandas.GeoDataFrame(d, crs="EPSG:4326")
        >>> gdf
            geometry
        0  POINT EMPTY
        1  POINT (2 1)
        2         None

        >>> gdf.is_empty
        0     True
        1    False
        2    False
        dtype: bool

        See Also
        --------
        GeoSeries.isna : detect missing values
        """
        return _delegate_property("is_empty", self)

    def count_coordinates(self):
        """
        Returns a ``Series`` containing the count of the number of coordinate pairs
        in each geometry.

        Examples
        --------
        An example of a GeoDataFrame with two line strings, one point and one None
        value:

        >>> from shapely.geometry import Polygon, LineString, Point
        >>> s = geopandas.GeoSeries(
        ...     [
        ...         LineString([(0, 0), (1, 1), (1, -1), (0, 1)]),
        ...         LineString([(0, 0), (1, 1), (1, -1)]),
        ...         Point(0, 0),
        ...         Polygon([(10, 10), (10, 20), (20, 20), (20, 10), (10, 10)]),
        ...         None
        ...     ]
        ... )
        >>> s
        0                 LINESTRING (0 0, 1 1, 1 -1, 0 1)
        1                      LINESTRING (0 0, 1 1, 1 -1)
        2                                      POINT (0 0)
        3    POLYGON ((10 10, 10 20, 20 20, 20 10, 10 10))
        4                                             None
        dtype: geometry

        >>> s.count_coordinates()
        0    4
        1    3
        2    1
        3    5
        4    0
        dtype: int32

        See also
        --------
        GeoSeries.get_coordinates : extract coordinates as a :class:`~pandas.DataFrame`
        GoSeries.count_geometries : count the number of geometries in a collection
        """
        return Series(self.geometry.values.count_coordinates(), index=self.index)

    def count_geometries(self):
        """
        Returns a ``Series`` containing the count of geometries in each multi-part
        geometry.

        For single-part geometry objects, this is always 1. For multi-part geometries,
        like ``MultiPoint`` or ``MultiLineString``, it is the number of parts in the
        geometry. For ``GeometryCollection``, it is the number of geometries direct
        parts of the collection (the method does not recurse into collections within
        collections).


        Examples
        --------
        >>> from shapely.geometry import Point, MultiPoint, LineString, MultiLineString
        >>> s = geopandas.GeoSeries(
        ...     [
        ...         MultiPoint([(0, 0), (1, 1), (1, -1), (0, 1)]),
        ...         MultiLineString([((0, 0), (1, 1)), ((-1, 0), (1, 0))]),
        ...         LineString([(0, 0), (1, 1), (1, -1)]),
        ...         Point(0, 0),
        ...     ]
        ... )
        >>> s
        0     MULTIPOINT ((0 0), (1 1), (1 -1), (0 1))
        1    MULTILINESTRING ((0 0, 1 1), (-1 0, 1 0))
        2                  LINESTRING (0 0, 1 1, 1 -1)
        3                                  POINT (0 0)
        dtype: geometry

        >>> s.count_geometries()
        0    4
        1    2
        2    1
        3    1
        dtype: int32

        See also
        --------
        GeoSeries.count_coordinates : count the number of coordinates in a geometry
        GeoSeries.count_interior_rings : count the number of interior rings
        """
        return Series(self.geometry.values.count_geometries(), index=self.index)

    def count_interior_rings(self):
        """
        Returns a ``Series`` containing the count of the number of interior rings
        in a polygonal geometry.

        For non-polygonal geometries, this is always 0.

        Examples
        --------
        >>> from shapely.geometry import Polygon, Point
        >>> s = geopandas.GeoSeries(
        ...     [
        ...         Polygon(
        ...             [(0, 0), (0, 5), (5, 5), (5, 0)],
        ...             [[(1, 1), (1, 4), (4, 4), (4, 1)]],
        ...         ),
        ...         Polygon(
        ...             [(0, 0), (0, 5), (5, 5), (5, 0)],
        ...             [
        ...                 [(1, 1), (1, 2), (2, 2), (2, 1)],
        ...                 [(3, 2), (3, 3), (4, 3), (4, 2)],
        ...             ],
        ...         ),
        ...         Point(0, 1),
        ...     ]
        ... )
        >>> s
        0    POLYGON ((0 0, 0 5, 5 5, 5 0, 0 0), (1 1, 1 4,...
        1    POLYGON ((0 0, 0 5, 5 5, 5 0, 0 0), (1 1, 1 2,...
        2                                          POINT (0 1)
        dtype: geometry

        >>> s.count_interior_rings()
        0    1
        1    2
        2    0
        dtype: int32

        See also
        --------
        GeoSeries.count_coordinates : count the number of coordinates in a geometry
        GeoSeries.count_geometries : count the number of geometries in a collection
        """
        return Series(self.geometry.values.count_interior_rings(), index=self.index)

    @property
    def is_simple(self):
        """Returns a ``Series`` of ``dtype('bool')`` with value ``True`` for
        geometries that do not cross themselves.

        This is meaningful only for `LineStrings` and `LinearRings`.

        Examples
        --------
        >>> from shapely.geometry import LineString
        >>> s = geopandas.GeoSeries(
        ...     [
        ...         LineString([(0, 0), (1, 1), (1, -1), (0, 1)]),
        ...         LineString([(0, 0), (1, 1), (1, -1)]),
        ...     ]
        ... )
        >>> s
        0    LINESTRING (0 0, 1 1, 1 -1, 0 1)
        1         LINESTRING (0 0, 1 1, 1 -1)
        dtype: geometry

        >>> s.is_simple
        0    False
        1     True
        dtype: bool
        """
        return _delegate_property("is_simple", self)

    @property
    def is_ring(self):
        """Returns a ``Series`` of ``dtype('bool')`` with value ``True`` for
        features that are closed.

        When constructing a LinearRing, the sequence of coordinates may be
        explicitly closed by passing identical values in the first and last indices.
        Otherwise, the sequence will be implicitly closed by copying the first tuple
        to the last index.

        Examples
        --------
        >>> from shapely.geometry import LineString, LinearRing
        >>> s = geopandas.GeoSeries(
        ...     [
        ...         LineString([(0, 0), (1, 1), (1, -1)]),
        ...         LineString([(0, 0), (1, 1), (1, -1), (0, 0)]),
        ...         LinearRing([(0, 0), (1, 1), (1, -1)]),
        ...     ]
        ... )
        >>> s
        0         LINESTRING (0 0, 1 1, 1 -1)
        1    LINESTRING (0 0, 1 1, 1 -1, 0 0)
        2    LINEARRING (0 0, 1 1, 1 -1, 0 0)
        dtype: geometry

        >>> s.is_ring
        0    False
        1     True
        2     True
        dtype: bool

        """
        return _delegate_property("is_ring", self)

    @property
    def is_ccw(self):
        """Returns a ``Series`` of ``dtype('bool')`` with value ``True``
        if a LineString or LinearRing is counterclockwise.

        Note that there are no checks on whether lines are actually
        closed and not self-intersecting, while this is a requirement
        for ``is_ccw``. The recommended usage of this property for
        LineStrings is ``GeoSeries.is_ccw & GeoSeries.is_simple`` and for
        LinearRings ``GeoSeries.is_ccw & GeoSeries.is_valid``.

        This property will return False for non-linear geometries and for
        lines with fewer than 4 points (including the closing point).

        Examples
        --------
        >>> from shapely.geometry import LineString, LinearRing, Point
        >>> s = geopandas.GeoSeries(
        ...     [
        ...         LinearRing([(0, 0), (0, 1), (1, 1), (0, 0)]),
        ...         LinearRing([(0, 0), (1, 1), (0, 1), (0, 0)]),
        ...         LineString([(0, 0), (1, 1), (0, 1)]),
        ...         Point(3, 3)
        ...     ]
        ... )
        >>> s
        0    LINEARRING (0 0, 0 1, 1 1, 0 0)
        1    LINEARRING (0 0, 1 1, 0 1, 0 0)
        2         LINESTRING (0 0, 1 1, 0 1)
        3                        POINT (3 3)
        dtype: geometry

        >>> s.is_ccw
        0    False
        1     True
        2    False
        3    False
        dtype: bool
        """
        return _delegate_property("is_ccw", self)

    @property
    def is_closed(self):
        """Returns a ``Series`` of ``dtype('bool')`` with value ``True``
        if a LineString's or LinearRing's first and last points are equal.

        Returns False for any other geometry type.

        Examples
        --------
        >>> from shapely.geometry import LineString, Point, Polygon
        >>> s = geopandas.GeoSeries(
        ...     [
        ...         LineString([(0, 0), (1, 1), (0, 1), (0, 0)]),
        ...         LineString([(0, 0), (1, 1), (0, 1)]),
        ...         Polygon([(0, 0), (0, 1), (1, 1), (0, 0)]),
        ...         Point(3, 3)
        ...     ]
        ... )
        >>> s
        0    LINESTRING (0 0, 1 1, 0 1, 0 0)
        1         LINESTRING (0 0, 1 1, 0 1)
        2     POLYGON ((0 0, 0 1, 1 1, 0 0))
        3                        POINT (3 3)
        dtype: geometry

        >>> s.is_closed
        0     True
        1    False
        2    False
        3    False
        dtype: bool
        """
        return _delegate_property("is_closed", self)

    @property
    def has_z(self):
        """Returns a ``Series`` of ``dtype('bool')`` with value ``True`` for
        features that have a z-component.

        Notes
        -----
        Every operation in GeoPandas is planar, i.e. the potential third
        dimension is not taken into account.

        Examples
        --------
        >>> from shapely.geometry import Point
        >>> s = geopandas.GeoSeries(
        ...     [
        ...         Point(0, 1),
        ...         Point(0, 1, 2),
        ...     ]
        ... )
        >>> s
        0        POINT (0 1)
        1    POINT Z (0 1 2)
        dtype: geometry

        >>> s.has_z
        0    False
        1     True
        dtype: bool
        """
        return _delegate_property("has_z", self)

    def get_precision(self):
        """Returns a ``Series`` of the precision of each geometry.

        If a precision has not been previously set, it will be 0, indicating regular
        double precision coordinates are in use. Otherwise, it will return the precision
        grid size that was set on a geometry.

        Returns NaN for not-a-geometry values.

        Examples
        --------
        >>> from shapely.geometry import Point
        >>> s = geopandas.GeoSeries(
        ...     [
        ...         Point(0, 1),
        ...         Point(0, 1, 2),
        ...         Point(0, 1.5, 2),
        ...     ]
        ... )
        >>> s
        0          POINT (0 1)
        1      POINT Z (0 1 2)
        2    POINT Z (0 1.5 2)
        dtype: geometry

        >>> s.get_precision()
        0    0.0
        1    0.0
        2    0.0
        dtype: float64

        >>> s1 = s.set_precision(1)
        >>> s1
        0        POINT (0 1)
        1    POINT Z (0 1 2)
        2    POINT Z (0 2 2)
        dtype: geometry

        >>> s1.get_precision()
        0    1.0
        1    1.0
        2    1.0
        dtype: float64

        See also
        --------
        GeoSeries.set_precision : set precision grid size
        """
        return Series(self.geometry.values.get_precision(), index=self.index)

    def get_geometry(self, index):
        """Returns the n-th geometry from a collection of geometries.

        Parameters
        ----------
        index : int or array_like
            Position of a geometry to be retrieved within its collection

        Returns
        -------
        GeoSeries

        Notes
        -----
        Simple geometries act as collections of length 1. Any out-of-range index value
        returns None.

        Examples
        --------
        >>> from shapely.geometry import Point, MultiPoint, GeometryCollection
        >>> s = geopandas.GeoSeries(
        ...     [
        ...         Point(0, 0),
        ...         MultiPoint([(0, 0), (1, 1), (0, 1), (1, 0)]),
        ...         GeometryCollection(
        ...             [MultiPoint([(0, 0), (1, 1), (0, 1), (1, 0)]), Point(0, 1)]
        ...         ),
        ...     ]
        ... )
        >>> s
        0                                          POINT (0 0)
        1              MULTIPOINT ((0 0), (1 1), (0 1), (1 0))
        2    GEOMETRYCOLLECTION (MULTIPOINT ((0 0), (1 1), ...
        dtype: geometry

        >>> s.get_geometry(0)
        0                                POINT (0 0)
        1                                POINT (0 0)
        2    MULTIPOINT ((0 0), (1 1), (0 1), (1 0))
        dtype: geometry

        >>> s.get_geometry(1)
        0           None
        1    POINT (1 1)
        2    POINT (0 1)
        dtype: geometry

        >>> s.get_geometry(-1)
        0    POINT (0 0)
        1    POINT (1 0)
        2    POINT (0 1)
        dtype: geometry

        """
        return _delegate_geo_method("get_geometry", self, index=index)

    #
    # Unary operations that return a GeoSeries
    #

    @property
    def boundary(self):
        """Returns a ``GeoSeries`` of lower dimensional objects representing
        each geometry's set-theoretic `boundary`.

        Examples
        --------

        >>> from shapely.geometry import Polygon, LineString, Point
        >>> s = geopandas.GeoSeries(
        ...     [
        ...         Polygon([(0, 0), (1, 1), (0, 1)]),
        ...         LineString([(0, 0), (1, 1), (1, 0)]),
        ...         Point(0, 0),
        ...     ]
        ... )
        >>> s
        0    POLYGON ((0 0, 1 1, 0 1, 0 0))
        1        LINESTRING (0 0, 1 1, 1 0)
        2                       POINT (0 0)
        dtype: geometry

        >>> s.boundary
        0    LINESTRING (0 0, 1 1, 0 1, 0 0)
        1          MULTIPOINT ((0 0), (1 0))
        2           GEOMETRYCOLLECTION EMPTY
        dtype: geometry

        See also
        --------
        GeoSeries.exterior : outer boundary (without interior rings)

        """
        return _delegate_property("boundary", self)

    @property
    def centroid(self):
        """Returns a ``GeoSeries`` of points representing the centroid of each
        geometry.

        Note that centroid does not have to be on or within original geometry.

        Examples
        --------

        >>> from shapely.geometry import Polygon, LineString, Point
        >>> s = geopandas.GeoSeries(
        ...     [
        ...         Polygon([(0, 0), (1, 1), (0, 1)]),
        ...         LineString([(0, 0), (1, 1), (1, 0)]),
        ...         Point(0, 0),
        ...     ]
        ... )
        >>> s
        0    POLYGON ((0 0, 1 1, 0 1, 0 0))
        1        LINESTRING (0 0, 1 1, 1 0)
        2                       POINT (0 0)
        dtype: geometry

        >>> s.centroid
        0    POINT (0.33333 0.66667)
        1        POINT (0.70711 0.5)
        2                POINT (0 0)
        dtype: geometry

        See also
        --------
        GeoSeries.representative_point : point guaranteed to be within each geometry
        """
        return _delegate_property("centroid", self)

    def concave_hull(self, ratio=0.0, allow_holes=False):
        """Returns a ``GeoSeries`` of geometries representing the concave hull
        of each geometry.

        The concave hull of a geometry is the smallest concave `Polygon`
        containing all the points in each geometry, unless the number of points
        in the geometric object is less than three. For two points, the concave
        hull collapses to a `LineString`; for 1, a `Point`.

        The hull is constructed by removing border triangles of the Delaunay
        Triangulation of the points as long as their "size" is larger than the
        maximum edge length ratio and optionally allowing holes. The edge length factor
        is a fraction of the length difference between the longest and shortest edges
        in the Delaunay Triangulation of the input points. For further information
        on the algorithm used, see
        https://libgeos.org/doxygen/classgeos_1_1algorithm_1_1hull_1_1ConcaveHull.html

        Parameters
        ----------
        ratio : float, (optional, default 0.0)
            Number in the range [0, 1]. Higher numbers will include fewer vertices
            in the hull.
        allow_holes : bool, (optional, default False)
            If set to True, the concave hull may have holes.

        Examples
        --------

        >>> from shapely.geometry import Polygon, LineString, Point, MultiPoint
        >>> s = geopandas.GeoSeries(
        ...     [
        ...         Polygon([(0, 0), (1, 1), (0, 1)]),
        ...         LineString([(0, 0), (1, 1), (1, 0)]),
        ...         MultiPoint([(0, 0), (1, 1), (0, 1), (1, 0), (0.5, 0.5)]),
        ...         MultiPoint([(0, 0), (1, 1)]),
        ...         Point(0, 0),
        ...     ],
        ...     crs=3857
        ... )
        >>> s
        0                       POLYGON ((0 0, 1 1, 0 1, 0 0))
        1                           LINESTRING (0 0, 1 1, 1 0)
        2    MULTIPOINT ((0 0), (1 1), (0 1), (1 0), (0.5 0...
        3                            MULTIPOINT ((0 0), (1 1))
        4                                          POINT (0 0)
        dtype: geometry

        >>> s.concave_hull()
        0                      POLYGON ((0 1, 1 1, 0 0, 0 1))
        1                      POLYGON ((0 0, 1 1, 1 0, 0 0))
        2    POLYGON ((0.5 0.5, 0 1, 1 1, 1 0, 0 0, 0.5 0.5))
        3                               LINESTRING (0 0, 1 1)
        4                                         POINT (0 0)
        dtype: geometry

        See also
        --------
        GeoSeries.convex_hull : convex hull geometry

        """
        return _delegate_geo_method(
            "concave_hull", self, ratio=ratio, allow_holes=allow_holes
        )

    @property
    def convex_hull(self):
        """Returns a ``GeoSeries`` of geometries representing the convex hull
        of each geometry.

        The convex hull of a geometry is the smallest convex `Polygon`
        containing all the points in each geometry, unless the number of points
        in the geometric object is less than three. For two points, the convex
        hull collapses to a `LineString`; for 1, a `Point`.

        Examples
        --------

        >>> from shapely.geometry import Polygon, LineString, Point, MultiPoint
        >>> s = geopandas.GeoSeries(
        ...     [
        ...         Polygon([(0, 0), (1, 1), (0, 1)]),
        ...         LineString([(0, 0), (1, 1), (1, 0)]),
        ...         MultiPoint([(0, 0), (1, 1), (0, 1), (1, 0), (0.5, 0.5)]),
        ...         MultiPoint([(0, 0), (1, 1)]),
        ...         Point(0, 0),
        ...     ]
        ... )
        >>> s
        0                       POLYGON ((0 0, 1 1, 0 1, 0 0))
        1                           LINESTRING (0 0, 1 1, 1 0)
        2    MULTIPOINT ((0 0), (1 1), (0 1), (1 0), (0.5 0...
        3                            MULTIPOINT ((0 0), (1 1))
        4                                          POINT (0 0)
        dtype: geometry

        >>> s.convex_hull
        0         POLYGON ((0 0, 0 1, 1 1, 0 0))
        1         POLYGON ((0 0, 1 1, 1 0, 0 0))
        2    POLYGON ((0 0, 0 1, 1 1, 1 0, 0 0))
        3                  LINESTRING (0 0, 1 1)
        4                            POINT (0 0)
        dtype: geometry

        See also
        --------
        GeoSeries.concave_hull : concave hull geometry
        GeoSeries.envelope : bounding rectangle geometry

        """
        return _delegate_property("convex_hull", self)

    def delaunay_triangles(self, tolerance=0.0, only_edges=False):
        """Returns a ``GeoSeries`` consisting of objects representing
        the computed Delaunay triangulation between the vertices of
        an input geometry.

        All geometries within the GeoSeries are considered together within a single
        Delaunay triangulation. The resulting geometries therefore do not map 1:1
        to input geometries. Note that each vertex of a geometry is considered a site
        for the triangulation, so the triangles will be constructed between the vertices
        of each geometry.

        Notes
        -----
        If you want to generate Delaunay triangles for each geometry separately, use
        :func:`shapely.delaunay_triangles` instead.

        Parameters
        ----------
        tolerance : float, default 0.0
            Snap input vertices together if their distance is less than this value.
        only_edges : bool (optional, default False)
            If set to True, the triangulation will return linestrings instead of
            polygons.

        Examples
        --------

        >>> from shapely import LineString, MultiPoint, Point, Polygon
        >>> s = geopandas.GeoSeries(
        ...     [
        ...         Point(1, 1),
        ...         Point(2, 2),
        ...         Point(1, 3),
        ...         Point(0, 2),
        ...     ]
        ... )
        >>> s
        0    POINT (1 1)
        1    POINT (2 2)
        2    POINT (1 3)
        3    POINT (0 2)
        dtype: geometry

        >>> s.delaunay_triangles()
        0    POLYGON ((0 2, 1 1, 1 3, 0 2))
        1    POLYGON ((1 3, 1 1, 2 2, 1 3))
        dtype: geometry

        >>> s.delaunay_triangles(only_edges=True)
        0    LINESTRING (1 3, 2 2)
        1    LINESTRING (0 2, 1 3)
        2    LINESTRING (0 2, 1 1)
        3    LINESTRING (1 1, 2 2)
        4    LINESTRING (1 1, 1 3)
        dtype: geometry

        The method supports any geometry type but keep in mind that the underlying
        algorithm is based on the vertices of the input geometries only and does not
        consider edge segments between vertices.

        >>> s2 = geopandas.GeoSeries(
        ...     [
        ...         Polygon([(0, 0), (1, 1), (0, 1)]),
        ...         LineString([(1, 0), (2, 1), (1, 2)]),
        ...         MultiPoint([(2, 3), (2, 0), (3, 1)]),
        ...     ]
        ... )
        >>> s2
        0      POLYGON ((0 0, 1 1, 0 1, 0 0))
        1          LINESTRING (1 0, 2 1, 1 2)
        2    MULTIPOINT ((2 3), (2 0), (3 1))
        dtype: geometry

        >>> s2.delaunay_triangles()
        0    POLYGON ((0 1, 0 0, 1 0, 0 1))
        1    POLYGON ((0 1, 1 0, 1 1, 0 1))
        2    POLYGON ((0 1, 1 1, 1 2, 0 1))
        3    POLYGON ((1 2, 1 1, 2 1, 1 2))
        4    POLYGON ((1 2, 2 1, 2 3, 1 2))
        5    POLYGON ((2 3, 2 1, 3 1, 2 3))
        6    POLYGON ((3 1, 2 1, 2 0, 3 1))
        7    POLYGON ((2 0, 2 1, 1 1, 2 0))
        8    POLYGON ((2 0, 1 1, 1 0, 2 0))
        dtype: geometry

        See also
        --------
        GeoSeries.voronoi_polygons : Voronoi diagram around vertices
        """
        from .geoseries import GeoSeries

        geometry_input = shapely.geometrycollections(self.geometry.values._data)

        delaunay = shapely.delaunay_triangles(
            geometry_input,
            tolerance=tolerance,
            only_edges=only_edges,
        )
        return GeoSeries(delaunay, crs=self.crs).explode(ignore_index=True)

    def voronoi_polygons(self, tolerance=0.0, extend_to=None, only_edges=False):
        """Returns a ``GeoSeries`` consisting of objects representing
        the computed Voronoi diagram around the vertices of an input geometry.

        All geometries within the GeoSeries are considered together within a single
        Voronoi diagram. The resulting geometries therefore do not necessarily map 1:1
        to input geometries. Note that each vertex of a geometry is considered a site
        for the Voronoi diagram, so the diagram will be constructed around the vertices
        of each geometry.

        Notes
        -----
        The order of polygons in the output currently does not correspond to the order
        of input vertices.

        If you want to generate a Voronoi diagram for each geometry separately, use
        :func:`shapely.voronoi_polygons` instead.

        Parameters
        ----------
        tolerance : float, default 0.0
            Snap input vertices together if their distance is less than this value.
        extend_to : shapely.Geometry, default None
            If set, the Voronoi diagram will be extended to cover the
            envelope of this geometry (unless this envelope is smaller than the input
            geometry).
        only_edges : bool (optional, default False)
            If set to True, the diagram will return LineStrings instead
            of Polygons.

        Examples
        --------
        The most common use case is to generate polygons representing the Voronoi
        diagram around a set of points:

        >>> from shapely import LineString, MultiPoint, Point, Polygon
        >>> s = geopandas.GeoSeries(
        ...     [
        ...         Point(1, 1),
        ...         Point(2, 2),
        ...         Point(1, 3),
        ...         Point(0, 2),
        ...     ]
        ... )
        >>> s
        0    POINT (1 1)
        1    POINT (2 2)
        2    POINT (1 3)
        3    POINT (0 2)
        dtype: geometry

        By default, you get back a GeoSeries of polygons:

        >>> s.voronoi_polygons()
        0     POLYGON ((-2 5, 1 2, -2 -1, -2 5))
        1        POLYGON ((4 5, 1 2, -2 5, 4 5))
        2    POLYGON ((-2 -1, 1 2, 4 -1, -2 -1))
        3       POLYGON ((4 -1, 1 2, 4 5, 4 -1))
        dtype: geometry

        If you set only_edges to True, you get back LineStrings representing the
        edges of the Voronoi diagram:

        >>> s.voronoi_polygons(only_edges=True)
        0     LINESTRING (-2 5, 1 2)
        1    LINESTRING (1 2, -2 -1)
        2      LINESTRING (4 5, 1 2)
        3     LINESTRING (1 2, 4 -1)
        dtype: geometry

        You can also extend each diagram to a given geometry:

        >>> limit = Polygon([(-10, -10), (0, 15), (15, 15), (15, 0)])
        >>> s.voronoi_polygons(extend_to=limit)
        0              POLYGON ((-10 13, 1 2, -10 -9, -10 13))
        1    POLYGON ((15 15, 15 -10, 13 -10, 1 2, 14 15, 1...
        2    POLYGON ((-10 -10, -10 -9, 1 2, 13 -10, -10 -10))
        3       POLYGON ((-10 15, 14 15, 1 2, -10 13, -10 15))
        dtype: geometry

        The method supports any geometry type but keep in mind that the underlying
        algorithm is based on the vertices of the input geometries only and does not
        consider edge segments between vertices.

        >>> s2 = geopandas.GeoSeries(
        ...     [
        ...         Polygon([(0, 0), (1, 1), (0, 1)]),
        ...         LineString([(1, 0), (2, 1), (1, 2)]),
        ...         MultiPoint([(2, 3), (2, 0), (3, 1)]),
        ...     ]
        ... )
        >>> s2
        0      POLYGON ((0 0, 1 1, 0 1, 0 0))
        1          LINESTRING (1 0, 2 1, 1 2)
        2    MULTIPOINT ((2 3), (2 0), (3 1))
        dtype: geometry

        >>> s2.voronoi_polygons()
        0    POLYGON ((1.5 1.5, 1.5 0.5, 0.5 0.5, 0.5 1.5, ...
        1    POLYGON ((1.5 0.5, 1.5 1.5, 2 2, 2.5 2, 2.5 0....
        2    POLYGON ((-3 -3, -3 0.5, 0.5 0.5, 0.5 -3, -3 -3))
        3    POLYGON ((0.5 -3, 0.5 0.5, 1.5 0.5, 1.5 -3, 0....
        4     POLYGON ((-3 5, 0.5 1.5, 0.5 0.5, -3 0.5, -3 5))
        5    POLYGON ((-3 6, -2 6, 2 2, 1.5 1.5, 0.5 1.5, -...
        6    POLYGON ((1.5 -3, 1.5 0.5, 2.5 0.5, 6 -3, 1.5 ...
        7       POLYGON ((6 6, 6 3.75, 2.5 2, 2 2, -2 6, 6 6))
        8       POLYGON ((6 -3, 2.5 0.5, 2.5 2, 6 3.75, 6 -3))
        dtype: geometry

        See also
        --------
        GeoSeries.delaunay_triangles : Delaunay triangulation around vertices
        """
        from .geoseries import GeoSeries

        geometry_input = shapely.geometrycollections(self.geometry.values._data)

        voronoi = shapely.voronoi_polygons(
            geometry_input,
            tolerance=tolerance,
            extend_to=extend_to,
            only_edges=only_edges,
        )

        return GeoSeries(voronoi, crs=self.crs).explode(ignore_index=True)

    @property
    def envelope(self):
        """Returns a ``GeoSeries`` of geometries representing the envelope of
        each geometry.

        The envelope of a geometry is the bounding rectangle. That is, the
        point or smallest rectangular polygon (with sides parallel to the
        coordinate axes) that contains the geometry.

        Examples
        --------

        >>> from shapely.geometry import Polygon, LineString, Point, MultiPoint
        >>> s = geopandas.GeoSeries(
        ...     [
        ...         Polygon([(0, 0), (1, 1), (0, 1)]),
        ...         LineString([(0, 0), (1, 1), (1, 0)]),
        ...         MultiPoint([(0, 0), (1, 1)]),
        ...         Point(0, 0),
        ...     ]
        ... )
        >>> s
        0    POLYGON ((0 0, 1 1, 0 1, 0 0))
        1        LINESTRING (0 0, 1 1, 1 0)
        2         MULTIPOINT ((0 0), (1 1))
        3                       POINT (0 0)
        dtype: geometry

        >>> s.envelope
        0    POLYGON ((0 0, 1 0, 1 1, 0 1, 0 0))
        1    POLYGON ((0 0, 1 0, 1 1, 0 1, 0 0))
        2    POLYGON ((0 0, 1 0, 1 1, 0 1, 0 0))
        3                            POINT (0 0)
        dtype: geometry

        See also
        --------
        GeoSeries.convex_hull : convex hull geometry
        """
        return _delegate_property("envelope", self)

    def minimum_rotated_rectangle(self):
        """Returns a ``GeoSeries`` of the general minimum bounding rectangle
        that contains the object.

        Unlike envelope this rectangle is not constrained to be parallel
        to the coordinate axes. If the convex hull of the object is a
        degenerate (line or point) this degenerate is returned.

        Examples
        --------

        >>> from shapely.geometry import Polygon, LineString, Point, MultiPoint
        >>> s = geopandas.GeoSeries(
        ...     [
        ...         Polygon([(0, 0), (1, 1), (0, 1)]),
        ...         LineString([(0, 0), (1, 1), (1, 0)]),
        ...         MultiPoint([(0, 0), (1, 1)]),
        ...         Point(0, 0),
        ...     ]
        ... )
        >>> s
        0    POLYGON ((0 0, 1 1, 0 1, 0 0))
        1        LINESTRING (0 0, 1 1, 1 0)
        2         MULTIPOINT ((0 0), (1 1))
        3                       POINT (0 0)
        dtype: geometry

        >>> s.minimum_rotated_rectangle()
        0    POLYGON ((0 0, 0 1, 1 1, 1 0, 0 0))
        1    POLYGON ((1 1, 1 0, 0 0, 0 1, 1 1))
        2                  LINESTRING (0 0, 1 1)
        3                            POINT (0 0)
        dtype: geometry

        See also
        --------
        GeoSeries.envelope : bounding rectangle
        """
        return _delegate_geo_method("minimum_rotated_rectangle", self)

    @property
    def exterior(self):
        """Returns a ``GeoSeries`` of LinearRings representing the outer
        boundary of each polygon in the GeoSeries.

        Applies to GeoSeries containing only Polygons. Returns ``None``` for
        other geometry types.

        Examples
        --------

        >>> from shapely.geometry import Polygon, Point
        >>> s = geopandas.GeoSeries(
        ...     [
        ...         Polygon([(0, 0), (1, 1), (0, 1)]),
        ...         Polygon([(1, 0), (2, 1), (0, 0)]),
        ...         Point(0, 1)
        ...     ]
        ... )
        >>> s
        0    POLYGON ((0 0, 1 1, 0 1, 0 0))
        1    POLYGON ((1 0, 2 1, 0 0, 1 0))
        2                       POINT (0 1)
        dtype: geometry

        >>> s.exterior
        0    LINEARRING (0 0, 1 1, 0 1, 0 0)
        1    LINEARRING (1 0, 2 1, 0 0, 1 0)
        2                               None
        dtype: geometry

        See also
        --------
        GeoSeries.boundary : complete set-theoretic boundary
        GeoSeries.interiors : list of inner rings of each polygon
        """
        # TODO: return empty geometry for non-polygons
        return _delegate_property("exterior", self)

    def extract_unique_points(self):
        """Returns a ``GeoSeries`` of MultiPoints representing all
        distinct vertices of an input geometry.

        Examples
        --------

        >>> from shapely import LineString, Polygon
        >>> s = geopandas.GeoSeries(
        ...     [
        ...         LineString([(0, 0), (0, 0), (1, 1), (1, 1)]),
        ...         Polygon([(0, 0), (0, 0), (1, 1), (1, 1)])
        ...     ],
        ... )
        >>> s
        0        LINESTRING (0 0, 0 0, 1 1, 1 1)
        1    POLYGON ((0 0, 0 0, 1 1, 1 1, 0 0))
        dtype: geometry

        >>> s.extract_unique_points()
        0    MULTIPOINT ((0 0), (1 1))
        1    MULTIPOINT ((0 0), (1 1))
        dtype: geometry

        See also
        --------

        GeoSeries.get_coordinates : extract coordinates as a :class:`~pandas.DataFrame`
        """
        return _delegate_geo_method("extract_unique_points", self)

    def offset_curve(self, distance, quad_segs=8, join_style="round", mitre_limit=5.0):
        """Returns a ``LineString`` or ``MultiLineString`` geometry at a
        distance from the object on its right or its left side.

        Parameters
        ----------
        distance : float | array-like
            Specifies the offset distance from the input geometry. Negative
            for right side offset, positive for left side offset.
        quad_segs : int (optional, default 8)
            Specifies the number of linear segments in a quarter circle in the
            approximation of circular arcs.
        join_style : {'round', 'bevel', 'mitre'}, (optional, default 'round')
            Specifies the shape of outside corners. 'round' results in
            rounded shapes. 'bevel' results in a beveled edge that touches the
            original vertex. 'mitre' results in a single vertex that is beveled
            depending on the ``mitre_limit`` parameter.
        mitre_limit : float (optional, default 5.0)
            Crops of 'mitre'-style joins if the point is displaced from the
            buffered vertex by more than this limit.

        See http://shapely.readthedocs.io/en/latest/manual.html#object.offset_curve
        for details.

        Examples
        --------

        >>> from shapely.geometry import LineString
        >>> s = geopandas.GeoSeries(
        ...     [
        ...         LineString([(0, 0), (0, 1), (1, 1)]),
        ...     ],
        ...     crs=3857
        ... )
        >>> s
        0    LINESTRING (0 0, 0 1, 1 1)
        dtype: geometry

        >>> s.offset_curve(1)
        0    LINESTRING (-1 0, -1 1, -0.981 1.195, -0.924 1...
        dtype: geometry
        """
        return _delegate_geo_method(
            "offset_curve",
            self,
            distance=distance,
            quad_segs=quad_segs,
            join_style=join_style,
            mitre_limit=mitre_limit,
        )

    @property
    def interiors(self):
        """Returns a ``Series`` of List representing the
        inner rings of each polygon in the GeoSeries.

        Applies to GeoSeries containing only Polygons.

        Returns
        -------
        inner_rings: Series of List
            Inner rings of each polygon in the GeoSeries.

        Examples
        --------

        >>> from shapely.geometry import Polygon
        >>> s = geopandas.GeoSeries(
        ...     [
        ...         Polygon(
        ...             [(0, 0), (0, 5), (5, 5), (5, 0)],
        ...             [[(1, 1), (2, 1), (1, 2)], [(1, 4), (2, 4), (2, 3)]],
        ...         ),
        ...         Polygon([(1, 0), (2, 1), (0, 0)]),
        ...     ]
        ... )
        >>> s
        0    POLYGON ((0 0, 0 5, 5 5, 5 0, 0 0), (1 1, 2 1,...
        1                       POLYGON ((1 0, 2 1, 0 0, 1 0))
        dtype: geometry

        >>> s.interiors
        0    [LINEARRING (1 1, 2 1, 1 2, 1 1), LINEARRING (...
        1                                                   []
        dtype: object

        See also
        --------
        GeoSeries.exterior : outer boundary
        """
        return _delegate_property("interiors", self)

    def remove_repeated_points(self, tolerance=0.0):
        """Returns a ``GeoSeries`` containing a copy of the input geometry
        with repeated points removed.

        From the start of the coordinate sequence, each next point within the
        tolerance is removed.

        Removing repeated points with a non-zero tolerance may result in an invalid
        geometry being returned.

        Parameters
        ----------
        tolerance : float, default 0.0
            Remove all points within this distance of each other. Use 0.0
            to remove only exactly repeated points (the default).

        Examples
        --------

        >>> from shapely import LineString, Polygon
        >>> s = geopandas.GeoSeries(
        ...     [
        ...        LineString([(0, 0), (0, 0), (1, 0)]),
        ...        Polygon([(0, 0), (0, 0.5), (0, 1), (0.5, 1), (0,0)]),
        ...     ],
        ... )
        >>> s
        0                 LINESTRING (0 0, 0 0, 1 0)
        1    POLYGON ((0 0, 0 0.5, 0 1, 0.5 1, 0 0))
        dtype: geometry

        >>> s.remove_repeated_points(tolerance=0.0)
        0                      LINESTRING (0 0, 1 0)
        1    POLYGON ((0 0, 0 0.5, 0 1, 0.5 1, 0 0))
        dtype: geometry
        """
        return _delegate_geo_method("remove_repeated_points", self, tolerance=tolerance)

    def set_precision(self, grid_size, mode="valid_output"):
        """Returns a ``GeoSeries`` with the precision set to a precision grid size.

        By default, geometries use double precision coordinates (``grid_size=0``).

        Coordinates will be rounded if a precision grid is less precise than the input
        geometry. Duplicated vertices will be dropped from lines and polygons for grid
        sizes greater than 0. Line and polygon geometries may collapse to empty
        geometries if all vertices are closer together than ``grid_size``. Spikes or
        sections in Polygons narrower than ``grid_size`` after rounding the vertices
        will be removed, which can lead to MultiPolygons or empty geometries. Z values,
        if present, will not be modified.

        Parameters
        ----------
        grid_size : float
            Precision grid size. If 0, will use double precision (will not modify
            geometry if precision grid size was not previously set). If this value is
            more precise than input geometry, the input geometry will not be modified.
        mode : {'valid_output', 'pointwise', 'keep_collapsed'}, default 'valid_output'
            This parameter determines the way a precision reduction is applied on the
            geometry. There are three modes:

            * ``'valid_output'`` (default): The output is always valid. Collapsed
              geometry elements (including both polygons and lines) are removed.
              Duplicate vertices are removed.
            * ``'pointwise'``: Precision reduction is performed pointwise. Output
              geometry may be invalid due to collapse or self-intersection. Duplicate
              vertices are not removed.
            * ``'keep_collapsed'``: Like the default mode, except that collapsed linear
              geometry elements are preserved. Collapsed polygonal input elements are
              removed. Duplicate vertices are removed.

        Examples
        --------

        >>> from shapely import LineString, Point
        >>> s = geopandas.GeoSeries(
        ...     [
        ...        Point(0.9, 0.9),
        ...        Point(0.9, 0.9, 0.9),
        ...        LineString([(0, 0), (0, 0.1), (0, 1), (1, 1)]),
        ...        LineString([(0, 0), (0, 0.1), (0.1, 0.1)])
        ...     ],
        ... )
        >>> s
        0                      POINT (0.9 0.9)
        1                POINT Z (0.9 0.9 0.9)
        2    LINESTRING (0 0, 0 0.1, 0 1, 1 1)
        3     LINESTRING (0 0, 0 0.1, 0.1 0.1)
        dtype: geometry

        >>> s.set_precision(1)
        0                   POINT (1 1)
        1             POINT Z (1 1 0.9)
        2    LINESTRING (0 0, 0 1, 1 1)
        3            LINESTRING Z EMPTY
        dtype: geometry

        >>> s.set_precision(1, mode="pointwise")
        0                        POINT (1 1)
        1                  POINT Z (1 1 0.9)
        2    LINESTRING (0 0, 0 0, 0 1, 1 1)
        3         LINESTRING (0 0, 0 0, 0 0)
        dtype: geometry

        >>> s.set_precision(1, mode="keep_collapsed")
        0                   POINT (1 1)
        1             POINT Z (1 1 0.9)
        2    LINESTRING (0 0, 0 1, 1 1)
        3         LINESTRING (0 0, 0 0)
        dtype: geometry

        Notes
        -----
        Subsequent operations will always be performed in the precision of the geometry
        with higher precision (smaller ``grid_size``). That same precision will be
        attached to the operation outputs.

        Input geometries should be geometrically valid; unexpected results may occur if
        input geometries are not. You can check the validity with
        :meth:`~GeoSeries.is_valid` and fix invalid geometries with
        :meth:`~GeoSeries.make_valid` methods.

        """
        return _delegate_geo_method(
            "set_precision", self, grid_size=grid_size, mode=mode
        )

    def representative_point(self):
        """Returns a ``GeoSeries`` of (cheaply computed) points that are
        guaranteed to be within each geometry.

        Examples
        --------

        >>> from shapely.geometry import Polygon, LineString, Point
        >>> s = geopandas.GeoSeries(
        ...     [
        ...         Polygon([(0, 0), (1, 1), (0, 1)]),
        ...         LineString([(0, 0), (1, 1), (1, 0)]),
        ...         Point(0, 0),
        ...     ]
        ... )
        >>> s
        0    POLYGON ((0 0, 1 1, 0 1, 0 0))
        1        LINESTRING (0 0, 1 1, 1 0)
        2                       POINT (0 0)
        dtype: geometry

        >>> s.representative_point()
        0    POINT (0.25 0.5)
        1         POINT (1 1)
        2         POINT (0 0)
        dtype: geometry

        See also
        --------
        GeoSeries.centroid : geometric centroid
        """
        return _delegate_geo_method("representative_point", self)

    def minimum_bounding_circle(self):
        """Returns a ``GeoSeries`` of geometries representing the minimum bounding
        circle that encloses each geometry.

        Examples
        --------

        >>> from shapely.geometry import Polygon, LineString, Point
        >>> s = geopandas.GeoSeries(
        ...     [
        ...         Polygon([(0, 0), (1, 1), (0, 1), (0, 0)]),
        ...         LineString([(0, 0), (1, 1), (1, 0)]),
        ...         Point(0, 0),
        ...     ]
        ... )
        >>> s
        0    POLYGON ((0 0, 1 1, 0 1, 0 0))
        1        LINESTRING (0 0, 1 1, 1 0)
        2                       POINT (0 0)
        dtype: geometry

        >>> s.minimum_bounding_circle()
        0    POLYGON ((1.20711 0.5, 1.19352 0.36205, 1.1532...
        1    POLYGON ((1.20711 0.5, 1.19352 0.36205, 1.1532...
        2                                          POINT (0 0)
        dtype: geometry

        See also
        --------
        GeoSeries.convex_hull : convex hull geometry
        """
        return _delegate_geo_method("minimum_bounding_circle", self)

    def minimum_bounding_radius(self):
        """Returns a `Series` of the radii of the minimum bounding circles
        that enclose each geometry.

        Examples
        --------
        >>> from shapely.geometry import Point, LineString, Polygon
        >>> s = geopandas.GeoSeries(
        ...     [
        ...         Polygon([(0, 0), (1, 1), (0, 1), (0, 0)]),
        ...         LineString([(0, 0), (1, 1), (1, 0)]),
        ...         Point(0,0),
        ...     ]
        ... )
        >>> s
        0    POLYGON ((0 0, 1 1, 0 1, 0 0))
        1        LINESTRING (0 0, 1 1, 1 0)
        2                       POINT (0 0)
        dtype: geometry

        >>> s.minimum_bounding_radius()
        0    0.707107
        1    0.707107
        2    0.000000
        dtype: float64

        See also
        --------
        GeoSeries.minumum_bounding_circle : minimum bounding circle (geometry)

        """
        return Series(self.geometry.values.minimum_bounding_radius(), index=self.index)

    def minimum_clearance(self):
        """Returns a ``Series`` containing the minimum clearance distance,
        which is the smallest distance by which a vertex of the geometry
        could be moved to produce an invalid geometry.

        If no minimum clearance exists for a geometry (for example,
        a single point, or an empty geometry), infinity is returned.

        Examples
        --------

        >>> from shapely.geometry import Polygon, LineString, Point
        >>> s = geopandas.GeoSeries(
        ...     [
        ...         Polygon([(0, 0), (1, 1), (0, 1), (0, 0)]),
        ...         LineString([(0, 0), (1, 1), (3, 2)]),
        ...         Point(0, 0),
        ...     ]
        ... )
        >>> s
        0    POLYGON ((0 0, 1 1, 0 1, 0 0))
        1        LINESTRING (0 0, 1 1, 3 2)
        2                       POINT (0 0)
        dtype: geometry

        >>> s.minimum_clearance()
        0    0.707107
        1    1.414214
        2         inf
        dtype: float64
        """
        return Series(self.geometry.values.minimum_clearance(), index=self.index)

    def normalize(self):
        """Returns a ``GeoSeries`` of normalized
        geometries to normal form (or canonical form).

        This method orders the coordinates, rings of a polygon and parts of
        multi geometries consistently. Typically useful for testing purposes
        (for example in combination with `equals_exact`).

        Examples
        --------

        >>> from shapely.geometry import Polygon, LineString, Point
        >>> s = geopandas.GeoSeries(
        ...     [
        ...         Polygon([(0, 0), (1, 1), (0, 1)]),
        ...         LineString([(0, 0), (1, 1), (1, 0)]),
        ...         Point(0, 0),
        ...     ],
        ... )
        >>> s
        0    POLYGON ((0 0, 1 1, 0 1, 0 0))
        1        LINESTRING (0 0, 1 1, 1 0)
        2                       POINT (0 0)
        dtype: geometry

        >>> s.normalize()
        0    POLYGON ((0 0, 0 1, 1 1, 0 0))
        1        LINESTRING (0 0, 1 1, 1 0)
        2                       POINT (0 0)
        dtype: geometry
        """
        return _delegate_geo_method("normalize", self)

    def make_valid(self):
        """
        Repairs invalid geometries.

        Returns a ``GeoSeries`` with valid geometries.
        If the input geometry is already valid, then it will be preserved.
        In many cases, in order to create a valid geometry, the input
        geometry must be split into multiple parts or multiple geometries.
        If the geometry must be split into multiple parts of the same type
        to be made valid, then a multi-part geometry will be returned
        (e.g. a MultiPolygon).
        If the geometry must be split into multiple parts of different types
        to be made valid, then a GeometryCollection will be returned.

        Examples
        --------
        >>> from shapely.geometry import MultiPolygon, Polygon, LineString, Point
        >>> s = geopandas.GeoSeries(
        ...     [
        ...         Polygon([(0, 0), (0, 2), (1, 1), (2, 2), (2, 0), (1, 1), (0, 0)]),
        ...         Polygon([(0, 2), (0, 1), (2, 0), (0, 0), (0, 2)]),
        ...         LineString([(0, 0), (1, 1), (1, 0)]),
        ...     ],
        ... )
        >>> s
        0    POLYGON ((0 0, 0 2, 1 1, 2 2, 2 0, 1 1, 0 0))
        1              POLYGON ((0 2, 0 1, 2 0, 0 0, 0 2))
        2                       LINESTRING (0 0, 1 1, 1 0)
        dtype: geometry

        >>> s.make_valid()
        0    MULTIPOLYGON (((1 1, 0 0, 0 2, 1 1)), ((2 0, 1...
        1    GEOMETRYCOLLECTION (POLYGON ((2 0, 0 0, 0 1, 2...
        2                           LINESTRING (0 0, 1 1, 1 0)
        dtype: geometry
        """
        return _delegate_geo_method("make_valid", self)

    def reverse(self):
        """Returns a ``GeoSeries`` with the order of coordinates reversed.

        Examples
        --------

        >>> from shapely.geometry import Polygon, LineString, Point
        >>> s = geopandas.GeoSeries(
        ...     [
        ...         Polygon([(0, 0), (1, 1), (0, 1)]),
        ...         LineString([(0, 0), (1, 1), (1, 0)]),
        ...         Point(0, 0),
        ...     ]
        ... )
        >>> s
        0    POLYGON ((0 0, 1 1, 0 1, 0 0))
        1        LINESTRING (0 0, 1 1, 1 0)
        2                       POINT (0 0)
        dtype: geometry

        >>> s.reverse()
        0    POLYGON ((0 0, 0 1, 1 1, 0 0))
        1        LINESTRING (1 0, 1 1, 0 0)
        2                       POINT (0 0)
        dtype: geometry

        See also
        --------
        GeoSeries.normalize : normalize order of coordinates
        """
        return _delegate_geo_method("reverse", self)

    def segmentize(self, max_segment_length):
        """Returns a ``GeoSeries`` with vertices added to line segments based on
        maximum segment length.

        Additional vertices will be added to every line segment in an input geometry so
        that segments are no longer than the provided maximum segment length. New
        vertices will evenly subdivide each segment. Only linear components of input
        geometries are densified; other geometries are returned unmodified.

        Parameters
        ----------
        max_segment_length : float | array-like
            Additional vertices will be added so that all line segments are no longer
            than this value. Must be greater than 0.

        Returns
        -------
        GeoSeries

        Examples
        --------
        >>> from shapely.geometry import Polygon, LineString
        >>> s = geopandas.GeoSeries(
        ...     [
        ...         LineString([(0, 0), (0, 10)]),
        ...         Polygon([(0, 0), (10, 0), (10, 10), (0, 10), (0, 0)]),
        ...     ],
        ... )
        >>> s
        0                     LINESTRING (0 0, 0 10)
        1    POLYGON ((0 0, 10 0, 10 10, 0 10, 0 0))
        dtype: geometry

        >>> s.segmentize(max_segment_length=5)
        0                          LINESTRING (0 0, 0 5, 0 10)
        1    POLYGON ((0 0, 5 0, 10 0, 10 5, 10 10, 5 10, 0...
        dtype: geometry
        """
        return _delegate_geo_method(
            "segmentize", self, max_segment_length=max_segment_length
        )

    def transform(self, transformation, include_z=False):
        """Returns a ``GeoSeries`` with the transformation function
        applied to the geometry coordinates.

        Parameters
        ----------
        transformation : Callable
            A function that transforms a (N, 2) or (N, 3) ndarray of float64
            to another (N,2) or (N, 3) ndarray of float64
        include_z : bool, default False
            If True include the third dimension in the coordinates array that
            is passed to the ``transformation`` function. If a geometry has no third
            dimension, the z-coordinates passed to the function will be NaN.

        Returns
        -------
        GeoSeries

        Examples
        --------
        >>> from shapely import Point, Polygon
        >>> s = geopandas.GeoSeries([Point(0, 0)])
        >>> s.transform(lambda x: x + 1)
        0    POINT (1 1)
        dtype: geometry

        >>> s = geopandas.GeoSeries([Polygon([(0, 0), (1, 1), (0, 1)])])
        >>> s.transform(lambda x: x * [2, 3])
        0    POLYGON ((0 0, 2 3, 0 3, 0 0))
        dtype: geometry

        By default the third dimension is ignored and you need explicitly include it:

        >>> s = geopandas.GeoSeries([Point(0, 0, 0)])
        >>> s.transform(lambda x: x + 1, include_z=True)
        0    POINT Z (1 1 1)
        dtype: geometry
        """
        return _delegate_geo_method(
            "transform", self, transformation=transformation, include_z=include_z
        )

    def force_2d(self):
        """Forces the dimensionality of a geometry to 2D.

        Removes the additional Z coordinate dimension from all geometries.

        Returns
        -------
        GeoSeries

        Examples
        --------
        >>> from shapely import Polygon, LineString, Point
        >>> s = geopandas.GeoSeries(
        ...     [
        ...         Point(0.5, 2.5, 0),
        ...         LineString([(1, 1, 1), (0, 1, 3), (1, 0, 2)]),
        ...         Polygon([(0, 0, 0), (0, 10, 0), (10, 10, 0)]),
        ...     ],
        ... )
        >>> s
        0                            POINT Z (0.5 2.5 0)
        1             LINESTRING Z (1 1 1, 0 1 3, 1 0 2)
        2    POLYGON Z ((0 0 0, 0 10 0, 10 10 0, 0 0 0))
        dtype: geometry

        >>> s.force_2d()
        0                      POINT (0.5 2.5)
        1           LINESTRING (1 1, 0 1, 1 0)
        2    POLYGON ((0 0, 0 10, 10 10, 0 0))
        dtype: geometry
        """
        return _delegate_geo_method("force_2d", self)

    def force_3d(self, z=0):
        """Forces the dimensionality of a geometry to 3D.

        2D geometries will get the provided Z coordinate; 3D geometries
        are unchanged (unless their Z coordinate is ``np.nan``).

        Note that for empty geometries, 3D is only supported since GEOS 3.9 and then
        still only for simple geometries (non-collections).

        Parameters
        ----------
        z : float | array_like (default 0)
            Z coordinate to be assigned

        Returns
        -------
        GeoSeries

        Examples
        --------
        >>> from shapely import Polygon, LineString, Point
        >>> s = geopandas.GeoSeries(
        ...     [
        ...         Point(1, 2),
        ...         Point(0.5, 2.5, 2),
        ...         LineString([(1, 1), (0, 1), (1, 0)]),
        ...         Polygon([(0, 0), (0, 10), (10, 10)]),
        ...     ],
        ... )
        >>> s
        0                          POINT (1 2)
        1                  POINT Z (0.5 2.5 2)
        2           LINESTRING (1 1, 0 1, 1 0)
        3    POLYGON ((0 0, 0 10, 10 10, 0 0))
        dtype: geometry

        >>> s.force_3d()
        0                                POINT Z (1 2 0)
        1                            POINT Z (0.5 2.5 2)
        2             LINESTRING Z (1 1 0, 0 1 0, 1 0 0)
        3    POLYGON Z ((0 0 0, 0 10 0, 10 10 0, 0 0 0))
        dtype: geometry

        Z coordinate can be specified as scalar:

        >>> s.force_3d(4)
        0                                POINT Z (1 2 4)
        1                            POINT Z (0.5 2.5 2)
        2             LINESTRING Z (1 1 4, 0 1 4, 1 0 4)
        3    POLYGON Z ((0 0 4, 0 10 4, 10 10 4, 0 0 4))
        dtype: geometry

        Or as an array-like (one value per geometry):

        >>> s.force_3d(range(4))
        0                                POINT Z (1 2 0)
        1                            POINT Z (0.5 2.5 2)
        2             LINESTRING Z (1 1 2, 0 1 2, 1 0 2)
        3    POLYGON Z ((0 0 3, 0 10 3, 10 10 3, 0 0 3))
        dtype: geometry
        """
        return _delegate_geo_method("force_3d", self, z=z)

    def line_merge(self, directed=False):
        """Returns (Multi)LineStrings formed by combining the lines in a
        MultiLineString.

        Lines are joined together at their endpoints in case two lines are intersecting.
        Lines are not joined when 3 or more lines are intersecting at the endpoints.
        Line elements that cannot be joined are kept as is in the resulting
        MultiLineString.

        The direction of each merged LineString will be that of the majority of the
        LineStrings from which it was derived. Except if ``directed=True`` is specified,
        then the operation will not change the order of points within lines and so only
        lines which can be joined with no change in direction are merged.

        Non-linear geometeries result in an empty GeometryCollection.

        Parameters
        ----------
        directed : bool, default False
            Only combine lines if possible without changing point order.
            Requires GEOS >= 3.11.0

        Returns
        -------
        GeoSeries

        Examples
        --------
        >>> from shapely.geometry import MultiLineString, Point
        >>> s = geopandas.GeoSeries(
        ...     [
        ...         MultiLineString([[(0, 2), (0, 10)], [(0, 10), (5, 10)]]),
        ...         MultiLineString([[(0, 2), (0, 10)], [(0, 11), (5, 10)]]),
        ...         MultiLineString(),
        ...         MultiLineString([[(0, 0), (1, 0)], [(0, 0), (3, 0)]]),
        ...         Point(0, 0),
        ...     ]
        ... )
        >>> s
        0    MULTILINESTRING ((0 2, 0 10), (0 10, 5 10))
        1    MULTILINESTRING ((0 2, 0 10), (0 11, 5 10))
        2                          MULTILINESTRING EMPTY
        3       MULTILINESTRING ((0 0, 1 0), (0 0, 3 0))
        4                                    POINT (0 0)
        dtype: geometry

        >>> s.line_merge()
        0                   LINESTRING (0 2, 0 10, 5 10)
        1    MULTILINESTRING ((0 2, 0 10), (0 11, 5 10))
        2                       GEOMETRYCOLLECTION EMPTY
        3                     LINESTRING (1 0, 0 0, 3 0)
        4                       GEOMETRYCOLLECTION EMPTY
        dtype: geometry

        With ``directed=True``, you can avoid changing the order of points within lines
        and merge only lines where no change of direction is required:

        >>> s.line_merge(directed=True)
        0                   LINESTRING (0 2, 0 10, 5 10)
        1    MULTILINESTRING ((0 2, 0 10), (0 11, 5 10))
        2                       GEOMETRYCOLLECTION EMPTY
        3       MULTILINESTRING ((0 0, 1 0), (0 0, 3 0))
        4                       GEOMETRYCOLLECTION EMPTY
        dtype: geometry
        """
        return _delegate_geo_method("line_merge", self, directed=directed)

    #
    # Reduction operations that return a Shapely geometry
    #

    @property
    def unary_union(self):
        """Returns a geometry containing the union of all geometries in the
        ``GeoSeries``.

        The ``unary_union`` attribute is deprecated. Use :meth:`union_all`
        instead.

        Examples
        --------

        >>> from shapely.geometry import box
        >>> s = geopandas.GeoSeries([box(0,0,1,1), box(0,0,2,2)])
        >>> s
        0    POLYGON ((1 0, 1 1, 0 1, 0 0, 1 0))
        1    POLYGON ((2 0, 2 2, 0 2, 0 0, 2 0))
        dtype: geometry

        >>> union = s.unary_union
        >>> print(union)
        POLYGON ((0 1, 0 2, 2 2, 2 0, 1 0, 0 0, 0 1))

        See also
        --------
        GeoSeries.union_all
        """

        warn(
            "The 'unary_union' attribute is deprecated, "
            "use the 'union_all()' method instead.",
            FutureWarning,
            stacklevel=2,
        )

        return self.geometry.values.union_all()

    def union_all(self, method="unary"):
        """Returns a geometry containing the union of all geometries in the
        ``GeoSeries``.

        By default, the unary union algorithm is used. If the geometries are
        non-overlapping (forming a coverage), GeoPandas can use a significantly faster
        algorithm to perform the union using the ``method="coverage"`` option.

        Parameters
        ----------
        method : str (default ``"unary"``)
            The method to use for the union. Options are:

            * ``"unary"``: use the unary union algorithm. This option is the most robust
              but can be slow for large numbers of geometries (default).
            * ``"coverage"``: use the coverage union algorithm. This option is optimized
              for non-overlapping polygons and can be significantly faster than the
              unary union algorithm. However, it can produce invalid geometries if the
              polygons overlap.

        Examples
        --------

        >>> from shapely.geometry import box
        >>> s = geopandas.GeoSeries([box(0, 0, 1, 1), box(0, 0, 2, 2)])
        >>> s
        0    POLYGON ((1 0, 1 1, 0 1, 0 0, 1 0))
        1    POLYGON ((2 0, 2 2, 0 2, 0 0, 2 0))
        dtype: geometry

        >>> s.union_all()
        <POLYGON ((0 1, 0 2, 2 2, 2 0, 1 0, 0 0, 0 1))>
        """
        return self.geometry.values.union_all(method=method)

    def intersection_all(self):
        """Returns a geometry containing the intersection of all geometries in
        the ``GeoSeries``.

        This method ignores None values when other geometries are present.
        If all elements of the GeoSeries are None, an empty GeometryCollection is
        returned.

        Examples
        --------

        >>> from shapely.geometry import box
        >>> s = geopandas.GeoSeries(
        ...     [box(0, 0, 2, 2), box(1, 1, 3, 3), box(0, 0, 1.5, 1.5)]
        ... )
        >>> s
        0              POLYGON ((2 0, 2 2, 0 2, 0 0, 2 0))
        1              POLYGON ((3 1, 3 3, 1 3, 1 1, 3 1))
        2    POLYGON ((1.5 0, 1.5 1.5, 0 1.5, 0 0, 1.5 0))
        dtype: geometry

        >>> s.intersection_all()
        <POLYGON ((1 1, 1 1.5, 1.5 1.5, 1.5 1, 1 1))>
        """
        return self.geometry.values.intersection_all()

    #
    # Binary operations that return a pandas Series
    #

    def contains(self, other, align=None):
        """Returns a ``Series`` of ``dtype('bool')`` with value ``True`` for
        each aligned geometry that contains `other`.

        An object is said to contain `other` if at least one point of `other` lies in
        the interior and no points of `other` lie in the exterior of the object.
        (Therefore, any given polygon does not contain its own boundary - there is not
        any point that lies in the interior.)
        If either object is empty, this operation returns ``False``.

        This is the inverse of :meth:`within` in the sense that the expression
        ``a.contains(b) == b.within(a)`` always evaluates to ``True``.

        The operation works on a 1-to-1 row-wise manner:

        .. image:: ../../../_static/binary_op-01.svg
           :align: center

        Parameters
        ----------
        other : GeoSeries or geometric object
            The GeoSeries (elementwise) or geometric object to test if it
            is contained.
        align : bool | None (default None)
            If True, automatically aligns GeoSeries based on their indices.
            If False, the order of elements is preserved. None defaults to True.

        Returns
        -------
        Series (bool)

        Examples
        --------
        >>> from shapely.geometry import Polygon, LineString, Point
        >>> s = geopandas.GeoSeries(
        ...     [
        ...         Polygon([(0, 0), (1, 1), (0, 1)]),
        ...         LineString([(0, 0), (0, 2)]),
        ...         LineString([(0, 0), (0, 1)]),
        ...         Point(0, 1),
        ...     ],
        ...     index=range(0, 4),
        ... )
        >>> s2 = geopandas.GeoSeries(
        ...     [
        ...         Polygon([(0, 0), (2, 2), (0, 2)]),
        ...         Polygon([(0, 0), (1, 2), (0, 2)]),
        ...         LineString([(0, 0), (0, 2)]),
        ...         Point(0, 1),
        ...     ],
        ...     index=range(1, 5),
        ... )

        >>> s
        0    POLYGON ((0 0, 1 1, 0 1, 0 0))
        1             LINESTRING (0 0, 0 2)
        2             LINESTRING (0 0, 0 1)
        3                       POINT (0 1)
        dtype: geometry

        >>> s2
        1    POLYGON ((0 0, 2 2, 0 2, 0 0))
        2    POLYGON ((0 0, 1 2, 0 2, 0 0))
        3             LINESTRING (0 0, 0 2)
        4                       POINT (0 1)
        dtype: geometry

        We can check if each geometry of GeoSeries contains a single
        geometry:

        .. image:: ../../../_static/binary_op-03.svg
           :align: center

        >>> point = Point(0, 1)
        >>> s.contains(point)
        0    False
        1     True
        2    False
        3     True
        dtype: bool

        We can also check two GeoSeries against each other, row by row.
        The GeoSeries above have different indices. We can either align both GeoSeries
        based on index values and compare elements with the same index using
        ``align=True`` or ignore index and compare elements based on their matching
        order using ``align=False``:

        .. image:: ../../../_static/binary_op-02.svg

        >>> s2.contains(s, align=True)
        0    False
        1    False
        2    False
        3     True
        4    False
        dtype: bool

        >>> s2.contains(s, align=False)
        1     True
        2    False
        3     True
        4     True
        dtype: bool

        Notes
        -----
        This method works in a row-wise manner. It does not check if an element
        of one GeoSeries ``contains`` *any* element of the other one.

        See also
        --------
        GeoSeries.contains_properly
        GeoSeries.within
        """
        return _binary_op("contains", self, other, align)

    def contains_properly(self, other, align=None):
        """Returns a ``Series`` of ``dtype('bool')`` with value ``True`` for
        each aligned geometry that is completely inside ``other``, with no common
        boundary points.

        Geometry A contains geometry B properly if B intersects the interior of A but
        not the boundary (or exterior). This means that a geometry A does not “contain
        properly” itself, which contrasts with the :meth:`~GeoSeries.contains` method,
        where common points on the boundary are allowed.

        The operation works on a 1-to-1 row-wise manner:

        .. image:: ../../../_static/binary_op-01.svg
           :align: center

        Parameters
        ----------
        other : GeoSeries or geometric object
            The GeoSeries (elementwise) or geometric object to test if it
            is contained.
        align : bool | None (default None)
            If True, automatically aligns GeoSeries based on their indices.
            If False, the order of elements is preserved. None defaults to True.

        Returns
        -------
        Series (bool)

        Examples
        --------
        >>> from shapely.geometry import Polygon, LineString, Point
        >>> s = geopandas.GeoSeries(
        ...     [
        ...         Polygon([(0, 0), (1, 1), (0, 1)]),
        ...         LineString([(0, 0), (0, 2)]),
        ...         LineString([(0, 0), (0, 1)]),
        ...         Point(0, 1),
        ...     ],
        ...     index=range(0, 4),
        ... )
        >>> s2 = geopandas.GeoSeries(
        ...     [
        ...         Polygon([(0, 0), (2, 2), (0, 2)]),
        ...         Polygon([(0, 0), (1, 2), (0, 2)]),
        ...         LineString([(0, 0), (0, 2)]),
        ...         Point(0, 1),
        ...     ],
        ...     index=range(1, 5),
        ... )

        >>> s
        0    POLYGON ((0 0, 1 1, 0 1, 0 0))
        1             LINESTRING (0 0, 0 2)
        2             LINESTRING (0 0, 0 1)
        3                       POINT (0 1)
        dtype: geometry

        >>> s2
        1    POLYGON ((0 0, 2 2, 0 2, 0 0))
        2    POLYGON ((0 0, 1 2, 0 2, 0 0))
        3             LINESTRING (0 0, 0 2)
        4                       POINT (0 1)
        dtype: geometry

        We can check if each geometry of GeoSeries contains a single
        geometry:

        .. image:: ../../../_static/binary_op-03.svg
           :align: center

        >>> point = Point(0, 1)
        >>> s.contains_properly(point)
        0    False
        1     True
        2    False
        3     True
        dtype: bool

        We can also check two GeoSeries against each other, row by row.
        The GeoSeries above have different indices. We can either align both GeoSeries
        based on index values and compare elements with the same index using
        ``align=True`` or ignore index and compare elements based on their matching
        order using ``align=False``:

        .. image:: ../../../_static/binary_op-02.svg

        >>> s2.contains_properly(s, align=True)
        0    False
        1    False
        2    False
        3     True
        4    False
        dtype: bool

        >>> s2.contains_properly(s, align=False)
        1    False
        2    False
        3    False
        4     True
        dtype: bool

        Compare it to the result of :meth:`~GeoSeries.contains`:

        >>> s2.contains(s, align=False)
        1     True
        2    False
        3     True
        4     True
        dtype: bool

        Notes
        -----
        This method works in a row-wise manner. It does not check if an element
        of one GeoSeries ``contains_properly`` *any* element of the other one.

        See also
        --------
        GeoSeries.contains
        """
        return _binary_op("contains_properly", self, other, align)

    def dwithin(self, other, distance, align=None):
        """Returns a ``Series`` of ``dtype('bool')`` with value ``True`` for
        each aligned geometry that is within a set distance from ``other``.

        The operation works on a 1-to-1 row-wise manner:

        .. image:: ../../../_static/binary_op-01.svg
           :align: center

        Parameters
        ----------
        other : GeoSeries or geometric object
            The GeoSeries (elementwise) or geometric object to test for
            equality.
        distance : float, np.array, pd.Series
            Distance(s) to test if each geometry is within. A scalar distance will be
            applied to all geometries. An array or Series will be applied elementwise.
            If np.array or pd.Series are used then it must have same length as the
            GeoSeries.
        align : bool | None (default None)
            If True, automatically aligns GeoSeries based on their indices.
            If False, the order of elements is preserved. None defaults to True.

        Returns
        -------
        Series (bool)

        Examples
        --------
        >>> from shapely.geometry import Polygon, LineString, Point
        >>> s = geopandas.GeoSeries(
        ...     [
        ...         Polygon([(0, 0), (1, 1), (0, 1)]),
        ...         LineString([(0, 0), (0, 2)]),
        ...         LineString([(0, 0), (0, 1)]),
        ...         Point(0, 1),
        ...     ],
        ...     index=range(0, 4),
        ... )
        >>> s2 = geopandas.GeoSeries(
        ...     [
        ...         Polygon([(1, 0), (4, 2), (2, 2)]),
        ...         Polygon([(2, 0), (3, 2), (2, 2)]),
        ...         LineString([(2, 0), (2, 2)]),
        ...         Point(1, 1),
        ...     ],
        ...     index=range(1, 5),
        ... )

        >>> s
        0    POLYGON ((0 0, 1 1, 0 1, 0 0))
        1             LINESTRING (0 0, 0 2)
        2             LINESTRING (0 0, 0 1)
        3                       POINT (0 1)
        dtype: geometry

        >>> s2
        1    POLYGON ((1 0, 4 2, 2 2, 1 0))
        2    POLYGON ((2 0, 3 2, 2 2, 2 0))
        3             LINESTRING (2 0, 2 2)
        4                       POINT (1 1)
        dtype: geometry

        We can check if each geometry of GeoSeries contains a single
        geometry:

        .. image:: ../../../_static/binary_op-03.svg
           :align: center

        >>> point = Point(0, 1)
        >>> s2.dwithin(point, 1.8)
        1     True
        2    False
        3    False
        4     True
        dtype: bool

        We can also check two GeoSeries against each other, row by row.
        The GeoSeries above have different indices. We can either align both GeoSeries
        based on index values and compare elements with the same index using
        ``align=True`` or ignore index and compare elements based on their matching
        order using ``align=False``:

        .. image:: ../../../_static/binary_op-02.svg

        >>> s.dwithin(s2, distance=1, align=True)
        0    False
        1     True
        2    False
        3    False
        4    False
        dtype: bool

        >>> s.dwithin(s2, distance=1, align=False)
        0     True
        1    False
        2    False
        3     True
        dtype: bool

        Notes
        -----
        This method works in a row-wise manner. It does not check if an element
        of one GeoSeries is within the set distance of *any* element of the other one.

        See also
        --------
        GeoSeries.within
        """
        return _binary_op("dwithin", self, other, distance=distance, align=align)

    def geom_equals(self, other, align=None):
        """Returns a ``Series`` of ``dtype('bool')`` with value ``True`` for
        each aligned geometry equal to `other`.

        An object is said to be equal to `other` if its set-theoretic
        `boundary`, `interior`, and `exterior` coincides with those of the
        other.

        The operation works on a 1-to-1 row-wise manner:

        .. image:: ../../../_static/binary_op-01.svg
           :align: center

        Parameters
        ----------
        other : GeoSeries or geometric object
            The GeoSeries (elementwise) or geometric object to test for
            equality.
        align : bool | None (default None)
            If True, automatically aligns GeoSeries based on their indices.
            If False, the order of elements is preserved. None defaults to True.

        Returns
        -------
        Series (bool)

        Examples
        --------
        >>> from shapely.geometry import Polygon, LineString, Point
        >>> s = geopandas.GeoSeries(
        ...     [
        ...         Polygon([(0, 0), (2, 2), (0, 2)]),
        ...         Polygon([(0, 0), (1, 2), (0, 2)]),
        ...         LineString([(0, 0), (0, 2)]),
        ...         Point(0, 1),
        ...     ],
        ... )
        >>> s2 = geopandas.GeoSeries(
        ...     [
        ...         Polygon([(0, 0), (2, 2), (0, 2)]),
        ...         Polygon([(0, 0), (1, 2), (0, 2)]),
        ...         Point(0, 1),
        ...         LineString([(0, 0), (0, 2)]),
        ...     ],
        ...     index=range(1, 5),
        ... )

        >>> s
        0    POLYGON ((0 0, 2 2, 0 2, 0 0))
        1    POLYGON ((0 0, 1 2, 0 2, 0 0))
        2             LINESTRING (0 0, 0 2)
        3                       POINT (0 1)
        dtype: geometry

        >>> s2
        1    POLYGON ((0 0, 2 2, 0 2, 0 0))
        2    POLYGON ((0 0, 1 2, 0 2, 0 0))
        3                       POINT (0 1)
        4             LINESTRING (0 0, 0 2)
        dtype: geometry

        We can check if each geometry of GeoSeries contains a single
        geometry:

        .. image:: ../../../_static/binary_op-03.svg
           :align: center

        >>> polygon = Polygon([(0, 0), (2, 2), (0, 2)])
        >>> s.geom_equals(polygon)
        0     True
        1    False
        2    False
        3    False
        dtype: bool

        We can also check two GeoSeries against each other, row by row.
        The GeoSeries above have different indices. We can either align both GeoSeries
        based on index values and compare elements with the same index using
        ``align=True`` or ignore index and compare elements based on their matching
        order using ``align=False``:

        .. image:: ../../../_static/binary_op-02.svg

        >>> s.geom_equals(s2)
        0    False
        1    False
        2    False
        3     True
        4    False
        dtype: bool

        >>> s.geom_equals(s2, align=False)
        0     True
        1     True
        2    False
        3    False
        dtype: bool

        Notes
        -----
        This method works in a row-wise manner. It does not check if an element
        of one GeoSeries is equal to *any* element of the other one.

        See also
        --------
        GeoSeries.geom_equals_exact

        """
        return _binary_op("geom_equals", self, other, align)

    def geom_almost_equals(self, other, decimal=6, align=None):
        """Returns a ``Series`` of ``dtype('bool')`` with value ``True`` if
        each aligned geometry is approximately equal to `other`.

        Approximate equality is tested at all points to the specified `decimal`
        place precision.

        The operation works on a 1-to-1 row-wise manner:

        .. image:: ../../../_static/binary_op-01.svg
           :align: center

        Parameters
        ----------
        other : GeoSeries or geometric object
            The GeoSeries (elementwise) or geometric object to compare to.
        decimal : int
            Decimal place precision used when testing for approximate equality.
        align : bool | None (default None)
            If True, automatically aligns GeoSeries based on their indices.
            If False, the order of elements is preserved. None defaults to True.

        Returns
        -------
        Series (bool)

        Examples
        --------
        >>> from shapely.geometry import Point
        >>> s = geopandas.GeoSeries(
        ...     [
        ...         Point(0, 1.1),
        ...         Point(0, 1.01),
        ...         Point(0, 1.001),
        ...     ],
        ... )
        >>> s
        0      POINT (0 1.1)
        1     POINT (0 1.01)
        2    POINT (0 1.001)
        dtype: geometry


        >>> s.geom_almost_equals(Point(0, 1), decimal=2)
        0    False
        1    False
        2     True
        dtype: bool

        >>> s.geom_almost_equals(Point(0, 1), decimal=1)
        0    False
        1     True
        2     True
        dtype: bool

        Notes
        -----
        This method works in a row-wise manner. It does not check if an element
        of one GeoSeries is equal to *any* element of the other one.

        See also
        --------
        GeoSeries.geom_equals
        GeoSeries.geom_equals_exact

        """
        warnings.warn(
            "The 'geom_almost_equals()' method is deprecated because the name is "
            "confusing. The 'geom_equals_exact()' method should be used instead.",
            FutureWarning,
            stacklevel=2,
        )
        tolerance = 0.5 * 10 ** (-decimal)
        return _binary_op(
            "geom_equals_exact", self, other, tolerance=tolerance, align=align
        )

    def geom_equals_exact(self, other, tolerance, align=None):
        """Return True for all geometries that equal aligned *other* to a given
        tolerance, else False.

        The operation works on a 1-to-1 row-wise manner:

        .. image:: ../../../_static/binary_op-01.svg
           :align: center

        Parameters
        ----------
        other : GeoSeries or geometric object
            The GeoSeries (elementwise) or geometric object to compare to.
        tolerance : float
            Decimal place precision used when testing for approximate equality.
        align : bool | None (default None)
            If True, automatically aligns GeoSeries based on their indices.
            If False, the order of elements is preserved. None defaults to True.

        Returns
        -------
        Series (bool)

        Examples
        --------
        >>> from shapely.geometry import Point
        >>> s = geopandas.GeoSeries(
        ...     [
        ...         Point(0, 1.1),
        ...         Point(0, 1.0),
        ...         Point(0, 1.2),
        ...     ]
        ... )
        >>> s
        0    POINT (0 1.1)
        1      POINT (0 1)
        2    POINT (0 1.2)
        dtype: geometry


        >>> s.geom_equals_exact(Point(0, 1), tolerance=0.1)
        0    False
        1     True
        2    False
        dtype: bool

        >>> s.geom_equals_exact(Point(0, 1), tolerance=0.15)
        0     True
        1     True
        2    False
        dtype: bool

        Notes
        -----
        This method works in a row-wise manner. It does not check if an element
        of one GeoSeries is equal to *any* element of the other one.

        See also
        --------
        GeoSeries.geom_equals
        """
        return _binary_op(
            "geom_equals_exact", self, other, tolerance=tolerance, align=align
        )

    def crosses(self, other, align=None):
        """Returns a ``Series`` of ``dtype('bool')`` with value ``True`` for
        each aligned geometry that cross `other`.

        An object is said to cross `other` if its `interior` intersects the
        `interior` of the other but does not contain it, and the dimension of
        the intersection is less than the dimension of the one or the other.

        The operation works on a 1-to-1 row-wise manner:

        .. image:: ../../../_static/binary_op-01.svg
           :align: center

        Parameters
        ----------
        other : GeoSeries or geometric object
            The GeoSeries (elementwise) or geometric object to test if is
            crossed.
        align : bool | None (default None)
            If True, automatically aligns GeoSeries based on their indices.
            If False, the order of elements is preserved. None defaults to True.

        Returns
        -------
        Series (bool)

        Examples
        --------
        >>> from shapely.geometry import Polygon, LineString, Point
        >>> s = geopandas.GeoSeries(
        ...     [
        ...         Polygon([(0, 0), (2, 2), (0, 2)]),
        ...         LineString([(0, 0), (2, 2)]),
        ...         LineString([(2, 0), (0, 2)]),
        ...         Point(0, 1),
        ...     ],
        ... )
        >>> s2 = geopandas.GeoSeries(
        ...     [
        ...         LineString([(1, 0), (1, 3)]),
        ...         LineString([(2, 0), (0, 2)]),
        ...         Point(1, 1),
        ...         Point(0, 1),
        ...     ],
        ...     index=range(1, 5),
        ... )

        >>> s
        0    POLYGON ((0 0, 2 2, 0 2, 0 0))
        1             LINESTRING (0 0, 2 2)
        2             LINESTRING (2 0, 0 2)
        3                       POINT (0 1)
        dtype: geometry
        >>> s2
        1    LINESTRING (1 0, 1 3)
        2    LINESTRING (2 0, 0 2)
        3              POINT (1 1)
        4              POINT (0 1)
        dtype: geometry

        We can check if each geometry of GeoSeries crosses a single
        geometry:

        .. image:: ../../../_static/binary_op-03.svg
           :align: center

        >>> line = LineString([(-1, 1), (3, 1)])
        >>> s.crosses(line)
        0     True
        1     True
        2     True
        3    False
        dtype: bool

        We can also check two GeoSeries against each other, row by row.
        The GeoSeries above have different indices. We can either align both GeoSeries
        based on index values and compare elements with the same index using
        ``align=True`` or ignore index and compare elements based on their matching
        order using ``align=False``:

        .. image:: ../../../_static/binary_op-02.svg

        >>> s.crosses(s2, align=True)
        0    False
        1     True
        2    False
        3    False
        4    False
        dtype: bool

        >>> s.crosses(s2, align=False)
        0     True
        1     True
        2    False
        3    False
        dtype: bool

        Notice that a line does not cross a point that it contains.

        Notes
        -----
        This method works in a row-wise manner. It does not check if an element
        of one GeoSeries ``crosses`` *any* element of the other one.

        See also
        --------
        GeoSeries.disjoint
        GeoSeries.intersects

        """
        return _binary_op("crosses", self, other, align)

    def disjoint(self, other, align=None):
        """Returns a ``Series`` of ``dtype('bool')`` with value ``True`` for
        each aligned geometry disjoint to `other`.

        An object is said to be disjoint to `other` if its `boundary` and
        `interior` does not intersect at all with those of the other.

        The operation works on a 1-to-1 row-wise manner:

        .. image:: ../../../_static/binary_op-01.svg
           :align: center

        Parameters
        ----------
        other : GeoSeries or geometric object
            The GeoSeries (elementwise) or geometric object to test if is
            disjoint.
        align : bool | None (default None)
            If True, automatically aligns GeoSeries based on their indices.
            If False, the order of elements is preserved. None defaults to True.

        Returns
        -------
        Series (bool)

        Examples
        --------
        >>> from shapely.geometry import Polygon, LineString, Point
        >>> s = geopandas.GeoSeries(
        ...     [
        ...         Polygon([(0, 0), (2, 2), (0, 2)]),
        ...         LineString([(0, 0), (2, 2)]),
        ...         LineString([(2, 0), (0, 2)]),
        ...         Point(0, 1),
        ...     ],
        ... )
        >>> s2 = geopandas.GeoSeries(
        ...     [
        ...         Polygon([(-1, 0), (-1, 2), (0, -2)]),
        ...         LineString([(0, 0), (0, 1)]),
        ...         Point(1, 1),
        ...         Point(0, 0),
        ...     ],
        ... )

        >>> s
        0    POLYGON ((0 0, 2 2, 0 2, 0 0))
        1             LINESTRING (0 0, 2 2)
        2             LINESTRING (2 0, 0 2)
        3                       POINT (0 1)
        dtype: geometry

        >>> s2
        0    POLYGON ((-1 0, -1 2, 0 -2, -1 0))
        1                 LINESTRING (0 0, 0 1)
        2                           POINT (1 1)
        3                           POINT (0 0)
        dtype: geometry

        We can check each geometry of GeoSeries to a single
        geometry:

        .. image:: ../../../_static/binary_op-03.svg
           :align: center

        >>> line = LineString([(0, 0), (2, 0)])
        >>> s.disjoint(line)
        0    False
        1    False
        2    False
        3     True
        dtype: bool

        We can also check two GeoSeries against each other, row by row.
        We can either align both GeoSeries
        based on index values and compare elements with the same index using
        ``align=True`` or ignore index and compare elements based on their matching
        order using ``align=False``:

        .. image:: ../../../_static/binary_op-02.svg

        >>> s.disjoint(s2)
        0     True
        1    False
        2    False
        3     True
        dtype: bool

        Notes
        -----
        This method works in a row-wise manner. It does not check if an element
        of one GeoSeries is equal to *any* element of the other one.

        See also
        --------
        GeoSeries.intersects
        GeoSeries.touches

        """
        return _binary_op("disjoint", self, other, align)

    def intersects(self, other, align=None):
        """Returns a ``Series`` of ``dtype('bool')`` with value ``True`` for
        each aligned geometry that intersects `other`.

        An object is said to intersect `other` if its `boundary` and `interior`
        intersects in any way with those of the other.

        The operation works on a 1-to-1 row-wise manner:

        .. image:: ../../../_static/binary_op-01.svg
           :align: center

        Parameters
        ----------
        other : GeoSeries or geometric object
            The GeoSeries (elementwise) or geometric object to test if is
            intersected.
        align : bool | None (default None)
            If True, automatically aligns GeoSeries based on their indices.
            If False, the order of elements is preserved. None defaults to True.

        Returns
        -------
        Series (bool)

        Examples
        --------
        >>> from shapely.geometry import Polygon, LineString, Point
        >>> s = geopandas.GeoSeries(
        ...     [
        ...         Polygon([(0, 0), (2, 2), (0, 2)]),
        ...         LineString([(0, 0), (2, 2)]),
        ...         LineString([(2, 0), (0, 2)]),
        ...         Point(0, 1),
        ...     ],
        ... )
        >>> s2 = geopandas.GeoSeries(
        ...     [
        ...         LineString([(1, 0), (1, 3)]),
        ...         LineString([(2, 0), (0, 2)]),
        ...         Point(1, 1),
        ...         Point(0, 1),
        ...     ],
        ...     index=range(1, 5),
        ... )

        >>> s
        0    POLYGON ((0 0, 2 2, 0 2, 0 0))
        1             LINESTRING (0 0, 2 2)
        2             LINESTRING (2 0, 0 2)
        3                       POINT (0 1)
        dtype: geometry

        >>> s2
        1    LINESTRING (1 0, 1 3)
        2    LINESTRING (2 0, 0 2)
        3              POINT (1 1)
        4              POINT (0 1)
        dtype: geometry

        We can check if each geometry of GeoSeries crosses a single
        geometry:

        .. image:: ../../../_static/binary_op-03.svg
           :align: center

        >>> line = LineString([(-1, 1), (3, 1)])
        >>> s.intersects(line)
        0    True
        1    True
        2    True
        3    True
        dtype: bool

        We can also check two GeoSeries against each other, row by row.
        The GeoSeries above have different indices. We can either align both GeoSeries
        based on index values and compare elements with the same index using
        ``align=True`` or ignore index and compare elements based on their matching
        order using ``align=False``:

        .. image:: ../../../_static/binary_op-02.svg

        >>> s.intersects(s2, align=True)
        0    False
        1     True
        2     True
        3    False
        4    False
        dtype: bool

        >>> s.intersects(s2, align=False)
        0    True
        1    True
        2    True
        3    True
        dtype: bool

        Notes
        -----
        This method works in a row-wise manner. It does not check if an element
        of one GeoSeries ``crosses`` *any* element of the other one.

        See also
        --------
        GeoSeries.disjoint
        GeoSeries.crosses
        GeoSeries.touches
        GeoSeries.intersection
        """
        return _binary_op("intersects", self, other, align)

    def overlaps(self, other, align=None):
        """Returns True for all aligned geometries that overlap *other*, else False.

        Geometries overlaps if they have more than one but not all
        points in common, have the same dimension, and the intersection of the
        interiors of the geometries has the same dimension as the geometries
        themselves.

        The operation works on a 1-to-1 row-wise manner:

        .. image:: ../../../_static/binary_op-01.svg
           :align: center

        Parameters
        ----------
        other : GeoSeries or geometric object
            The GeoSeries (elementwise) or geometric object to test if
            overlaps.
        align : bool | None (default None)
            If True, automatically aligns GeoSeries based on their indices.
            If False, the order of elements is preserved. None defaults to True.

        Returns
        -------
        Series (bool)

        Examples
        --------
        >>> from shapely.geometry import Polygon, LineString, MultiPoint, Point
        >>> s = geopandas.GeoSeries(
        ...     [
        ...         Polygon([(0, 0), (2, 2), (0, 2)]),
        ...         Polygon([(0, 0), (2, 2), (0, 2)]),
        ...         LineString([(0, 0), (2, 2)]),
        ...         MultiPoint([(0, 0), (0, 1)]),
        ...     ],
        ... )
        >>> s2 = geopandas.GeoSeries(
        ...     [
        ...         Polygon([(0, 0), (2, 0), (0, 2)]),
        ...         LineString([(0, 1), (1, 1)]),
        ...         LineString([(1, 1), (3, 3)]),
        ...         Point(0, 1),
        ...     ],
        ...     index=range(1, 5),
        ... )

        >>> s
        0    POLYGON ((0 0, 2 2, 0 2, 0 0))
        1    POLYGON ((0 0, 2 2, 0 2, 0 0))
        2             LINESTRING (0 0, 2 2)
        3         MULTIPOINT ((0 0), (0 1))
        dtype: geometry

        >>> s2
        1    POLYGON ((0 0, 2 0, 0 2, 0 0))
        2             LINESTRING (0 1, 1 1)
        3             LINESTRING (1 1, 3 3)
        4                       POINT (0 1)
        dtype: geometry

        We can check if each geometry of GeoSeries overlaps a single
        geometry:

        .. image:: ../../../_static/binary_op-03.svg
           :align: center

        >>> polygon = Polygon([(0, 0), (1, 0), (1, 1), (0, 1)])
        >>> s.overlaps(polygon)
        0     True
        1     True
        2    False
        3    False
        dtype: bool

        We can also check two GeoSeries against each other, row by row.
        The GeoSeries above have different indices. We can either align both GeoSeries
        based on index values and compare elements with the same index using
        ``align=True`` or ignore index and compare elements based on their matching
        order using ``align=False``:

        .. image:: ../../../_static/binary_op-02.svg

        >>> s.overlaps(s2)
        0    False
        1     True
        2    False
        3    False
        4    False
        dtype: bool

        >>> s.overlaps(s2, align=False)
        0     True
        1    False
        2     True
        3    False
        dtype: bool

        Notes
        -----
        This method works in a row-wise manner. It does not check if an element
        of one GeoSeries ``overlaps`` *any* element of the other one.

        See also
        --------
        GeoSeries.crosses
        GeoSeries.intersects

        """
        return _binary_op("overlaps", self, other, align)

    def touches(self, other, align=None):
        """Returns a ``Series`` of ``dtype('bool')`` with value ``True`` for
        each aligned geometry that touches `other`.

        An object is said to touch `other` if it has at least one point in
        common with `other` and its interior does not intersect with any part
        of the other. Overlapping features therefore do not touch.

        The operation works on a 1-to-1 row-wise manner:

        .. image:: ../../../_static/binary_op-01.svg
           :align: center

        Parameters
        ----------
        other : GeoSeries or geometric object
            The GeoSeries (elementwise) or geometric object to test if is
            touched.
        align : bool | None (default None)
            If True, automatically aligns GeoSeries based on their indices.
            If False, the order of elements is preserved. None defaults to True.

        Returns
        -------
        Series (bool)

        Examples
        --------
        >>> from shapely.geometry import Polygon, LineString, MultiPoint, Point
        >>> s = geopandas.GeoSeries(
        ...     [
        ...         Polygon([(0, 0), (2, 2), (0, 2)]),
        ...         Polygon([(0, 0), (2, 2), (0, 2)]),
        ...         LineString([(0, 0), (2, 2)]),
        ...         MultiPoint([(0, 0), (0, 1)]),
        ...     ],
        ... )
        >>> s2 = geopandas.GeoSeries(
        ...     [
        ...         Polygon([(0, 0), (-2, 0), (0, -2)]),
        ...         LineString([(0, 1), (1, 1)]),
        ...         LineString([(1, 1), (3, 0)]),
        ...         Point(0, 1),
        ...     ],
        ...     index=range(1, 5),
        ... )

        >>> s
        0    POLYGON ((0 0, 2 2, 0 2, 0 0))
        1    POLYGON ((0 0, 2 2, 0 2, 0 0))
        2             LINESTRING (0 0, 2 2)
        3         MULTIPOINT ((0 0), (0 1))
        dtype: geometry

        >>> s2
        1    POLYGON ((0 0, -2 0, 0 -2, 0 0))
        2               LINESTRING (0 1, 1 1)
        3               LINESTRING (1 1, 3 0)
        4                         POINT (0 1)
        dtype: geometry

        We can check if each geometry of GeoSeries touches a single
        geometry:

        .. image:: ../../../_static/binary_op-03.svg
           :align: center


        >>> line = LineString([(0, 0), (-1, -2)])
        >>> s.touches(line)
        0    True
        1    True
        2    True
        3    True
        dtype: bool

        We can also check two GeoSeries against each other, row by row.
        The GeoSeries above have different indices. We can either align both GeoSeries
        based on index values and compare elements with the same index using
        ``align=True`` or ignore index and compare elements based on their matching
        order using ``align=False``:

        .. image:: ../../../_static/binary_op-02.svg

        >>> s.touches(s2, align=True)
        0    False
        1     True
        2     True
        3    False
        4    False
        dtype: bool

        >>> s.touches(s2, align=False)
        0     True
        1    False
        2     True
        3    False
        dtype: bool

        Notes
        -----
        This method works in a row-wise manner. It does not check if an element
        of one GeoSeries ``touches`` *any* element of the other one.

        See also
        --------
        GeoSeries.overlaps
        GeoSeries.intersects

        """
        return _binary_op("touches", self, other, align)

    def within(self, other, align=None):
        """Returns a ``Series`` of ``dtype('bool')`` with value ``True`` for
        each aligned geometry that is within `other`.

        An object is said to be within `other` if at least one of its points is located
        in the `interior` and no points are located in the `exterior` of the other.
        If either object is empty, this operation returns ``False``.

        This is the inverse of :meth:`contains` in the sense that the
        expression ``a.within(b) == b.contains(a)`` always evaluates to
        ``True``.

        The operation works on a 1-to-1 row-wise manner:

        .. image:: ../../../_static/binary_op-01.svg
           :align: center

        Parameters
        ----------
        other : GeoSeries or geometric object
            The GeoSeries (elementwise) or geometric object to test if each
            geometry is within.
        align : bool | None (default None)
            If True, automatically aligns GeoSeries based on their indices.
            If False, the order of elements is preserved. None defaults to True.

        Returns
        -------
        Series (bool)


        Examples
        --------
        >>> from shapely.geometry import Polygon, LineString, Point
        >>> s = geopandas.GeoSeries(
        ...     [
        ...         Polygon([(0, 0), (2, 2), (0, 2)]),
        ...         Polygon([(0, 0), (1, 2), (0, 2)]),
        ...         LineString([(0, 0), (0, 2)]),
        ...         Point(0, 1),
        ...     ],
        ... )
        >>> s2 = geopandas.GeoSeries(
        ...     [
        ...         Polygon([(0, 0), (1, 1), (0, 1)]),
        ...         LineString([(0, 0), (0, 2)]),
        ...         LineString([(0, 0), (0, 1)]),
        ...         Point(0, 1),
        ...     ],
        ...     index=range(1, 5),
        ... )

        >>> s
        0    POLYGON ((0 0, 2 2, 0 2, 0 0))
        1    POLYGON ((0 0, 1 2, 0 2, 0 0))
        2             LINESTRING (0 0, 0 2)
        3                       POINT (0 1)
        dtype: geometry

        >>> s2
        1    POLYGON ((0 0, 1 1, 0 1, 0 0))
        2             LINESTRING (0 0, 0 2)
        3             LINESTRING (0 0, 0 1)
        4                       POINT (0 1)
        dtype: geometry

        We can check if each geometry of GeoSeries is within a single
        geometry:

        .. image:: ../../../_static/binary_op-03.svg
           :align: center

        >>> polygon = Polygon([(0, 0), (2, 2), (0, 2)])
        >>> s.within(polygon)
        0     True
        1     True
        2    False
        3    False
        dtype: bool

        We can also check two GeoSeries against each other, row by row.
        The GeoSeries above have different indices. We can either align both GeoSeries
        based on index values and compare elements with the same index using
        ``align=True`` or ignore index and compare elements based on their matching
        order using ``align=False``:

        .. image:: ../../../_static/binary_op-02.svg

        >>> s2.within(s)
        0    False
        1    False
        2     True
        3    False
        4    False
        dtype: bool

        >>> s2.within(s, align=False)
        1     True
        2    False
        3     True
        4     True
        dtype: bool

        Notes
        -----
        This method works in a row-wise manner. It does not check if an element
        of one GeoSeries is ``within`` *any* element of the other one.

        See also
        --------
        GeoSeries.contains
        """
        return _binary_op("within", self, other, align)

    def covers(self, other, align=None):
        """
        Returns a ``Series`` of ``dtype('bool')`` with value ``True`` for
        each aligned geometry that is entirely covering `other`.

        An object A is said to cover another object B if no points of B lie
        in the exterior of A.
        If either object is empty, this operation returns ``False``.

        The operation works on a 1-to-1 row-wise manner:

        .. image:: ../../../_static/binary_op-01.svg
           :align: center

        See
        https://lin-ear-th-inking.blogspot.com/2007/06/subtleties-of-ogc-covers-spatial.html
        for reference.

        Parameters
        ----------
        other : Geoseries or geometric object
            The Geoseries (elementwise) or geometric object to check is being covered.
        align : bool | None (default None)
            If True, automatically aligns GeoSeries based on their indices.
            If False, the order of elements is preserved. None defaults to True.

        Returns
        -------
        Series (bool)

        Examples
        --------
        >>> from shapely.geometry import Polygon, LineString, Point
        >>> s = geopandas.GeoSeries(
        ...     [
        ...         Polygon([(0, 0), (2, 0), (2, 2), (0, 2)]),
        ...         Polygon([(0, 0), (2, 2), (0, 2)]),
        ...         LineString([(0, 0), (2, 2)]),
        ...         Point(0, 0),
        ...     ],
        ... )
        >>> s2 = geopandas.GeoSeries(
        ...     [
        ...         Polygon([(0.5, 0.5), (1.5, 0.5), (1.5, 1.5), (0.5, 1.5)]),
        ...         Polygon([(0, 0), (2, 0), (2, 2), (0, 2)]),
        ...         LineString([(1, 1), (1.5, 1.5)]),
        ...         Point(0, 0),
        ...     ],
        ...     index=range(1, 5),
        ... )

        >>> s
        0    POLYGON ((0 0, 2 0, 2 2, 0 2, 0 0))
        1         POLYGON ((0 0, 2 2, 0 2, 0 0))
        2                  LINESTRING (0 0, 2 2)
        3                            POINT (0 0)
        dtype: geometry

        >>> s2
        1    POLYGON ((0.5 0.5, 1.5 0.5, 1.5 1.5, 0.5 1.5, ...
        2                  POLYGON ((0 0, 2 0, 2 2, 0 2, 0 0))
        3                            LINESTRING (1 1, 1.5 1.5)
        4                                          POINT (0 0)
        dtype: geometry

        We can check if each geometry of GeoSeries covers a single
        geometry:

        .. image:: ../../../_static/binary_op-03.svg
           :align: center

        >>> poly = Polygon([(0, 0), (2, 0), (2, 2), (0, 2)])
        >>> s.covers(poly)
        0     True
        1    False
        2    False
        3    False
        dtype: bool

        We can also check two GeoSeries against each other, row by row.
        The GeoSeries above have different indices. We can either align both GeoSeries
        based on index values and compare elements with the same index using
        ``align=True`` or ignore index and compare elements based on their matching
        order using ``align=False``:

        .. image:: ../../../_static/binary_op-02.svg

        >>> s.covers(s2, align=True)
        0    False
        1    False
        2    False
        3    False
        4    False
        dtype: bool

        >>> s.covers(s2, align=False)
        0     True
        1    False
        2     True
        3     True
        dtype: bool

        Notes
        -----
        This method works in a row-wise manner. It does not check if an element
        of one GeoSeries ``covers`` *any* element of the other one.

        See also
        --------
        GeoSeries.covered_by
        GeoSeries.overlaps
        """
        return _binary_op("covers", self, other, align)

    def covered_by(self, other, align=None):
        """
        Returns a ``Series`` of ``dtype('bool')`` with value ``True`` for
        each aligned geometry that is entirely covered by `other`.

        An object A is said to cover another object B if no points of B lie
        in the exterior of A.

        The operation works on a 1-to-1 row-wise manner:

        .. image:: ../../../_static/binary_op-01.svg
           :align: center

        See
        https://lin-ear-th-inking.blogspot.com/2007/06/subtleties-of-ogc-covers-spatial.html
        for reference.

        Parameters
        ----------
        other : Geoseries or geometric object
            The Geoseries (elementwise) or geometric object to check is being covered.
        align : bool | None (default None)
            If True, automatically aligns GeoSeries based on their indices.
            If False, the order of elements is preserved. None defaults to True.

        Returns
        -------
        Series (bool)

        Examples
        --------
        >>> from shapely.geometry import Polygon, LineString, Point
        >>> s = geopandas.GeoSeries(
        ...     [
        ...         Polygon([(0.5, 0.5), (1.5, 0.5), (1.5, 1.5), (0.5, 1.5)]),
        ...         Polygon([(0, 0), (2, 0), (2, 2), (0, 2)]),
        ...         LineString([(1, 1), (1.5, 1.5)]),
        ...         Point(0, 0),
        ...     ],
        ... )
        >>> s2 = geopandas.GeoSeries(
        ...     [
        ...         Polygon([(0, 0), (2, 0), (2, 2), (0, 2)]),
        ...         Polygon([(0, 0), (2, 2), (0, 2)]),
        ...         LineString([(0, 0), (2, 2)]),
        ...         Point(0, 0),
        ...     ],
        ...     index=range(1, 5),
        ... )

        >>> s
        0    POLYGON ((0.5 0.5, 1.5 0.5, 1.5 1.5, 0.5 1.5, ...
        1                  POLYGON ((0 0, 2 0, 2 2, 0 2, 0 0))
        2                            LINESTRING (1 1, 1.5 1.5)
        3                                          POINT (0 0)
        dtype: geometry
        >>>

        >>> s2
        1    POLYGON ((0 0, 2 0, 2 2, 0 2, 0 0))
        2         POLYGON ((0 0, 2 2, 0 2, 0 0))
        3                  LINESTRING (0 0, 2 2)
        4                            POINT (0 0)
        dtype: geometry

        We can check if each geometry of GeoSeries is covered by a single
        geometry:

        .. image:: ../../../_static/binary_op-03.svg
           :align: center

        >>> poly = Polygon([(0, 0), (2, 0), (2, 2), (0, 2)])
        >>> s.covered_by(poly)
        0    True
        1    True
        2    True
        3    True
        dtype: bool

        We can also check two GeoSeries against each other, row by row.
        The GeoSeries above have different indices. We can either align both GeoSeries
        based on index values and compare elements with the same index using
        ``align=True`` or ignore index and compare elements based on their matching
        order using ``align=False``:

        .. image:: ../../../_static/binary_op-02.svg

        >>> s.covered_by(s2, align=True)
        0    False
        1     True
        2     True
        3     True
        4    False
        dtype: bool

        >>> s.covered_by(s2, align=False)
        0     True
        1    False
        2     True
        3     True
        dtype: bool

        Notes
        -----
        This method works in a row-wise manner. It does not check if an element
        of one GeoSeries is ``covered_by`` *any* element of the other one.

        See also
        --------
        GeoSeries.covers
        GeoSeries.overlaps
        """
        return _binary_op("covered_by", self, other, align)

    def distance(self, other, align=None):
        """Returns a ``Series`` containing the distance to aligned `other`.

        The operation works on a 1-to-1 row-wise manner:

        .. image:: ../../../_static/binary_op-01.svg
           :align: center

        Parameters
        ----------
        other : Geoseries or geometric object
            The Geoseries (elementwise) or geometric object to find the
            distance to.
        align : bool | None (default None)
            If True, automatically aligns GeoSeries based on their indices.
            If False, the order of elements is preserved. None defaults to True.


        Returns
        -------
        Series (float)

        Examples
        --------
        >>> from shapely.geometry import Polygon, LineString, Point
        >>> s = geopandas.GeoSeries(
        ...     [
        ...         Polygon([(0, 0), (1, 0), (1, 1)]),
        ...         Polygon([(0, 0), (-1, 0), (-1, 1)]),
        ...         LineString([(1, 1), (0, 0)]),
        ...         Point(0, 0),
        ...     ],
        ... )
        >>> s2 = geopandas.GeoSeries(
        ...     [
        ...         Polygon([(0.5, 0.5), (1.5, 0.5), (1.5, 1.5), (0.5, 1.5)]),
        ...         Point(3, 1),
        ...         LineString([(1, 0), (2, 0)]),
        ...         Point(0, 1),
        ...     ],
        ...     index=range(1, 5),
        ... )

        >>> s
        0      POLYGON ((0 0, 1 0, 1 1, 0 0))
        1    POLYGON ((0 0, -1 0, -1 1, 0 0))
        2               LINESTRING (1 1, 0 0)
        3                         POINT (0 0)
        dtype: geometry

        >>> s2
        1    POLYGON ((0.5 0.5, 1.5 0.5, 1.5 1.5, 0.5 1.5, ...
        2                                          POINT (3 1)
        3                                LINESTRING (1 0, 2 0)
        4                                          POINT (0 1)
        dtype: geometry

        We can check the distance of each geometry of GeoSeries to a single
        geometry:

        .. image:: ../../../_static/binary_op-03.svg
           :align: center

        >>> point = Point(-1, 0)
        >>> s.distance(point)
        0    1.0
        1    0.0
        2    1.0
        3    1.0
        dtype: float64

        We can also check two GeoSeries against each other, row by row.
        The GeoSeries above have different indices. We can either align both GeoSeries
        based on index values and use elements with the same index using
        ``align=True`` or ignore index and use elements based on their matching
        order using ``align=False``:

        .. image:: ../../../_static/binary_op-02.svg

        >>> s.distance(s2, align=True)
        0         NaN
        1    0.707107
        2    2.000000
        3    1.000000
        4         NaN
        dtype: float64

        >>> s.distance(s2, align=False)
        0    0.000000
        1    3.162278
        2    0.707107
        3    1.000000
        dtype: float64
        """
        return _binary_op("distance", self, other, align)

    def hausdorff_distance(self, other, align=None, densify=None):
        """Returns a ``Series`` containing the Hausdorff distance to aligned `other`.

        The Hausdorff distance is the largest distance consisting of any point in `self`
        with the nearest point in `other`.

        The operation works on a 1-to-1 row-wise manner:

        .. image:: ../../../_static/binary_op-01.svg
           :align: center

        Parameters
        ----------
        other : GeoSeries or geometric object
            The Geoseries (elementwise) or geometric object to find the
            distance to.
        align : bool | None (default None)
            If True, automatically aligns GeoSeries based on their indices.
            If False, the order of elements is preserved. None defaults to True.
        densify : float (default None)
            A value between 0 and 1, that splits each subsegment of a line string
            into equal length segments, making the approximation less coarse.
            A densify value of 0.5 will add a point halfway between each pair of
            points. A densify value of 0.25 will add a point a quarter of the way
            between each pair of points.


        Returns
        -------
        Series (float)

        Examples
        --------
        >>> from shapely.geometry import Polygon, LineString, Point
        >>> s = geopandas.GeoSeries(
        ...     [
        ...         Polygon([(0, 0), (1, 0), (1, 1)]),
        ...         Polygon([(0, 0), (-1, 0), (-1, 1)]),
        ...         LineString([(1, 1), (0, 0)]),
        ...         Point(0, 0),
        ...     ],
        ... )
        >>> s2 = geopandas.GeoSeries(
        ...     [
        ...         Polygon([(0.5, 0.5), (1.5, 0.5), (1.5, 1.5), (0.5, 1.5)]),
        ...         Point(3, 1),
        ...         LineString([(1, 0), (2, 0)]),
        ...         Point(0, 1),
        ...     ],
        ...     index=range(1, 5),
        ... )

        >>> s
        0      POLYGON ((0 0, 1 0, 1 1, 0 0))
        1    POLYGON ((0 0, -1 0, -1 1, 0 0))
        2               LINESTRING (1 1, 0 0)
        3                         POINT (0 0)
        dtype: geometry

        >>> s2
        1    POLYGON ((0.5 0.5, 1.5 0.5, 1.5 1.5, 0.5 1.5, ...
        2                                          POINT (3 1)
        3                                LINESTRING (1 0, 2 0)
        4                                          POINT (0 1)
        dtype: geometry

        We can check the hausdorff distance of each geometry of GeoSeries
        to a single geometry:

        >>> point = Point(-1, 0)
        >>> s.hausdorff_distance(point)
        0    2.236068
        1    1.000000
        2    2.236068
        3    1.000000
        dtype: float64

        We can also check two GeoSeries against each other, row by row.
        The GeoSeries above have different indices. We can either align both GeoSeries
        based on index values and use elements with the same index using
        ``align=True`` or ignore index and use elements based on their matching
        order using ``align=False``:

        .. image:: ../../../_static/binary_op-02.svg

        >>> s.hausdorff_distance(s2, align=True)
        0         NaN
        1    2.121320
        2    3.162278
        3    2.000000
        4         NaN
        dtype: float64

        >>> s.hausdorff_distance(s2, align=False)
        0    0.707107
        1    4.123106
        2    1.414214
        3    1.000000
        dtype: float64

        We can also set a densify value, which is a float between 0 and 1 and
        signifies the fraction of the distance between each pair of points that will
        be used as the distance between the points when densifying.

        >>> l1 = geopandas.GeoSeries([LineString([(130, 0), (0, 0), (0, 150)])])
        >>> l2 = geopandas.GeoSeries([LineString([(10, 10), (10, 150), (130, 10)])])
        >>> l1.hausdorff_distance(l2)
        0    14.142136
        dtype: float64
        >>> l1.hausdorff_distance(l2, densify=0.25)
        0    70.0
        dtype: float64
        """
        return _binary_op("hausdorff_distance", self, other, align, densify=densify)

    def frechet_distance(self, other, align=None, densify=None):
        """Returns a ``Series`` containing the Frechet distance to aligned `other`.

        The Fréchet distance is a measure of similarity: it is the greatest distance
        between any point in A and the closest point in B. The discrete distance is an
        approximation of this metric: only vertices are considered. The parameter
        ``densify`` makes this approximation less coarse by splitting the line segments
        between vertices before computing the distance.

        Fréchet distance sweep continuously along their respective curves and the
        direction of curves is significant. This makes it a better measure of similarity
        than Hausdorff distance for curve or surface matching.

        The operation works on a 1-to-1 row-wise manner:

        .. image:: ../../../_static/binary_op-01.svg
           :align: center

        Parameters
        ----------
        other : GeoSeries or geometric object
            The Geoseries (elementwise) or geometric object to find the
            distance to.
        align : bool | None (default None)
            If True, automatically aligns GeoSeries based on their indices.
            If False, the order of elements is preserved. None defaults to True.
        densify : float (default None)
            A value between 0 and 1, that splits each subsegment of a line string
            into equal length segments, making the approximation less coarse.
            A densify value of 0.5 will add a point halfway between each pair of
            points. A densify value of 0.25 will add a point every quarter of the way
            between each pair of points.

        Returns
        -------
        Series (float)

        Examples
        --------
        >>> from shapely.geometry import Polygon, LineString, Point
        >>> s = geopandas.GeoSeries(
        ...     [
        ...         Polygon([(0, 0), (1, 0), (1, 1)]),
        ...         Polygon([(0, 0), (-1, 0), (-1, 1)]),
        ...         LineString([(1, 1), (0, 0)]),
        ...         Point(0, 0),
        ...     ],
        ... )
        >>> s2 = geopandas.GeoSeries(
        ...     [
        ...         Polygon([(0.5, 0.5), (1.5, 0.5), (1.5, 1.5), (0.5, 1.5)]),
        ...         Point(3, 1),
        ...         LineString([(1, 0), (2, 0)]),
        ...         Point(0, 1),
        ...     ],
        ...     index=range(1, 5),
        ... )

        >>> s
        0      POLYGON ((0 0, 1 0, 1 1, 0 0))
        1    POLYGON ((0 0, -1 0, -1 1, 0 0))
        2               LINESTRING (1 1, 0 0)
        3                         POINT (0 0)
        dtype: geometry

        >>> s2
        1    POLYGON ((0.5 0.5, 1.5 0.5, 1.5 1.5, 0.5 1.5, ...
        2                                          POINT (3 1)
        3                                LINESTRING (1 0, 2 0)
        4                                          POINT (0 1)
        dtype: geometry

        We can check the frechet distance of each geometry of GeoSeries
        to a single geometry:

        >>> point = Point(-1, 0)
        >>> s.frechet_distance(point)
        0    2.236068
        1    1.000000
        2    2.236068
        3    1.000000
        dtype: float64

        We can also check two GeoSeries against each other, row by row.
        The GeoSeries above have different indices. We can either align both GeoSeries
        based on index values and use elements with the same index using
        ``align=True`` or ignore index and use elements based on their matching
        order using ``align=False``:

        .. image:: ../../../_static/binary_op-02.svg

        >>> s.frechet_distance(s2, align=True)
        0         NaN
        1    2.121320
        2    3.162278
        3    2.000000
        4         NaN
        dtype: float64
        >>> s.frechet_distance(s2, align=False)
        0    0.707107
        1    4.123106
        2    2.000000
        3    1.000000
        dtype: float64

        We can also set a ``densify`` value, which is a float between 0 and 1 and
        signifies the fraction of the distance between each pair of points that will
        be used as the distance between the points when densifying.

        >>> l1 = geopandas.GeoSeries([LineString([(0, 0), (10, 0), (0, 15)])])
        >>> l2 = geopandas.GeoSeries([LineString([(0, 0), (20, 15), (9, 11)])])
        >>> l1.frechet_distance(l2)
        0    18.027756
        dtype: float64
        >>> l1.frechet_distance(l2, densify=0.25)
        0    16.77051
        dtype: float64
        """
        return _binary_op("frechet_distance", self, other, align, densify=densify)

    #
    # Binary operations that return a GeoSeries
    #

    def difference(self, other, align=None):
        """Returns a ``GeoSeries`` of the points in each aligned geometry that
        are not in `other`.

        .. image:: ../../../_static/binary_geo-difference.svg
           :align: center

        The operation works on a 1-to-1 row-wise manner:

        .. image:: ../../../_static/binary_op-01.svg
           :align: center

        Parameters
        ----------
        other : Geoseries or geometric object
            The Geoseries (elementwise) or geometric object to find the
            difference to.
        align : bool | None (default None)
            If True, automatically aligns GeoSeries based on their indices.
            If False, the order of elements is preserved. None defaults to True.

        Returns
        -------
        GeoSeries

        Examples
        --------
        >>> from shapely.geometry import Polygon, LineString, Point
        >>> s = geopandas.GeoSeries(
        ...     [
        ...         Polygon([(0, 0), (2, 2), (0, 2)]),
        ...         Polygon([(0, 0), (2, 2), (0, 2)]),
        ...         LineString([(0, 0), (2, 2)]),
        ...         LineString([(2, 0), (0, 2)]),
        ...         Point(0, 1),
        ...     ],
        ... )
        >>> s2 = geopandas.GeoSeries(
        ...     [
        ...         Polygon([(0, 0), (1, 1), (0, 1)]),
        ...         LineString([(1, 0), (1, 3)]),
        ...         LineString([(2, 0), (0, 2)]),
        ...         Point(1, 1),
        ...         Point(0, 1),
        ...     ],
        ...     index=range(1, 6),
        ... )

        >>> s
        0    POLYGON ((0 0, 2 2, 0 2, 0 0))
        1    POLYGON ((0 0, 2 2, 0 2, 0 0))
        2             LINESTRING (0 0, 2 2)
        3             LINESTRING (2 0, 0 2)
        4                       POINT (0 1)
        dtype: geometry

        >>> s2
        1    POLYGON ((0 0, 1 1, 0 1, 0 0))
        2             LINESTRING (1 0, 1 3)
        3             LINESTRING (2 0, 0 2)
        4                       POINT (1 1)
        5                       POINT (0 1)
        dtype: geometry

        We can do difference of each geometry and a single
        shapely geometry:

        .. image:: ../../../_static/binary_op-03.svg
           :align: center

        >>> s.difference(Polygon([(0, 0), (1, 1), (0, 1)]))
        0       POLYGON ((0 2, 2 2, 1 1, 0 1, 0 2))
        1         POLYGON ((0 2, 2 2, 1 1, 0 1, 0 2))
        2                       LINESTRING (1 1, 2 2)
        3    MULTILINESTRING ((2 0, 1 1), (1 1, 0 2))
        4                                 POINT EMPTY
        dtype: geometry

        We can also check two GeoSeries against each other, row by row.
        The GeoSeries above have different indices. We can either align both GeoSeries
        based on index values and compare elements with the same index using
        ``align=True`` or ignore index and compare elements based on their matching
        order using ``align=False``:

        .. image:: ../../../_static/binary_op-02.svg

        >>> s.difference(s2, align=True)
        0                                        None
        1         POLYGON ((0 2, 2 2, 1 1, 0 1, 0 2))
        2    MULTILINESTRING ((0 0, 1 1), (1 1, 2 2))
        3                            LINESTRING EMPTY
        4                                 POINT (0 1)
        5                                        None
        dtype: geometry

        >>> s.difference(s2, align=False)
        0         POLYGON ((0 2, 2 2, 1 1, 0 1, 0 2))
        1    POLYGON ((0 0, 0 2, 1 2, 2 2, 1 1, 0 0))
        2    MULTILINESTRING ((0 0, 1 1), (1 1, 2 2))
        3                       LINESTRING (2 0, 0 2)
        4                                 POINT EMPTY
        dtype: geometry

        See Also
        --------
        GeoSeries.symmetric_difference
        GeoSeries.union
        GeoSeries.intersection
        """
        return _binary_geo("difference", self, other, align)

    def symmetric_difference(self, other, align=None):
        """Returns a ``GeoSeries`` of the symmetric difference of points in
        each aligned geometry with `other`.

        For each geometry, the symmetric difference consists of points in the
        geometry not in `other`, and points in `other` not in the geometry.

        .. image:: ../../../_static/binary_geo-symm_diff.svg
           :align: center

        The operation works on a 1-to-1 row-wise manner:

        .. image:: ../../../_static/binary_op-01.svg
           :align: center


        Parameters
        ----------
        other : Geoseries or geometric object
            The Geoseries (elementwise) or geometric object to find the
            symmetric difference to.
        align : bool | None (default None)
            If True, automatically aligns GeoSeries based on their indices.
            If False, the order of elements is preserved. None defaults to True.

        Returns
        -------
        GeoSeries

        Examples
        --------
        >>> from shapely.geometry import Polygon, LineString, Point
        >>> s = geopandas.GeoSeries(
        ...     [
        ...         Polygon([(0, 0), (2, 2), (0, 2)]),
        ...         Polygon([(0, 0), (2, 2), (0, 2)]),
        ...         LineString([(0, 0), (2, 2)]),
        ...         LineString([(2, 0), (0, 2)]),
        ...         Point(0, 1),
        ...     ],
        ... )
        >>> s2 = geopandas.GeoSeries(
        ...     [
        ...         Polygon([(0, 0), (1, 1), (0, 1)]),
        ...         LineString([(1, 0), (1, 3)]),
        ...         LineString([(2, 0), (0, 2)]),
        ...         Point(1, 1),
        ...         Point(0, 1),
        ...     ],
        ...     index=range(1, 6),
        ... )

        >>> s
        0    POLYGON ((0 0, 2 2, 0 2, 0 0))
        1    POLYGON ((0 0, 2 2, 0 2, 0 0))
        2             LINESTRING (0 0, 2 2)
        3             LINESTRING (2 0, 0 2)
        4                       POINT (0 1)
        dtype: geometry

        >>> s2
        1    POLYGON ((0 0, 1 1, 0 1, 0 0))
        2             LINESTRING (1 0, 1 3)
        3             LINESTRING (2 0, 0 2)
        4                       POINT (1 1)
        5                       POINT (0 1)
        dtype: geometry

        We can do symmetric difference of each geometry and a single
        shapely geometry:

        .. image:: ../../../_static/binary_op-03.svg
           :align: center

        >>> s.symmetric_difference(Polygon([(0, 0), (1, 1), (0, 1)]))
        0                  POLYGON ((0 2, 2 2, 1 1, 0 1, 0 2))
        1                  POLYGON ((0 2, 2 2, 1 1, 0 1, 0 2))
        2    GEOMETRYCOLLECTION (POLYGON ((0 0, 0 1, 1 1, 0...
        3    GEOMETRYCOLLECTION (POLYGON ((0 0, 0 1, 1 1, 0...
        4                       POLYGON ((0 1, 1 1, 0 0, 0 1))
        dtype: geometry

        We can also check two GeoSeries against each other, row by row.
        The GeoSeries above have different indices. We can either align both GeoSeries
        based on index values and compare elements with the same index using
        ``align=True`` or ignore index and compare elements based on their matching
        order using ``align=False``:

        .. image:: ../../../_static/binary_op-02.svg

        >>> s.symmetric_difference(s2, align=True)
        0                                                 None
        1                  POLYGON ((0 2, 2 2, 1 1, 0 1, 0 2))
        2    MULTILINESTRING ((0 0, 1 1), (1 1, 2 2), (1 0,...
        3                                     LINESTRING EMPTY
        4                            MULTIPOINT ((0 1), (1 1))
        5                                                 None
        dtype: geometry

        >>> s.symmetric_difference(s2, align=False)
        0                  POLYGON ((0 2, 2 2, 1 1, 0 1, 0 2))
        1    GEOMETRYCOLLECTION (POLYGON ((0 0, 0 2, 1 2, 2...
        2    MULTILINESTRING ((0 0, 1 1), (1 1, 2 2), (2 0,...
        3                                LINESTRING (2 0, 0 2)
        4                                          POINT EMPTY
        dtype: geometry

        See Also
        --------
        GeoSeries.difference
        GeoSeries.union
        GeoSeries.intersection
        """
        return _binary_geo("symmetric_difference", self, other, align)

    def union(self, other, align=None):
        """Returns a ``GeoSeries`` of the union of points in each aligned geometry with
        `other`.

        .. image:: ../../../_static/binary_geo-union.svg
           :align: center

        The operation works on a 1-to-1 row-wise manner:

        .. image:: ../../../_static/binary_op-01.svg
           :align: center


        Parameters
        ----------
        other : Geoseries or geometric object
            The Geoseries (elementwise) or geometric object to find the union
            with.
        align : bool | None (default None)
            If True, automatically aligns GeoSeries based on their indices.
            If False, the order of elements is preserved. None defaults to True.

        Returns
        -------
        GeoSeries

        Examples
        --------
        >>> from shapely.geometry import Polygon, LineString, Point
        >>> s = geopandas.GeoSeries(
        ...     [
        ...         Polygon([(0, 0), (2, 2), (0, 2)]),
        ...         Polygon([(0, 0), (2, 2), (0, 2)]),
        ...         LineString([(0, 0), (2, 2)]),
        ...         LineString([(2, 0), (0, 2)]),
        ...         Point(0, 1),
        ...     ],
        ... )
        >>> s2 = geopandas.GeoSeries(
        ...     [
        ...         Polygon([(0, 0), (1, 1), (0, 1)]),
        ...         LineString([(1, 0), (1, 3)]),
        ...         LineString([(2, 0), (0, 2)]),
        ...         Point(1, 1),
        ...         Point(0, 1),
        ...     ],
        ...     index=range(1, 6),
        ... )

        >>> s
        0    POLYGON ((0 0, 2 2, 0 2, 0 0))
        1    POLYGON ((0 0, 2 2, 0 2, 0 0))
        2             LINESTRING (0 0, 2 2)
        3             LINESTRING (2 0, 0 2)
        4                       POINT (0 1)
        dtype: geometry
        >>>

        >>> s2
        1    POLYGON ((0 0, 1 1, 0 1, 0 0))
        2             LINESTRING (1 0, 1 3)
        3             LINESTRING (2 0, 0 2)
        4                       POINT (1 1)
        5                       POINT (0 1)
        dtype: geometry

        We can do union of each geometry and a single
        shapely geometry:

        .. image:: ../../../_static/binary_op-03.svg
           :align: center

        >>> s.union(Polygon([(0, 0), (1, 1), (0, 1)]))
        0             POLYGON ((0 0, 0 1, 0 2, 2 2, 1 1, 0 0))
        1             POLYGON ((0 0, 0 1, 0 2, 2 2, 1 1, 0 0))
        2    GEOMETRYCOLLECTION (POLYGON ((0 0, 0 1, 1 1, 0...
        3    GEOMETRYCOLLECTION (POLYGON ((0 0, 0 1, 1 1, 0...
        4                       POLYGON ((0 1, 1 1, 0 0, 0 1))
        dtype: geometry

        We can also check two GeoSeries against each other, row by row.
        The GeoSeries above have different indices. We can either align both GeoSeries
        based on index values and compare elements with the same index using
        ``align=True`` or ignore index and compare elements based on their matching
        order using ``align=False``:

        .. image:: ../../../_static/binary_op-02.svg

        >>> s.union(s2, align=True)
        0                                                 None
        1             POLYGON ((0 0, 0 1, 0 2, 2 2, 1 1, 0 0))
        2    MULTILINESTRING ((0 0, 1 1), (1 1, 2 2), (1 0,...
        3                                LINESTRING (2 0, 0 2)
        4                            MULTIPOINT ((0 1), (1 1))
        5                                                 None
        dtype: geometry

        >>> s.union(s2, align=False)
        0             POLYGON ((0 0, 0 1, 0 2, 2 2, 1 1, 0 0))
        1    GEOMETRYCOLLECTION (POLYGON ((0 0, 0 2, 1 2, 2...
        2    MULTILINESTRING ((0 0, 1 1), (1 1, 2 2), (2 0,...
        3                                LINESTRING (2 0, 0 2)
        4                                          POINT (0 1)
        dtype: geometry


        See Also
        --------
        GeoSeries.symmetric_difference
        GeoSeries.difference
        GeoSeries.intersection
        """
        return _binary_geo("union", self, other, align)

    def intersection(self, other, align=None):
        """Returns a ``GeoSeries`` of the intersection of points in each
        aligned geometry with `other`.

        .. image:: ../../../_static/binary_geo-intersection.svg
           :align: center

        The operation works on a 1-to-1 row-wise manner:

        .. image:: ../../../_static/binary_op-01.svg
           :align: center


        Parameters
        ----------
        other : Geoseries or geometric object
            The Geoseries (elementwise) or geometric object to find the
            intersection with.
        align : bool | None (default None)
            If True, automatically aligns GeoSeries based on their indices.
            If False, the order of elements is preserved. None defaults to True.

        Returns
        -------
        GeoSeries

        Examples
        --------
        >>> from shapely.geometry import Polygon, LineString, Point
        >>> s = geopandas.GeoSeries(
        ...     [
        ...         Polygon([(0, 0), (2, 2), (0, 2)]),
        ...         Polygon([(0, 0), (2, 2), (0, 2)]),
        ...         LineString([(0, 0), (2, 2)]),
        ...         LineString([(2, 0), (0, 2)]),
        ...         Point(0, 1),
        ...     ],
        ... )
        >>> s2 = geopandas.GeoSeries(
        ...     [
        ...         Polygon([(0, 0), (1, 1), (0, 1)]),
        ...         LineString([(1, 0), (1, 3)]),
        ...         LineString([(2, 0), (0, 2)]),
        ...         Point(1, 1),
        ...         Point(0, 1),
        ...     ],
        ...     index=range(1, 6),
        ... )

        >>> s
        0    POLYGON ((0 0, 2 2, 0 2, 0 0))
        1    POLYGON ((0 0, 2 2, 0 2, 0 0))
        2             LINESTRING (0 0, 2 2)
        3             LINESTRING (2 0, 0 2)
        4                       POINT (0 1)
        dtype: geometry

        >>> s2
        1    POLYGON ((0 0, 1 1, 0 1, 0 0))
        2             LINESTRING (1 0, 1 3)
        3             LINESTRING (2 0, 0 2)
        4                       POINT (1 1)
        5                       POINT (0 1)
        dtype: geometry

        We can also do intersection of each geometry and a single
        shapely geometry:

        .. image:: ../../../_static/binary_op-03.svg
           :align: center

        >>> s.intersection(Polygon([(0, 0), (1, 1), (0, 1)]))
        0    POLYGON ((0 0, 0 1, 1 1, 0 0))
        1    POLYGON ((0 0, 0 1, 1 1, 0 0))
        2             LINESTRING (0 0, 1 1)
        3                       POINT (1 1)
        4                       POINT (0 1)
        dtype: geometry

        We can also check two GeoSeries against each other, row by row.
        The GeoSeries above have different indices. We can either align both GeoSeries
        based on index values and compare elements with the same index using
        ``align=True`` or ignore index and compare elements based on their matching
        order using ``align=False``:

        .. image:: ../../../_static/binary_op-02.svg

        >>> s.intersection(s2, align=True)
        0                              None
        1    POLYGON ((0 0, 0 1, 1 1, 0 0))
        2                       POINT (1 1)
        3             LINESTRING (2 0, 0 2)
        4                       POINT EMPTY
        5                              None
        dtype: geometry

        >>> s.intersection(s2, align=False)
        0    POLYGON ((0 0, 0 1, 1 1, 0 0))
        1             LINESTRING (1 1, 1 2)
        2                       POINT (1 1)
        3                       POINT (1 1)
        4                       POINT (0 1)
        dtype: geometry


        See Also
        --------
        GeoSeries.difference
        GeoSeries.symmetric_difference
        GeoSeries.union
        """
        return _binary_geo("intersection", self, other, align)

    def clip_by_rect(self, xmin, ymin, xmax, ymax):
        """Returns a ``GeoSeries`` of the portions of geometry within the given
        rectangle.

        Note that the results are not exactly equal to
        :meth:`~GeoSeries.intersection()`. E.g. in edge cases,
        :meth:`~GeoSeries.clip_by_rect()` will not return a point just touching the
        rectangle. Check the examples section below for some of these exceptions.

        The geometry is clipped in a fast but possibly dirty way. The output is not
        guaranteed to be valid. No exceptions will be raised for topological errors.

        Note: empty geometries or geometries that do not overlap with the specified
        bounds will result in ``GEOMETRYCOLLECTION EMPTY``.

        Parameters
        ----------
        xmin: float
            Minimum x value of the rectangle
        ymin: float
            Minimum y value of the rectangle
        xmax: float
            Maximum x value of the rectangle
        ymax: float
            Maximum y value of the rectangle

        Returns
        -------
        GeoSeries

        Examples
        --------
        >>> from shapely.geometry import Polygon, LineString, Point
        >>> s = geopandas.GeoSeries(
        ...     [
        ...         Polygon([(0, 0), (2, 2), (0, 2)]),
        ...         Polygon([(0, 0), (2, 2), (0, 2)]),
        ...         LineString([(0, 0), (2, 2)]),
        ...         LineString([(2, 0), (0, 2)]),
        ...         Point(0, 1),
        ...     ],
        ... )
        >>> bounds = (0, 0, 1, 1)
        >>> s
        0    POLYGON ((0 0, 2 2, 0 2, 0 0))
        1    POLYGON ((0 0, 2 2, 0 2, 0 0))
        2             LINESTRING (0 0, 2 2)
        3             LINESTRING (2 0, 0 2)
        4                       POINT (0 1)
        dtype: geometry

        >>> s.clip_by_rect(*bounds)
        0    POLYGON ((0 0, 0 1, 1 1, 0 0))
        1    POLYGON ((0 0, 0 1, 1 1, 0 0))
        2             LINESTRING (0 0, 1 1)
        3          GEOMETRYCOLLECTION EMPTY
        4          GEOMETRYCOLLECTION EMPTY
        dtype: geometry

        See also
        --------
        GeoSeries.intersection
        """
        from .geoseries import GeoSeries

        geometry_array = GeometryArray(self.geometry.values)
        clipped_geometry = geometry_array.clip_by_rect(xmin, ymin, xmax, ymax)
        return GeoSeries(clipped_geometry, index=self.index, crs=self.crs)

    def shortest_line(self, other, align=None):
        """
        Returns the shortest two-point line between two geometries.

        The resulting line consists of two points, representing the nearest points
        between the geometry pair. The line always starts in the first geometry a
        and ends in he second geometry b. The endpoints of the line will not
        necessarily be existing vertices of the input geometries a and b, but
        can also be a point along a line segment.


        The operation works on a 1-to-1 row-wise manner:

        .. image:: ../../../_static/binary_op-01.svg
            :align: center

        Parameters
        ----------
        other : Geoseries or geometric object
            The Geoseries (elementwise) or geometric object to find the
            shortest line with.
        align : bool | None (default None)
            If True, automatically aligns GeoSeries based on their indices.
            If False, the order of elements is preserved. None defaults to True.

        Returns
        -------
        GeoSeries

        Examples
        --------
        >>> from shapely.geometry import Polygon, LineString, Point
        >>> s = geopandas.GeoSeries(
        ...     [
        ...         Polygon([(0, 0), (2, 2), (0, 2)]),
        ...         Polygon([(0, 0), (2, 2), (0, 2)]),
        ...         LineString([(0, 0), (2, 2)]),
        ...         LineString([(2, 0), (0, 2)]),
        ...         Point(0, 1),
        ...     ],
        ... )
        >>> s
        0    POLYGON ((0 0, 2 2, 0 2, 0 0))
        1    POLYGON ((0 0, 2 2, 0 2, 0 0))
        2             LINESTRING (0 0, 2 2)
        3             LINESTRING (2 0, 0 2)
        4                       POINT (0 1)
        dtype: geometry

        We can also do intersection of each geometry and a single
        shapely geometry:

        .. image:: ../../../_static/binary_op-03.svg
           :align: center

        >>> p = Point(3, 3)
        >>> s.shortest_line(p)
        0    LINESTRING (2 2, 3 3)
        1    LINESTRING (2 2, 3 3)
        2    LINESTRING (2 2, 3 3)
        3    LINESTRING (1 1, 3 3)
        4    LINESTRING (0 1, 3 3)
        dtype: geometry

        We can also check two GeoSeries against each other, row by row.
        The GeoSeries above have different indices than the one below. We can either
        align both GeoSeries based on index values and compare elements with the same
        index using ``align=True`` or ignore index and compare elements based on their
        matching order using ``align=False``:

        .. image:: ../../../_static/binary_op-02.svg

        >>> s2 = geopandas.GeoSeries(
        ...     [
        ...         Polygon([(0.5, 0.5), (1.5, 0.5), (1.5, 1.5), (0.5, 1.5)]),
        ...         Point(3, 1),
        ...         LineString([(1, 0), (2, 0)]),
        ...         Point(10, 15),
        ...         Point(0, 1),
        ...     ],
        ...     index=range(1, 6),
        ... )

        >>> s.shortest_line(s2, align=True)
        0                             None
        1    LINESTRING (0.5 0.5, 0.5 0.5)
        2            LINESTRING (2 2, 3 1)
        3            LINESTRING (2 0, 2 0)
        4          LINESTRING (0 1, 10 15)
        5                             None
        dtype: geometry
        >>>

        >>> s.shortest_line(s2, align=False)
        0    LINESTRING (0.5 0.5, 0.5 0.5)
        1            LINESTRING (2 2, 3 1)
        2        LINESTRING (0.5 0.5, 1 0)
        3          LINESTRING (0 2, 10 15)
        4            LINESTRING (0 1, 0 1)
        dtype: geometry
        """
        return _binary_geo("shortest_line", self, other, align)

    def snap(self, other, tolerance, align=None):
        """Snaps an input geometry to reference geometry's vertices.

        Vertices of the first geometry are snapped to vertices of the second. geometry,
        returning a new geometry; the input geometries are not modified. The result
        geometry is the input geometry with the vertices snapped. If no snapping occurs
        then the input geometry is returned unchanged. The tolerance is used to control
        where snapping is performed.

        Where possible, this operation tries to avoid creating invalid geometries;
        however, it does not guarantee that output geometries will be valid. It is the
        responsibility of the caller to check for and handle invalid geometries.

        Because too much snapping can result in invalid geometries being created,
        heuristics are used to determine the number and location of snapped vertices
        that are likely safe to snap. These heuristics may omit some potential snaps
        that are otherwise within the tolerance.

        The operation works in a 1-to-1 row-wise manner:

        .. image:: ../../../_static/binary_op-01.svg
<<<<<<< HEAD
            :align: center
=======
           :align: center
>>>>>>> e8294988

        Parameters
        ----------
        other : GeoSeries or geometric object
            The Geoseries (elementwise) or geometric object to snap to.
        tolerance : float or array like
            Maximum distance between vertices that shall be snapped
        align : bool | None (default None)
            If True, automatically aligns GeoSeries based on their indices.
            If False, the order of elements is preserved. None defaults to True.

        Returns
        -------
        GeoSeries

        Examples
        --------
        >>> from shapely import Polygon, LineString, Point
        >>> s = geopandas.GeoSeries(
        ...     [
        ...         Point(0.5, 2.5),
        ...         LineString([(0.1, 0.1), (0.49, 0.51), (1.01, 0.89)]),
        ...         Polygon([(0, 0), (0, 10), (10, 10), (10, 0), (0, 0)]),
        ...     ],
        ... )
        >>> s
        0                               POINT (0.5 2.5)
        1    LINESTRING (0.1 0.1, 0.49 0.51, 1.01 0.89)
        2       POLYGON ((0 0, 0 10, 10 10, 10 0, 0 0))
        dtype: geometry

        >>> s2 = geopandas.GeoSeries(
        ...     [
        ...         Point(0, 2),
        ...         LineString([(0, 0), (0.5, 0.5), (1.0, 1.0)]),
        ...         Point(8, 10),
        ...     ],
        ...     index=range(1, 4),
        ... )
        >>> s2
        1                       POINT (0 2)
        2    LINESTRING (0 0, 0.5 0.5, 1 1)
        3                      POINT (8 10)
        dtype: geometry

        We can snap each geometry to a single shapely geometry:

        .. image:: ../../../_static/binary_op-03.svg
           :align: center

        >>> s.snap(Point(0, 2), tolerance=1)
        0                                     POINT (0 2)
        1      LINESTRING (0.1 0.1, 0.49 0.51, 1.01 0.89)
        2    POLYGON ((0 0, 0 2, 0 10, 10 10, 10 0, 0 0))
        dtype: geometry

        We can also snap two GeoSeries to each other, row by row.
        The GeoSeries above have different indices. We can either align both GeoSeries
        based on index values and snap elements with the same index using
        ``align=True`` or ignore index and snap elements based on their matching
        order using ``align=False``:

        .. image:: ../../../_static/binary_op-02.svg

        >>> s.snap(s2, tolerance=1, align=True)
        0                                                 None
        1           LINESTRING (0.1 0.1, 0.49 0.51, 1.01 0.89)
        2    POLYGON ((0.5 0.5, 1 1, 0 10, 10 10, 10 0, 0.5...
        3                                                 None
        dtype: geometry

        >>> s.snap(s2, tolerance=1, align=False)
        0                                      POINT (0 2)
        1                   LINESTRING (0 0, 0.5 0.5, 1 1)
        2    POLYGON ((0 0, 0 10, 8 10, 10 10, 10 0, 0 0))
        dtype: geometry
        """
        return _binary_geo("snap", self, other, align, tolerance=tolerance)

    def shared_paths(self, other, align=None):
        """
        Returns the shared paths between two geometries.

        Geometries within the GeoSeries should be only (Multi)LineStrings or
        LinearRings. A GeoSeries of GeometryCollections is returned with two elements
        in each GeometryCollection. The first element is a MultiLineString containing
        shared paths with the same direction for both inputs. The second element is a
        MultiLineString containing shared paths with the opposite direction for the two
        inputs.

        You can extract individual geometries of the resulting GeometryCollection using
        the :meth:`GeoSeries.get_geometry` method.

        The operation works on a 1-to-1 row-wise manner:

        .. image:: ../../../_static/binary_op-01.svg
           :align: center

        Parameters
        ----------
        other : Geoseries or geometric object
            The Geoseries (elementwise) or geometric object to find the shared paths
            with. Has to contain only (Multi)LineString or LinearRing geometry types.
        align : bool | None (default None)
            If True, automatically aligns GeoSeries based on their indices.
            If False, the order of elements is preserved. None defaults to True.

        Returns
        -------
        GeoSeries

        Examples
        --------
        >>> from shapely.geometry import LineString, MultiLineString
        >>> s = geopandas.GeoSeries(
        ...     [
        ...         LineString([(0, 0), (1, 0), (1, 1), (0, 1), (0, 0)]),
        ...         LineString([(1, 0), (2, 0), (2, 1), (1, 1), (1, 0)]),
        ...         MultiLineString([[(1, 0), (2, 0)], [(2, 1), (1, 1), (1, 0)]]),
        ...     ],
        ... )
        >>> s
        0             LINESTRING (0 0, 1 0, 1 1, 0 1, 0 0)
        1             LINESTRING (1 0, 2 0, 2 1, 1 1, 1 0)
        2    MULTILINESTRING ((1 0, 2 0), (2 1, 1 1, 1 0))
        dtype: geometry

        We can find the shared paths between each geometry and a single shapely
        geometry:

        .. image:: ../../../_static/binary_op-03.svg
           :align: center

        >>> l = LineString([(1, 1), (0, 1)])
        >>> s.shared_paths(l)
        0    GEOMETRYCOLLECTION (MULTILINESTRING ((1 1, 0 1...
        1    GEOMETRYCOLLECTION (MULTILINESTRING EMPTY, MUL...
        2    GEOMETRYCOLLECTION (MULTILINESTRING EMPTY, MUL...
        dtype: geometry

        We can also check two GeoSeries against each other, row by row. The GeoSeries
        above have different indices than the one below. We can either align both
        GeoSeries based on index values and compare elements with the same index using
        ``align=True`` or ignore index and compare elements based on their matching
        order using ``align=False``:

        .. image:: ../../../_static/binary_op-02.svg

        >>> s2 = geopandas.GeoSeries(
        ...     [
        ...         LineString([(1, 1), (0, 1)]),
        ...         LineString([(0, 0), (1, 0), (1, 1), (0, 1), (0, 0)]),
        ...         LineString([(1, 0), (2, 0), (2, 1), (1, 1), (1, 0)]),
        ...     ],
        ...     index=[1, 2, 3]
        ... )

        >>> s.shared_paths(s2, align=True)
        0                                                 None
        1    GEOMETRYCOLLECTION (MULTILINESTRING EMPTY, MUL...
        2    GEOMETRYCOLLECTION (MULTILINESTRING EMPTY, MUL...
        3                                                 None
        dtype: geometry
        >>>

        >>> s.shared_paths(s2, align=False)
        0    GEOMETRYCOLLECTION (MULTILINESTRING ((1 1, 0 1...
        1    GEOMETRYCOLLECTION (MULTILINESTRING EMPTY, MUL...
        2    GEOMETRYCOLLECTION (MULTILINESTRING ((1 0, 2 0...
        dtype: geometry

        See Also
        --------
        GeoSeries.get_geometry
        """

        return _binary_geo("shared_paths", self, other, align)

    #
    # Other operations
    #

    @property
    def bounds(self):
        """Returns a ``DataFrame`` with columns ``minx``, ``miny``, ``maxx``,
        ``maxy`` values containing the bounds for each geometry.

        See ``GeoSeries.total_bounds`` for the limits of the entire series.

        Examples
        --------
        >>> from shapely.geometry import Point, Polygon, LineString
        >>> d = {'geometry': [Point(2, 1), Polygon([(0, 0), (1, 1), (1, 0)]),
        ... LineString([(0, 1), (1, 2)])]}
        >>> gdf = geopandas.GeoDataFrame(d, crs="EPSG:4326")
        >>> gdf.bounds
           minx  miny  maxx  maxy
        0   2.0   1.0   2.0   1.0
        1   0.0   0.0   1.0   1.0
        2   0.0   1.0   1.0   2.0

        You can assign the bounds to the ``GeoDataFrame`` as:

        >>> import pandas as pd
        >>> gdf = pd.concat([gdf, gdf.bounds], axis=1)
        >>> gdf
                                geometry  minx  miny  maxx  maxy
        0                     POINT (2 1)   2.0   1.0   2.0   1.0
        1  POLYGON ((0 0, 1 1, 1 0, 0 0))   0.0   0.0   1.0   1.0
        2           LINESTRING (0 1, 1 2)   0.0   1.0   1.0   2.0
        """
        bounds = GeometryArray(self.geometry.values).bounds
        return DataFrame(
            bounds, columns=["minx", "miny", "maxx", "maxy"], index=self.index
        )

    @property
    def total_bounds(self):
        """Returns a tuple containing ``minx``, ``miny``, ``maxx``, ``maxy``
        values for the bounds of the series as a whole.

        See ``GeoSeries.bounds`` for the bounds of the geometries contained in
        the series.

        Examples
        --------
        >>> from shapely.geometry import Point, Polygon, LineString
        >>> d = {'geometry': [Point(3, -1), Polygon([(0, 0), (1, 1), (1, 0)]),
        ... LineString([(0, 1), (1, 2)])]}
        >>> gdf = geopandas.GeoDataFrame(d, crs="EPSG:4326")
        >>> gdf.total_bounds
        array([ 0., -1.,  3.,  2.])
        """
        return GeometryArray(self.geometry.values).total_bounds

    @property
    def sindex(self):
        """Generate the spatial index

        Creates R-tree spatial index based on ``shapely.STRtree``.

        Note that the spatial index may not be fully
        initialized until the first use.

        Examples
        --------
        >>> from shapely.geometry import box
        >>> s = geopandas.GeoSeries(geopandas.points_from_xy(range(5), range(5)))
        >>> s
        0    POINT (0 0)
        1    POINT (1 1)
        2    POINT (2 2)
        3    POINT (3 3)
        4    POINT (4 4)
        dtype: geometry

        Query the spatial index with a single geometry based on the bounding box:

        >>> s.sindex.query(box(1, 1, 3, 3))
        array([1, 2, 3])

        Query the spatial index with a single geometry based on the predicate:

        >>> s.sindex.query(box(1, 1, 3, 3), predicate="contains")
        array([2])

        Query the spatial index with an array of geometries based on the bounding
        box:

        >>> s2 = geopandas.GeoSeries([box(1, 1, 3, 3), box(4, 4, 5, 5)])
        >>> s2
        0    POLYGON ((3 1, 3 3, 1 3, 1 1, 3 1))
        1    POLYGON ((5 4, 5 5, 4 5, 4 4, 5 4))
        dtype: geometry

        >>> s.sindex.query(s2)
        array([[0, 0, 0, 1],
               [1, 2, 3, 4]])

        Query the spatial index with an array of geometries based on the predicate:

        >>> s.sindex.query(s2, predicate="contains")
        array([[0],
               [2]])
        """
        return self.geometry.values.sindex

    @property
    def has_sindex(self):
        """Check the existence of the spatial index without generating it.

        Use the `.sindex` attribute on a GeoDataFrame or GeoSeries
        to generate a spatial index if it does not yet exist,
        which may take considerable time based on the underlying index
        implementation.

        Note that the underlying spatial index may not be fully
        initialized until the first use.

        Examples
        --------

        >>> from shapely.geometry import Point
        >>> d = {'geometry': [Point(1, 2), Point(2, 1)]}
        >>> gdf = geopandas.GeoDataFrame(d)
        >>> gdf.has_sindex
        False
        >>> index = gdf.sindex
        >>> gdf.has_sindex
        True

        Returns
        -------
        bool
            `True` if the spatial index has been generated or
            `False` if not.
        """
        return self.geometry.values.has_sindex

    def buffer(
        self,
        distance,
        resolution=16,
        cap_style="round",
        join_style="round",
        mitre_limit=5.0,
        single_sided=False,
        **kwargs,
    ):
        """Returns a ``GeoSeries`` of geometries representing all points within
        a given ``distance`` of each geometric object.

        Computes the buffer of a geometry for positive and negative buffer distance.

        The buffer of a geometry is defined as the Minkowski sum (or difference, for
        negative distance) of the geometry with a circle with radius equal to the
        absolute value of the buffer distance.

        The buffer operation always returns a polygonal result. The negative or
        zero-distance buffer of lines and points is always empty.

        Parameters
        ----------
        distance : float, np.array, pd.Series
            The radius of the buffer in the Minkowski sum (or difference). If np.array
            or pd.Series are used then it must have same length as the GeoSeries.
        resolution : int (optional, default 16)
            The resolution of the buffer around each vertex. Specifies the number of
            linear segments in a quarter circle in the approximation of circular arcs.
        cap_style : {'round', 'square', 'flat'}, default 'round'
            Specifies the shape of buffered line endings. ``'round'`` results in
            circular line endings (see ``resolution``). Both ``'square'`` and ``'flat'``
            result in rectangular line endings, ``'flat'`` will end at the original
            vertex, while ``'square'`` involves adding the buffer width.
        join_style : {'round', 'mitre', 'bevel'}, default 'round'
            Specifies the shape of buffered line midpoints. ``'round'`` results in
            rounded shapes. ``'bevel'`` results in a beveled edge that touches the
            original vertex. ``'mitre'`` results in a single vertex that is beveled
            depending on the ``mitre_limit`` parameter.
        mitre_limit : float, default 5.0
            Crops of ``'mitre'``-style joins if the point is displaced from the
            buffered vertex by more than this limit.
        single_sided : bool, default False
            Only buffer at one side of the geometry.

        Examples
        --------
        >>> from shapely.geometry import Point, LineString, Polygon
        >>> s = geopandas.GeoSeries(
        ...     [
        ...         Point(0, 0),
        ...         LineString([(1, -1), (1, 0), (2, 0), (2, 1)]),
        ...         Polygon([(3, -1), (4, 0), (3, 1)]),
        ...     ]
        ... )
        >>> s
        0                         POINT (0 0)
        1    LINESTRING (1 -1, 1 0, 2 0, 2 1)
        2    POLYGON ((3 -1, 4 0, 3 1, 3 -1))
        dtype: geometry

        >>> s.buffer(0.2)
        0    POLYGON ((0.2 0, 0.19904 -0.0196, 0.19616 -0.0...
        1    POLYGON ((0.8 0, 0.80096 0.0196, 0.80384 0.039...
        2    POLYGON ((2.8 -1, 2.8 1, 2.80096 1.0196, 2.803...
        dtype: geometry

        ``Further specification as ``join_style`` and ``cap_style`` are shown in the
        following illustration:

        .. plot:: _static/code/buffer.py

        """
        return _delegate_geo_method(
            "buffer",
            self,
            distance=distance,
            resolution=resolution,
            cap_style=cap_style,
            join_style=join_style,
            mitre_limit=mitre_limit,
            single_sided=single_sided,
            **kwargs,
        )

    def simplify(self, tolerance, preserve_topology=True):
        """Returns a ``GeoSeries`` containing a simplified representation of
        each geometry.

        The algorithm (Douglas-Peucker) recursively splits the original line
        into smaller parts and connects these parts' endpoints
        by a straight line. Then, it removes all points whose distance
        to the straight line is smaller than `tolerance`. It does not
        move any points and it always preserves endpoints of
        the original line or polygon.
        See http://shapely.readthedocs.io/en/latest/manual.html#object.simplify
        for details

        Parameters
        ----------
        tolerance : float
            All parts of a simplified geometry will be no more than
            `tolerance` distance from the original. It has the same units
            as the coordinate reference system of the GeoSeries.
            For example, using `tolerance=100` in a projected CRS with meters
            as units means a distance of 100 meters in reality.
        preserve_topology: bool (default True)
            False uses a quicker algorithm, but may produce self-intersecting
            or otherwise invalid geometries.

        Notes
        -----
        Invalid geometric objects may result from simplification that does not
        preserve topology and simplification may be sensitive to the order of
        coordinates: two geometries differing only in order of coordinates may be
        simplified differently.

        Examples
        --------
        >>> from shapely.geometry import Point, LineString
        >>> s = geopandas.GeoSeries(
        ...     [Point(0, 0).buffer(1), LineString([(0, 0), (1, 10), (0, 20)])]
        ... )
        >>> s
        0    POLYGON ((1 0, 0.99518 -0.09802, 0.98079 -0.19...
        1                         LINESTRING (0 0, 1 10, 0 20)
        dtype: geometry

        >>> s.simplify(1)
        0    POLYGON ((0 1, 0 -1, -1 0, 0 1))
        1              LINESTRING (0 0, 0 20)
        dtype: geometry
        """
        return _delegate_geo_method(
            "simplify", self, tolerance=tolerance, preserve_topology=preserve_topology
        )

    def relate(self, other, align=None):
        """
        Returns the DE-9IM intersection matrices for the geometries

        The operation works on a 1-to-1 row-wise manner:

        .. image:: ../../../_static/binary_op-01.svg
           :align: center

        Parameters
        ----------
        other : BaseGeometry or GeoSeries
            The other geometry to computed
            the DE-9IM intersection matrices from.
        align : bool | None (default None)
            If True, automatically aligns GeoSeries based on their indices.
            If False, the order of elements is preserved. None defaults to True.

        Returns
        -------
        spatial_relations: Series of strings
            The DE-9IM intersection matrices which describe
            the spatial relations of the other geometry.

        Examples
        --------
        >>> from shapely.geometry import Polygon, LineString, Point
        >>> s = geopandas.GeoSeries(
        ...     [
        ...         Polygon([(0, 0), (2, 2), (0, 2)]),
        ...         Polygon([(0, 0), (2, 2), (0, 2)]),
        ...         LineString([(0, 0), (2, 2)]),
        ...         LineString([(2, 0), (0, 2)]),
        ...         Point(0, 1),
        ...     ],
        ... )
        >>> s2 = geopandas.GeoSeries(
        ...     [
        ...         Polygon([(0, 0), (1, 1), (0, 1)]),
        ...         LineString([(1, 0), (1, 3)]),
        ...         LineString([(2, 0), (0, 2)]),
        ...         Point(1, 1),
        ...         Point(0, 1),
        ...     ],
        ...     index=range(1, 6),
        ... )

        >>> s
        0    POLYGON ((0 0, 2 2, 0 2, 0 0))
        1    POLYGON ((0 0, 2 2, 0 2, 0 0))
        2             LINESTRING (0 0, 2 2)
        3             LINESTRING (2 0, 0 2)
        4                       POINT (0 1)
        dtype: geometry

        >>> s2
        1    POLYGON ((0 0, 1 1, 0 1, 0 0))
        2             LINESTRING (1 0, 1 3)
        3             LINESTRING (2 0, 0 2)
        4                       POINT (1 1)
        5                       POINT (0 1)
        dtype: geometry

        We can relate each geometry and a single
        shapely geometry:

        .. image:: ../../../_static/binary_op-03.svg
           :align: center

        >>> s.relate(Polygon([(0, 0), (1, 1), (0, 1)]))
        0    212F11FF2
        1    212F11FF2
        2    F11F00212
        3    F01FF0212
        4    F0FFFF212
        dtype: object

        We can also check two GeoSeries against each other, row by row.
        The GeoSeries above have different indices. We can either align both GeoSeries
        based on index values and compare elements with the same index using
        ``align=True`` or ignore index and compare elements based on their matching
        order using ``align=False``:

        .. image:: ../../../_static/binary_op-02.svg

        >>> s.relate(s2, align=True)
        0         None
        1    212F11FF2
        2    0F1FF0102
        3    1FFF0FFF2
        4    FF0FFF0F2
        5         None
        dtype: object

        >>> s.relate(s2, align=False)
        0    212F11FF2
        1    1F20F1102
        2    0F1FF0102
        3    0F1FF0FF2
        4    0FFFFFFF2
        dtype: object

        """
        return _binary_op("relate", self, other, align)

    def relate_pattern(self, other, pattern, align=None):
        """
        Returns True if the DE-9IM string code for the relationship between
        the geometries satisfies the pattern, else False.

        This function compares the DE-9IM code string for two geometries
        against a specified pattern. If the string matches the pattern then
        ``True`` is returned, otherwise ``False``. The pattern specified can
        be an exact match (``0``, ``1`` or ``2``), a boolean match
        (uppercase ``T`` or ``F``), or a wildcard (``*``). For example,
        the pattern for the ``within`` predicate is ``'T*F**F***'``

        The operation works on a 1-to-1 row-wise manner:

        .. image:: ../../../_static/binary_op-01.svg
           :align: center

        Parameters
        ----------
        other : BaseGeometry or GeoSeries
            The other geometry to be tested agains the pattern.
        pattern : str
            The DE-9IM pattern to test against.
        align : bool | None (default None)
            If True, automatically aligns GeoSeries based on their indices.
            If False, the order of elements is preserved. None defaults to True.

        Returns
        -------
        Series

        Examples
        --------
        >>> from shapely.geometry import Polygon, LineString, Point
        >>> s = geopandas.GeoSeries(
        ...     [
        ...         Polygon([(0, 0), (2, 2), (0, 2)]),
        ...         Polygon([(0, 0), (2, 2), (0, 2)]),
        ...         LineString([(0, 0), (2, 2)]),
        ...         LineString([(2, 0), (0, 2)]),
        ...         Point(0, 1),
        ...     ],
        ... )
        >>> s2 = geopandas.GeoSeries(
        ...     [
        ...         Polygon([(0, 0), (1, 1), (0, 1)]),
        ...         LineString([(1, 0), (1, 3)]),
        ...         LineString([(2, 0), (0, 2)]),
        ...         Point(1, 1),
        ...         Point(0, 1),
        ...     ],
        ...     index=range(1, 6),
        ... )

        >>> s
        0    POLYGON ((0 0, 2 2, 0 2, 0 0))
        1    POLYGON ((0 0, 2 2, 0 2, 0 0))
        2             LINESTRING (0 0, 2 2)
        3             LINESTRING (2 0, 0 2)
        4                       POINT (0 1)
        dtype: geometry

        >>> s2
        1    POLYGON ((0 0, 1 1, 0 1, 0 0))
        2             LINESTRING (1 0, 1 3)
        3             LINESTRING (2 0, 0 2)
        4                       POINT (1 1)
        5                       POINT (0 1)
        dtype: geometry

        We can check the relate pattern of each geometry and a single
        shapely geometry:

        .. image:: ../../../_static/binary_op-03.svg
           :align: center

        >>> s.relate_pattern(Polygon([(0, 0), (1, 1), (0, 1)]), "2*T***F**")
        0     True
        1     True
        2    False
        3    False
        4    False
        dtype: bool

        We can also check two GeoSeries against each other, row by row.
        The GeoSeries above have different indices. We can either align both GeoSeries
        based on index values and compare elements with the same index using
        ``align=True`` or ignore index and compare elements based on their matching
        order using ``align=False``:

        .. image:: ../../../_static/binary_op-02.svg

        >>> s.relate_pattern(s2, "TF******T", align=True)
        0    False
        1    False
        2     True
        3     True
        4    False
        5    False
        dtype: bool

        >>> s.relate_pattern(s2, "TF******T", align=False)
        0    False
        1     True
        2     True
        3     True
        4     True
        dtype: bool

        """
        return _binary_op("relate_pattern", self, other, pattern=pattern, align=align)

    def project(self, other, normalized=False, align=None):
        """
        Return the distance along each geometry nearest to *other*

        The operation works on a 1-to-1 row-wise manner:

        .. image:: ../../../_static/binary_op-01.svg
           :align: center

        The project method is the inverse of interpolate.

        In shapely, this is equal to ``line_locate_point``.


        Parameters
        ----------
        other : BaseGeometry or GeoSeries
            The *other* geometry to computed projected point from.
        normalized : boolean
            If normalized is True, return the distance normalized to
            the length of the object.
        align : bool | None (default None)
            If True, automatically aligns GeoSeries based on their indices.
            If False, the order of elements is preserved. None defaults to True.

        Returns
        -------
        Series

        Examples
        --------
        >>> from shapely.geometry import LineString, Point
        >>> s = geopandas.GeoSeries(
        ...     [
        ...         LineString([(0, 0), (2, 0), (0, 2)]),
        ...         LineString([(0, 0), (2, 2)]),
        ...         LineString([(2, 0), (0, 2)]),
        ...     ],
        ... )
        >>> s2 = geopandas.GeoSeries(
        ...     [
        ...         Point(1, 0),
        ...         Point(1, 0),
        ...         Point(2, 1),
        ...     ],
        ...     index=range(1, 4),
        ... )

        >>> s
        0    LINESTRING (0 0, 2 0, 0 2)
        1         LINESTRING (0 0, 2 2)
        2         LINESTRING (2 0, 0 2)
        dtype: geometry

        >>> s2
        1    POINT (1 0)
        2    POINT (1 0)
        3    POINT (2 1)
        dtype: geometry

        We can project each geometry on a single
        shapely geometry:

        .. image:: ../../../_static/binary_op-03.svg
           :align: center

        >>> s.project(Point(1, 0))
        0    1.000000
        1    0.707107
        2    0.707107
        dtype: float64

        We can also check two GeoSeries against each other, row by row.
        The GeoSeries above have different indices. We can either align both GeoSeries
        based on index values and project elements with the same index using
        ``align=True`` or ignore index and project elements based on their matching
        order using ``align=False``:

        .. image:: ../../../_static/binary_op-02.svg

        >>> s.project(s2, align=True)
        0         NaN
        1    0.707107
        2    0.707107
        3         NaN
        dtype: float64

        >>> s.project(s2, align=False)
        0    1.000000
        1    0.707107
        2    0.707107
        dtype: float64

        See also
        --------
        GeoSeries.interpolate
        """
        return _binary_op("project", self, other, normalized=normalized, align=align)

    def interpolate(self, distance, normalized=False):
        """
        Return a point at the specified distance along each geometry

        Parameters
        ----------
        distance : float or Series of floats
            Distance(s) along the geometries at which a point should be
            returned. If np.array or pd.Series are used then it must have
            same length as the GeoSeries.
        normalized : boolean
            If normalized is True, distance will be interpreted as a fraction
            of the geometric object's length.

        Examples
        --------
        >>> from shapely.geometry import LineString, Point
        >>> s = geopandas.GeoSeries(
        ...     [
        ...         LineString([(0, 0), (2, 0), (0, 2)]),
        ...         LineString([(0, 0), (2, 2)]),
        ...         LineString([(2, 0), (0, 2)]),
        ...     ],
        ... )
        >>> s
        0    LINESTRING (0 0, 2 0, 0 2)
        1         LINESTRING (0 0, 2 2)
        2         LINESTRING (2 0, 0 2)
        dtype: geometry

        >>> s.interpolate(1)
        0                POINT (1 0)
        1    POINT (0.70711 0.70711)
        2    POINT (1.29289 0.70711)
        dtype: geometry

        >>> s.interpolate([1, 2, 3])
        0                POINT (1 0)
        1    POINT (1.41421 1.41421)
        2                POINT (0 2)
        dtype: geometry
        """
        return _delegate_geo_method(
            "interpolate", self, distance=distance, normalized=normalized
        )

    def affine_transform(self, matrix):
        """Return a ``GeoSeries`` with translated geometries.

        See http://shapely.readthedocs.io/en/stable/manual.html#shapely.affinity.affine_transform
        for details.

        Parameters
        ----------
        matrix: List or tuple
            6 or 12 items for 2D or 3D transformations respectively.

            For 2D affine transformations,
            the 6 parameter matrix is ``[a, b, d, e, xoff, yoff]``

            For 3D affine transformations,
            the 12 parameter matrix is ``[a, b, c, d, e, f, g, h, i, xoff, yoff, zoff]``

        Examples
        --------
        >>> from shapely.geometry import Point, LineString, Polygon
        >>> s = geopandas.GeoSeries(
        ...     [
        ...         Point(1, 1),
        ...         LineString([(1, -1), (1, 0)]),
        ...         Polygon([(3, -1), (4, 0), (3, 1)]),
        ...     ]
        ... )
        >>> s
        0                         POINT (1 1)
        1              LINESTRING (1 -1, 1 0)
        2    POLYGON ((3 -1, 4 0, 3 1, 3 -1))
        dtype: geometry

        >>> s.affine_transform([2, 3, 2, 4, 5, 2])
        0                          POINT (10 8)
        1                 LINESTRING (4 0, 7 4)
        2    POLYGON ((8 4, 13 10, 14 12, 8 4))
        dtype: geometry

        """  # (E501 link is longer than max line length)
        return _delegate_geo_method("affine_transform", self, matrix=matrix)

    def translate(self, xoff=0.0, yoff=0.0, zoff=0.0):
        """Returns a ``GeoSeries`` with translated geometries.

        See http://shapely.readthedocs.io/en/latest/manual.html#shapely.affinity.translate
        for details.

        Parameters
        ----------
        xoff, yoff, zoff : float, float, float
            Amount of offset along each dimension.
            xoff, yoff, and zoff for translation along the x, y, and z
            dimensions respectively.

        Examples
        --------
        >>> from shapely.geometry import Point, LineString, Polygon
        >>> s = geopandas.GeoSeries(
        ...     [
        ...         Point(1, 1),
        ...         LineString([(1, -1), (1, 0)]),
        ...         Polygon([(3, -1), (4, 0), (3, 1)]),
        ...     ]
        ... )
        >>> s
        0                         POINT (1 1)
        1              LINESTRING (1 -1, 1 0)
        2    POLYGON ((3 -1, 4 0, 3 1, 3 -1))
        dtype: geometry

        >>> s.translate(2, 3)
        0                       POINT (3 4)
        1             LINESTRING (3 2, 3 3)
        2    POLYGON ((5 2, 6 3, 5 4, 5 2))
        dtype: geometry

        """  # (E501 link is longer than max line length)
        return _delegate_geo_method("translate", self, xoff=xoff, yoff=yoff, zoff=zoff)

    def rotate(self, angle, origin="center", use_radians=False):
        """Returns a ``GeoSeries`` with rotated geometries.

        See http://shapely.readthedocs.io/en/latest/manual.html#shapely.affinity.rotate
        for details.

        Parameters
        ----------
        angle : float
            The angle of rotation can be specified in either degrees (default)
            or radians by setting use_radians=True. Positive angles are
            counter-clockwise and negative are clockwise rotations.
        origin : string, Point, or tuple (x, y)
            The point of origin can be a keyword 'center' for the bounding box
            center (default), 'centroid' for the geometry's centroid, a Point
            object or a coordinate tuple (x, y).
        use_radians : boolean
            Whether to interpret the angle of rotation as degrees or radians

        Examples
        --------
        >>> from shapely.geometry import Point, LineString, Polygon
        >>> s = geopandas.GeoSeries(
        ...     [
        ...         Point(1, 1),
        ...         LineString([(1, -1), (1, 0)]),
        ...         Polygon([(3, -1), (4, 0), (3, 1)]),
        ...     ]
        ... )
        >>> s
        0                         POINT (1 1)
        1              LINESTRING (1 -1, 1 0)
        2    POLYGON ((3 -1, 4 0, 3 1, 3 -1))
        dtype: geometry

        >>> s.rotate(90)
        0                                          POINT (1 1)
        1                      LINESTRING (1.5 -0.5, 0.5 -0.5)
        2    POLYGON ((4.5 -0.5, 3.5 0.5, 2.5 -0.5, 4.5 -0.5))
        dtype: geometry

        >>> s.rotate(90, origin=(0, 0))
        0                       POINT (-1 1)
        1              LINESTRING (1 1, 0 1)
        2    POLYGON ((1 3, 0 4, -1 3, 1 3))
        dtype: geometry

        """
        return _delegate_geo_method(
            "rotate", self, angle=angle, origin=origin, use_radians=use_radians
        )

    def scale(self, xfact=1.0, yfact=1.0, zfact=1.0, origin="center"):
        """Returns a ``GeoSeries`` with scaled geometries.

        The geometries can be scaled by different factors along each
        dimension. Negative scale factors will mirror or reflect coordinates.

        See http://shapely.readthedocs.io/en/latest/manual.html#shapely.affinity.scale
        for details.

        Parameters
        ----------
        xfact, yfact, zfact : float, float, float
            Scaling factors for the x, y, and z dimensions respectively.
        origin : string, Point, or tuple
            The point of origin can be a keyword 'center' for the 2D bounding
            box center (default), 'centroid' for the geometry's 2D centroid, a
            Point object or a coordinate tuple (x, y, z).

        Examples
        --------
        >>> from shapely.geometry import Point, LineString, Polygon
        >>> s = geopandas.GeoSeries(
        ...     [
        ...         Point(1, 1),
        ...         LineString([(1, -1), (1, 0)]),
        ...         Polygon([(3, -1), (4, 0), (3, 1)]),
        ...     ]
        ... )
        >>> s
        0                         POINT (1 1)
        1              LINESTRING (1 -1, 1 0)
        2    POLYGON ((3 -1, 4 0, 3 1, 3 -1))
        dtype: geometry

        >>> s.scale(2, 3)
        0                                 POINT (1 1)
        1                      LINESTRING (1 -2, 1 1)
        2    POLYGON ((2.5 -3, 4.5 0, 2.5 3, 2.5 -3))
        dtype: geometry

        >>> s.scale(2, 3, origin=(0, 0))
        0                         POINT (2 3)
        1              LINESTRING (2 -3, 2 0)
        2    POLYGON ((6 -3, 8 0, 6 3, 6 -3))
        dtype: geometry
        """
        return _delegate_geo_method(
            "scale", self, xfact=xfact, yfact=yfact, zfact=zfact, origin=origin
        )

    def skew(self, xs=0.0, ys=0.0, origin="center", use_radians=False):
        """Returns a ``GeoSeries`` with skewed geometries.

        The geometries are sheared by angles along the x and y dimensions.

        See http://shapely.readthedocs.io/en/latest/manual.html#shapely.affinity.skew
        for details.

        Parameters
        ----------
        xs, ys : float, float
            The shear angle(s) for the x and y axes respectively. These can be
            specified in either degrees (default) or radians by setting
            use_radians=True.
        origin : string, Point, or tuple (x, y)
            The point of origin can be a keyword 'center' for the bounding box
            center (default), 'centroid' for the geometry's centroid, a Point
            object or a coordinate tuple (x, y).
        use_radians : boolean
            Whether to interpret the shear angle(s) as degrees or radians

        Examples
        --------
        >>> from shapely.geometry import Point, LineString, Polygon
        >>> s = geopandas.GeoSeries(
        ...     [
        ...         Point(1, 1),
        ...         LineString([(1, -1), (1, 0)]),
        ...         Polygon([(3, -1), (4, 0), (3, 1)]),
        ...     ]
        ... )
        >>> s
        0                         POINT (1 1)
        1              LINESTRING (1 -1, 1 0)
        2    POLYGON ((3 -1, 4 0, 3 1, 3 -1))
        dtype: geometry

        >>> s.skew(45, 30)
        0                                          POINT (1 1)
        1                           LINESTRING (0.5 -1, 1.5 0)
        2    POLYGON ((2 -1.28868, 4 0.28868, 4 0.71132, 2 ...
        dtype: geometry

        >>> s.skew(45, 30, origin=(0, 0))
        0                                    POINT (2 1.57735)
        1                   LINESTRING (0 -0.42265, 1 0.57735)
        2    POLYGON ((2 0.73205, 4 2.3094, 4 2.73205, 2 0....
        dtype: geometry
        """
        return _delegate_geo_method(
            "skew", self, xs=xs, ys=ys, origin=origin, use_radians=use_radians
        )

    @property
    def cx(self):
        """
        Coordinate based indexer to select by intersection with bounding box.

        Format of input should be ``.cx[xmin:xmax, ymin:ymax]``. Any of
        ``xmin``, ``xmax``, ``ymin``, and ``ymax`` can be provided, but input
        must include a comma separating x and y slices. That is, ``.cx[:, :]``
        will return the full series/frame, but ``.cx[:]`` is not implemented.

        Examples
        --------
        >>> from shapely.geometry import LineString, Point
        >>> s = geopandas.GeoSeries(
        ...     [Point(0, 0), Point(1, 2), Point(3, 3), LineString([(0, 0), (3, 3)])]
        ... )
        >>> s
        0              POINT (0 0)
        1              POINT (1 2)
        2              POINT (3 3)
        3    LINESTRING (0 0, 3 3)
        dtype: geometry

        >>> s.cx[0:1, 0:1]
        0              POINT (0 0)
        3    LINESTRING (0 0, 3 3)
        dtype: geometry

        >>> s.cx[:, 1:]
        1              POINT (1 2)
        2              POINT (3 3)
        3    LINESTRING (0 0, 3 3)
        dtype: geometry

        """
        return _CoordinateIndexer(self)

    def get_coordinates(self, include_z=False, ignore_index=False, index_parts=False):
        """Gets coordinates from a :class:`GeoSeries` as a :class:`~pandas.DataFrame` of
        floats.

        The shape of the returned :class:`~pandas.DataFrame` is (N, 2), with N being the
        number of coordinate pairs. With the default of ``include_z=False``,
        three-dimensional data is ignored. When specifying ``include_z=True``, the shape
        of the returned :class:`~pandas.DataFrame` is (N, 3).

        Parameters
        ----------
        include_z : bool, default False
            Include Z coordinates
        ignore_index : bool, default False
            If True, the resulting index will be labelled 0, 1, …, n - 1, ignoring
            ``index_parts``.
        index_parts : bool, default False
           If True, the resulting index will be a :class:`~pandas.MultiIndex` (original
           index with an additional level indicating the ordering of the coordinate
           pairs: a new zero-based index for each geometry in the original GeoSeries).

        Returns
        -------
        pandas.DataFrame

        Examples
        --------
        >>> from shapely.geometry import Point, LineString, Polygon
        >>> s = geopandas.GeoSeries(
        ...     [
        ...         Point(1, 1),
        ...         LineString([(1, -1), (1, 0)]),
        ...         Polygon([(3, -1), (4, 0), (3, 1)]),
        ...     ]
        ... )
        >>> s
        0                         POINT (1 1)
        1              LINESTRING (1 -1, 1 0)
        2    POLYGON ((3 -1, 4 0, 3 1, 3 -1))
        dtype: geometry

        >>> s.get_coordinates()
             x    y
        0  1.0  1.0
        1  1.0 -1.0
        1  1.0  0.0
        2  3.0 -1.0
        2  4.0  0.0
        2  3.0  1.0
        2  3.0 -1.0

        >>> s.get_coordinates(ignore_index=True)
             x    y
        0  1.0  1.0
        1  1.0 -1.0
        2  1.0  0.0
        3  3.0 -1.0
        4  4.0  0.0
        5  3.0  1.0
        6  3.0 -1.0

        >>> s.get_coordinates(index_parts=True)
               x    y
        0 0  1.0  1.0
        1 0  1.0 -1.0
          1  1.0  0.0
        2 0  3.0 -1.0
          1  4.0  0.0
          2  3.0  1.0
          3  3.0 -1.0
        """
        coords, outer_idx = shapely.get_coordinates(
            self.geometry.values._data, include_z=include_z, return_index=True
        )

        column_names = ["x", "y"]
        if include_z:
            column_names.append("z")

        index = _get_index_for_parts(
            self.index,
            outer_idx,
            ignore_index=ignore_index,
            index_parts=index_parts,
        )

        return pd.DataFrame(coords, index=index, columns=column_names)

    def hilbert_distance(self, total_bounds=None, level=16):
        """
        Calculate the distance along a Hilbert curve.

        The distances are calculated for the midpoints of the geometries in the
        GeoDataFrame, and using the total bounds of the GeoDataFrame.

        The Hilbert distance can be used to spatially sort GeoPandas
        objects, by mapping two dimensional geometries along the Hilbert curve.

        Parameters
        ----------
        total_bounds : 4-element array, optional
            The spatial extent in which the curve is constructed (used to
            rescale the geometry midpoints). By default, the total bounds
            of the full GeoDataFrame or GeoSeries will be computed. If known,
            you can pass the total bounds to avoid this extra computation.
        level : int (1 - 16), default 16
            Determines the precision of the curve (points on the curve will
            have coordinates in the range [0, 2^level - 1]).

        Returns
        -------
        Series
            Series containing distance along the curve for geometry
        """
        from geopandas.tools.hilbert_curve import _hilbert_distance

        distances = _hilbert_distance(
            self.geometry.values, total_bounds=total_bounds, level=level
        )

        return pd.Series(distances, index=self.index, name="hilbert_distance")

    def sample_points(self, size, method="uniform", seed=None, rng=None, **kwargs):
        """
        Sample points from each geometry.

        Generate a MultiPoint per each geometry containing points sampled from the
        geometry. You can either sample randomly from a uniform distribution or use an
        advanced sampling algorithm from the ``pointpats`` package.

        For polygons, this samples within the area of the polygon. For lines,
        this samples along the length of the linestring. For multi-part
        geometries, the weights of each part are selected according to their relevant
        attribute (area for Polygons, length for LineStrings), and then points are
        sampled from each part.

        Any other geometry type (e.g. Point, GeometryCollection) is ignored, and an
        empty MultiPoint geometry is returned.

        Parameters
        ----------
        size : int | array-like
            The size of the sample requested. Indicates the number of samples to draw
            from each geometry.  If an array of the same length as a GeoSeries is
            passed, it denotes the size of a sample per geometry.
        method : str, default "uniform"
            The sampling method. ``uniform`` samples uniformly at random from a
            geometry using ``numpy.random.uniform``. Other allowed strings
            (e.g. ``"cluster_poisson"``) denote sampling function name from the
            ``pointpats.random`` module (see
            http://pysal.org/pointpats/api.html#random-distributions). Pointpats methods
            are implemented for (Multi)Polygons only and will return an empty MultiPoint
            for other geometry types.
        rng : {None, int, array_like[ints], SeedSequence, BitGenerator, Generator}, optional
            A random generator or seed to initialize the numpy BitGenerator. If None, then fresh,
            unpredictable entropy will be pulled from the OS.
        **kwargs : dict
            Options for the pointpats sampling algorithms.

        Returns
        -------
        GeoSeries
            Points sampled within (or along) each geometry.

        Examples
        --------
        >>> from shapely.geometry import Polygon
        >>> s = geopandas.GeoSeries(
        ...     [
        ...         Polygon([(1, -1), (1, 0), (0, 0)]),
        ...         Polygon([(3, -1), (4, 0), (3, 1)]),
        ...     ]
        ... )

        >>> s.sample_points(size=10)  # doctest: +SKIP
        0    MULTIPOINT ((0.1045 -0.10294), (0.35249 -0.264...
        1    MULTIPOINT ((3.03261 -0.43069), (3.10068 0.114...
        Name: sampled_points, dtype: geometry
        """  # noqa: E501
        from .geoseries import GeoSeries
        from .tools._random import uniform

        if seed is not None:
            warn(
                "The 'seed' keyword is deprecated. Use 'rng' instead.",
                FutureWarning,
                stacklevel=2,
            )
            rng = seed

        if method == "uniform":
            if pd.api.types.is_list_like(size):
                result = [uniform(geom, s, rng) for geom, s in zip(self.geometry, size)]
            else:
                result = self.geometry.apply(uniform, size=size, rng=rng)

        else:
            pointpats = compat.import_optional_dependency(
                "pointpats",
                f"For complex sampling methods, the pointpats module is required. "
                f"Your requested method, '{method}' was not a supported option "
                f"and the pointpats package was not able to be imported.",
            )

            if not hasattr(pointpats.random, method):
                raise AttributeError(
                    f"pointpats.random module has no sampling method {method}."
                    f"Consult the pointpats.random module documentation for"
                    f" available random sampling methods."
                )
            sample_function = getattr(pointpats.random, method)
            result = self.geometry.apply(
                lambda x: (
                    points_from_xy(
                        *sample_function(x, size=size, **kwargs).T
                    ).union_all()
                    if not (x.is_empty or x is None or "Polygon" not in x.geom_type)
                    else MultiPoint()
                ),
            )

        return GeoSeries(result, name="sampled_points", crs=self.crs, index=self.index)

    def build_area(self, node=True):
        """Creates an areal geometry formed by the constituent linework.

        Builds areas from the GeoSeries that contain linework which represents the edges
        of a planar graph. Any geometry type may be provided as input; only the
        constituent lines and rings will be used to create the output polygons. All
        geometries within the GeoSeries are considered together and the resulting
        polygons therefore do not map 1:1 to input geometries.

        This function converts inner rings into holes. To turn inner rings into polygons
        as well, use polygonize.

        Unless you know that the input GeoSeries represents a planar graph with a clean
        topology (e.g. there is a node on both lines where they intersect), it is
        recommended to use ``node=True`` which performs noding prior to building areal
        geometry. Using ``node=False`` will provide performance benefits but may result
        in incorrect polygons if the input is not of the proper topology.

        If the input linework crosses, this function may produce invalid polygons. Use
        :meth:`GeoSeries.make_valid` to ensure valid geometries.

        Parameters
        ----------
        node : bool, default True
            Perform noding prior to building the areas, by default True.

        Returns
        -------
        GeoSeries
            GeoSeries with polygons

        Examples
        --------
        >>> from shapely.geometry import LineString, Polygon
        >>> s = geopandas.GeoSeries([
        ...     LineString([(18, 4), (4, 2), (2, 9)]),
        ...     LineString([(18, 4), (16, 16)]),
        ...     LineString([(16, 16), (8, 19), (8, 12), (2, 9)]),
        ...     LineString([(8, 6), (12, 13), (15, 8)]),
        ...     LineString([(8, 6), (15, 8)]),
        ...     LineString([(0, 0), (0, 3), (3, 3), (3, 0), (0, 0)]),
        ...     Polygon([(1, 1), (2, 2), (1, 2), (1, 1)]),
        ... ])
        >>> s.build_area()
        0    POLYGON ((0 3, 3 3, 3 0, 0 0, 0 3), (1 1, 2 2,...
        1    POLYGON ((4 2, 2 9, 8 12, 8 19, 16 16, 18 4, 4...
        Name: polygons, dtype: geometry

        """
        from .geoseries import GeoSeries

        if node:
            geometry_input = self.geometry.union_all()
        else:
            geometry_input = shapely.geometrycollections(self.geometry.values._data)

        polygons = shapely.build_area(geometry_input)
        return GeoSeries(polygons, crs=self.crs, name="polygons").explode(
            ignore_index=True
        )

    def polygonize(self, node=True, full=False):
        """Creates polygons formed from the linework of a GeoSeries.

        Polygonizes the GeoSeries that contain linework which represents the
        edges of a planar graph. Any geometry type may be provided as input; only the
        constituent lines and rings will be used to create the output polygons.

        Lines or rings that when combined do not completely close a polygon will be
        ignored. Duplicate segments are ignored.

        Unless you know that the input GeoSeries represents a planar graph with a clean
        topology (e.g. there is a node on both lines where they intersect), it is
        recommended to use ``node=True`` which performs noding prior to polygonization.
        Using ``node=False`` will provide performance benefits but may result in
        incorrect polygons if the input is not of the proper topology.

        When ``full=True``, the return value is a 4-tuple containing output polygons,
        along with lines which could not be converted to polygons. The return value
        consists of 4 elements or varying lenghts:

        - GeoSeries of the valid polygons (same as with ``full=False``)
        - GeoSeries of cut edges: edges connected on both ends but not part of
          polygonal output
        - GeoSeries of dangles: edges connected on one end but not part of polygonal
          output
        - GeoSeries of invalid rings: polygons that are formed but are not valid
          (bowties, etc)

        Parameters
        ----------
        node : bool, default True
            Perform noding prior to polygonization, by default True.
        full : bool, default False
            Return the full output composed of a tuple of GeoSeries, by default False.

        Returns
        -------
        GeoSeries | tuple(GeoSeries, GeoSeries, GeoSeries, GeoSeries)
            GeoSeries with the polygons or a tuple of four GeoSeries as
            ``(polygons, cuts, dangles, invalid)``

        Examples
        --------
        >>> from shapely.geometry import LineString
        >>> s = geopandas.GeoSeries([
        ...     LineString([(0, 0), (1, 1)]),
        ...     LineString([(0, 0), (0, 1), (1, 1), (1, 0), (0, 0)]),
        ...     LineString([(0.5, 0.2), (0.5, 0.8)]),
        ... ])
        >>> s.polygonize()
        0        POLYGON ((0 0, 0.5 0.5, 1 1, 1 0, 0 0))
        1    POLYGON ((0.5 0.5, 0 0, 0 1, 1 1, 0.5 0.5))
        Name: polygons, dtype: geometry

        >>> polygons, cuts, dangles, invalid = s.polygonize(full=True)

        """
        from .geoseries import GeoSeries

        if node:
            geometry_input = [self.geometry.union_all()]
        else:
            geometry_input = self.geometry.values

        if full:
            polygons, cuts, dangles, invalid = shapely.polygonize_full(geometry_input)

            cuts = GeoSeries(cuts, crs=self.crs, name="cut_edges").explode(
                ignore_index=True
            )
            dangles = GeoSeries(dangles, crs=self.crs, name="dangles").explode(
                ignore_index=True
            )
            invalid = GeoSeries(invalid, crs=self.crs, name="invalid_rings").explode(
                ignore_index=True
            )
            polygons = GeoSeries(polygons, crs=self.crs, name="polygons").explode(
                ignore_index=True
            )

            return (polygons, cuts, dangles, invalid)

        polygons = shapely.polygonize(geometry_input)
        return GeoSeries(polygons, crs=self.crs, name="polygons").explode(
            ignore_index=True
        )


def _get_index_for_parts(orig_idx, outer_idx, ignore_index, index_parts):
    """Helper to handle index when geometries get exploded to parts.

    Used in get_coordinates and explode.

    Parameters
    ----------
    orig_idx : pandas.Index
        original index
    outer_idx : array
        the index of each returned geometry as a separate ndarray of integers
    ignore_index : bool
    index_parts : bool

    Returns
    -------
    pandas.Index
        index or multiindex
    """

    if ignore_index:
        return None
    else:
        if len(outer_idx):
            # Generate inner index as a range per value of outer_idx
            # 1. identify the start of each run of values in outer_idx
            # 2. count number of values per run
            # 3. use cumulative sums to create an incremental range
            #    starting at 0 in each run
            run_start = np.r_[True, outer_idx[:-1] != outer_idx[1:]]
            counts = np.diff(np.r_[np.nonzero(run_start)[0], len(outer_idx)])
            inner_index = (~run_start).cumsum(dtype=outer_idx.dtype)
            inner_index -= np.repeat(inner_index[run_start], counts)

        else:
            inner_index = []

        # extract original index values based on integer index
        outer_index = orig_idx.take(outer_idx)

        if index_parts:
            nlevels = outer_index.nlevels
            index_arrays = [outer_index.get_level_values(lvl) for lvl in range(nlevels)]
            index_arrays.append(inner_index)

            index = pd.MultiIndex.from_arrays(
                index_arrays, names=list(orig_idx.names) + [None]
            )

        else:
            index = outer_index

    return index


class _CoordinateIndexer(object):
    # see docstring GeoPandasBase.cx property above

    def __init__(self, obj):
        self.obj = obj

    def __getitem__(self, key):
        obj = self.obj
        xs, ys = key
        # handle numeric values as x and/or y coordinate index
        if type(xs) is not slice:
            xs = slice(xs, xs)
        if type(ys) is not slice:
            ys = slice(ys, ys)
        # don't know how to handle step; should this raise?
        if xs.step is not None or ys.step is not None:
            warn(
                "Ignoring step - full interval is used.",
                stacklevel=2,
            )
        if xs.start is None or xs.stop is None or ys.start is None or ys.stop is None:
            xmin, ymin, xmax, ymax = obj.total_bounds
        bbox = box(
            xs.start if xs.start is not None else xmin,
            ys.start if ys.start is not None else ymin,
            xs.stop if xs.stop is not None else xmax,
            ys.stop if ys.stop is not None else ymax,
        )
        idx = obj.intersects(bbox)
        return obj[idx]<|MERGE_RESOLUTION|>--- conflicted
+++ resolved
@@ -4649,11 +4649,7 @@
         The operation works in a 1-to-1 row-wise manner:
 
         .. image:: ../../../_static/binary_op-01.svg
-<<<<<<< HEAD
-            :align: center
-=======
            :align: center
->>>>>>> e8294988
 
         Parameters
         ----------
