--- conflicted
+++ resolved
@@ -95,7 +95,6 @@
 
 
 def _binary_geo(op, this, other, align, *args, **kwargs):
-<<<<<<< HEAD
     """Binary operation on GeoSeries objects that returns a GeoSeries.
 
     Parameters
@@ -118,10 +117,6 @@
         A new GeoSeries containing the result of the binary operation.
 
     """
-=======
-    # type: (str, GeoSeries, GeoSeries) -> GeoSeries
-    """Binary operation on GeoSeries objects that returns a GeoSeries."""
->>>>>>> c6bf8b31
     from .geoseries import GeoSeries
 
     geoms, index = _delegate_binary_method(op, this, other, align, *args, **kwargs)
@@ -129,7 +124,6 @@
 
 
 def _binary_op(op, this, other, align, *args, **kwargs):
-<<<<<<< HEAD
     """Binary operation on GeoSeries objects that returns a Series.
 
     Parameters
@@ -152,10 +146,6 @@
         A Series containing the result of the binary operation.
 
     """
-=======
-    # type: (str, GeoSeries, GeoSeries, args/kwargs) -> Series[bool/float]
-    """Binary operation on GeoSeries objects that returns a Series."""
->>>>>>> c6bf8b31
     data, index = _delegate_binary_method(op, this, other, align, *args, **kwargs)
     return Series(data, index=index)
 
@@ -187,7 +177,6 @@
 
 
 def _delegate_geo_method(op, this, **kwargs):
-<<<<<<< HEAD
     """Unary operation that returns a GeoSeries.
 
     Parameters
@@ -205,10 +194,6 @@
         A new Series/GeoSeries containing the result of the method.
 
     """
-=======
-    # type: (str, GeoSeries) -> GeoSeries
-    """Unary operation that returns a GeoSeries."""
->>>>>>> c6bf8b31
     from .geodataframe import GeoDataFrame
     from .geoseries import GeoSeries
 
@@ -242,7 +227,6 @@
 
     @property
     def area(self):
-<<<<<<< HEAD
         """Return the area of each geometry in the units of the CRS.
 
         Returns
@@ -250,10 +234,6 @@
         Series (float)
             The area of each geometry in the ``GeoSeries``, expressed in the
             units of the CRS.
-=======
-        """Return a ``Series`` containing the area of each geometry in the
-        ``GeoSeries`` expressed in the units of the CRS.
->>>>>>> c6bf8b31
 
         Examples
         --------
@@ -360,21 +340,12 @@
 
     @property
     def type(self):
-<<<<<<< HEAD
         """Return the `Geometry Type` of each geometry as a string."""
-=======
-        """Return the geometry type of each geometry in the GeoSeries."""
->>>>>>> c6bf8b31
         return self.geom_type
 
     @property
     def length(self):
-<<<<<<< HEAD
         """Return the length of each geometry in the units of the CRS.
-=======
-        """Return a ``Series`` containing the length of each geometry
-        expressed in the units of the CRS.
->>>>>>> c6bf8b31
 
         In the case of a (Multi)Polygon it measures the length
         of its exterior (i.e. perimeter).
@@ -436,7 +407,6 @@
 
     @property
     def is_valid(self):
-<<<<<<< HEAD
         """Return for each geometry if it is valid.
 
         Returns
@@ -444,10 +414,6 @@
         Series (bool)
             A boolean Series with value ``True`` for valid geometries and
             ``False`` for invalid geometries.
-=======
-        """Return a ``Series`` of ``dtype('bool')`` with value ``True`` for
-        geometries that are valid.
->>>>>>> c6bf8b31
 
         Examples
         --------
@@ -1199,12 +1165,7 @@
         return _delegate_property("centroid", self)
 
     def concave_hull(self, ratio=0.0, allow_holes=False):
-<<<<<<< HEAD
         """Return the concave hull of each geometry.
-=======
-        """Return a ``GeoSeries`` of geometries representing the concave hull
-        of vertices of each geometry.
->>>>>>> c6bf8b31
 
         The concave hull of a geometry is the smallest concave `Polygon`
         containing all the points in each geometry, unless the number of points
@@ -2649,12 +2610,7 @@
         return self.geometry.values.union_all()
 
     def union_all(self, method="unary", *, grid_size=None):
-<<<<<<< HEAD
         """Return a geometry containing the union of all geometries in the input.
-=======
-        """Return a geometry containing the union of all geometries in the
-        ``GeoSeries``.
->>>>>>> c6bf8b31
 
         By default, the unary union algorithm is used. If the geometries are
         non-overlapping (forming a coverage), GeoPandas can use a significantly faster
@@ -5604,12 +5560,7 @@
         )
 
     def simplify(self, tolerance, preserve_topology=True):
-<<<<<<< HEAD
-        """Simplify the geometries.
-=======
-        """Return a ``GeoSeries`` containing a simplified representation of
-        each geometry.
->>>>>>> c6bf8b31
+        """Return a simplified version of each geometry.
 
         The algorithm (Douglas-Peucker) recursively splits the original line
         into smaller parts and connects these parts' endpoints
@@ -5669,12 +5620,7 @@
         )
 
     def simplify_coverage(self, tolerance, *, simplify_boundary=True):
-<<<<<<< HEAD
-        """Return the simplified representation of polygonal coverage.
-=======
-        """Return a ``GeoSeries`` containing a simplified representation of
-        polygonal coverage.
->>>>>>> c6bf8b31
+        """Return a simplified version of each geometry of the polygonal coverage.
 
         Assumes that the ``GeoSeries`` forms a polygonal coverage. Under this
         assumption, the method simplifies the edges using the Visvalingam-Whyatt
@@ -6381,12 +6327,7 @@
     def get_coordinates(
         self, include_z=False, ignore_index=False, index_parts=False, *, include_m=False
     ):
-<<<<<<< HEAD
         """Get coordinates as a :class:`~pandas.DataFrame` of floats.
-=======
-        """Get coordinates from a :class:`GeoSeries` as a :class:`~pandas.DataFrame` of
-        floats.
->>>>>>> c6bf8b31
 
         The shape of the returned :class:`~pandas.DataFrame` is (N, 2), with N being the
         number of coordinate pairs. With the default of ``include_z=False``,
