from warnings import warn

import numpy as np
import pandas as pd
from pandas import Series, DataFrame, MultiIndex
from pandas.core.indexing import _NDFrameIndexer

from shapely.geometry.base import BaseGeometry
<<<<<<< HEAD
from shapely.geometry import box, MultiPoint, MultiLineString, MultiPolygon
=======
from shapely.geometry import box
>>>>>>> 556e29ed
from shapely.ops import cascaded_union, unary_union
import shapely.affinity as affinity

import geopandas as gpd

<<<<<<< HEAD
from .array import GeometryArray, GeometryDtype, _HAS_EXTENSION_ARRAY

=======
>>>>>>> 556e29ed

try:
    from rtree.core import RTreeError
    HAS_SINDEX = True
except ImportError:
    class RTreeError(Exception):
        pass
    HAS_SINDEX = False


<<<<<<< HEAD
def is_geometry_type(data):

    if _HAS_EXTENSION_ARRAY:
        if isinstance(getattr(data, 'dtype', None), GeometryDtype):
            # GeometryArray and Series[GeometryArray]
            return True
        else:
            return False
    else:
        if isinstance(data, GeometryArray):
            return True
        else:
            return False


def binary_geo(op, left, right):
    """ Binary operation on GeoSeries objects that returns a GeoSeries """
=======
def _binary_geo(op, left, right):
    # type: (str, GeoSeries, GeoSeries) -> GeoSeries
    """Binary operation on GeoSeries objects that returns a GeoSeries"""
>>>>>>> 556e29ed
    from .geoseries import GeoSeries
    if isinstance(right, GeoPandasBase):
        left = left.geometry
        left, right = left.align(right.geometry)

        if left.crs != right.crs:
            warn('GeoSeries crs mismatch: {0} and {1}'.format(left.crs,
                                                              right.crs))

<<<<<<< HEAD
        # l = left._geometry_array
        # r = right._geometry_array

=======
>>>>>>> 556e29ed
        # intersection can return empty GeometryCollections, and if the result
        # are only those, numpy will coerce it to empty 2D array
        data = np.empty(len(left), dtype=object)
        data[:] = [getattr(this_elem, op)(other_elem)
                   for this_elem, other_elem in zip(left, right)]

<<<<<<< HEAD
        return GeoSeries(GeometryArray(data), index=left.index, crs=left.crs)
=======
        return GeoSeries(data, index=left.index, crs=left.crs)
>>>>>>> 556e29ed

    elif isinstance(right, BaseGeometry):
        data = np.array([getattr(s, op)(right) for s in left.geometry],
                        dtype=object)
<<<<<<< HEAD
        return GeoSeries(GeometryArray(data), index=left.index, crs=left.crs)
    else:
        raise TypeError(type(left), type(right))


def binary_predicate(op, this, other, *args, **kwargs):
    """ Binary operation on GeoSeries objects that returns a boolean Series """
    if isinstance(other, GeoPandasBase):

        this = this.geometry
        this, other = this.align(other.geometry)
=======
        return GeoSeries(data, index=left.index, crs=left.crs)
    else:
        raise TypeError(type(left), type(right))
>>>>>>> 556e29ed

        data = np.array(
            [getattr(this_elem, op)(other_elem, *args, **kwargs)
             if not this_elem.is_empty | other_elem.is_empty else False
             for this_elem, other_elem in zip(this, other)],
            dtype='bool')
        
        return Series(data, index=this.index)

    elif isinstance(other, BaseGeometry):
        data = np.array(
            [getattr(s, op)(other, *args, **kwargs) if s else False
             for s in this.geometry],
            dtype='bool')
        return Series(data, index=this.index)
    else:
        raise TypeError(type(this), type(other))

<<<<<<< HEAD
=======
def _binary_op(op, this, other, *args, **kwargs):
    # type: (str, GeoSeries, GeoSeries, args/kwargs) -> Series[bool]
    """Binary operation on GeoSeries objects that returns a Series"""
    null_value = False if op not in ['distance', 'project'] else np.nan
    dtype = 'bool' if op not in ['distance', 'project'] else float
>>>>>>> 556e29ed

def binary_float(op, this, other, *args, **kwargs):
    """ Binary operation on GeoSeries objects that returns a float Series """
    if isinstance(other, GeoPandasBase):

        this = this.geometry
        this, other = this.align(other.geometry)

        data = np.array(
            [getattr(this_elem, op)(other_elem, *args, **kwargs)
<<<<<<< HEAD
             if not this_elem.is_empty | other_elem.is_empty else np.nan
             for this_elem, other_elem in zip(this, other)],
            dtype=float)

        return Series(data, index=this.index)
    elif isinstance(other, BaseGeometry):
        data = np.array(
            [getattr(s, op)(other, *args, **kwargs) if s else np.nan
             for s in this.geometry],
            dtype=float)
=======
             if not this_elem.is_empty | other_elem.is_empty else null_value
             for this_elem, other_elem in zip(this, other)],
            dtype=dtype)

        return Series(data, index=this.index)

    elif isinstance(other, BaseGeometry):
        data = np.array(
            [getattr(s, op)(other, *args, **kwargs) if s else null_value
             for s in this.geometry],
            dtype=dtype)
>>>>>>> 556e29ed
        return Series(data, index=this.index)
    else:
        raise TypeError(type(this), type(other))


<<<<<<< HEAD
def unary_geo(op, this):
=======
def _unary_geo(op, this):
    # type: (str, GeoSeries) -> GeoSeries
>>>>>>> 556e29ed
    """Unary operation that returns a GeoSeries"""
    from .geoseries import GeoSeries
    data = np.array([getattr(geom, op) for geom in this.geometry],
                    dtype=object)
<<<<<<< HEAD
    return GeoSeries(GeometryArray(data), index=this.index, crs=this.crs)
=======
    return GeoSeries(data, index=this.index, crs=this.crs)
>>>>>>> 556e29ed


def _unary_op(op, this, null_value=False):
    # type: (str, GeoSeries, Any) -> Series
    """Unary operation that returns a Series"""
    return Series([getattr(geom, op, null_value) for geom in this.geometry],
                  index=this.index, dtype=np.dtype(type(null_value)))


class GeoPandasBase(object):
    _sindex = None
    _sindex_generated = False

    def _generate_sindex(self):
        if not HAS_SINDEX:
            warn("Cannot generate spatial index: Missing package `rtree`.")
        else:
            from geopandas.sindex import SpatialIndex
            stream = ((i, item.bounds, idx) for i, (idx, item) in
                      enumerate(self.geometry.iteritems())
                      if pd.notnull(item) and not item.is_empty)
            try:
                self._sindex = SpatialIndex(stream)
            # What we really want here is an empty generator error, or
            # for the bulk loader to log that the generator was empty
            # and move on. See https://github.com/Toblerity/rtree/issues/20.
            except RTreeError:
                pass
        self._sindex_generated = True

    def _invalidate_sindex(self):
        """
        Indicates that the spatial index should be re-built next
        time it's requested.

        """
        self._sindex = None
        self._sindex_generated = False

    @property
    def area(self):
        """Returns a ``Series`` containing the area of each geometry in the
        ``GeoSeries``."""
        return _unary_op('area', self, null_value=np.nan)

    @property
    def geom_type(self):
        """Returns a ``Series`` of strings specifying the `Geometry Type` of each
        object."""
        return _unary_op('geom_type', self, null_value=None)

    @property
    def type(self):
        """Return the geometry type of each geometry in the GeoSeries"""
        return self.geom_type

    @property
    def length(self):
        """Returns a ``Series`` containing the length of each geometry."""
        return _unary_op('length', self, null_value=np.nan)

    @property
    def is_valid(self):
        """Returns a ``Series`` of ``dtype('bool')`` with value ``True`` for
        geometries that are valid."""
        return _unary_op('is_valid', self, null_value=False)

    @property
    def is_empty(self):
        """Returns a ``Series`` of ``dtype('bool')`` with value ``True`` for
        empty geometries."""
        return _unary_op('is_empty', self, null_value=False)

    @property
    def is_simple(self):
        """Returns a ``Series`` of ``dtype('bool')`` with value ``True`` for
        geometries that do not cross themselves.

        This is meaningful only for `LineStrings` and `LinearRings`.
        """
        return _unary_op('is_simple', self, null_value=False)

    @property
    def is_ring(self):
        """Returns a ``Series`` of ``dtype('bool')`` with value ``True`` for
        features that are closed."""
        # operates on the exterior, so can't use _unary_op()
        return Series([geom.exterior.is_ring for geom in self.geometry],
                      index=self.index)

    @property
    def has_z(self):
        """Returns a ``Series`` of ``dtype('bool')`` with value ``True`` for
        features that have a z-component."""
        return _unary_op('has_z', self, null_value=False)

    #
    # Unary operations that return a GeoSeries
    #

    @property
    def boundary(self):
        """Returns a ``GeoSeries`` of lower dimensional objects representing
        each geometries's set-theoretic `boundary`."""
<<<<<<< HEAD
        return unary_geo('boundary', self)
=======
        return _unary_geo('boundary', self)
>>>>>>> 556e29ed

    @property
    def centroid(self):
        """Returns a ``GeoSeries`` of points representing the centroid of each
        geometry."""
<<<<<<< HEAD
        return unary_geo('centroid', self)
=======
        return _unary_geo('centroid', self)
>>>>>>> 556e29ed

    @property
    def convex_hull(self):
        """Returns a ``GeoSeries`` of geometries representing the convex hull
        of each geometry.

        The convex hull of a geometry is the smallest convex `Polygon`
        containing all the points in each geometry, unless the number of points
        in the geometric object is less than three. For two points, the convex
        hull collapses to a `LineString`; for 1, a `Point`."""
<<<<<<< HEAD
        return unary_geo('convex_hull', self)
=======
        return _unary_geo('convex_hull', self)
>>>>>>> 556e29ed

    @property
    def envelope(self):
        """Returns a ``GeoSeries`` of geometries representing the envelope of
        each geometry.

        The envelope of a geometry is the bounding rectangle. That is, the
        point or smallest rectangular polygon (with sides parallel to the
        coordinate axes) that contains the geometry."""
<<<<<<< HEAD
        return unary_geo('envelope', self)
=======
        return _unary_geo('envelope', self)
>>>>>>> 556e29ed

    @property
    def exterior(self):
        """Returns a ``GeoSeries`` of LinearRings representing the outer
        boundary of each polygon in the GeoSeries.

        Applies to GeoSeries containing only Polygons.
        """
        # TODO: return empty geometry for non-polygons
<<<<<<< HEAD
        return unary_geo('exterior', self)
=======
        return _unary_geo('exterior', self)
>>>>>>> 556e29ed

    @property
    def interiors(self):
        """Returns a ``GeoSeries`` of InteriorRingSequences representing the
        inner rings of each polygon in the GeoSeries.

        Applies to GeoSeries containing only Polygons.
        """
        # TODO: return empty list or None for non-polygons
        return _unary_op('interiors', self, null_value=False)

    def representative_point(self):
        """Returns a ``GeoSeries`` of (cheaply computed) points that are
        guaranteed to be within each geometry.
        """
        return gpd.GeoSeries([geom.representative_point()
                              for geom in self.geometry],
                             index=self.index)

    #
    # Reduction operations that return a Shapely geometry
    #

    @property
    def cascaded_union(self):
        """Deprecated: Return the unary_union of all geometries"""
        return cascaded_union(self.geometry.values)

    @property
    def unary_union(self):
        """Returns a geometry containing the union of all geometries in the
        ``GeoSeries``."""
        return unary_union(self.geometry.values)

    #
    # Binary operations that return a pandas Series
    #

    def contains(self, other):
        """Returns a ``Series`` of ``dtype('bool')`` with value ``True`` for
        each geometry that contains `other`.

        An object is said to contain `other` if its `interior` contains the
        `boundary` and `interior` of the other object and their boundaries do
        not touch at all.

        This is the inverse of :meth:`within` in the sense that the expression
        ``a.contains(b) == b.within(a)`` always evaluates to ``True``.

        Parameters
        ----------
        other : GeoSeries or geometric object
            The GeoSeries (elementwise) or geometric object to test if is
            contained.
        """
<<<<<<< HEAD
        return binary_predicate('contains', self, other)
=======
        return _binary_op('contains', self, other)
>>>>>>> 556e29ed

    def geom_equals(self, other):
        """Returns a ``Series`` of ``dtype('bool')`` with value ``True`` for
        each geometry equal to `other`.

        An object is said to be equal to `other` if its set-theoretic
        `boundary`, `interior`, and `exterior` coincides with those of the
        other.

        Parameters
        ----------
        other : GeoSeries or geometric object
            The GeoSeries (elementwise) or geometric object to test for
            equality.
        """
<<<<<<< HEAD
        return binary_predicate('equals', self, other)
=======
        return _binary_op('equals', self, other)
>>>>>>> 556e29ed

    def geom_almost_equals(self, other, decimal=6):
        """Returns a ``Series`` of ``dtype('bool')`` with value ``True`` if
        each geometry is approximately equal to `other`.

        Approximate equality is tested at all points to the specified `decimal`
        place precision.  See also :meth:`equals`.

        Parameters
        ----------
        other : GeoSeries or geometric object
            The GeoSeries (elementwise) or geometric object to compare to.
        decimal : int
            Decimal place presion used when testing for approximate equality.
        """
<<<<<<< HEAD
        # TODO: pass precision argument
        return binary_predicate('almost_equals', self, other, decimal=decimal)
=======
        return _binary_op('almost_equals', self, other, decimal=decimal)
>>>>>>> 556e29ed

    def geom_equals_exact(self, other, tolerance):
        """Return True for all geometries that equal *other* to a given
        tolerance, else False"""
<<<<<<< HEAD
        # TODO: pass tolerance argument.
        return binary_predicate('equals_exact', self, other,
                                tolerance=tolerance)
=======
        return _binary_op('equals_exact', self, other, tolerance=tolerance)
>>>>>>> 556e29ed

    def crosses(self, other):
        """Returns a ``Series`` of ``dtype('bool')`` with value ``True`` for
        each geometry that cross `other`.

        An object is said to cross `other` if its `interior` intersects the
        `interior` of the other but does not contain it, and the dimension of
        the intersection is less than the dimension of the one or the other.

        Parameters
        ----------
        other : GeoSeries or geometric object
            The GeoSeries (elementwise) or geometric object to test if is
            crossed.
        """
<<<<<<< HEAD
        return binary_predicate('crosses', self, other)
=======
        return _binary_op('crosses', self, other)
>>>>>>> 556e29ed

    def disjoint(self, other):
        """Returns a ``Series`` of ``dtype('bool')`` with value ``True`` for
        each geometry disjoint to `other`.

        An object is said to be disjoint to `other` if its `boundary` and
        `interior` does not intersect at all with those of the other.

        Parameters
        ----------
        other : GeoSeries or geometric object
            The GeoSeries (elementwise) or geometric object to test if is
            disjoint.
        """
<<<<<<< HEAD
        return binary_predicate('disjoint', self, other)
=======
        return _binary_op('disjoint', self, other)
>>>>>>> 556e29ed

    def intersects(self, other):
        """Returns a ``Series`` of ``dtype('bool')`` with value ``True`` for
        each geometry that intersects `other`.

        An object is said to intersect `other` if its `boundary` and `interior`
        intersects in any way with those of the other.

        Parameters
        ----------
        other : GeoSeries or geometric object
            The GeoSeries (elementwise) or geometric object to test if is
            intersected.
        """
<<<<<<< HEAD
        return binary_predicate('intersects', self, other)

    def overlaps(self, other):
        """Return True for all geometries that overlap *other*, else False"""
        return binary_predicate('overlaps', self, other)
=======
        return _binary_op('intersects', self, other)

    def overlaps(self, other):
        """Return True for all geometries that overlap *other*, else False"""
        return _binary_op('overlaps', self, other)
>>>>>>> 556e29ed

    def touches(self, other):
        """Returns a ``Series`` of ``dtype('bool')`` with value ``True`` for
        each geometry that touches `other`.

        An object is said to touch `other` if it has at least one point in
        common with `other` and its interior does not intersect with any part
        of the other.

        Parameters
        ----------
        other : GeoSeries or geometric object
            The GeoSeries (elementwise) or geometric object to test if is
            touched.
        """
<<<<<<< HEAD
        return binary_predicate('touches', self, other)
=======
        return _binary_op('touches', self, other)
>>>>>>> 556e29ed

    def within(self, other):
        """Returns a ``Series`` of ``dtype('bool')`` with value ``True`` for
        each geometry that is within `other`.

        An object is said to be within `other` if its `boundary` and `interior`
        intersects only with the `interior` of the other (not its `boundary` or
        `exterior`).

        This is the inverse of :meth:`contains` in the sense that the
        expression ``a.within(b) == b.contains(a)`` always evaluates to
        ``True``.

        Parameters
        ----------
        other : GeoSeries or geometric object
            The GeoSeries (elementwise) or geometric object to test if each
            geometry is within.

        """
<<<<<<< HEAD
        return binary_predicate('within', self, other)
=======
        return _binary_op('within', self, other)
>>>>>>> 556e29ed

    def distance(self, other):
        """Returns a ``Series`` containing the distance to `other`.

        Parameters
        ----------
        other : Geoseries or geometric object
            The Geoseries (elementwise) or geometric object to find the
            distance to.
        """
<<<<<<< HEAD
        return binary_float('distance', self, other)
=======
        return _binary_op('distance', self, other)
>>>>>>> 556e29ed

    #
    # Binary operations that return a GeoSeries
    #

    def difference(self, other):
        """Returns a ``GeoSeries`` of the points in each geometry that
        are not in `other`.

        Parameters
        ----------
        other : Geoseries or geometric object
            The Geoseries (elementwise) or geometric object to find the
            difference to.
        """
<<<<<<< HEAD
        return binary_geo('difference', self, other)
=======
        return _binary_geo('difference', self, other)
>>>>>>> 556e29ed

    def symmetric_difference(self, other):
        """Returns a ``GeoSeries`` of the symmetric difference of points in
        each geometry with `other`.

        For each geometry, the symmetric difference consists of points in the
        geometry not in `other`, and points in `other` not in the geometry.

        Parameters
        ----------
        other : Geoseries or geometric object
            The Geoseries (elementwise) or geometric object to find the
            symmetric difference to.
        """
<<<<<<< HEAD
        return binary_geo('symmetric_difference', self, other)
=======
        return _binary_geo('symmetric_difference', self, other)
>>>>>>> 556e29ed

    def union(self, other):
        """Returns a ``GeoSeries`` of the union of points in each geometry with
        `other`.

        Parameters
        ----------
        other : Geoseries or geometric object
            The Geoseries (elementwise) or geometric object to find the union
            with.
        """
<<<<<<< HEAD
        return binary_geo('union', self, other,)
=======
        return _binary_geo('union', self, other,)
>>>>>>> 556e29ed

    def intersection(self, other):
        """Returns a ``GeoSeries`` of the intersection of points in each
        geometry with `other`.

        Parameters
        ----------
        other : Geoseries or geometric object
            The Geoseries (elementwise) or geometric object to find the
            intersection with.
        """
<<<<<<< HEAD
        return binary_geo('intersection', self, other)
=======
        return _binary_geo('intersection', self, other)
>>>>>>> 556e29ed

    #
    # Other operations
    #

    @property
    def bounds(self):
        """Returns a ``DataFrame`` with columns ``minx``, ``miny``, ``maxx``,
        ``maxy`` values containing the bounds for each geometry.

        See ``GeoSeries.total_bounds`` for the limits of the entire series.
        """
        bounds = np.array([geom.bounds for geom in self.geometry])
        return DataFrame(bounds,
                         columns=['minx', 'miny', 'maxx', 'maxy'],
                         index=self.index)

    @property
    def total_bounds(self):
        """Returns a tuple containing ``minx``, ``miny``, ``maxx``, ``maxy``
        values for the bounds of the series as a whole.

        See ``GeoSeries.bounds`` for the bounds of the geometries contained in
        the series.
        """
        b = self.bounds
        return np.array((b['minx'].min(),
                         b['miny'].min(),
                         b['maxx'].max(),
                         b['maxy'].max()))

    @property
    def sindex(self):
        if not self._sindex_generated:
            self._generate_sindex()
        return self._sindex

    def buffer(self, distance, resolution=16, **kwargs):
        """Returns a ``GeoSeries`` of geometries representing all points within
        a given `distance` of each geometric object.

        See http://shapely.readthedocs.io/en/latest/manual.html#object.buffer
        for details.

        Parameters
        ----------
        distance : float, np.array, pd.Series
            The radius of the buffer. If np.array or pd.Series are used
            then it must have same length as the GeoSeries.
        resolution: float
            Optional, the resolution of the buffer around each vertex.
        """
        if isinstance(distance, (np.ndarray, pd.Series)):
            if len(distance) != len(self.index):
                raise ValueError("Length of distance sequence does not match "
                                 "length of the GeoSeries")
            if isinstance(distance, pd.Series):
                if not self.index.equals(distance.index):
                    raise ValueError("Index values of distance sequence does "
                                     "not match index values of the GeoSeries")
            return gpd.GeoSeries(
                [geom.buffer(dist, resolution, **kwargs)
                 for geom, dist in zip(self.geometry, distance)],
                index=self.index, crs=self.crs)

        return gpd.GeoSeries([geom.buffer(distance, resolution, **kwargs)
                              for geom in self.geometry],
                             index=self.index, crs=self.crs)

    def simplify(self, *args, **kwargs):
        """Returns a ``GeoSeries`` containing a simplified representation of
        each geometry.

        See http://shapely.readthedocs.io/en/latest/manual.html#object.simplify
        for details

        Parameters
        ----------
        tolerance : float
            All points in a simplified geometry will be no more than
            `tolerance` distance from the original.
        preserve_topology: bool
            False uses a quicker algorithm, but may produce self-intersecting
            or otherwise invalid geometries.
        """
<<<<<<< HEAD
        return gpd.GeoSeries([geom.simplify(*args, **kwargs)
                              for geom in self.geometry],
                             index=self.index, crs=self.crs)
=======
        return gpd.GeoSeries(
            [geom.simplify(*args, **kwargs) for geom in self.geometry],
            index=self.index, crs=self.crs)
>>>>>>> 556e29ed

    def relate(self, other):
        raise NotImplementedError

    def project(self, other, normalized=False):
        """
        Return the distance along each geometry nearest to *other*

        Parameters
        ----------
        other : BaseGeometry or GeoSeries
            The *other* geometry to computed projected point from.
        normalized : boolean
            If normalized is True, return the distance normalized to
            the length of the object.

        The project method is the inverse of interpolate.
        """

<<<<<<< HEAD
        return binary_float('project', self, other, normalized=normalized)
=======
        return _binary_op('project', self, other, normalized=normalized)
>>>>>>> 556e29ed

    def interpolate(self, distance, normalized=False):
        """
        Return a point at the specified distance along each geometry

        Parameters
        ----------
        distance : float or Series of floats
            Distance(s) along the geometries at which a point should be
            returned. If np.array or pd.Series are used then it must have
            same length as the GeoSeries.
        normalized : boolean
            If normalized is True, distance will be interpreted as a fraction
            of the geometric object's length.
        """
        if isinstance(distance, (np.ndarray, pd.Series)):
            if len(distance) != len(self.index):
                raise ValueError("Length of distance sequence does not match "
                                 "length of the GeoSeries")
            if isinstance(distance, pd.Series):
                if not self.index.equals(distance.index):
                    raise ValueError("Index values of distance sequence does "
                                     "not match index values of the GeoSeries")
            return gpd.GeoSeries(
                [s.interpolate(dist, normalized=normalized)
                 for (s, dist) in zip(self.geometry, distance)],
                index=self.index, crs=self.crs)

        return gpd.GeoSeries([s.interpolate(distance, normalized=normalized)
                              for s in self.geometry],
                             index=self.index, crs=self.crs)

    def translate(self, xoff=0.0, yoff=0.0, zoff=0.0):
        """Returns a ``GeoSeries`` with translated geometries.

        See http://shapely.readthedocs.io/en/latest/manual.html#shapely.affinity.translate
        for details.

        Parameters
        ----------
        xoff, yoff, zoff : float, float, float
            Amount of offset along each dimension.
            xoff, yoff, and zoff for translation along the x, y, and z
            dimensions respectively.
        """
        return gpd.GeoSeries([affinity.translate(s, xoff, yoff, zoff)
                              for s in self.geometry],
                             index=self.index, crs=self.crs)

    def rotate(self, angle, origin='center', use_radians=False):
        """Returns a ``GeoSeries`` with rotated geometries.

        See http://shapely.readthedocs.io/en/latest/manual.html#shapely.affinity.rotate
        for details.

        Parameters
        ----------
        angle : float
            The angle of rotation can be specified in either degrees (default)
            or radians by setting use_radians=True. Positive angles are
            counter-clockwise and negative are clockwise rotations.
        origin : string, Point, or tuple (x, y)
            The point of origin can be a keyword 'center' for the bounding box
            center (default), 'centroid' for the geometry's centroid, a Point
            object or a coordinate tuple (x, y).
        use_radians : boolean
            Whether to interpret the angle of rotation as degrees or radians
        """
        return gpd.GeoSeries(
            [affinity.rotate(s, angle, origin=origin,
                             use_radians=use_radians)
             for s in self.geometry],
            index=self.index, crs=self.crs)

    def scale(self, xfact=1.0, yfact=1.0, zfact=1.0, origin='center'):
        """Returns a ``GeoSeries`` with scaled geometries.

        The geometries can be scaled by different factors along each
        dimension. Negative scale factors will mirror or reflect coordinates.

        See http://shapely.readthedocs.io/en/latest/manual.html#shapely.affinity.scale
        for details.

        Parameters
        ----------
        xfact, yfact, zfact : float, float, float
            Scaling factors for the x, y, and z dimensions respectively.
        origin : string, Point, or tuple
            The point of origin can be a keyword 'center' for the 2D bounding
            box center (default), 'centroid' for the geometry's 2D centroid, a
            Point object or a coordinate tuple (x, y, z).
        """
        return gpd.GeoSeries(
            [affinity.scale(s, xfact, yfact, zfact, origin=origin)
             for s in self.geometry],
            index=self.index, crs=self.crs)

    def skew(self, xs=0.0, ys=0.0, origin='center', use_radians=False):
        """Returns a ``GeoSeries`` with skewed geometries.

        The geometries are sheared by angles along the x and y dimensions.

        See http://shapely.readthedocs.io/en/latest/manual.html#shapely.affinity.skew
        for details.

        Parameters
        ----------
        xs, ys : float, float
            The shear angle(s) for the x and y axes respectively. These can be
            specified in either degrees (default) or radians by setting
            use_radians=True.
        origin : string, Point, or tuple (x, y)
            The point of origin can be a keyword 'center' for the bounding box
            center (default), 'centroid' for the geometry's centroid, a Point
            object or a coordinate tuple (x, y).
        use_radians : boolean
            Whether to interpret the shear angle(s) as degrees or radians
        """
        return gpd.GeoSeries(
            [affinity.skew(s, xs, ys, origin=origin, use_radians=use_radians)
             for s in self.geometry],
            index=self.index, crs=self.crs)

    def explode(self):
        """
        Explode multi-part geometries into multiple single geometries.

        Single rows can become multiple rows.
        This is analogous to PostGIS's ST_Dump(). The 'path' index is the
        second level of the returned MultiIndex

        Returns
        ------
        A GeoSeries with a MultiIndex. The levels of the MultiIndex are the
        original index and a zero-based integer index that counts the
        number of single geometries within a multi-part geometry.

        Example
        -------
        >>> gdf  # gdf is GeoSeries of MultiPoints
        0                 (POINT (0 0), POINT (1 1))
        1    (POINT (2 2), POINT (3 3), POINT (4 4))

        >>> gdf.explode()
        0  0    POINT (0 0)
           1    POINT (1 1)
        1  0    POINT (2 2)
           1    POINT (3 3)
           2    POINT (4 4)
        dtype: object

        """
        index = []
        geometries = []
        for idx, s in self.geometry.iteritems():
            if s.type.startswith('Multi') or s.type == 'GeometryCollection':
                geoms = s.geoms
                idxs = [(idx, i) for i in range(len(geoms))]
            else:
                geoms = [s]
                idxs = [(idx, 0)]
            index.extend(idxs)
            geometries.extend(geoms)
        index = MultiIndex.from_tuples(index, names=self.index.names + [None])
        return gpd.GeoSeries(geometries, index=index).__finalize__(self)


class _CoordinateIndexer(_NDFrameIndexer):
    """
    Coordinate based indexer to select by intersection with bounding box.

    Format of input should be ``.cx[xmin:xmax, ymin:ymax]``. Any of ``xmin``,
    ``xmax``, ``ymin``, and ``ymax`` can be provided, but input must
    include a comma separating x and y slices. That is, ``.cx[:, :]`` will
    return the full series/frame, but ``.cx[:]`` is not implemented.
    """

    def _getitem_tuple(self, tup):
        obj = self.obj
        xs, ys = tup
        # handle numeric values as x and/or y coordinate index
        if type(xs) is not slice:
            xs = slice(xs, xs)
        if type(ys) is not slice:
            ys = slice(ys, ys)
        # don't know how to handle step; should this raise?
        if xs.step is not None or ys.step is not None:
            warn("Ignoring step - full interval is used.")
        xmin, ymin, xmax, ymax = obj.total_bounds
        bbox = box(xs.start if xs.start is not None else xmin,
                   ys.start if ys.start is not None else ymin,
                   xs.stop if xs.stop is not None else xmax,
                   ys.stop if ys.stop is not None else ymax)
        idx = obj.intersects(bbox)
        return obj[idx]<|MERGE_RESOLUTION|>--- conflicted
+++ resolved
@@ -6,21 +6,14 @@
 from pandas.core.indexing import _NDFrameIndexer
 
 from shapely.geometry.base import BaseGeometry
-<<<<<<< HEAD
-from shapely.geometry import box, MultiPoint, MultiLineString, MultiPolygon
-=======
 from shapely.geometry import box
->>>>>>> 556e29ed
 from shapely.ops import cascaded_union, unary_union
 import shapely.affinity as affinity
 
 import geopandas as gpd
 
-<<<<<<< HEAD
 from .array import GeometryArray, GeometryDtype, _HAS_EXTENSION_ARRAY
 
-=======
->>>>>>> 556e29ed
 
 try:
     from rtree.core import RTreeError
@@ -31,7 +24,6 @@
     HAS_SINDEX = False
 
 
-<<<<<<< HEAD
 def is_geometry_type(data):
 
     if _HAS_EXTENSION_ARRAY:
@@ -47,13 +39,9 @@
             return False
 
 
-def binary_geo(op, left, right):
-    """ Binary operation on GeoSeries objects that returns a GeoSeries """
-=======
 def _binary_geo(op, left, right):
     # type: (str, GeoSeries, GeoSeries) -> GeoSeries
     """Binary operation on GeoSeries objects that returns a GeoSeries"""
->>>>>>> 556e29ed
     from .geoseries import GeoSeries
     if isinstance(right, GeoPandasBase):
         left = left.geometry
@@ -63,73 +51,31 @@
             warn('GeoSeries crs mismatch: {0} and {1}'.format(left.crs,
                                                               right.crs))
 
-<<<<<<< HEAD
         # l = left._geometry_array
         # r = right._geometry_array
 
-=======
->>>>>>> 556e29ed
         # intersection can return empty GeometryCollections, and if the result
         # are only those, numpy will coerce it to empty 2D array
         data = np.empty(len(left), dtype=object)
         data[:] = [getattr(this_elem, op)(other_elem)
                    for this_elem, other_elem in zip(left, right)]
 
-<<<<<<< HEAD
         return GeoSeries(GeometryArray(data), index=left.index, crs=left.crs)
-=======
-        return GeoSeries(data, index=left.index, crs=left.crs)
->>>>>>> 556e29ed
 
     elif isinstance(right, BaseGeometry):
         data = np.array([getattr(s, op)(right) for s in left.geometry],
                         dtype=object)
-<<<<<<< HEAD
         return GeoSeries(GeometryArray(data), index=left.index, crs=left.crs)
     else:
         raise TypeError(type(left), type(right))
 
 
-def binary_predicate(op, this, other, *args, **kwargs):
-    """ Binary operation on GeoSeries objects that returns a boolean Series """
-    if isinstance(other, GeoPandasBase):
-
-        this = this.geometry
-        this, other = this.align(other.geometry)
-=======
-        return GeoSeries(data, index=left.index, crs=left.crs)
-    else:
-        raise TypeError(type(left), type(right))
->>>>>>> 556e29ed
-
-        data = np.array(
-            [getattr(this_elem, op)(other_elem, *args, **kwargs)
-             if not this_elem.is_empty | other_elem.is_empty else False
-             for this_elem, other_elem in zip(this, other)],
-            dtype='bool')
-        
-        return Series(data, index=this.index)
-
-    elif isinstance(other, BaseGeometry):
-        data = np.array(
-            [getattr(s, op)(other, *args, **kwargs) if s else False
-             for s in this.geometry],
-            dtype='bool')
-        return Series(data, index=this.index)
-    else:
-        raise TypeError(type(this), type(other))
-
-<<<<<<< HEAD
-=======
 def _binary_op(op, this, other, *args, **kwargs):
-    # type: (str, GeoSeries, GeoSeries, args/kwargs) -> Series[bool]
+    # type: (str, GeoSeries, GeoSeries, args/kwargs) -> Series[bool/float]
     """Binary operation on GeoSeries objects that returns a Series"""
     null_value = False if op not in ['distance', 'project'] else np.nan
     dtype = 'bool' if op not in ['distance', 'project'] else float
->>>>>>> 556e29ed
-
-def binary_float(op, this, other, *args, **kwargs):
-    """ Binary operation on GeoSeries objects that returns a float Series """
+
     if isinstance(other, GeoPandasBase):
 
         this = this.geometry
@@ -137,18 +83,6 @@
 
         data = np.array(
             [getattr(this_elem, op)(other_elem, *args, **kwargs)
-<<<<<<< HEAD
-             if not this_elem.is_empty | other_elem.is_empty else np.nan
-             for this_elem, other_elem in zip(this, other)],
-            dtype=float)
-
-        return Series(data, index=this.index)
-    elif isinstance(other, BaseGeometry):
-        data = np.array(
-            [getattr(s, op)(other, *args, **kwargs) if s else np.nan
-             for s in this.geometry],
-            dtype=float)
-=======
              if not this_elem.is_empty | other_elem.is_empty else null_value
              for this_elem, other_elem in zip(this, other)],
             dtype=dtype)
@@ -160,27 +94,18 @@
             [getattr(s, op)(other, *args, **kwargs) if s else null_value
              for s in this.geometry],
             dtype=dtype)
->>>>>>> 556e29ed
         return Series(data, index=this.index)
     else:
         raise TypeError(type(this), type(other))
 
 
-<<<<<<< HEAD
-def unary_geo(op, this):
-=======
 def _unary_geo(op, this):
     # type: (str, GeoSeries) -> GeoSeries
->>>>>>> 556e29ed
     """Unary operation that returns a GeoSeries"""
     from .geoseries import GeoSeries
     data = np.array([getattr(geom, op) for geom in this.geometry],
                     dtype=object)
-<<<<<<< HEAD
     return GeoSeries(GeometryArray(data), index=this.index, crs=this.crs)
-=======
-    return GeoSeries(data, index=this.index, crs=this.crs)
->>>>>>> 556e29ed
 
 
 def _unary_op(op, this, null_value=False):
@@ -285,21 +210,13 @@
     def boundary(self):
         """Returns a ``GeoSeries`` of lower dimensional objects representing
         each geometries's set-theoretic `boundary`."""
-<<<<<<< HEAD
-        return unary_geo('boundary', self)
-=======
         return _unary_geo('boundary', self)
->>>>>>> 556e29ed
 
     @property
     def centroid(self):
         """Returns a ``GeoSeries`` of points representing the centroid of each
         geometry."""
-<<<<<<< HEAD
-        return unary_geo('centroid', self)
-=======
         return _unary_geo('centroid', self)
->>>>>>> 556e29ed
 
     @property
     def convex_hull(self):
@@ -310,11 +227,7 @@
         containing all the points in each geometry, unless the number of points
         in the geometric object is less than three. For two points, the convex
         hull collapses to a `LineString`; for 1, a `Point`."""
-<<<<<<< HEAD
-        return unary_geo('convex_hull', self)
-=======
         return _unary_geo('convex_hull', self)
->>>>>>> 556e29ed
 
     @property
     def envelope(self):
@@ -324,11 +237,7 @@
         The envelope of a geometry is the bounding rectangle. That is, the
         point or smallest rectangular polygon (with sides parallel to the
         coordinate axes) that contains the geometry."""
-<<<<<<< HEAD
-        return unary_geo('envelope', self)
-=======
         return _unary_geo('envelope', self)
->>>>>>> 556e29ed
 
     @property
     def exterior(self):
@@ -338,11 +247,7 @@
         Applies to GeoSeries containing only Polygons.
         """
         # TODO: return empty geometry for non-polygons
-<<<<<<< HEAD
-        return unary_geo('exterior', self)
-=======
         return _unary_geo('exterior', self)
->>>>>>> 556e29ed
 
     @property
     def interiors(self):
@@ -398,11 +303,7 @@
             The GeoSeries (elementwise) or geometric object to test if is
             contained.
         """
-<<<<<<< HEAD
-        return binary_predicate('contains', self, other)
-=======
         return _binary_op('contains', self, other)
->>>>>>> 556e29ed
 
     def geom_equals(self, other):
         """Returns a ``Series`` of ``dtype('bool')`` with value ``True`` for
@@ -418,11 +319,7 @@
             The GeoSeries (elementwise) or geometric object to test for
             equality.
         """
-<<<<<<< HEAD
-        return binary_predicate('equals', self, other)
-=======
         return _binary_op('equals', self, other)
->>>>>>> 556e29ed
 
     def geom_almost_equals(self, other, decimal=6):
         """Returns a ``Series`` of ``dtype('bool')`` with value ``True`` if
@@ -438,23 +335,12 @@
         decimal : int
             Decimal place presion used when testing for approximate equality.
         """
-<<<<<<< HEAD
-        # TODO: pass precision argument
-        return binary_predicate('almost_equals', self, other, decimal=decimal)
-=======
         return _binary_op('almost_equals', self, other, decimal=decimal)
->>>>>>> 556e29ed
 
     def geom_equals_exact(self, other, tolerance):
         """Return True for all geometries that equal *other* to a given
         tolerance, else False"""
-<<<<<<< HEAD
-        # TODO: pass tolerance argument.
-        return binary_predicate('equals_exact', self, other,
-                                tolerance=tolerance)
-=======
         return _binary_op('equals_exact', self, other, tolerance=tolerance)
->>>>>>> 556e29ed
 
     def crosses(self, other):
         """Returns a ``Series`` of ``dtype('bool')`` with value ``True`` for
@@ -470,11 +356,7 @@
             The GeoSeries (elementwise) or geometric object to test if is
             crossed.
         """
-<<<<<<< HEAD
-        return binary_predicate('crosses', self, other)
-=======
         return _binary_op('crosses', self, other)
->>>>>>> 556e29ed
 
     def disjoint(self, other):
         """Returns a ``Series`` of ``dtype('bool')`` with value ``True`` for
@@ -489,11 +371,7 @@
             The GeoSeries (elementwise) or geometric object to test if is
             disjoint.
         """
-<<<<<<< HEAD
-        return binary_predicate('disjoint', self, other)
-=======
         return _binary_op('disjoint', self, other)
->>>>>>> 556e29ed
 
     def intersects(self, other):
         """Returns a ``Series`` of ``dtype('bool')`` with value ``True`` for
@@ -508,19 +386,11 @@
             The GeoSeries (elementwise) or geometric object to test if is
             intersected.
         """
-<<<<<<< HEAD
-        return binary_predicate('intersects', self, other)
-
-    def overlaps(self, other):
-        """Return True for all geometries that overlap *other*, else False"""
-        return binary_predicate('overlaps', self, other)
-=======
         return _binary_op('intersects', self, other)
 
     def overlaps(self, other):
         """Return True for all geometries that overlap *other*, else False"""
         return _binary_op('overlaps', self, other)
->>>>>>> 556e29ed
 
     def touches(self, other):
         """Returns a ``Series`` of ``dtype('bool')`` with value ``True`` for
@@ -536,11 +406,7 @@
             The GeoSeries (elementwise) or geometric object to test if is
             touched.
         """
-<<<<<<< HEAD
-        return binary_predicate('touches', self, other)
-=======
         return _binary_op('touches', self, other)
->>>>>>> 556e29ed
 
     def within(self, other):
         """Returns a ``Series`` of ``dtype('bool')`` with value ``True`` for
@@ -561,11 +427,7 @@
             geometry is within.
 
         """
-<<<<<<< HEAD
-        return binary_predicate('within', self, other)
-=======
         return _binary_op('within', self, other)
->>>>>>> 556e29ed
 
     def distance(self, other):
         """Returns a ``Series`` containing the distance to `other`.
@@ -576,11 +438,7 @@
             The Geoseries (elementwise) or geometric object to find the
             distance to.
         """
-<<<<<<< HEAD
-        return binary_float('distance', self, other)
-=======
         return _binary_op('distance', self, other)
->>>>>>> 556e29ed
 
     #
     # Binary operations that return a GeoSeries
@@ -596,11 +454,7 @@
             The Geoseries (elementwise) or geometric object to find the
             difference to.
         """
-<<<<<<< HEAD
-        return binary_geo('difference', self, other)
-=======
         return _binary_geo('difference', self, other)
->>>>>>> 556e29ed
 
     def symmetric_difference(self, other):
         """Returns a ``GeoSeries`` of the symmetric difference of points in
@@ -615,11 +469,7 @@
             The Geoseries (elementwise) or geometric object to find the
             symmetric difference to.
         """
-<<<<<<< HEAD
-        return binary_geo('symmetric_difference', self, other)
-=======
         return _binary_geo('symmetric_difference', self, other)
->>>>>>> 556e29ed
 
     def union(self, other):
         """Returns a ``GeoSeries`` of the union of points in each geometry with
@@ -631,11 +481,7 @@
             The Geoseries (elementwise) or geometric object to find the union
             with.
         """
-<<<<<<< HEAD
-        return binary_geo('union', self, other,)
-=======
         return _binary_geo('union', self, other,)
->>>>>>> 556e29ed
 
     def intersection(self, other):
         """Returns a ``GeoSeries`` of the intersection of points in each
@@ -647,11 +493,7 @@
             The Geoseries (elementwise) or geometric object to find the
             intersection with.
         """
-<<<<<<< HEAD
-        return binary_geo('intersection', self, other)
-=======
         return _binary_geo('intersection', self, other)
->>>>>>> 556e29ed
 
     #
     # Other operations
@@ -737,15 +579,9 @@
             False uses a quicker algorithm, but may produce self-intersecting
             or otherwise invalid geometries.
         """
-<<<<<<< HEAD
-        return gpd.GeoSeries([geom.simplify(*args, **kwargs)
-                              for geom in self.geometry],
-                             index=self.index, crs=self.crs)
-=======
         return gpd.GeoSeries(
             [geom.simplify(*args, **kwargs) for geom in self.geometry],
             index=self.index, crs=self.crs)
->>>>>>> 556e29ed
 
     def relate(self, other):
         raise NotImplementedError
@@ -765,11 +601,7 @@
         The project method is the inverse of interpolate.
         """
 
-<<<<<<< HEAD
-        return binary_float('project', self, other, normalized=normalized)
-=======
         return _binary_op('project', self, other, normalized=normalized)
->>>>>>> 556e29ed
 
     def interpolate(self, distance, normalized=False):
         """
