import warnings
from warnings import warn

import numpy as np
import pandas as pd
import shapely
from pandas import DataFrame, Series
from shapely.geometry import MultiPoint, box
from shapely.geometry.base import BaseGeometry

from . import _compat as compat
from .array import GeometryArray, GeometryDtype, points_from_xy


def is_geometry_type(data):
    """
    Check if the data is of geometry dtype.

    Does not include object array of shapely scalars.
    """
    if isinstance(getattr(data, "dtype", None), GeometryDtype):
        # GeometryArray, GeoSeries and Series[GeometryArray]
        return True
    else:
        return False


def _delegate_binary_method(op, this, other, align, *args, **kwargs):
    # type: (str, GeoSeries, GeoSeries) -> GeoSeries/Series
    if align is None:
        align = True
        maybe_warn = True
    else:
        maybe_warn = False
    this = this.geometry
    if isinstance(other, GeoPandasBase):
        if align and not this.index.equals(other.index):
            if maybe_warn:
                warn(
                    "The indices of the left and right GeoSeries' are not equal, and "
                    "therefore they will be aligned (reordering and/or introducing "
                    "missing values) before executing the operation. If this alignment "
                    "is the desired behaviour, you can silence this warning by passing "
                    "'align=True'. If you don't want alignment and protect yourself of "
                    "accidentally aligning, you can pass 'align=False'.",
                    stacklevel=4,
                )
            this, other = this.align(other.geometry)
        else:
            other = other.geometry

        a_this = GeometryArray(this.values)
        other = GeometryArray(other.values)
    elif isinstance(other, BaseGeometry):
        a_this = GeometryArray(this.values)
    else:
        raise TypeError(type(this), type(other))

    data = getattr(a_this, op)(other, *args, **kwargs)
    return data, this.index


def _binary_geo(op, this, other, align, *args, **kwargs):
    # type: (str, GeoSeries, GeoSeries) -> GeoSeries
    """Binary operation on GeoSeries objects that returns a GeoSeries"""
    from .geoseries import GeoSeries

    geoms, index = _delegate_binary_method(op, this, other, align, *args, **kwargs)
    return GeoSeries(geoms, index=index, crs=this.crs)


def _binary_op(op, this, other, align, *args, **kwargs):
    # type: (str, GeoSeries, GeoSeries, args/kwargs) -> Series[bool/float]
    """Binary operation on GeoSeries objects that returns a Series"""
    data, index = _delegate_binary_method(op, this, other, align, *args, **kwargs)
    return Series(data, index=index)


def _delegate_property(op, this):
    # type: (str, GeoSeries) -> GeoSeries/Series
    a_this = GeometryArray(this.geometry.values)
    data = getattr(a_this, op)
    if isinstance(data, GeometryArray):
        from .geoseries import GeoSeries

        return GeoSeries(data, index=this.index, crs=this.crs)
    else:
        return Series(data, index=this.index)


def _delegate_geo_method(op, this, **kwargs):
    # type: (str, GeoSeries) -> GeoSeries
    """Unary operation that returns a GeoSeries"""
    from .geoseries import GeoSeries
    from .geodataframe import GeoDataFrame

    if isinstance(this, GeoSeries):
        klass, var_name = "GeoSeries", "gs"
    elif isinstance(this, GeoDataFrame):
        klass, var_name = "GeoDataFrame", "gdf"
    else:
        klass, var_name = this.__class__.__name__, "this"

    for key, val in kwargs.items():
        if isinstance(val, pd.Series) and not val.index.equals(this.index):
            raise ValueError(
                f"Index of the Series passed as '{key}' does not match index of the "
                f"{klass}. If you want both Series to be aligned, align them before "
                f"passing them to this method as "
                f"`{var_name}, {key} = {var_name}.align({key})`. If "
                f"you want to ignore the index, pass the underlying array as '{key}' "
                f"using `{key}.values`."
            )

    a_this = GeometryArray(this.geometry.values)
    data = getattr(a_this, op)(**kwargs)
    return GeoSeries(data, index=this.index, crs=this.crs)


class GeoPandasBase(object):
    @property
    def area(self):
        """Returns a ``Series`` containing the area of each geometry in the
        ``GeoSeries`` expressed in the units of the CRS.

        Examples
        --------

        >>> from shapely.geometry import Polygon, LineString, Point
        >>> s = geopandas.GeoSeries(
        ...     [
        ...         Polygon([(0, 0), (1, 1), (0, 1)]),
        ...         Polygon([(10, 0), (10, 5), (0, 0)]),
        ...         Polygon([(0, 0), (2, 2), (2, 0)]),
        ...         LineString([(0, 0), (1, 1), (0, 1)]),
        ...         Point(0, 1)
        ...     ]
        ... )
        >>> s
        0       POLYGON ((0 0, 1 1, 0 1, 0 0))
        1    POLYGON ((10 0, 10 5, 0 0, 10 0))
        2       POLYGON ((0 0, 2 2, 2 0, 0 0))
        3           LINESTRING (0 0, 1 1, 0 1)
        4                          POINT (0 1)
        dtype: geometry

        >>> s.area
        0     0.5
        1    25.0
        2     2.0
        3     0.0
        4     0.0
        dtype: float64

        See also
        --------
        GeoSeries.length : measure length

        Notes
        -----
        Area may be invalid for a geographic CRS using degrees as units;
        use :meth:`GeoSeries.to_crs` to project geometries to a planar
        CRS before using this function.

        Every operation in GeoPandas is planar, i.e. the potential third
        dimension is not taken into account.
        """
        return _delegate_property("area", self)

    @property
    def crs(self):
        """
        The Coordinate Reference System (CRS) represented as a ``pyproj.CRS``
        object.

        Returns None if the CRS is not set, and to set the value it
        :getter: Returns a ``pyproj.CRS`` or None. When setting, the value
        can be anything accepted by
        :meth:`pyproj.CRS.from_user_input() <pyproj.crs.CRS.from_user_input>`,
        such as an authority string (eg "EPSG:4326") or a WKT string.

        Examples
        --------

        >>> s.crs  # doctest: +SKIP
        <Geographic 2D CRS: EPSG:4326>
        Name: WGS 84
        Axis Info [ellipsoidal]:
        - Lat[north]: Geodetic latitude (degree)
        - Lon[east]: Geodetic longitude (degree)
        Area of Use:
        - name: World
        - bounds: (-180.0, -90.0, 180.0, 90.0)
        Datum: World Geodetic System 1984
        - Ellipsoid: WGS 84
        - Prime Meridian: Greenwich

        See also
        --------
        GeoSeries.set_crs : assign CRS
        GeoSeries.to_crs : re-project to another CRS
        """
        return self.geometry.values.crs

    @crs.setter
    def crs(self, value):
        """Sets the value of the crs"""
        self.geometry.values.crs = value

    @property
    def geom_type(self):
        """
        Returns a ``Series`` of strings specifying the `Geometry Type` of each
        object.

        Examples
        --------
        >>> from shapely.geometry import Point, Polygon, LineString
        >>> d = {'geometry': [Point(2, 1), Polygon([(0, 0), (1, 1), (1, 0)]),
        ... LineString([(0, 0), (1, 1)])]}
        >>> gdf = geopandas.GeoDataFrame(d, crs="EPSG:4326")
        >>> gdf.geom_type
        0         Point
        1       Polygon
        2    LineString
        dtype: object
        """
        return _delegate_property("geom_type", self)

    @property
    def type(self):
        """Return the geometry type of each geometry in the GeoSeries"""
        return self.geom_type

    @property
    def length(self):
        """Returns a ``Series`` containing the length of each geometry
        expressed in the units of the CRS.

        In the case of a (Multi)Polygon it measures the length
        of its exterior (i.e. perimeter).

        Examples
        --------

        >>> from shapely.geometry import Polygon, LineString, MultiLineString, Point, \
GeometryCollection
        >>> s = geopandas.GeoSeries(
        ...     [
        ...         LineString([(0, 0), (1, 1), (0, 1)]),
        ...         LineString([(10, 0), (10, 5), (0, 0)]),
        ...         MultiLineString([((0, 0), (1, 0)), ((-1, 0), (1, 0))]),
        ...         Polygon([(0, 0), (1, 1), (0, 1)]),
        ...         Point(0, 1),
        ...         GeometryCollection([Point(1, 0), LineString([(10, 0), (10, 5), (0,\
 0)])])
        ...     ]
        ... )
        >>> s
        0                           LINESTRING (0 0, 1 1, 0 1)
        1                         LINESTRING (10 0, 10 5, 0 0)
        2            MULTILINESTRING ((0 0, 1 0), (-1 0, 1 0))
        3                       POLYGON ((0 0, 1 1, 0 1, 0 0))
        4                                          POINT (0 1)
        5    GEOMETRYCOLLECTION (POINT (1 0), LINESTRING (1...
        dtype: geometry

        >>> s.length
        0     2.414214
        1    16.180340
        2     3.000000
        3     3.414214
        4     0.000000
        5    16.180340
        dtype: float64

        See also
        --------
        GeoSeries.area : measure area of a polygon

        Notes
        -----
        Length may be invalid for a geographic CRS using degrees as units;
        use :meth:`GeoSeries.to_crs` to project geometries to a planar
        CRS before using this function.

        Every operation in GeoPandas is planar, i.e. the potential third
        dimension is not taken into account.

        """
        return _delegate_property("length", self)

    @property
    def is_valid(self):
        """Returns a ``Series`` of ``dtype('bool')`` with value ``True`` for
        geometries that are valid.

        Examples
        --------

        An example with one invalid polygon (a bowtie geometry crossing itself)
        and one missing geometry:

        >>> from shapely.geometry import Polygon
        >>> s = geopandas.GeoSeries(
        ...     [
        ...         Polygon([(0, 0), (1, 1), (0, 1)]),
        ...         Polygon([(0,0), (1, 1), (1, 0), (0, 1)]),  # bowtie geometry
        ...         Polygon([(0, 0), (2, 2), (2, 0)]),
        ...         None
        ...     ]
        ... )
        >>> s
        0         POLYGON ((0 0, 1 1, 0 1, 0 0))
        1    POLYGON ((0 0, 1 1, 1 0, 0 1, 0 0))
        2         POLYGON ((0 0, 2 2, 2 0, 0 0))
        3                                   None
        dtype: geometry

        >>> s.is_valid
        0     True
        1    False
        2     True
        3    False
        dtype: bool

        """
        return _delegate_property("is_valid", self)

    @property
    def is_empty(self):
        """
        Returns a ``Series`` of ``dtype('bool')`` with value ``True`` for
        empty geometries.

        Examples
        --------
        An example of a GeoDataFrame with one empty point, one point and one missing
        value:

        >>> from shapely.geometry import Point
        >>> d = {'geometry': [Point(), Point(2, 1), None]}
        >>> gdf = geopandas.GeoDataFrame(d, crs="EPSG:4326")
        >>> gdf
            geometry
        0  POINT EMPTY
        1  POINT (2 1)
        2         None

        >>> gdf.is_empty
        0     True
        1    False
        2    False
        dtype: bool

        See Also
        --------
        GeoSeries.isna : detect missing values
        """
        return _delegate_property("is_empty", self)

    def count_coordinates(self):
        """
        Returns a ``Series`` containing the count of the number of coordinate pairs
        in each geometry.

        Examples
        --------
        An example of a GeoDataFrame with two line strings, one point and one None
        value:

        >>> from shapely.geometry import Polygon, LineString, Point
        >>> s = geopandas.GeoSeries(
        ...     [
        ...         LineString([(0, 0), (1, 1), (1, -1), (0, 1)]),
        ...         LineString([(0, 0), (1, 1), (1, -1)]),
        ...         Point(0, 0),
        ...         Polygon([(10, 10), (10, 20), (20, 20), (20, 10), (10, 10)]),
        ...         None
        ...     ]
        ... )
        >>> s
        0                 LINESTRING (0 0, 1 1, 1 -1, 0 1)
        1                      LINESTRING (0 0, 1 1, 1 -1)
        2                                      POINT (0 0)
        3    POLYGON ((10 10, 10 20, 20 20, 20 10, 10 10))
        4                                             None
        dtype: geometry

        >>> s.count_coordinates()
        0    4
        1    3
        2    1
        3    5
        4    0
        dtype: int32

        See also
        --------
        GeoSeries.get_coordinates : extract coordinates as a :class:`~pandas.DataFrame`
        GoSeries.count_geometries : count the number of geometries in a collection
        """
        return Series(self.geometry.values.count_coordinates(), index=self.index)

    def count_geometries(self):
        """
        Returns a ``Series`` containing the count of geometries in each multi-part
        geometry.

        For single-part geometry objects, this is always 1. For multi-part geometries,
        like ``MultiPoint`` or ``MultiLineString``, it is the number of parts in the
        geometry. For ``GeometryCollection``, it is the number of geometries direct
        parts of the collection (the method does not recurse into collections within
        collections).


        Examples
        --------
        >>> from shapely.geometry import Point, MultiPoint, LineString, MultiLineString
        >>> s = geopandas.GeoSeries(
        ...     [
        ...         MultiPoint([(0, 0), (1, 1), (1, -1), (0, 1)]),
        ...         MultiLineString([((0, 0), (1, 1)), ((-1, 0), (1, 0))]),
        ...         LineString([(0, 0), (1, 1), (1, -1)]),
        ...         Point(0, 0),
        ...     ]
        ... )
        >>> s
        0     MULTIPOINT ((0 0), (1 1), (1 -1), (0 1))
        1    MULTILINESTRING ((0 0, 1 1), (-1 0, 1 0))
        2                  LINESTRING (0 0, 1 1, 1 -1)
        3                                  POINT (0 0)
        dtype: geometry

        >>> s.count_geometries()
        0    4
        1    2
        2    1
        3    1
        dtype: int32

        See also
        --------
        GeoSeries.count_coordinates : count the number of coordinates in a geometry
        GeoSeries.count_interior_rings : count the number of interior rings
        """
        return Series(self.geometry.values.count_geometries(), index=self.index)

    def count_interior_rings(self):
        """
        Returns a ``Series`` containing the count of the number of interior rings
        in a polygonal geometry.

        For non-polygonal geometries, this is always 0.

        Examples
        --------
        >>> from shapely.geometry import Polygon, Point
        >>> s = geopandas.GeoSeries(
        ...     [
        ...         Polygon(
        ...             [(0, 0), (0, 5), (5, 5), (5, 0)],
        ...             [[(1, 1), (1, 4), (4, 4), (4, 1)]],
        ...         ),
        ...         Polygon(
        ...             [(0, 0), (0, 5), (5, 5), (5, 0)],
        ...             [
        ...                 [(1, 1), (1, 2), (2, 2), (2, 1)],
        ...                 [(3, 2), (3, 3), (4, 3), (4, 2)],
        ...             ],
        ...         ),
        ...         Point(0, 1),
        ...     ]
        ... )
        >>> s
        0    POLYGON ((0 0, 0 5, 5 5, 5 0, 0 0), (1 1, 1 4,...
        1    POLYGON ((0 0, 0 5, 5 5, 5 0, 0 0), (1 1, 1 2,...
        2                                          POINT (0 1)
        dtype: geometry

        >>> s.count_interior_rings()
        0    1
        1    2
        2    0
        dtype: int32

        See also
        --------
        GeoSeries.count_coordinates : count the number of coordinates in a geometry
        GeoSeries.count_geometries : count the number of geometries in a collection
        """
        return Series(self.geometry.values.count_interior_rings(), index=self.index)

    @property
    def is_simple(self):
        """Returns a ``Series`` of ``dtype('bool')`` with value ``True`` for
        geometries that do not cross themselves.

        This is meaningful only for `LineStrings` and `LinearRings`.

        Examples
        --------
        >>> from shapely.geometry import LineString
        >>> s = geopandas.GeoSeries(
        ...     [
        ...         LineString([(0, 0), (1, 1), (1, -1), (0, 1)]),
        ...         LineString([(0, 0), (1, 1), (1, -1)]),
        ...     ]
        ... )
        >>> s
        0    LINESTRING (0 0, 1 1, 1 -1, 0 1)
        1         LINESTRING (0 0, 1 1, 1 -1)
        dtype: geometry

        >>> s.is_simple
        0    False
        1     True
        dtype: bool
        """
        return _delegate_property("is_simple", self)

    @property
    def is_ring(self):
        """Returns a ``Series`` of ``dtype('bool')`` with value ``True`` for
        features that are closed.

        When constructing a LinearRing, the sequence of coordinates may be
        explicitly closed by passing identical values in the first and last indices.
        Otherwise, the sequence will be implicitly closed by copying the first tuple
        to the last index.

        Examples
        --------
        >>> from shapely.geometry import LineString, LinearRing
        >>> s = geopandas.GeoSeries(
        ...     [
        ...         LineString([(0, 0), (1, 1), (1, -1)]),
        ...         LineString([(0, 0), (1, 1), (1, -1), (0, 0)]),
        ...         LinearRing([(0, 0), (1, 1), (1, -1)]),
        ...     ]
        ... )
        >>> s
        0         LINESTRING (0 0, 1 1, 1 -1)
        1    LINESTRING (0 0, 1 1, 1 -1, 0 0)
        2    LINEARRING (0 0, 1 1, 1 -1, 0 0)
        dtype: geometry

        >>> s.is_ring
        0    False
        1     True
        2     True
        dtype: bool

        """
        return _delegate_property("is_ring", self)

    @property
    def is_ccw(self):
        """Returns a ``Series`` of ``dtype('bool')`` with value ``True``
        if a LineString or LinearRing is counterclockwise.

        Note that there are no checks on whether lines are actually
        closed and not self-intersecting, while this is a requirement
        for ``is_ccw``. The recommended usage of this property for
        LineStrings is ``GeoSeries.is_ccw & GeoSeries.is_simple`` and for
        LinearRings ``GeoSeries.is_ccw & GeoSeries.is_valid``.

        This property will return False for non-linear geometries and for
        lines with fewer than 4 points (including the closing point).

        Examples
        --------
        >>> from shapely.geometry import LineString, LinearRing, Point
        >>> s = geopandas.GeoSeries(
        ...     [
        ...         LinearRing([(0, 0), (0, 1), (1, 1), (0, 0)]),
        ...         LinearRing([(0, 0), (1, 1), (0, 1), (0, 0)]),
        ...         LineString([(0, 0), (1, 1), (0, 1)]),
        ...         Point(3, 3)
        ...     ]
        ... )
        >>> s
        0    LINEARRING (0 0, 0 1, 1 1, 0 0)
        1    LINEARRING (0 0, 1 1, 0 1, 0 0)
        2         LINESTRING (0 0, 1 1, 0 1)
        3                        POINT (3 3)
        dtype: geometry

        >>> s.is_ccw
        0    False
        1     True
        2    False
        3    False
        dtype: bool
        """
        return _delegate_property("is_ccw", self)

    @property
    def is_closed(self):
        """Returns a ``Series`` of ``dtype('bool')`` with value ``True``
        if a LineString's or LinearRing's first and last points are equal.

        Returns False for any other geometry type.

        Examples
        --------
        >>> from shapely.geometry import LineString, Point, Polygon
        >>> s = geopandas.GeoSeries(
        ...     [
        ...         LineString([(0, 0), (1, 1), (0, 1), (0, 0)]),
        ...         LineString([(0, 0), (1, 1), (0, 1)]),
        ...         Polygon([(0, 0), (0, 1), (1, 1), (0, 0)]),
        ...         Point(3, 3)
        ...     ]
        ... )
        >>> s
        0    LINESTRING (0 0, 1 1, 0 1, 0 0)
        1         LINESTRING (0 0, 1 1, 0 1)
        2     POLYGON ((0 0, 0 1, 1 1, 0 0))
        3                        POINT (3 3)
        dtype: geometry

        >>> s.is_closed
        0     True
        1    False
        2    False
        3    False
        dtype: bool
        """
        return _delegate_property("is_closed", self)

    @property
    def has_z(self):
        """Returns a ``Series`` of ``dtype('bool')`` with value ``True`` for
        features that have a z-component.

        Notes
        -----
        Every operation in GeoPandas is planar, i.e. the potential third
        dimension is not taken into account.

        Examples
        --------
        >>> from shapely.geometry import Point
        >>> s = geopandas.GeoSeries(
        ...     [
        ...         Point(0, 1),
        ...         Point(0, 1, 2),
        ...     ]
        ... )
        >>> s
        0        POINT (0 1)
        1    POINT Z (0 1 2)
        dtype: geometry

        >>> s.has_z
        0    False
        1     True
        dtype: bool
        """
        return _delegate_property("has_z", self)

    def get_precision(self):
        """Returns a ``Series`` of the precision of each geometry.

        If a precision has not been previously set, it will be 0, indicating regular
        double precision coordinates are in use. Otherwise, it will return the precision
        grid size that was set on a geometry.

        Returns NaN for not-a-geometry values.

        Examples
        --------
        >>> from shapely.geometry import Point
        >>> s = geopandas.GeoSeries(
        ...     [
        ...         Point(0, 1),
        ...         Point(0, 1, 2),
        ...         Point(0, 1.5, 2),
        ...     ]
        ... )
        >>> s
        0          POINT (0 1)
        1      POINT Z (0 1 2)
        2    POINT Z (0 1.5 2)
        dtype: geometry

        >>> s.get_precision()
        0    0.0
        1    0.0
        2    0.0
        dtype: float64

        >>> s1 = s.set_precision(1)
        >>> s1
        0        POINT (0 1)
        1    POINT Z (0 1 2)
        2    POINT Z (0 2 2)
        dtype: geometry

        >>> s1.get_precision()
        0    1.0
        1    1.0
        2    1.0
        dtype: float64

        See also
        --------
        GeoSeries.set_precision : set precision grid size
        """
        return Series(self.geometry.values.get_precision(), index=self.index)

    #
    # Unary operations that return a GeoSeries
    #

    @property
    def boundary(self):
        """Returns a ``GeoSeries`` of lower dimensional objects representing
        each geometry's set-theoretic `boundary`.

        Examples
        --------

        >>> from shapely.geometry import Polygon, LineString, Point
        >>> s = geopandas.GeoSeries(
        ...     [
        ...         Polygon([(0, 0), (1, 1), (0, 1)]),
        ...         LineString([(0, 0), (1, 1), (1, 0)]),
        ...         Point(0, 0),
        ...     ]
        ... )
        >>> s
        0    POLYGON ((0 0, 1 1, 0 1, 0 0))
        1        LINESTRING (0 0, 1 1, 1 0)
        2                       POINT (0 0)
        dtype: geometry

        >>> s.boundary
        0    LINESTRING (0 0, 1 1, 0 1, 0 0)
        1          MULTIPOINT ((0 0), (1 0))
        2           GEOMETRYCOLLECTION EMPTY
        dtype: geometry

        See also
        --------
        GeoSeries.exterior : outer boundary (without interior rings)

        """
        return _delegate_property("boundary", self)

    @property
    def centroid(self):
        """Returns a ``GeoSeries`` of points representing the centroid of each
        geometry.

        Note that centroid does not have to be on or within original geometry.

        Examples
        --------

        >>> from shapely.geometry import Polygon, LineString, Point
        >>> s = geopandas.GeoSeries(
        ...     [
        ...         Polygon([(0, 0), (1, 1), (0, 1)]),
        ...         LineString([(0, 0), (1, 1), (1, 0)]),
        ...         Point(0, 0),
        ...     ]
        ... )
        >>> s
        0    POLYGON ((0 0, 1 1, 0 1, 0 0))
        1        LINESTRING (0 0, 1 1, 1 0)
        2                       POINT (0 0)
        dtype: geometry

        >>> s.centroid
        0    POINT (0.33333 0.66667)
        1        POINT (0.70711 0.5)
        2                POINT (0 0)
        dtype: geometry

        See also
        --------
        GeoSeries.representative_point : point guaranteed to be within each geometry
        """
        return _delegate_property("centroid", self)

    def concave_hull(self, ratio=0.0, allow_holes=False):
        """Returns a ``GeoSeries`` of geometries representing the concave hull
        of each geometry.

        The concave hull of a geometry is the smallest concave `Polygon`
        containing all the points in each geometry, unless the number of points
        in the geometric object is less than three. For two points, the concave
        hull collapses to a `LineString`; for 1, a `Point`.

        The hull is constructed by removing border triangles of the Delaunay
        Triangulation of the points as long as their "size" is larger than the
        maximum edge length ratio and optionally allowing holes. The edge length factor
        is a fraction of the length difference between the longest and shortest edges
        in the Delaunay Triangulation of the input points. For further information
        on the algorithm used, see
        https://libgeos.org/doxygen/classgeos_1_1algorithm_1_1hull_1_1ConcaveHull.html

        Parameters
        ----------
        ratio : float, (optional, default 0.0)
            Number in the range [0, 1]. Higher numbers will include fewer vertices
            in the hull.
        allow_holes : bool, (optional, default False)
            If set to True, the concave hull may have holes.

        Examples
        --------

        >>> from shapely.geometry import Polygon, LineString, Point, MultiPoint
        >>> s = geopandas.GeoSeries(
        ...     [
        ...         Polygon([(0, 0), (1, 1), (0, 1)]),
        ...         LineString([(0, 0), (1, 1), (1, 0)]),
        ...         MultiPoint([(0, 0), (1, 1), (0, 1), (1, 0), (0.5, 0.5)]),
        ...         MultiPoint([(0, 0), (1, 1)]),
        ...         Point(0, 0),
        ...     ],
        ...     crs=3857
        ... )
        >>> s
        0                       POLYGON ((0 0, 1 1, 0 1, 0 0))
        1                           LINESTRING (0 0, 1 1, 1 0)
        2    MULTIPOINT ((0 0), (1 1), (0 1), (1 0), (0.5 0...
        3                            MULTIPOINT ((0 0), (1 1))
        4                                          POINT (0 0)
        dtype: geometry

        >>> s.concave_hull()
        0                      POLYGON ((0 1, 1 1, 0 0, 0 1))
        1                      POLYGON ((0 0, 1 1, 1 0, 0 0))
        2    POLYGON ((0.5 0.5, 0 1, 1 1, 1 0, 0 0, 0.5 0.5))
        3                               LINESTRING (0 0, 1 1)
        4                                         POINT (0 0)
        dtype: geometry

        See also
        --------
        GeoSeries.convex_hull : convex hull geometry

        """
        return _delegate_geo_method(
            "concave_hull", self, ratio=ratio, allow_holes=allow_holes
        )

    @property
    def convex_hull(self):
        """Returns a ``GeoSeries`` of geometries representing the convex hull
        of each geometry.

        The convex hull of a geometry is the smallest convex `Polygon`
        containing all the points in each geometry, unless the number of points
        in the geometric object is less than three. For two points, the convex
        hull collapses to a `LineString`; for 1, a `Point`.

        Examples
        --------

        >>> from shapely.geometry import Polygon, LineString, Point, MultiPoint
        >>> s = geopandas.GeoSeries(
        ...     [
        ...         Polygon([(0, 0), (1, 1), (0, 1)]),
        ...         LineString([(0, 0), (1, 1), (1, 0)]),
        ...         MultiPoint([(0, 0), (1, 1), (0, 1), (1, 0), (0.5, 0.5)]),
        ...         MultiPoint([(0, 0), (1, 1)]),
        ...         Point(0, 0),
        ...     ]
        ... )
        >>> s
        0                       POLYGON ((0 0, 1 1, 0 1, 0 0))
        1                           LINESTRING (0 0, 1 1, 1 0)
        2    MULTIPOINT ((0 0), (1 1), (0 1), (1 0), (0.5 0...
        3                            MULTIPOINT ((0 0), (1 1))
        4                                          POINT (0 0)
        dtype: geometry

        >>> s.convex_hull
        0         POLYGON ((0 0, 0 1, 1 1, 0 0))
        1         POLYGON ((0 0, 1 1, 1 0, 0 0))
        2    POLYGON ((0 0, 0 1, 1 1, 1 0, 0 0))
        3                  LINESTRING (0 0, 1 1)
        4                            POINT (0 0)
        dtype: geometry

        See also
        --------
        GeoSeries.concave_hull : concave hull geometry
        GeoSeries.envelope : bounding rectangle geometry

        """
        return _delegate_property("convex_hull", self)

    def delaunay_triangles(self, tolerance=0.0, only_edges=False):
        """Returns a ``GeoSeries`` consisting of objects representing
        the computed Delaunay triangulation between the vertices of
        an input geometry.

        All geometries within the GeoSeries are considered together within a single
        Delaunay triangulation. The resulting geometries therefore do not map 1:1
        to input geometries. Note that each vertex of a geometry is considered a site
        for the triangulation, so the triangles will be constructed between the vertices
        of each geometry.

        Notes
        -----
        If you want to generate a Delaunay triangles for each geometry separately, use
        :func:`shapely.delaunay_triangles` instead.

        Parameters
        ----------
        tolerance : float, default 0.0
            Snap input vertices together if their distance is less than this value.
        only_edges : bool (optional, default False)
            If set to True, the triangulation will return linestrings instead of
            polygons.

        Examples
        --------

        >>> from shapely import LineString, MultiPoint, Point, Polygon
        >>> s = geopandas.GeoSeries(
        ...     [
        ...         Point(1, 1),
        ...         Point(2, 2),
        ...         Point(1, 3),
        ...         Point(0, 2),
        ...     ]
        ... )
        >>> s
        0    POINT (1 1)
        1    POINT (2 2)
        2    POINT (1 3)
        3    POINT (0 2)
        dtype: geometry

        >>> s.delaunay_triangles()
        0    POLYGON ((0 2, 1 1, 1 3, 0 2))
        1    POLYGON ((1 3, 1 1, 2 2, 1 3))
        dtype: geometry

        >>> s.delaunay_triangles(only_edges=True)
        0    LINESTRING (1 3, 2 2)
        1    LINESTRING (0 2, 1 3)
        2    LINESTRING (0 2, 1 1)
        3    LINESTRING (1 1, 2 2)
        4    LINESTRING (1 1, 1 3)
        dtype: geometry

        The method supports any geometry type but keep in mind that the underlying
        algorithm is based on the vertices of the input geometries only and does not
        consider edge segments between vertices.

        >>> s2 = geopandas.GeoSeries(
        ...     [
        ...         Polygon([(0, 0), (1, 1), (0, 1)]),
        ...         LineString([(1, 0), (2, 1), (1, 2)]),
        ...         MultiPoint([(2, 3), (2, 0), (3, 1)]),
        ...     ]
        ... )
        >>> s2
        0      POLYGON ((0 0, 1 1, 0 1, 0 0))
        1          LINESTRING (1 0, 2 1, 1 2)
        2    MULTIPOINT ((2 3), (2 0), (3 1))
        dtype: geometry

        >>> s2.delaunay_triangles()
        0    POLYGON ((0 1, 0 0, 1 0, 0 1))
        1    POLYGON ((0 1, 1 0, 1 1, 0 1))
        2    POLYGON ((0 1, 1 1, 1 2, 0 1))
        3    POLYGON ((1 2, 1 1, 2 1, 1 2))
        4    POLYGON ((1 2, 2 1, 2 3, 1 2))
        5    POLYGON ((2 3, 2 1, 3 1, 2 3))
        6    POLYGON ((3 1, 2 1, 2 0, 3 1))
        7    POLYGON ((2 0, 2 1, 1 1, 2 0))
        8    POLYGON ((2 0, 1 1, 1 0, 2 0))
        dtype: geometry

        See also
        --------
        GeoSeries.voronoi_polygons : Voronoi diagram around vertices
        """
        from .geoseries import GeoSeries

        geometry_input = shapely.geometrycollections(self.geometry.values._data)

        voronoi = shapely.delaunay_triangles(
            geometry_input,
            tolerance=tolerance,
            only_edges=only_edges,
        )

<<<<<<< HEAD
=======
    def voronoi_polygons(self, tolerance=0.0, extend_to=None, only_edges=False):
        """Returns a ``GeoSeries`` consisting of objects representing
        the computed Voronoi diagram around the vertices of an input geometry.

        All geometries within the GeoSeries are considered together within a single
        Voronoi diagram. The resulting geometries therefore do not necessarily map 1:1
        to input geometries. Note that each vertex of a geometry is considered a site
        for the Voronoi diagram, so the diagram will be constructed around the vertices
        of each geometry.

        Notes
        -----
        The order of polygons in the output currently does not correspond to the order
        of input vertices.

        If you want to generate a Voronoi diagram for each geometry separately, use
        :func:`shapely.voronoi_polygons` instead.

        Parameters
        ----------
        tolerance : float, default 0.0
            Snap input vertices together if their distance is less than this value.
        extend_to : shapely.Geometry, default None
            If set, the Voronoi diagram will be extended to cover the
            envelope of this geometry (unless this envelope is smaller than the input
            geometry).
        only_edges : bool (optional, default False)
            If set to True, the diagram will return LineStrings instead
            of Polygons.

        Examples
        --------
        The most common use case is to generate polygons representing the Voronoi
        diagram around a set of points:

        >>> from shapely import LineString, MultiPoint, Point, Polygon
        >>> s = geopandas.GeoSeries(
        ...     [
        ...         Point(1, 1),
        ...         Point(2, 2),
        ...         Point(1, 3),
        ...         Point(0, 2),
        ...     ]
        ... )
        >>> s
        0    POINT (1 1)
        1    POINT (2 2)
        2    POINT (1 3)
        3    POINT (0 2)
        dtype: geometry

        By default, you get back a GeoSeries of polygons:

        >>> s.voronoi_polygons()
        0     POLYGON ((-2 5, 1 2, -2 -1, -2 5))
        1        POLYGON ((4 5, 1 2, -2 5, 4 5))
        2    POLYGON ((-2 -1, 1 2, 4 -1, -2 -1))
        3       POLYGON ((4 -1, 1 2, 4 5, 4 -1))
        dtype: geometry

        If you set only_edges to True, you get back LineStrings representing the
        edges of the Voronoi diagram:

        >>> s.voronoi_polygons(only_edges=True)
        0     LINESTRING (-2 5, 1 2)
        1    LINESTRING (1 2, -2 -1)
        2      LINESTRING (4 5, 1 2)
        3     LINESTRING (1 2, 4 -1)
        dtype: geometry

        You can also extend each diagram to a given geometry:

        >>> limit = Polygon([(-10, -10), (0, 15), (15, 15), (15, 0)])
        >>> s.voronoi_polygons(extend_to=limit)
        0              POLYGON ((-10 13, 1 2, -10 -9, -10 13))
        1    POLYGON ((15 15, 15 -10, 13 -10, 1 2, 14 15, 1...
        2    POLYGON ((-10 -10, -10 -9, 1 2, 13 -10, -10 -10))
        3       POLYGON ((-10 15, 14 15, 1 2, -10 13, -10 15))
        dtype: geometry

        The method supports any geometry type but keep in mind that the underlying
        algorithm is based on the vertices of the input geometries only and does not
        consider edge segments between vertices.

        >>> s2 = geopandas.GeoSeries(
        ...     [
        ...         Polygon([(0, 0), (1, 1), (0, 1)]),
        ...         LineString([(1, 0), (2, 1), (1, 2)]),
        ...         MultiPoint([(2, 3), (2, 0), (3, 1)]),
        ...     ]
        ... )
        >>> s2
        0      POLYGON ((0 0, 1 1, 0 1, 0 0))
        1          LINESTRING (1 0, 2 1, 1 2)
        2    MULTIPOINT ((2 3), (2 0), (3 1))
        dtype: geometry

        >>> s2.voronoi_polygons()
        0    POLYGON ((1.5 1.5, 1.5 0.5, 0.5 0.5, 0.5 1.5, ...
        1    POLYGON ((1.5 0.5, 1.5 1.5, 2 2, 2.5 2, 2.5 0....
        2    POLYGON ((-3 -3, -3 0.5, 0.5 0.5, 0.5 -3, -3 -3))
        3    POLYGON ((0.5 -3, 0.5 0.5, 1.5 0.5, 1.5 -3, 0....
        4     POLYGON ((-3 5, 0.5 1.5, 0.5 0.5, -3 0.5, -3 5))
        5    POLYGON ((-3 6, -2 6, 2 2, 1.5 1.5, 0.5 1.5, -...
        6    POLYGON ((1.5 -3, 1.5 0.5, 2.5 0.5, 6 -3, 1.5 ...
        7       POLYGON ((6 6, 6 3.75, 2.5 2, 2 2, -2 6, 6 6))
        8       POLYGON ((6 -3, 2.5 0.5, 2.5 2, 6 3.75, 6 -3))
        dtype: geometry

        See also
        --------
        GeoSeries.delaunay_triangles : Delaunay triangulation around vertices
        """
        from .geoseries import GeoSeries

        geometry_input = shapely.geometrycollections(self.geometry.values._data)

        voronoi = shapely.voronoi_polygons(
            geometry_input,
            tolerance=tolerance,
            extend_to=extend_to,
            only_edges=only_edges,
        )

>>>>>>> 5186e69d
        return GeoSeries(voronoi, crs=self.crs).explode(ignore_index=True)

    @property
    def envelope(self):
        """Returns a ``GeoSeries`` of geometries representing the envelope of
        each geometry.

        The envelope of a geometry is the bounding rectangle. That is, the
        point or smallest rectangular polygon (with sides parallel to the
        coordinate axes) that contains the geometry.

        Examples
        --------

        >>> from shapely.geometry import Polygon, LineString, Point, MultiPoint
        >>> s = geopandas.GeoSeries(
        ...     [
        ...         Polygon([(0, 0), (1, 1), (0, 1)]),
        ...         LineString([(0, 0), (1, 1), (1, 0)]),
        ...         MultiPoint([(0, 0), (1, 1)]),
        ...         Point(0, 0),
        ...     ]
        ... )
        >>> s
        0    POLYGON ((0 0, 1 1, 0 1, 0 0))
        1        LINESTRING (0 0, 1 1, 1 0)
        2         MULTIPOINT ((0 0), (1 1))
        3                       POINT (0 0)
        dtype: geometry

        >>> s.envelope
        0    POLYGON ((0 0, 1 0, 1 1, 0 1, 0 0))
        1    POLYGON ((0 0, 1 0, 1 1, 0 1, 0 0))
        2    POLYGON ((0 0, 1 0, 1 1, 0 1, 0 0))
        3                            POINT (0 0)
        dtype: geometry

        See also
        --------
        GeoSeries.convex_hull : convex hull geometry
        """
        return _delegate_property("envelope", self)

    def minimum_rotated_rectangle(self):
        """Returns a ``GeoSeries`` of the general minimum bounding rectangle
        that contains the object.

        Unlike envelope this rectangle is not constrained to be parallel
        to the coordinate axes. If the convex hull of the object is a
        degenerate (line or point) this degenerate is returned.

        Examples
        --------

        >>> from shapely.geometry import Polygon, LineString, Point, MultiPoint
        >>> s = geopandas.GeoSeries(
        ...     [
        ...         Polygon([(0, 0), (1, 1), (0, 1)]),
        ...         LineString([(0, 0), (1, 1), (1, 0)]),
        ...         MultiPoint([(0, 0), (1, 1)]),
        ...         Point(0, 0),
        ...     ]
        ... )
        >>> s
        0    POLYGON ((0 0, 1 1, 0 1, 0 0))
        1        LINESTRING (0 0, 1 1, 1 0)
        2         MULTIPOINT ((0 0), (1 1))
        3                       POINT (0 0)
        dtype: geometry

        >>> s.minimum_rotated_rectangle()
        0    POLYGON ((0 0, 0 1, 1 1, 1 0, 0 0))
        1    POLYGON ((1 1, 1 0, 0 0, 0 1, 1 1))
        2                  LINESTRING (0 0, 1 1)
        3                            POINT (0 0)
        dtype: geometry

        See also
        --------
        GeoSeries.envelope : bounding rectangle
        """
        return _delegate_geo_method("minimum_rotated_rectangle", self)

    @property
    def exterior(self):
        """Returns a ``GeoSeries`` of LinearRings representing the outer
        boundary of each polygon in the GeoSeries.

        Applies to GeoSeries containing only Polygons. Returns ``None``` for
        other geometry types.

        Examples
        --------

        >>> from shapely.geometry import Polygon, Point
        >>> s = geopandas.GeoSeries(
        ...     [
        ...         Polygon([(0, 0), (1, 1), (0, 1)]),
        ...         Polygon([(1, 0), (2, 1), (0, 0)]),
        ...         Point(0, 1)
        ...     ]
        ... )
        >>> s
        0    POLYGON ((0 0, 1 1, 0 1, 0 0))
        1    POLYGON ((1 0, 2 1, 0 0, 1 0))
        2                       POINT (0 1)
        dtype: geometry

        >>> s.exterior
        0    LINEARRING (0 0, 1 1, 0 1, 0 0)
        1    LINEARRING (1 0, 2 1, 0 0, 1 0)
        2                               None
        dtype: geometry

        See also
        --------
        GeoSeries.boundary : complete set-theoretic boundary
        GeoSeries.interiors : list of inner rings of each polygon
        """
        # TODO: return empty geometry for non-polygons
        return _delegate_property("exterior", self)

    def extract_unique_points(self):
        """Returns a ``GeoSeries`` of MultiPoints representing all
        distinct vertices of an input geometry.

        Examples
        --------

        >>> from shapely import LineString, Polygon
        >>> s = geopandas.GeoSeries(
        ...     [
        ...         LineString([(0, 0), (0, 0), (1, 1), (1, 1)]),
        ...         Polygon([(0, 0), (0, 0), (1, 1), (1, 1)])
        ...     ],
        ... )
        >>> s
        0        LINESTRING (0 0, 0 0, 1 1, 1 1)
        1    POLYGON ((0 0, 0 0, 1 1, 1 1, 0 0))
        dtype: geometry

        >>> s.extract_unique_points()
        0    MULTIPOINT ((0 0), (1 1))
        1    MULTIPOINT ((0 0), (1 1))
        dtype: geometry

        See also
        --------

        GeoSeries.get_coordinates : extract coordinates as a :class:`~pandas.DataFrame`
        """
        return _delegate_geo_method("extract_unique_points", self)

    def offset_curve(self, distance, quad_segs=8, join_style="round", mitre_limit=5.0):
        """Returns a ``LineString`` or ``MultiLineString`` geometry at a
        distance from the object on its right or its left side.
        Parameters
        ----------
        distance : float | array-like
            Specifies the offset distance from the input geometry. Negative
            for right side offset, positive for left side offset.
        quad_segs : int (optional, default 8)
            Specifies the number of linear segments in a quarter circle in the
            approximation of circular arcs.
        join_style : {'round', 'bevel', 'mitre'}, (optional, default 'round')
            Specifies the shape of outside corners. 'round' results in
            rounded shapes. 'bevel' results in a beveled edge that touches the
            original vertex. 'mitre' results in a single vertex that is beveled
            depending on the ``mitre_limit`` parameter.
        mitre_limit : float (optional, default 5.0)
            Crops of 'mitre'-style joins if the point is displaced from the
            buffered vertex by more than this limit.

        See http://shapely.readthedocs.io/en/latest/manual.html#object.offset_curve
        for details.

        Examples
        --------

        >>> from shapely.geometry import LineString
        >>> s = geopandas.GeoSeries(
        ...     [
        ...         LineString([(0, 0), (0, 1), (1, 1)]),
        ...     ],
        ...     crs=3857
        ... )
        >>> s
        0    LINESTRING (0 0, 0 1, 1 1)
        dtype: geometry

        >>> s.offset_curve(1)
        0    LINESTRING (-1 0, -1 1, -0.981 1.195, -0.924 1...
        dtype: geometry
        """
        return _delegate_geo_method(
            "offset_curve",
            self,
            distance=distance,
            quad_segs=quad_segs,
            join_style=join_style,
            mitre_limit=mitre_limit,
        )

    @property
    def interiors(self):
        """Returns a ``Series`` of List representing the
        inner rings of each polygon in the GeoSeries.

        Applies to GeoSeries containing only Polygons.

        Returns
        -------
        inner_rings: Series of List
            Inner rings of each polygon in the GeoSeries.

        Examples
        --------

        >>> from shapely.geometry import Polygon
        >>> s = geopandas.GeoSeries(
        ...     [
        ...         Polygon(
        ...             [(0, 0), (0, 5), (5, 5), (5, 0)],
        ...             [[(1, 1), (2, 1), (1, 2)], [(1, 4), (2, 4), (2, 3)]],
        ...         ),
        ...         Polygon([(1, 0), (2, 1), (0, 0)]),
        ...     ]
        ... )
        >>> s
        0    POLYGON ((0 0, 0 5, 5 5, 5 0, 0 0), (1 1, 2 1,...
        1                       POLYGON ((1 0, 2 1, 0 0, 1 0))
        dtype: geometry

        >>> s.interiors
        0    [LINEARRING (1 1, 2 1, 1 2, 1 1), LINEARRING (...
        1                                                   []
        dtype: object

        See also
        --------
        GeoSeries.exterior : outer boundary
        """
        return _delegate_property("interiors", self)

    def remove_repeated_points(self, tolerance=0.0):
        """Returns a ``GeoSeries`` containing a copy of the input geometry
        with repeated points removed.

        From the start of the coordinate sequence, each next point within the
        tolerance is removed.

        Removing repeated points with a non-zero tolerance may result in an invalid
        geometry being returned.

        Parameters
        ----------
        tolerance : float, default 0.0
            Remove all points within this distance of each other. Use 0.0
            to remove only exactly repeated points (the default).

        Examples
        --------

        >>> from shapely import LineString, Polygon
        >>> s = geopandas.GeoSeries(
        ...     [
        ...        LineString([(0, 0), (0, 0), (1, 0)]),
        ...        Polygon([(0, 0), (0, 0.5), (0, 1), (0.5, 1), (0,0)]),
        ...     ],
        ... )
        >>> s
        0                 LINESTRING (0 0, 0 0, 1 0)
        1    POLYGON ((0 0, 0 0.5, 0 1, 0.5 1, 0 0))
        dtype: geometry

        >>> s.remove_repeated_points(tolerance=0.0)
        0                      LINESTRING (0 0, 1 0)
        1    POLYGON ((0 0, 0 0.5, 0 1, 0.5 1, 0 0))
        dtype: geometry
        """
        return _delegate_geo_method("remove_repeated_points", self, tolerance=tolerance)

    def set_precision(self, grid_size, mode="valid_output"):
        """Returns a ``GeoSeries`` with the precision set to a precision grid size.

        By default, geometries use double precision coordinates (``grid_size=0``).

        Coordinates will be rounded if a precision grid is less precise than the input
        geometry. Duplicated vertices will be dropped from lines and polygons for grid
        sizes greater than 0. Line and polygon geometries may collapse to empty
        geometries if all vertices are closer together than ``grid_size``. Spikes or
        sections in Polygons narrower than ``grid_size`` after rounding the vertices
        will be removed, which can lead to MultiPolygons or empty geometries. Z values,
        if present, will not be modified.

        Parameters
        ----------
        grid_size : float
            Precision grid size. If 0, will use double precision (will not modify
            geometry if precision grid size was not previously set). If this value is
            more precise than input geometry, the input geometry will not be modified.
        mode : {'valid_output', 'pointwise', 'keep_collapsed'}, default 'valid_output'
            This parameter determines the way a precision reduction is applied on the
            geometry. There are three modes:

            * ``'valid_output'`` (default): The output is always valid. Collapsed
              geometry elements (including both polygons and lines) are removed.
              Duplicate vertices are removed.
            * ``'pointwise'``: Precision reduction is performed pointwise. Output
              geometry may be invalid due to collapse or self-intersection. Duplicate
              vertices are not removed.
            * ``'keep_collapsed'``: Like the default mode, except that collapsed linear
              geometry elements are preserved. Collapsed polygonal input elements are
              removed. Duplicate vertices are removed.

        Examples
        --------

        >>> from shapely import LineString, Point
        >>> s = geopandas.GeoSeries(
        ...     [
        ...        Point(0.9, 0.9),
        ...        Point(0.9, 0.9, 0.9),
        ...        LineString([(0, 0), (0, 0.1), (0, 1), (1, 1)]),
        ...        LineString([(0, 0), (0, 0.1), (0.1, 0.1)])
        ...     ],
        ... )
        >>> s
        0                      POINT (0.9 0.9)
        1                POINT Z (0.9 0.9 0.9)
        2    LINESTRING (0 0, 0 0.1, 0 1, 1 1)
        3     LINESTRING (0 0, 0 0.1, 0.1 0.1)
        dtype: geometry

        >>> s.set_precision(1)
        0                   POINT (1 1)
        1             POINT Z (1 1 0.9)
        2    LINESTRING (0 0, 0 1, 1 1)
        3            LINESTRING Z EMPTY
        dtype: geometry

        >>> s.set_precision(1, mode="pointwise")
        0                        POINT (1 1)
        1                  POINT Z (1 1 0.9)
        2    LINESTRING (0 0, 0 0, 0 1, 1 1)
        3         LINESTRING (0 0, 0 0, 0 0)
        dtype: geometry

        >>> s.set_precision(1, mode="keep_collapsed")
        0                   POINT (1 1)
        1             POINT Z (1 1 0.9)
        2    LINESTRING (0 0, 0 1, 1 1)
        3         LINESTRING (0 0, 0 0)
        dtype: geometry

        Notes
        -----
        Subsequent operations will always be performed in the precision of the geometry
        with higher precision (smaller ``grid_size``). That same precision will be
        attached to the operation outputs.

        Input geometries should be geometrically valid; unexpected results may occur if
        input geometries are not. You can check the validity with
        :meth:`~GeoSeries.is_valid` and fix invalid geometries with
        :meth:`~GeoSeries.make_valid` methods.

        """
        return _delegate_geo_method(
            "set_precision", self, grid_size=grid_size, mode=mode
        )

    def representative_point(self):
        """Returns a ``GeoSeries`` of (cheaply computed) points that are
        guaranteed to be within each geometry.

        Examples
        --------

        >>> from shapely.geometry import Polygon, LineString, Point
        >>> s = geopandas.GeoSeries(
        ...     [
        ...         Polygon([(0, 0), (1, 1), (0, 1)]),
        ...         LineString([(0, 0), (1, 1), (1, 0)]),
        ...         Point(0, 0),
        ...     ]
        ... )
        >>> s
        0    POLYGON ((0 0, 1 1, 0 1, 0 0))
        1        LINESTRING (0 0, 1 1, 1 0)
        2                       POINT (0 0)
        dtype: geometry

        >>> s.representative_point()
        0    POINT (0.25 0.5)
        1         POINT (1 1)
        2         POINT (0 0)
        dtype: geometry

        See also
        --------
        GeoSeries.centroid : geometric centroid
        """
        return _delegate_geo_method("representative_point", self)

    def minimum_bounding_circle(self):
        """Returns a ``GeoSeries`` of geometries representing the minimum bounding
        circle that encloses each geometry.

        Examples
        --------

        >>> from shapely.geometry import Polygon, LineString, Point
        >>> s = geopandas.GeoSeries(
        ...     [
        ...         Polygon([(0, 0), (1, 1), (0, 1), (0, 0)]),
        ...         LineString([(0, 0), (1, 1), (1, 0)]),
        ...         Point(0, 0),
        ...     ]
        ... )
        >>> s
        0    POLYGON ((0 0, 1 1, 0 1, 0 0))
        1        LINESTRING (0 0, 1 1, 1 0)
        2                       POINT (0 0)
        dtype: geometry

        >>> s.minimum_bounding_circle()
        0    POLYGON ((1.20711 0.5, 1.19352 0.36205, 1.1532...
        1    POLYGON ((1.20711 0.5, 1.19352 0.36205, 1.1532...
        2                                          POINT (0 0)
        dtype: geometry

        See also
        --------
        GeoSeries.convex_hull : convex hull geometry
        """
        return _delegate_geo_method("minimum_bounding_circle", self)

    def minimum_bounding_radius(self):
        """Returns a `Series` of the radii of the minimum bounding circles
        that enclose each geometry.

        Examples
        --------
        >>> from shapely.geometry import Point, LineString, Polygon
        >>> s = geopandas.GeoSeries(
        ...     [
        ...         Polygon([(0, 0), (1, 1), (0, 1), (0, 0)]),
        ...         LineString([(0, 0), (1, 1), (1, 0)]),
        ...         Point(0,0),
        ...     ]
        ... )
        >>> s
        0    POLYGON ((0 0, 1 1, 0 1, 0 0))
        1        LINESTRING (0 0, 1 1, 1 0)
        2                       POINT (0 0)
        dtype: geometry

        >>> s.minimum_bounding_radius()
        0    0.707107
        1    0.707107
        2    0.000000
        dtype: float64

        See also
        --------
        GeoSeries.minumum_bounding_circle : minimum bounding circle (geometry)

        """
        return Series(self.geometry.values.minimum_bounding_radius(), index=self.index)

    def minimum_clearance(self):
        """Returns a ``Series`` containing the minimum clearance distance,
        which is the smallest distance by which a vertex of the geometry
        could be moved to produce an invalid geometry.

        If no minimum clearance exists for a geometry (for example,
        a single point, or an empty geometry), infinity is returned.

        Examples
        --------

        >>> from shapely.geometry import Polygon, LineString, Point
        >>> s = geopandas.GeoSeries(
        ...     [
        ...         Polygon([(0, 0), (1, 1), (0, 1), (0, 0)]),
        ...         LineString([(0, 0), (1, 1), (3, 2)]),
        ...         Point(0, 0),
        ...     ]
        ... )
        >>> s
        0    POLYGON ((0 0, 1 1, 0 1, 0 0))
        1        LINESTRING (0 0, 1 1, 3 2)
        2                       POINT (0 0)
        dtype: geometry

        >>> s.minimum_clearance()
        0    0.707107
        1    1.414214
        2         inf
        dtype: float64
        """
        return Series(self.geometry.values.minimum_clearance(), index=self.index)

    def normalize(self):
        """Returns a ``GeoSeries`` of normalized
        geometries to normal form (or canonical form).

        This method orders the coordinates, rings of a polygon and parts of
        multi geometries consistently. Typically useful for testing purposes
        (for example in combination with `equals_exact`).

        Examples
        --------

        >>> from shapely.geometry import Polygon, LineString, Point
        >>> s = geopandas.GeoSeries(
        ...     [
        ...         Polygon([(0, 0), (1, 1), (0, 1)]),
        ...         LineString([(0, 0), (1, 1), (1, 0)]),
        ...         Point(0, 0),
        ...     ],
        ... )
        >>> s
        0    POLYGON ((0 0, 1 1, 0 1, 0 0))
        1        LINESTRING (0 0, 1 1, 1 0)
        2                       POINT (0 0)
        dtype: geometry

        >>> s.normalize()
        0    POLYGON ((0 0, 0 1, 1 1, 0 0))
        1        LINESTRING (0 0, 1 1, 1 0)
        2                       POINT (0 0)
        dtype: geometry
        """
        return _delegate_geo_method("normalize", self)

    def make_valid(self):
        """
        Repairs invalid geometries.

        Returns a ``GeoSeries`` with valid geometries.
        If the input geometry is already valid, then it will be preserved.
        In many cases, in order to create a valid geometry, the input
        geometry must be split into multiple parts or multiple geometries.
        If the geometry must be split into multiple parts of the same type
        to be made valid, then a multi-part geometry will be returned
        (e.g. a MultiPolygon).
        If the geometry must be split into multiple parts of different types
        to be made valid, then a GeometryCollection will be returned.

        Examples
        --------
        >>> from shapely.geometry import MultiPolygon, Polygon, LineString, Point
        >>> s = geopandas.GeoSeries(
        ...     [
        ...         Polygon([(0, 0), (0, 2), (1, 1), (2, 2), (2, 0), (1, 1), (0, 0)]),
        ...         Polygon([(0, 2), (0, 1), (2, 0), (0, 0), (0, 2)]),
        ...         LineString([(0, 0), (1, 1), (1, 0)]),
        ...     ],
        ... )
        >>> s
        0    POLYGON ((0 0, 0 2, 1 1, 2 2, 2 0, 1 1, 0 0))
        1              POLYGON ((0 2, 0 1, 2 0, 0 0, 0 2))
        2                       LINESTRING (0 0, 1 1, 1 0)
        dtype: geometry

        >>> s.make_valid()
        0    MULTIPOLYGON (((1 1, 0 0, 0 2, 1 1)), ((2 0, 1...
        1    GEOMETRYCOLLECTION (POLYGON ((2 0, 0 0, 0 1, 2...
        2                           LINESTRING (0 0, 1 1, 1 0)
        dtype: geometry
        """
        return _delegate_geo_method("make_valid", self)

    def reverse(self):
        """Returns a ``GeoSeries`` with the order of coordinates reversed.

        Examples
        --------

        >>> from shapely.geometry import Polygon, LineString, Point
        >>> s = geopandas.GeoSeries(
        ...     [
        ...         Polygon([(0, 0), (1, 1), (0, 1)]),
        ...         LineString([(0, 0), (1, 1), (1, 0)]),
        ...         Point(0, 0),
        ...     ]
        ... )
        >>> s
        0    POLYGON ((0 0, 1 1, 0 1, 0 0))
        1        LINESTRING (0 0, 1 1, 1 0)
        2                       POINT (0 0)
        dtype: geometry

        >>> s.reverse()
        0    POLYGON ((0 0, 0 1, 1 1, 0 0))
        1        LINESTRING (1 0, 1 1, 0 0)
        2                       POINT (0 0)
        dtype: geometry

        See also
        --------
        GeoSeries.normalize : normalize order of coordinates
        """
        return _delegate_geo_method("reverse", self)

    def segmentize(self, max_segment_length):
        """Returns a ``GeoSeries`` with vertices added to line segments based on
        maximum segment length.

        Additional vertices will be added to every line segment in an input geometry so
        that segments are no longer than the provided maximum segment length. New
        vertices will evenly subdivide each segment. Only linear components of input
        geometries are densified; other geometries are returned unmodified.

        Parameters
        ----------
        max_segment_length : float | array-like
            Additional vertices will be added so that all line segments are no longer
            than this value. Must be greater than 0.

        Returns
        -------
        GeoSeries

        Examples
        --------
        >>> from shapely.geometry import Polygon, LineString
        >>> s = geopandas.GeoSeries(
        ...     [
        ...         LineString([(0, 0), (0, 10)]),
        ...         Polygon([(0, 0), (10, 0), (10, 10), (0, 10), (0, 0)]),
        ...     ],
        ... )
        >>> s
        0                     LINESTRING (0 0, 0 10)
        1    POLYGON ((0 0, 10 0, 10 10, 0 10, 0 0))
        dtype: geometry

        >>> s.segmentize(max_segment_length=5)
        0                          LINESTRING (0 0, 0 5, 0 10)
        1    POLYGON ((0 0, 5 0, 10 0, 10 5, 10 10, 5 10, 0...
        dtype: geometry
        """
        return _delegate_geo_method(
            "segmentize", self, max_segment_length=max_segment_length
        )

    def transform(self, transformation, include_z=False):
        """Returns a ``GeoSeries`` with the transformation function
        applied to the geometry coordinates.

        Parameters
        ----------
        transformation : Callable
            A function that transforms a (N, 2) or (N, 3) ndarray of float64
            to another (N,2) or (N, 3) ndarray of float64
        include_z : bool, default False
            If True include the third dimension in the coordinates array that
            is passed to the ``transformation`` function. If a geometry has no third
            dimension, the z-coordinates passed to the function will be NaN.

        Returns
        -------
        GeoSeries

        Examples
        --------
        >>> from shapely import Point, Polygon
        >>> s = geopandas.GeoSeries([Point(0, 0)])
        >>> s.transform(lambda x: x + 1)
        0    POINT (1 1)
        dtype: geometry

        >>> s = geopandas.GeoSeries([Polygon([(0, 0), (1, 1), (0, 1)])])
        >>> s.transform(lambda x: x * [2, 3])
        0    POLYGON ((0 0, 2 3, 0 3, 0 0))
        dtype: geometry

        By default the third dimension is ignored and you need explicitly include it:

        >>> s = geopandas.GeoSeries([Point(0, 0, 0)])
        >>> s.transform(lambda x: x + 1, include_z=True)
        0    POINT Z (1 1 1)
        dtype: geometry
        """
        return _delegate_geo_method(
            "transform", self, transformation=transformation, include_z=include_z
        )

    def force_2d(self):
        """Forces the dimensionality of a geometry to 2D.

        Removes the additional Z coordinate dimension from all geometries.

        Returns
        -------
        GeoSeries

        Examples
        --------
        >>> from shapely import Polygon, LineString, Point
        >>> s = geopandas.GeoSeries(
        ...     [
        ...         Point(0.5, 2.5, 0),
        ...         LineString([(1, 1, 1), (0, 1, 3), (1, 0, 2)]),
        ...         Polygon([(0, 0, 0), (0, 10, 0), (10, 10, 0)]),
        ...     ],
        ... )
        >>> s
        0                            POINT Z (0.5 2.5 0)
        1             LINESTRING Z (1 1 1, 0 1 3, 1 0 2)
        2    POLYGON Z ((0 0 0, 0 10 0, 10 10 0, 0 0 0))
        dtype: geometry

        >>> s.force_2d()
        0                      POINT (0.5 2.5)
        1           LINESTRING (1 1, 0 1, 1 0)
        2    POLYGON ((0 0, 0 10, 10 10, 0 0))
        dtype: geometry
        """
        return _delegate_geo_method("force_2d", self)

    def force_3d(self, z=0):
        """Forces the dimensionality of a geometry to 3D.

        2D geometries will get the provided Z coordinate; 3D geometries
        are unchanged (unless their Z coordinate is ``np.nan``).

        Note that for empty geometries, 3D is only supported since GEOS 3.9 and then
        still only for simple geometries (non-collections).

        Parameters
        ----------
        z : float | array_like (default 0)
            Z coordinate to be assigned

        Returns
        -------
        GeoSeries

        Examples
        --------
        >>> from shapely import Polygon, LineString, Point
        >>> s = geopandas.GeoSeries(
        ...     [
        ...         Point(1, 2),
        ...         Point(0.5, 2.5, 2),
        ...         LineString([(1, 1), (0, 1), (1, 0)]),
        ...         Polygon([(0, 0), (0, 10), (10, 10)]),
        ...     ],
        ... )
        >>> s
        0                          POINT (1 2)
        1                  POINT Z (0.5 2.5 2)
        2           LINESTRING (1 1, 0 1, 1 0)
        3    POLYGON ((0 0, 0 10, 10 10, 0 0))
        dtype: geometry

        >>> s.force_3d()
        0                                POINT Z (1 2 0)
        1                            POINT Z (0.5 2.5 2)
        2             LINESTRING Z (1 1 0, 0 1 0, 1 0 0)
        3    POLYGON Z ((0 0 0, 0 10 0, 10 10 0, 0 0 0))
        dtype: geometry

        Z coordinate can be specified as scalar:

        >>> s.force_3d(4)
        0                                POINT Z (1 2 4)
        1                            POINT Z (0.5 2.5 2)
        2             LINESTRING Z (1 1 4, 0 1 4, 1 0 4)
        3    POLYGON Z ((0 0 4, 0 10 4, 10 10 4, 0 0 4))
        dtype: geometry

        Or as an array-like (one value per geometry):

        >>> s.force_3d(range(4))
        0                                POINT Z (1 2 0)
        1                            POINT Z (0.5 2.5 2)
        2             LINESTRING Z (1 1 2, 0 1 2, 1 0 2)
        3    POLYGON Z ((0 0 3, 0 10 3, 10 10 3, 0 0 3))
        dtype: geometry
        """
        return _delegate_geo_method("force_3d", self, z=z)

    def line_merge(self, directed=False):
        """Returns (Multi)LineStrings formed by combining the lines in a
        MultiLineString.

        Lines are joined together at their endpoints in case two lines are intersecting.
        Lines are not joined when 3 or more lines are intersecting at the endpoints.
        Line elements that cannot be joined are kept as is in the resulting
        MultiLineString.

        The direction of each merged LineString will be that of the majority of the
        LineStrings from which it was derived. Except if ``directed=True`` is specified,
        then the operation will not change the order of points within lines and so only
        lines which can be joined with no change in direction are merged.

        Non-linear geometeries result in an empty GeometryCollection.

        Parameters
        ----------
        directed : bool, default False
            Only combine lines if possible without changing point order.
            Requires GEOS >= 3.11.0

        Returns
        -------
        GeoSeries

        Examples
        --------
        >>> from shapely.geometry import MultiLineString, Point
        >>> s = geopandas.GeoSeries(
        ...     [
        ...         MultiLineString([[(0, 2), (0, 10)], [(0, 10), (5, 10)]]),
        ...         MultiLineString([[(0, 2), (0, 10)], [(0, 11), (5, 10)]]),
        ...         MultiLineString(),
        ...         MultiLineString([[(0, 0), (1, 0)], [(0, 0), (3, 0)]]),
        ...         Point(0, 0),
        ...     ]
        ... )
        >>> s
        0    MULTILINESTRING ((0 2, 0 10), (0 10, 5 10))
        1    MULTILINESTRING ((0 2, 0 10), (0 11, 5 10))
        2                          MULTILINESTRING EMPTY
        3       MULTILINESTRING ((0 0, 1 0), (0 0, 3 0))
        4                                    POINT (0 0)
        dtype: geometry

        >>> s.line_merge()
        0                   LINESTRING (0 2, 0 10, 5 10)
        1    MULTILINESTRING ((0 2, 0 10), (0 11, 5 10))
        2                       GEOMETRYCOLLECTION EMPTY
        3                     LINESTRING (1 0, 0 0, 3 0)
        4                       GEOMETRYCOLLECTION EMPTY
        dtype: geometry

        With ``directed=True``, you can avoid changing the order of points within lines
        and merge only lines where no change of direction is required:

        >>> s.line_merge(directed=True)
        0                   LINESTRING (0 2, 0 10, 5 10)
        1    MULTILINESTRING ((0 2, 0 10), (0 11, 5 10))
        2                       GEOMETRYCOLLECTION EMPTY
        3       MULTILINESTRING ((0 0, 1 0), (0 0, 3 0))
        4                       GEOMETRYCOLLECTION EMPTY
        dtype: geometry
        """
        return _delegate_geo_method("line_merge", self, directed=directed)

    #
    # Reduction operations that return a Shapely geometry
    #

    @property
    def unary_union(self):
        """Returns a geometry containing the union of all geometries in the
        ``GeoSeries``.

        The ``unary_union`` attribute is deprecated. Use :meth:`union_all`
        instead.

        Examples
        --------

        >>> from shapely.geometry import box
        >>> s = geopandas.GeoSeries([box(0,0,1,1), box(0,0,2,2)])
        >>> s
        0    POLYGON ((1 0, 1 1, 0 1, 0 0, 1 0))
        1    POLYGON ((2 0, 2 2, 0 2, 0 0, 2 0))
        dtype: geometry

        >>> union = s.unary_union
        >>> print(union)
        POLYGON ((0 1, 0 2, 2 2, 2 0, 1 0, 0 0, 0 1))

        See also
        --------
        GeoSeries.union_all
        """

        warn(
            "The 'unary_union' attribute is deprecated, "
            "use the 'union_all()' method instead.",
            FutureWarning,
            stacklevel=2,
        )

        return self.geometry.values.union_all()

    def union_all(self, method="unary"):
        """Returns a geometry containing the union of all geometries in the
        ``GeoSeries``.

        By default, the unary union algorithm is used. If the geometries are
        non-overlapping (forming a coverage), GeoPandas can use a significantly faster
        algorithm to perform the union using the ``method="coverage"`` option.

        Parameters
        ----------
        method : str (default ``"unary"``)
            The method to use for the union. Options are:

            * ``"unary"``: use the unary union algorithm. This option is the most robust
              but can be slow for large numbers of geometries (default).
            * ``"coverage"``: use the coverage union algorithm. This option is optimized
              for non-overlapping polygons and can be significantly faster than the
              unary union algorithm. However, it can produce invalid geometries if the
              polygons overlap.

        Examples
        --------

        >>> from shapely.geometry import box
        >>> s = geopandas.GeoSeries([box(0, 0, 1, 1), box(0, 0, 2, 2)])
        >>> s
        0    POLYGON ((1 0, 1 1, 0 1, 0 0, 1 0))
        1    POLYGON ((2 0, 2 2, 0 2, 0 0, 2 0))
        dtype: geometry

        >>> s.union_all()
        <POLYGON ((0 1, 0 2, 2 2, 2 0, 1 0, 0 0, 0 1))>
        """
        return self.geometry.values.union_all(method=method)

    def intersection_all(self):
        """Returns a geometry containing the intersection of all geometries in
        the ``GeoSeries``.

        This method ignores None values when other geometries are present.
        If all elements of the GeoSeries are None, an empty GeometryCollection is
        returned.

        Examples
        --------

        >>> from shapely.geometry import box
        >>> s = geopandas.GeoSeries(
        ...     [box(0, 0, 2, 2), box(1, 1, 3, 3), box(0, 0, 1.5, 1.5)]
        ... )
        >>> s
        0              POLYGON ((2 0, 2 2, 0 2, 0 0, 2 0))
        1              POLYGON ((3 1, 3 3, 1 3, 1 1, 3 1))
        2    POLYGON ((1.5 0, 1.5 1.5, 0 1.5, 0 0, 1.5 0))
        dtype: geometry

        >>> s.intersection_all()
        <POLYGON ((1 1, 1 1.5, 1.5 1.5, 1.5 1, 1 1))>
        """
        return self.geometry.values.intersection_all()

    #
    # Binary operations that return a pandas Series
    #

    def contains(self, other, align=None):
        """Returns a ``Series`` of ``dtype('bool')`` with value ``True`` for
        each aligned geometry that contains `other`.

        An object is said to contain `other` if at least one point of `other` lies in
        the interior and no points of `other` lie in the exterior of the object.
        (Therefore, any given polygon does not contain its own boundary – there is not
        any point that lies in the interior.)
        If either object is empty, this operation returns ``False``.

        This is the inverse of :meth:`within` in the sense that the expression
        ``a.contains(b) == b.within(a)`` always evaluates to ``True``.

        The operation works on a 1-to-1 row-wise manner:

        .. image:: ../../../_static/binary_op-01.svg
           :align: center

        Parameters
        ----------
        other : GeoSeries or geometric object
            The GeoSeries (elementwise) or geometric object to test if it
            is contained.
        align : bool | None (default None)
            If True, automatically aligns GeoSeries based on their indices.
            If False, the order of elements is preserved. None defaults to True.

        Returns
        -------
        Series (bool)

        Examples
        --------
        >>> from shapely.geometry import Polygon, LineString, Point
        >>> s = geopandas.GeoSeries(
        ...     [
        ...         Polygon([(0, 0), (1, 1), (0, 1)]),
        ...         LineString([(0, 0), (0, 2)]),
        ...         LineString([(0, 0), (0, 1)]),
        ...         Point(0, 1),
        ...     ],
        ...     index=range(0, 4),
        ... )
        >>> s2 = geopandas.GeoSeries(
        ...     [
        ...         Polygon([(0, 0), (2, 2), (0, 2)]),
        ...         Polygon([(0, 0), (1, 2), (0, 2)]),
        ...         LineString([(0, 0), (0, 2)]),
        ...         Point(0, 1),
        ...     ],
        ...     index=range(1, 5),
        ... )

        >>> s
        0    POLYGON ((0 0, 1 1, 0 1, 0 0))
        1             LINESTRING (0 0, 0 2)
        2             LINESTRING (0 0, 0 1)
        3                       POINT (0 1)
        dtype: geometry

        >>> s2
        1    POLYGON ((0 0, 2 2, 0 2, 0 0))
        2    POLYGON ((0 0, 1 2, 0 2, 0 0))
        3             LINESTRING (0 0, 0 2)
        4                       POINT (0 1)
        dtype: geometry

        We can check if each geometry of GeoSeries contains a single
        geometry:

        .. image:: ../../../_static/binary_op-03.svg
           :align: center

        >>> point = Point(0, 1)
        >>> s.contains(point)
        0    False
        1     True
        2    False
        3     True
        dtype: bool

        We can also check two GeoSeries against each other, row by row.
        The GeoSeries above have different indices. We can either align both GeoSeries
        based on index values and compare elements with the same index using
        ``align=True`` or ignore index and compare elements based on their matching
        order using ``align=False``:

        .. image:: ../../../_static/binary_op-02.svg

        >>> s2.contains(s, align=True)
        0    False
        1    False
        2    False
        3     True
        4    False
        dtype: bool

        >>> s2.contains(s, align=False)
        1     True
        2    False
        3     True
        4     True
        dtype: bool

        Notes
        -----
        This method works in a row-wise manner. It does not check if an element
        of one GeoSeries ``contains`` *any* element of the other one.

        See also
        --------
        GeoSeries.contains_properly
        GeoSeries.within
        """
        return _binary_op("contains", self, other, align)

    def contains_properly(self, other, align=None):
        """Returns a ``Series`` of ``dtype('bool')`` with value ``True`` for
        each aligned geometry that is completely inside ``other``, with no common
        boundary points.

        Geometry A contains geometry B properly if B intersects the interior of A but
        not the boundary (or exterior). This means that a geometry A does not “contain
        properly” itself, which contrasts with the :meth:`~GeoSeries.contains` method,
        where common points on the boundary are allowed.

        The operation works on a 1-to-1 row-wise manner:

        .. image:: ../../../_static/binary_op-01.svg
           :align: center

        Parameters
        ----------
        other : GeoSeries or geometric object
            The GeoSeries (elementwise) or geometric object to test if it
            is contained.
        align : bool | None (default None)
            If True, automatically aligns GeoSeries based on their indices.
            If False, the order of elements is preserved. None defaults to True.

        Returns
        -------
        Series (bool)

        Examples
        --------
        >>> from shapely.geometry import Polygon, LineString, Point
        >>> s = geopandas.GeoSeries(
        ...     [
        ...         Polygon([(0, 0), (1, 1), (0, 1)]),
        ...         LineString([(0, 0), (0, 2)]),
        ...         LineString([(0, 0), (0, 1)]),
        ...         Point(0, 1),
        ...     ],
        ...     index=range(0, 4),
        ... )
        >>> s2 = geopandas.GeoSeries(
        ...     [
        ...         Polygon([(0, 0), (2, 2), (0, 2)]),
        ...         Polygon([(0, 0), (1, 2), (0, 2)]),
        ...         LineString([(0, 0), (0, 2)]),
        ...         Point(0, 1),
        ...     ],
        ...     index=range(1, 5),
        ... )

        >>> s
        0    POLYGON ((0 0, 1 1, 0 1, 0 0))
        1             LINESTRING (0 0, 0 2)
        2             LINESTRING (0 0, 0 1)
        3                       POINT (0 1)
        dtype: geometry

        >>> s2
        1    POLYGON ((0 0, 2 2, 0 2, 0 0))
        2    POLYGON ((0 0, 1 2, 0 2, 0 0))
        3             LINESTRING (0 0, 0 2)
        4                       POINT (0 1)
        dtype: geometry

        We can check if each geometry of GeoSeries contains a single
        geometry:

        .. image:: ../../../_static/binary_op-03.svg
           :align: center

        >>> point = Point(0, 1)
        >>> s.contains_properly(point)
        0    False
        1     True
        2    False
        3     True
        dtype: bool

        We can also check two GeoSeries against each other, row by row.
        The GeoSeries above have different indices. We can either align both GeoSeries
        based on index values and compare elements with the same index using
        ``align=True`` or ignore index and compare elements based on their matching
        order using ``align=False``:

        .. image:: ../../../_static/binary_op-02.svg

        >>> s2.contains_properly(s, align=True)
        0    False
        1    False
        2    False
        3     True
        4    False
        dtype: bool

        >>> s2.contains_properly(s, align=False)
        1    False
        2    False
        3    False
        4     True
        dtype: bool

        Compare it to the result of :meth:`~GeoSeries.contains`:

        >>> s2.contains(s, align=False)
        1     True
        2    False
        3     True
        4     True
        dtype: bool

        Notes
        -----
        This method works in a row-wise manner. It does not check if an element
        of one GeoSeries ``contains_properly`` *any* element of the other one.

        See also
        --------
        GeoSeries.contains
        """
        return _binary_op("contains_properly", self, other, align)

    def dwithin(self, other, distance, align=None):
        """Returns a ``Series`` of ``dtype('bool')`` with value ``True`` for
        each aligned geometry that is within a set distance from ``other``.

        The operation works on a 1-to-1 row-wise manner:

        .. image:: ../../../_static/binary_op-01.svg
           :align: center

        Parameters
        ----------
        other : GeoSeries or geometric object
            The GeoSeries (elementwise) or geometric object to test for
            equality.
        distance : float, np.array, pd.Series
            Distance(s) to test if each geometry is within. A scalar distance will be
            applied to all geometries. An array or Series will be applied elementwise.
            If np.array or pd.Series are used then it must have same length as the
            GeoSeries.
        align : bool | None (default None)
            If True, automatically aligns GeoSeries based on their indices.
            If False, the order of elements is preserved. None defaults to True.

        Returns
        -------
        Series (bool)

        Examples
        --------
        >>> from shapely.geometry import Polygon, LineString, Point
        >>> s = geopandas.GeoSeries(
        ...     [
        ...         Polygon([(0, 0), (1, 1), (0, 1)]),
        ...         LineString([(0, 0), (0, 2)]),
        ...         LineString([(0, 0), (0, 1)]),
        ...         Point(0, 1),
        ...     ],
        ...     index=range(0, 4),
        ... )
        >>> s2 = geopandas.GeoSeries(
        ...     [
        ...         Polygon([(1, 0), (4, 2), (2, 2)]),
        ...         Polygon([(2, 0), (3, 2), (2, 2)]),
        ...         LineString([(2, 0), (2, 2)]),
        ...         Point(1, 1),
        ...     ],
        ...     index=range(1, 5),
        ... )

        >>> s
        0    POLYGON ((0 0, 1 1, 0 1, 0 0))
        1             LINESTRING (0 0, 0 2)
        2             LINESTRING (0 0, 0 1)
        3                       POINT (0 1)
        dtype: geometry

        >>> s2
        1    POLYGON ((1 0, 4 2, 2 2, 1 0))
        2    POLYGON ((2 0, 3 2, 2 2, 2 0))
        3             LINESTRING (2 0, 2 2)
        4                       POINT (1 1)
        dtype: geometry

        We can check if each geometry of GeoSeries contains a single
        geometry:

        .. image:: ../../../_static/binary_op-03.svg
           :align: center

        >>> point = Point(0, 1)
        >>> s2.dwithin(point, 1.8)
        1     True
        2    False
        3    False
        4     True
        dtype: bool

        We can also check two GeoSeries against each other, row by row.
        The GeoSeries above have different indices. We can either align both GeoSeries
        based on index values and compare elements with the same index using
        ``align=True`` or ignore index and compare elements based on their matching
        order using ``align=False``:

        .. image:: ../../../_static/binary_op-02.svg

        >>> s.dwithin(s2, distance=1, align=True)
        0    False
        1     True
        2    False
        3    False
        4    False
        dtype: bool

        >>> s.dwithin(s2, distance=1, align=False)
        0     True
        1    False
        2    False
        3     True
        dtype: bool

        Notes
        -----
        This method works in a row-wise manner. It does not check if an element
        of one GeoSeries is within the set distance of *any* element of the other one.

        See also
        --------
        GeoSeries.within
        """
        return _binary_op("dwithin", self, other, distance=distance, align=align)

    def geom_equals(self, other, align=None):
        """Returns a ``Series`` of ``dtype('bool')`` with value ``True`` for
        each aligned geometry equal to `other`.

        An object is said to be equal to `other` if its set-theoretic
        `boundary`, `interior`, and `exterior` coincides with those of the
        other.

        The operation works on a 1-to-1 row-wise manner:

        .. image:: ../../../_static/binary_op-01.svg
           :align: center

        Parameters
        ----------
        other : GeoSeries or geometric object
            The GeoSeries (elementwise) or geometric object to test for
            equality.
        align : bool | None (default None)
            If True, automatically aligns GeoSeries based on their indices.
            If False, the order of elements is preserved. None defaults to True.

        Returns
        -------
        Series (bool)

        Examples
        --------
        >>> from shapely.geometry import Polygon, LineString, Point
        >>> s = geopandas.GeoSeries(
        ...     [
        ...         Polygon([(0, 0), (2, 2), (0, 2)]),
        ...         Polygon([(0, 0), (1, 2), (0, 2)]),
        ...         LineString([(0, 0), (0, 2)]),
        ...         Point(0, 1),
        ...     ],
        ... )
        >>> s2 = geopandas.GeoSeries(
        ...     [
        ...         Polygon([(0, 0), (2, 2), (0, 2)]),
        ...         Polygon([(0, 0), (1, 2), (0, 2)]),
        ...         Point(0, 1),
        ...         LineString([(0, 0), (0, 2)]),
        ...     ],
        ...     index=range(1, 5),
        ... )

        >>> s
        0    POLYGON ((0 0, 2 2, 0 2, 0 0))
        1    POLYGON ((0 0, 1 2, 0 2, 0 0))
        2             LINESTRING (0 0, 0 2)
        3                       POINT (0 1)
        dtype: geometry

        >>> s2
        1    POLYGON ((0 0, 2 2, 0 2, 0 0))
        2    POLYGON ((0 0, 1 2, 0 2, 0 0))
        3                       POINT (0 1)
        4             LINESTRING (0 0, 0 2)
        dtype: geometry

        We can check if each geometry of GeoSeries contains a single
        geometry:

        .. image:: ../../../_static/binary_op-03.svg
           :align: center

        >>> polygon = Polygon([(0, 0), (2, 2), (0, 2)])
        >>> s.geom_equals(polygon)
        0     True
        1    False
        2    False
        3    False
        dtype: bool

        We can also check two GeoSeries against each other, row by row.
        The GeoSeries above have different indices. We can either align both GeoSeries
        based on index values and compare elements with the same index using
        ``align=True`` or ignore index and compare elements based on their matching
        order using ``align=False``:

        .. image:: ../../../_static/binary_op-02.svg

        >>> s.geom_equals(s2)
        0    False
        1    False
        2    False
        3     True
        4    False
        dtype: bool

        >>> s.geom_equals(s2, align=False)
        0     True
        1     True
        2    False
        3    False
        dtype: bool

        Notes
        -----
        This method works in a row-wise manner. It does not check if an element
        of one GeoSeries is equal to *any* element of the other one.

        See also
        --------
        GeoSeries.geom_equals_exact

        """
        return _binary_op("geom_equals", self, other, align)

    def geom_almost_equals(self, other, decimal=6, align=None):
        """Returns a ``Series`` of ``dtype('bool')`` with value ``True`` if
        each aligned geometry is approximately equal to `other`.

        Approximate equality is tested at all points to the specified `decimal`
        place precision.

        The operation works on a 1-to-1 row-wise manner:

        .. image:: ../../../_static/binary_op-01.svg
           :align: center

        Parameters
        ----------
        other : GeoSeries or geometric object
            The GeoSeries (elementwise) or geometric object to compare to.
        decimal : int
            Decimal place precision used when testing for approximate equality.
        align : bool | None (default None)
            If True, automatically aligns GeoSeries based on their indices.
            If False, the order of elements is preserved. None defaults to True.

        Returns
        -------
        Series (bool)

        Examples
        --------
        >>> from shapely.geometry import Point
        >>> s = geopandas.GeoSeries(
        ...     [
        ...         Point(0, 1.1),
        ...         Point(0, 1.01),
        ...         Point(0, 1.001),
        ...     ],
        ... )
        >>> s
        0      POINT (0 1.1)
        1     POINT (0 1.01)
        2    POINT (0 1.001)
        dtype: geometry


        >>> s.geom_almost_equals(Point(0, 1), decimal=2)
        0    False
        1    False
        2     True
        dtype: bool

        >>> s.geom_almost_equals(Point(0, 1), decimal=1)
        0    False
        1     True
        2     True
        dtype: bool

        Notes
        -----
        This method works in a row-wise manner. It does not check if an element
        of one GeoSeries is equal to *any* element of the other one.

        See also
        --------
        GeoSeries.geom_equals
        GeoSeries.geom_equals_exact

        """
        warnings.warn(
            "The 'geom_almost_equals()' method is deprecated because the name is "
            "confusing. The 'geom_equals_exact()' method should be used instead.",
            FutureWarning,
            stacklevel=2,
        )
        tolerance = 0.5 * 10 ** (-decimal)
        return _binary_op(
            "geom_equals_exact", self, other, tolerance=tolerance, align=align
        )

    def geom_equals_exact(self, other, tolerance, align=None):
        """Return True for all geometries that equal aligned *other* to a given
        tolerance, else False.

        The operation works on a 1-to-1 row-wise manner:

        .. image:: ../../../_static/binary_op-01.svg
           :align: center

        Parameters
        ----------
        other : GeoSeries or geometric object
            The GeoSeries (elementwise) or geometric object to compare to.
        tolerance : float
            Decimal place precision used when testing for approximate equality.
        align : bool | None (default None)
            If True, automatically aligns GeoSeries based on their indices.
            If False, the order of elements is preserved. None defaults to True.

        Returns
        -------
        Series (bool)

        Examples
        --------
        >>> from shapely.geometry import Point
        >>> s = geopandas.GeoSeries(
        ...     [
        ...         Point(0, 1.1),
        ...         Point(0, 1.0),
        ...         Point(0, 1.2),
        ...     ]
        ... )
        >>> s
        0    POINT (0 1.1)
        1      POINT (0 1)
        2    POINT (0 1.2)
        dtype: geometry


        >>> s.geom_equals_exact(Point(0, 1), tolerance=0.1)
        0    False
        1     True
        2    False
        dtype: bool

        >>> s.geom_equals_exact(Point(0, 1), tolerance=0.15)
        0     True
        1     True
        2    False
        dtype: bool

        Notes
        -----
        This method works in a row-wise manner. It does not check if an element
        of one GeoSeries is equal to *any* element of the other one.

        See also
        --------
        GeoSeries.geom_equals
        """
        return _binary_op(
            "geom_equals_exact", self, other, tolerance=tolerance, align=align
        )

    def crosses(self, other, align=None):
        """Returns a ``Series`` of ``dtype('bool')`` with value ``True`` for
        each aligned geometry that cross `other`.

        An object is said to cross `other` if its `interior` intersects the
        `interior` of the other but does not contain it, and the dimension of
        the intersection is less than the dimension of the one or the other.

        The operation works on a 1-to-1 row-wise manner:

        .. image:: ../../../_static/binary_op-01.svg
           :align: center

        Parameters
        ----------
        other : GeoSeries or geometric object
            The GeoSeries (elementwise) or geometric object to test if is
            crossed.
        align : bool | None (default None)
            If True, automatically aligns GeoSeries based on their indices.
            If False, the order of elements is preserved. None defaults to True.

        Returns
        -------
        Series (bool)

        Examples
        --------
        >>> from shapely.geometry import Polygon, LineString, Point
        >>> s = geopandas.GeoSeries(
        ...     [
        ...         Polygon([(0, 0), (2, 2), (0, 2)]),
        ...         LineString([(0, 0), (2, 2)]),
        ...         LineString([(2, 0), (0, 2)]),
        ...         Point(0, 1),
        ...     ],
        ... )
        >>> s2 = geopandas.GeoSeries(
        ...     [
        ...         LineString([(1, 0), (1, 3)]),
        ...         LineString([(2, 0), (0, 2)]),
        ...         Point(1, 1),
        ...         Point(0, 1),
        ...     ],
        ...     index=range(1, 5),
        ... )

        >>> s
        0    POLYGON ((0 0, 2 2, 0 2, 0 0))
        1             LINESTRING (0 0, 2 2)
        2             LINESTRING (2 0, 0 2)
        3                       POINT (0 1)
        dtype: geometry
        >>> s2
        1    LINESTRING (1 0, 1 3)
        2    LINESTRING (2 0, 0 2)
        3              POINT (1 1)
        4              POINT (0 1)
        dtype: geometry

        We can check if each geometry of GeoSeries crosses a single
        geometry:

        .. image:: ../../../_static/binary_op-03.svg
           :align: center

        >>> line = LineString([(-1, 1), (3, 1)])
        >>> s.crosses(line)
        0     True
        1     True
        2     True
        3    False
        dtype: bool

        We can also check two GeoSeries against each other, row by row.
        The GeoSeries above have different indices. We can either align both GeoSeries
        based on index values and compare elements with the same index using
        ``align=True`` or ignore index and compare elements based on their matching
        order using ``align=False``:

        .. image:: ../../../_static/binary_op-02.svg

        >>> s.crosses(s2, align=True)
        0    False
        1     True
        2    False
        3    False
        4    False
        dtype: bool

        >>> s.crosses(s2, align=False)
        0     True
        1     True
        2    False
        3    False
        dtype: bool

        Notice that a line does not cross a point that it contains.

        Notes
        -----
        This method works in a row-wise manner. It does not check if an element
        of one GeoSeries ``crosses`` *any* element of the other one.

        See also
        --------
        GeoSeries.disjoint
        GeoSeries.intersects

        """
        return _binary_op("crosses", self, other, align)

    def disjoint(self, other, align=None):
        """Returns a ``Series`` of ``dtype('bool')`` with value ``True`` for
        each aligned geometry disjoint to `other`.

        An object is said to be disjoint to `other` if its `boundary` and
        `interior` does not intersect at all with those of the other.

        The operation works on a 1-to-1 row-wise manner:

        .. image:: ../../../_static/binary_op-01.svg
           :align: center

        Parameters
        ----------
        other : GeoSeries or geometric object
            The GeoSeries (elementwise) or geometric object to test if is
            disjoint.
        align : bool | None (default None)
            If True, automatically aligns GeoSeries based on their indices.
            If False, the order of elements is preserved. None defaults to True.

        Returns
        -------
        Series (bool)

        Examples
        --------
        >>> from shapely.geometry import Polygon, LineString, Point
        >>> s = geopandas.GeoSeries(
        ...     [
        ...         Polygon([(0, 0), (2, 2), (0, 2)]),
        ...         LineString([(0, 0), (2, 2)]),
        ...         LineString([(2, 0), (0, 2)]),
        ...         Point(0, 1),
        ...     ],
        ... )
        >>> s2 = geopandas.GeoSeries(
        ...     [
        ...         Polygon([(-1, 0), (-1, 2), (0, -2)]),
        ...         LineString([(0, 0), (0, 1)]),
        ...         Point(1, 1),
        ...         Point(0, 0),
        ...     ],
        ... )

        >>> s
        0    POLYGON ((0 0, 2 2, 0 2, 0 0))
        1             LINESTRING (0 0, 2 2)
        2             LINESTRING (2 0, 0 2)
        3                       POINT (0 1)
        dtype: geometry

        >>> s2
        0    POLYGON ((-1 0, -1 2, 0 -2, -1 0))
        1                 LINESTRING (0 0, 0 1)
        2                           POINT (1 1)
        3                           POINT (0 0)
        dtype: geometry

        We can check each geometry of GeoSeries to a single
        geometry:

        .. image:: ../../../_static/binary_op-03.svg
           :align: center

        >>> line = LineString([(0, 0), (2, 0)])
        >>> s.disjoint(line)
        0    False
        1    False
        2    False
        3     True
        dtype: bool

        We can also check two GeoSeries against each other, row by row.
        We can either align both GeoSeries
        based on index values and compare elements with the same index using
        ``align=True`` or ignore index and compare elements based on their matching
        order using ``align=False``:

        .. image:: ../../../_static/binary_op-02.svg

        >>> s.disjoint(s2)
        0     True
        1    False
        2    False
        3     True
        dtype: bool

        Notes
        -----
        This method works in a row-wise manner. It does not check if an element
        of one GeoSeries is equal to *any* element of the other one.

        See also
        --------
        GeoSeries.intersects
        GeoSeries.touches

        """
        return _binary_op("disjoint", self, other, align)

    def intersects(self, other, align=None):
        """Returns a ``Series`` of ``dtype('bool')`` with value ``True`` for
        each aligned geometry that intersects `other`.

        An object is said to intersect `other` if its `boundary` and `interior`
        intersects in any way with those of the other.

        The operation works on a 1-to-1 row-wise manner:

        .. image:: ../../../_static/binary_op-01.svg
           :align: center

        Parameters
        ----------
        other : GeoSeries or geometric object
            The GeoSeries (elementwise) or geometric object to test if is
            intersected.
        align : bool | None (default None)
            If True, automatically aligns GeoSeries based on their indices.
            If False, the order of elements is preserved. None defaults to True.

        Returns
        -------
        Series (bool)

        Examples
        --------
        >>> from shapely.geometry import Polygon, LineString, Point
        >>> s = geopandas.GeoSeries(
        ...     [
        ...         Polygon([(0, 0), (2, 2), (0, 2)]),
        ...         LineString([(0, 0), (2, 2)]),
        ...         LineString([(2, 0), (0, 2)]),
        ...         Point(0, 1),
        ...     ],
        ... )
        >>> s2 = geopandas.GeoSeries(
        ...     [
        ...         LineString([(1, 0), (1, 3)]),
        ...         LineString([(2, 0), (0, 2)]),
        ...         Point(1, 1),
        ...         Point(0, 1),
        ...     ],
        ...     index=range(1, 5),
        ... )

        >>> s
        0    POLYGON ((0 0, 2 2, 0 2, 0 0))
        1             LINESTRING (0 0, 2 2)
        2             LINESTRING (2 0, 0 2)
        3                       POINT (0 1)
        dtype: geometry

        >>> s2
        1    LINESTRING (1 0, 1 3)
        2    LINESTRING (2 0, 0 2)
        3              POINT (1 1)
        4              POINT (0 1)
        dtype: geometry

        We can check if each geometry of GeoSeries crosses a single
        geometry:

        .. image:: ../../../_static/binary_op-03.svg
           :align: center

        >>> line = LineString([(-1, 1), (3, 1)])
        >>> s.intersects(line)
        0    True
        1    True
        2    True
        3    True
        dtype: bool

        We can also check two GeoSeries against each other, row by row.
        The GeoSeries above have different indices. We can either align both GeoSeries
        based on index values and compare elements with the same index using
        ``align=True`` or ignore index and compare elements based on their matching
        order using ``align=False``:

        .. image:: ../../../_static/binary_op-02.svg

        >>> s.intersects(s2, align=True)
        0    False
        1     True
        2     True
        3    False
        4    False
        dtype: bool

        >>> s.intersects(s2, align=False)
        0    True
        1    True
        2    True
        3    True
        dtype: bool

        Notes
        -----
        This method works in a row-wise manner. It does not check if an element
        of one GeoSeries ``crosses`` *any* element of the other one.

        See also
        --------
        GeoSeries.disjoint
        GeoSeries.crosses
        GeoSeries.touches
        GeoSeries.intersection
        """
        return _binary_op("intersects", self, other, align)

    def overlaps(self, other, align=None):
        """Returns True for all aligned geometries that overlap *other*, else False.

        Geometries overlaps if they have more than one but not all
        points in common, have the same dimension, and the intersection of the
        interiors of the geometries has the same dimension as the geometries
        themselves.

        The operation works on a 1-to-1 row-wise manner:

        .. image:: ../../../_static/binary_op-01.svg
           :align: center

        Parameters
        ----------
        other : GeoSeries or geometric object
            The GeoSeries (elementwise) or geometric object to test if
            overlaps.
        align : bool | None (default None)
            If True, automatically aligns GeoSeries based on their indices.
            If False, the order of elements is preserved. None defaults to True.

        Returns
        -------
        Series (bool)

        Examples
        --------
        >>> from shapely.geometry import Polygon, LineString, MultiPoint, Point
        >>> s = geopandas.GeoSeries(
        ...     [
        ...         Polygon([(0, 0), (2, 2), (0, 2)]),
        ...         Polygon([(0, 0), (2, 2), (0, 2)]),
        ...         LineString([(0, 0), (2, 2)]),
        ...         MultiPoint([(0, 0), (0, 1)]),
        ...     ],
        ... )
        >>> s2 = geopandas.GeoSeries(
        ...     [
        ...         Polygon([(0, 0), (2, 0), (0, 2)]),
        ...         LineString([(0, 1), (1, 1)]),
        ...         LineString([(1, 1), (3, 3)]),
        ...         Point(0, 1),
        ...     ],
        ...     index=range(1, 5),
        ... )

        >>> s
        0    POLYGON ((0 0, 2 2, 0 2, 0 0))
        1    POLYGON ((0 0, 2 2, 0 2, 0 0))
        2             LINESTRING (0 0, 2 2)
        3         MULTIPOINT ((0 0), (0 1))
        dtype: geometry

        >>> s2
        1    POLYGON ((0 0, 2 0, 0 2, 0 0))
        2             LINESTRING (0 1, 1 1)
        3             LINESTRING (1 1, 3 3)
        4                       POINT (0 1)
        dtype: geometry

        We can check if each geometry of GeoSeries overlaps a single
        geometry:

        .. image:: ../../../_static/binary_op-03.svg
           :align: center

        >>> polygon = Polygon([(0, 0), (1, 0), (1, 1), (0, 1)])
        >>> s.overlaps(polygon)
        0     True
        1     True
        2    False
        3    False
        dtype: bool

        We can also check two GeoSeries against each other, row by row.
        The GeoSeries above have different indices. We can either align both GeoSeries
        based on index values and compare elements with the same index using
        ``align=True`` or ignore index and compare elements based on their matching
        order using ``align=False``:

        .. image:: ../../../_static/binary_op-02.svg

        >>> s.overlaps(s2)
        0    False
        1     True
        2    False
        3    False
        4    False
        dtype: bool

        >>> s.overlaps(s2, align=False)
        0     True
        1    False
        2     True
        3    False
        dtype: bool

        Notes
        -----
        This method works in a row-wise manner. It does not check if an element
        of one GeoSeries ``overlaps`` *any* element of the other one.

        See also
        --------
        GeoSeries.crosses
        GeoSeries.intersects

        """
        return _binary_op("overlaps", self, other, align)

    def touches(self, other, align=None):
        """Returns a ``Series`` of ``dtype('bool')`` with value ``True`` for
        each aligned geometry that touches `other`.

        An object is said to touch `other` if it has at least one point in
        common with `other` and its interior does not intersect with any part
        of the other. Overlapping features therefore do not touch.

        The operation works on a 1-to-1 row-wise manner:

        .. image:: ../../../_static/binary_op-01.svg
           :align: center

        Parameters
        ----------
        other : GeoSeries or geometric object
            The GeoSeries (elementwise) or geometric object to test if is
            touched.
        align : bool | None (default None)
            If True, automatically aligns GeoSeries based on their indices.
            If False, the order of elements is preserved. None defaults to True.

        Returns
        -------
        Series (bool)

        Examples
        --------
        >>> from shapely.geometry import Polygon, LineString, MultiPoint, Point
        >>> s = geopandas.GeoSeries(
        ...     [
        ...         Polygon([(0, 0), (2, 2), (0, 2)]),
        ...         Polygon([(0, 0), (2, 2), (0, 2)]),
        ...         LineString([(0, 0), (2, 2)]),
        ...         MultiPoint([(0, 0), (0, 1)]),
        ...     ],
        ... )
        >>> s2 = geopandas.GeoSeries(
        ...     [
        ...         Polygon([(0, 0), (-2, 0), (0, -2)]),
        ...         LineString([(0, 1), (1, 1)]),
        ...         LineString([(1, 1), (3, 0)]),
        ...         Point(0, 1),
        ...     ],
        ...     index=range(1, 5),
        ... )

        >>> s
        0    POLYGON ((0 0, 2 2, 0 2, 0 0))
        1    POLYGON ((0 0, 2 2, 0 2, 0 0))
        2             LINESTRING (0 0, 2 2)
        3         MULTIPOINT ((0 0), (0 1))
        dtype: geometry

        >>> s2
        1    POLYGON ((0 0, -2 0, 0 -2, 0 0))
        2               LINESTRING (0 1, 1 1)
        3               LINESTRING (1 1, 3 0)
        4                         POINT (0 1)
        dtype: geometry

        We can check if each geometry of GeoSeries touches a single
        geometry:

        .. image:: ../../../_static/binary_op-03.svg
           :align: center


        >>> line = LineString([(0, 0), (-1, -2)])
        >>> s.touches(line)
        0    True
        1    True
        2    True
        3    True
        dtype: bool

        We can also check two GeoSeries against each other, row by row.
        The GeoSeries above have different indices. We can either align both GeoSeries
        based on index values and compare elements with the same index using
        ``align=True`` or ignore index and compare elements based on their matching
        order using ``align=False``:

        .. image:: ../../../_static/binary_op-02.svg

        >>> s.touches(s2, align=True)
        0    False
        1     True
        2     True
        3    False
        4    False
        dtype: bool

        >>> s.touches(s2, align=False)
        0     True
        1    False
        2     True
        3    False
        dtype: bool

        Notes
        -----
        This method works in a row-wise manner. It does not check if an element
        of one GeoSeries ``touches`` *any* element of the other one.

        See also
        --------
        GeoSeries.overlaps
        GeoSeries.intersects

        """
        return _binary_op("touches", self, other, align)

    def within(self, other, align=None):
        """Returns a ``Series`` of ``dtype('bool')`` with value ``True`` for
        each aligned geometry that is within `other`.

        An object is said to be within `other` if at least one of its points is located
        in the `interior` and no points are located in the `exterior` of the other.
        If either object is empty, this operation returns ``False``.

        This is the inverse of :meth:`contains` in the sense that the
        expression ``a.within(b) == b.contains(a)`` always evaluates to
        ``True``.

        The operation works on a 1-to-1 row-wise manner:

        .. image:: ../../../_static/binary_op-01.svg
           :align: center

        Parameters
        ----------
        other : GeoSeries or geometric object
            The GeoSeries (elementwise) or geometric object to test if each
            geometry is within.
        align : bool | None (default None)
            If True, automatically aligns GeoSeries based on their indices.
            If False, the order of elements is preserved. None defaults to True.

        Returns
        -------
        Series (bool)


        Examples
        --------
        >>> from shapely.geometry import Polygon, LineString, Point
        >>> s = geopandas.GeoSeries(
        ...     [
        ...         Polygon([(0, 0), (2, 2), (0, 2)]),
        ...         Polygon([(0, 0), (1, 2), (0, 2)]),
        ...         LineString([(0, 0), (0, 2)]),
        ...         Point(0, 1),
        ...     ],
        ... )
        >>> s2 = geopandas.GeoSeries(
        ...     [
        ...         Polygon([(0, 0), (1, 1), (0, 1)]),
        ...         LineString([(0, 0), (0, 2)]),
        ...         LineString([(0, 0), (0, 1)]),
        ...         Point(0, 1),
        ...     ],
        ...     index=range(1, 5),
        ... )

        >>> s
        0    POLYGON ((0 0, 2 2, 0 2, 0 0))
        1    POLYGON ((0 0, 1 2, 0 2, 0 0))
        2             LINESTRING (0 0, 0 2)
        3                       POINT (0 1)
        dtype: geometry

        >>> s2
        1    POLYGON ((0 0, 1 1, 0 1, 0 0))
        2             LINESTRING (0 0, 0 2)
        3             LINESTRING (0 0, 0 1)
        4                       POINT (0 1)
        dtype: geometry

        We can check if each geometry of GeoSeries is within a single
        geometry:

        .. image:: ../../../_static/binary_op-03.svg
           :align: center

        >>> polygon = Polygon([(0, 0), (2, 2), (0, 2)])
        >>> s.within(polygon)
        0     True
        1     True
        2    False
        3    False
        dtype: bool

        We can also check two GeoSeries against each other, row by row.
        The GeoSeries above have different indices. We can either align both GeoSeries
        based on index values and compare elements with the same index using
        ``align=True`` or ignore index and compare elements based on their matching
        order using ``align=False``:

        .. image:: ../../../_static/binary_op-02.svg

        >>> s2.within(s)
        0    False
        1    False
        2     True
        3    False
        4    False
        dtype: bool

        >>> s2.within(s, align=False)
        1     True
        2    False
        3     True
        4     True
        dtype: bool

        Notes
        -----
        This method works in a row-wise manner. It does not check if an element
        of one GeoSeries is ``within`` *any* element of the other one.

        See also
        --------
        GeoSeries.contains
        """
        return _binary_op("within", self, other, align)

    def covers(self, other, align=None):
        """
        Returns a ``Series`` of ``dtype('bool')`` with value ``True`` for
        each aligned geometry that is entirely covering `other`.

        An object A is said to cover another object B if no points of B lie
        in the exterior of A.
        If either object is empty, this operation returns ``False``.

        The operation works on a 1-to-1 row-wise manner:

        .. image:: ../../../_static/binary_op-01.svg
           :align: center

        See
        https://lin-ear-th-inking.blogspot.com/2007/06/subtleties-of-ogc-covers-spatial.html
        for reference.

        Parameters
        ----------
        other : Geoseries or geometric object
            The Geoseries (elementwise) or geometric object to check is being covered.
        align : bool | None (default None)
            If True, automatically aligns GeoSeries based on their indices.
            If False, the order of elements is preserved. None defaults to True.

        Returns
        -------
        Series (bool)

        Examples
        --------
        >>> from shapely.geometry import Polygon, LineString, Point
        >>> s = geopandas.GeoSeries(
        ...     [
        ...         Polygon([(0, 0), (2, 0), (2, 2), (0, 2)]),
        ...         Polygon([(0, 0), (2, 2), (0, 2)]),
        ...         LineString([(0, 0), (2, 2)]),
        ...         Point(0, 0),
        ...     ],
        ... )
        >>> s2 = geopandas.GeoSeries(
        ...     [
        ...         Polygon([(0.5, 0.5), (1.5, 0.5), (1.5, 1.5), (0.5, 1.5)]),
        ...         Polygon([(0, 0), (2, 0), (2, 2), (0, 2)]),
        ...         LineString([(1, 1), (1.5, 1.5)]),
        ...         Point(0, 0),
        ...     ],
        ...     index=range(1, 5),
        ... )

        >>> s
        0    POLYGON ((0 0, 2 0, 2 2, 0 2, 0 0))
        1         POLYGON ((0 0, 2 2, 0 2, 0 0))
        2                  LINESTRING (0 0, 2 2)
        3                            POINT (0 0)
        dtype: geometry

        >>> s2
        1    POLYGON ((0.5 0.5, 1.5 0.5, 1.5 1.5, 0.5 1.5, ...
        2                  POLYGON ((0 0, 2 0, 2 2, 0 2, 0 0))
        3                            LINESTRING (1 1, 1.5 1.5)
        4                                          POINT (0 0)
        dtype: geometry

        We can check if each geometry of GeoSeries covers a single
        geometry:

        .. image:: ../../../_static/binary_op-03.svg
           :align: center

        >>> poly = Polygon([(0, 0), (2, 0), (2, 2), (0, 2)])
        >>> s.covers(poly)
        0     True
        1    False
        2    False
        3    False
        dtype: bool

        We can also check two GeoSeries against each other, row by row.
        The GeoSeries above have different indices. We can either align both GeoSeries
        based on index values and compare elements with the same index using
        ``align=True`` or ignore index and compare elements based on their matching
        order using ``align=False``:

        .. image:: ../../../_static/binary_op-02.svg

        >>> s.covers(s2, align=True)
        0    False
        1    False
        2    False
        3    False
        4    False
        dtype: bool

        >>> s.covers(s2, align=False)
        0     True
        1    False
        2     True
        3     True
        dtype: bool

        Notes
        -----
        This method works in a row-wise manner. It does not check if an element
        of one GeoSeries ``covers`` *any* element of the other one.

        See also
        --------
        GeoSeries.covered_by
        GeoSeries.overlaps
        """
        return _binary_op("covers", self, other, align)

    def covered_by(self, other, align=None):
        """
        Returns a ``Series`` of ``dtype('bool')`` with value ``True`` for
        each aligned geometry that is entirely covered by `other`.

        An object A is said to cover another object B if no points of B lie
        in the exterior of A.

        The operation works on a 1-to-1 row-wise manner:

        .. image:: ../../../_static/binary_op-01.svg
           :align: center

        See
        https://lin-ear-th-inking.blogspot.com/2007/06/subtleties-of-ogc-covers-spatial.html
        for reference.

        Parameters
        ----------
        other : Geoseries or geometric object
            The Geoseries (elementwise) or geometric object to check is being covered.
        align : bool | None (default None)
            If True, automatically aligns GeoSeries based on their indices.
            If False, the order of elements is preserved. None defaults to True.

        Returns
        -------
        Series (bool)

        Examples
        --------
        >>> from shapely.geometry import Polygon, LineString, Point
        >>> s = geopandas.GeoSeries(
        ...     [
        ...         Polygon([(0.5, 0.5), (1.5, 0.5), (1.5, 1.5), (0.5, 1.5)]),
        ...         Polygon([(0, 0), (2, 0), (2, 2), (0, 2)]),
        ...         LineString([(1, 1), (1.5, 1.5)]),
        ...         Point(0, 0),
        ...     ],
        ... )
        >>> s2 = geopandas.GeoSeries(
        ...     [
        ...         Polygon([(0, 0), (2, 0), (2, 2), (0, 2)]),
        ...         Polygon([(0, 0), (2, 2), (0, 2)]),
        ...         LineString([(0, 0), (2, 2)]),
        ...         Point(0, 0),
        ...     ],
        ...     index=range(1, 5),
        ... )

        >>> s
        0    POLYGON ((0.5 0.5, 1.5 0.5, 1.5 1.5, 0.5 1.5, ...
        1                  POLYGON ((0 0, 2 0, 2 2, 0 2, 0 0))
        2                            LINESTRING (1 1, 1.5 1.5)
        3                                          POINT (0 0)
        dtype: geometry
        >>>

        >>> s2
        1    POLYGON ((0 0, 2 0, 2 2, 0 2, 0 0))
        2         POLYGON ((0 0, 2 2, 0 2, 0 0))
        3                  LINESTRING (0 0, 2 2)
        4                            POINT (0 0)
        dtype: geometry

        We can check if each geometry of GeoSeries is covered by a single
        geometry:

        .. image:: ../../../_static/binary_op-03.svg
           :align: center

        >>> poly = Polygon([(0, 0), (2, 0), (2, 2), (0, 2)])
        >>> s.covered_by(poly)
        0    True
        1    True
        2    True
        3    True
        dtype: bool

        We can also check two GeoSeries against each other, row by row.
        The GeoSeries above have different indices. We can either align both GeoSeries
        based on index values and compare elements with the same index using
        ``align=True`` or ignore index and compare elements based on their matching
        order using ``align=False``:

        .. image:: ../../../_static/binary_op-02.svg

        >>> s.covered_by(s2, align=True)
        0    False
        1     True
        2     True
        3     True
        4    False
        dtype: bool

        >>> s.covered_by(s2, align=False)
        0     True
        1    False
        2     True
        3     True
        dtype: bool

        Notes
        -----
        This method works in a row-wise manner. It does not check if an element
        of one GeoSeries is ``covered_by`` *any* element of the other one.

        See also
        --------
        GeoSeries.covers
        GeoSeries.overlaps
        """
        return _binary_op("covered_by", self, other, align)

    def distance(self, other, align=None):
        """Returns a ``Series`` containing the distance to aligned `other`.

        The operation works on a 1-to-1 row-wise manner:

        .. image:: ../../../_static/binary_op-01.svg
           :align: center

        Parameters
        ----------
        other : Geoseries or geometric object
            The Geoseries (elementwise) or geometric object to find the
            distance to.
        align : bool | None (default None)
            If True, automatically aligns GeoSeries based on their indices.
            If False, the order of elements is preserved. None defaults to True.


        Returns
        -------
        Series (float)

        Examples
        --------
        >>> from shapely.geometry import Polygon, LineString, Point
        >>> s = geopandas.GeoSeries(
        ...     [
        ...         Polygon([(0, 0), (1, 0), (1, 1)]),
        ...         Polygon([(0, 0), (-1, 0), (-1, 1)]),
        ...         LineString([(1, 1), (0, 0)]),
        ...         Point(0, 0),
        ...     ],
        ... )
        >>> s2 = geopandas.GeoSeries(
        ...     [
        ...         Polygon([(0.5, 0.5), (1.5, 0.5), (1.5, 1.5), (0.5, 1.5)]),
        ...         Point(3, 1),
        ...         LineString([(1, 0), (2, 0)]),
        ...         Point(0, 1),
        ...     ],
        ...     index=range(1, 5),
        ... )

        >>> s
        0      POLYGON ((0 0, 1 0, 1 1, 0 0))
        1    POLYGON ((0 0, -1 0, -1 1, 0 0))
        2               LINESTRING (1 1, 0 0)
        3                         POINT (0 0)
        dtype: geometry

        >>> s2
        1    POLYGON ((0.5 0.5, 1.5 0.5, 1.5 1.5, 0.5 1.5, ...
        2                                          POINT (3 1)
        3                                LINESTRING (1 0, 2 0)
        4                                          POINT (0 1)
        dtype: geometry

        We can check the distance of each geometry of GeoSeries to a single
        geometry:

        .. image:: ../../../_static/binary_op-03.svg
           :align: center

        >>> point = Point(-1, 0)
        >>> s.distance(point)
        0    1.0
        1    0.0
        2    1.0
        3    1.0
        dtype: float64

        We can also check two GeoSeries against each other, row by row.
        The GeoSeries above have different indices. We can either align both GeoSeries
        based on index values and use elements with the same index using
        ``align=True`` or ignore index and use elements based on their matching
        order using ``align=False``:

        .. image:: ../../../_static/binary_op-02.svg

        >>> s.distance(s2, align=True)
        0         NaN
        1    0.707107
        2    2.000000
        3    1.000000
        4         NaN
        dtype: float64

        >>> s.distance(s2, align=False)
        0    0.000000
        1    3.162278
        2    0.707107
        3    1.000000
        dtype: float64
        """
        return _binary_op("distance", self, other, align)

    def hausdorff_distance(self, other, align=None, densify=None):
        """Returns a ``Series`` containing the Hausdorff distance to aligned `other`.

        The Hausdorff distance is the largest distance consisting of any point in `self`
        with the nearest point in `other`.

        The operation works on a 1-to-1 row-wise manner:

        .. image:: ../../../_static/binary_op-01.svg
           :align: center

        Parameters
        ----------
        other : GeoSeries or geometric object
            The Geoseries (elementwise) or geometric object to find the
            distance to.
        align : bool | None (default None)
            If True, automatically aligns GeoSeries based on their indices.
            If False, the order of elements is preserved. None defaults to True.
        densify : float (default None)
            A value between 0 and 1, that splits each subsegment of a line string
            into equal length segments, making the approximation less coarse.
            A densify value of 0.5 will add a point halfway between each pair of
            points. A densify value of 0.25 will add a point a quarter of the way
            between each pair of points.


        Returns
        -------
        Series (float)

        Examples
        --------
        >>> from shapely.geometry import Polygon, LineString, Point
        >>> s = geopandas.GeoSeries(
        ...     [
        ...         Polygon([(0, 0), (1, 0), (1, 1)]),
        ...         Polygon([(0, 0), (-1, 0), (-1, 1)]),
        ...         LineString([(1, 1), (0, 0)]),
        ...         Point(0, 0),
        ...     ],
        ... )
        >>> s2 = geopandas.GeoSeries(
        ...     [
        ...         Polygon([(0.5, 0.5), (1.5, 0.5), (1.5, 1.5), (0.5, 1.5)]),
        ...         Point(3, 1),
        ...         LineString([(1, 0), (2, 0)]),
        ...         Point(0, 1),
        ...     ],
        ...     index=range(1, 5),
        ... )

        >>> s
        0      POLYGON ((0 0, 1 0, 1 1, 0 0))
        1    POLYGON ((0 0, -1 0, -1 1, 0 0))
        2               LINESTRING (1 1, 0 0)
        3                         POINT (0 0)
        dtype: geometry

        >>> s2
        1    POLYGON ((0.5 0.5, 1.5 0.5, 1.5 1.5, 0.5 1.5, ...
        2                                          POINT (3 1)
        3                                LINESTRING (1 0, 2 0)
        4                                          POINT (0 1)
        dtype: geometry

        We can check the hausdorff distance of each geometry of GeoSeries
        to a single geometry:

        >>> point = Point(-1, 0)
        >>> s.hausdorff_distance(point)
        0    2.236068
        1    1.000000
        2    2.236068
        3    1.000000
        dtype: float64

        We can also check two GeoSeries against each other, row by row.
        The GeoSeries above have different indices. We can either align both GeoSeries
        based on index values and use elements with the same index using
        ``align=True`` or ignore index and use elements based on their matching
        order using ``align=False``:

        .. image:: ../../../_static/binary_op-02.svg

        >>> s.hausdorff_distance(s2, align=True)
        0         NaN
        1    2.121320
        2    3.162278
        3    2.000000
        4         NaN
        dtype: float64

        >>> s.hausdorff_distance(s2, align=False)
        0    0.707107
        1    4.123106
        2    1.414214
        3    1.000000
        dtype: float64

        We can also set a densify value, which is a float between 0 and 1 and
        signifies the fraction of the distance between each pair of points that will
        be used as the distance between the points when densifying.

        >>> l1 = geopandas.GeoSeries([LineString([(130, 0), (0, 0), (0, 150)])])
        >>> l2 = geopandas.GeoSeries([LineString([(10, 10), (10, 150), (130, 10)])])
        >>> l1.hausdorff_distance(l2)
        0    14.142136
        dtype: float64
        >>> l1.hausdorff_distance(l2, densify=0.25)
        0    70.0
        dtype: float64
        """
        return _binary_op("hausdorff_distance", self, other, align, densify=densify)

    def frechet_distance(self, other, align=None, densify=None):
        """Returns a ``Series`` containing the Frechet distance to aligned `other`.

        The Fréchet distance is a measure of similarity: it is the greatest distance
        between any point in A and the closest point in B. The discrete distance is an
        approximation of this metric: only vertices are considered. The parameter
        ``densify`` makes this approximation less coarse by splitting the line segments
        between vertices before computing the distance.

        Fréchet distance sweep continuously along their respective curves and the
        direction of curves is significant. This makes it a better measure of similarity
        than Hausdorff distance for curve or surface matching.

        The operation works on a 1-to-1 row-wise manner:

        .. image:: ../../../_static/binary_op-01.svg
           :align: center

        Parameters
        ----------
        other : GeoSeries or geometric object
            The Geoseries (elementwise) or geometric object to find the
            distance to.
        align : bool | None (default None)
            If True, automatically aligns GeoSeries based on their indices.
            If False, the order of elements is preserved. None defaults to True.
        densify : float (default None)
            A value between 0 and 1, that splits each subsegment of a line string
            into equal length segments, making the approximation less coarse.
            A densify value of 0.5 will add a point halfway between each pair of
            points. A densify value of 0.25 will add a point every quarter of the way
            between each pair of points.

        Returns
        -------
        Series (float)

        Examples
        --------
        >>> from shapely.geometry import Polygon, LineString, Point
        >>> s = geopandas.GeoSeries(
        ...     [
        ...         Polygon([(0, 0), (1, 0), (1, 1)]),
        ...         Polygon([(0, 0), (-1, 0), (-1, 1)]),
        ...         LineString([(1, 1), (0, 0)]),
        ...         Point(0, 0),
        ...     ],
        ... )
        >>> s2 = geopandas.GeoSeries(
        ...     [
        ...         Polygon([(0.5, 0.5), (1.5, 0.5), (1.5, 1.5), (0.5, 1.5)]),
        ...         Point(3, 1),
        ...         LineString([(1, 0), (2, 0)]),
        ...         Point(0, 1),
        ...     ],
        ...     index=range(1, 5),
        ... )

        >>> s
        0      POLYGON ((0 0, 1 0, 1 1, 0 0))
        1    POLYGON ((0 0, -1 0, -1 1, 0 0))
        2               LINESTRING (1 1, 0 0)
        3                         POINT (0 0)
        dtype: geometry

        >>> s2
        1    POLYGON ((0.5 0.5, 1.5 0.5, 1.5 1.5, 0.5 1.5, ...
        2                                          POINT (3 1)
        3                                LINESTRING (1 0, 2 0)
        4                                          POINT (0 1)
        dtype: geometry

        We can check the frechet distance of each geometry of GeoSeries
        to a single geometry:

        >>> point = Point(-1, 0)
        >>> s.frechet_distance(point)
        0    2.236068
        1    1.000000
        2    2.236068
        3    1.000000
        dtype: float64

        We can also check two GeoSeries against each other, row by row.
        The GeoSeries above have different indices. We can either align both GeoSeries
        based on index values and use elements with the same index using
        ``align=True`` or ignore index and use elements based on their matching
        order using ``align=False``:

        .. image:: ../../../_static/binary_op-02.svg

        >>> s.frechet_distance(s2, align=True)
        0         NaN
        1    2.121320
        2    3.162278
        3    2.000000
        4         NaN
        dtype: float64
        >>> s.frechet_distance(s2, align=False)
        0    0.707107
        1    4.123106
        2    2.000000
        3    1.000000
        dtype: float64

        We can also set a ``densify`` value, which is a float between 0 and 1 and
        signifies the fraction of the distance between each pair of points that will
        be used as the distance between the points when densifying.

        >>> l1 = geopandas.GeoSeries([LineString([(0, 0), (10, 0), (0, 15)])])
        >>> l2 = geopandas.GeoSeries([LineString([(0, 0), (20, 15), (9, 11)])])
        >>> l1.frechet_distance(l2)
        0    18.027756
        dtype: float64
        >>> l1.frechet_distance(l2, densify=0.25)
        0    16.77051
        dtype: float64
        """
        return _binary_op("frechet_distance", self, other, align, densify=densify)

    #
    # Binary operations that return a GeoSeries
    #

    def difference(self, other, align=None):
        """Returns a ``GeoSeries`` of the points in each aligned geometry that
        are not in `other`.

        .. image:: ../../../_static/binary_geo-difference.svg
           :align: center

        The operation works on a 1-to-1 row-wise manner:

        .. image:: ../../../_static/binary_op-01.svg
           :align: center

        Parameters
        ----------
        other : Geoseries or geometric object
            The Geoseries (elementwise) or geometric object to find the
            difference to.
        align : bool | None (default None)
            If True, automatically aligns GeoSeries based on their indices.
            If False, the order of elements is preserved. None defaults to True.

        Returns
        -------
        GeoSeries

        Examples
        --------
        >>> from shapely.geometry import Polygon, LineString, Point
        >>> s = geopandas.GeoSeries(
        ...     [
        ...         Polygon([(0, 0), (2, 2), (0, 2)]),
        ...         Polygon([(0, 0), (2, 2), (0, 2)]),
        ...         LineString([(0, 0), (2, 2)]),
        ...         LineString([(2, 0), (0, 2)]),
        ...         Point(0, 1),
        ...     ],
        ... )
        >>> s2 = geopandas.GeoSeries(
        ...     [
        ...         Polygon([(0, 0), (1, 1), (0, 1)]),
        ...         LineString([(1, 0), (1, 3)]),
        ...         LineString([(2, 0), (0, 2)]),
        ...         Point(1, 1),
        ...         Point(0, 1),
        ...     ],
        ...     index=range(1, 6),
        ... )

        >>> s
        0    POLYGON ((0 0, 2 2, 0 2, 0 0))
        1    POLYGON ((0 0, 2 2, 0 2, 0 0))
        2             LINESTRING (0 0, 2 2)
        3             LINESTRING (2 0, 0 2)
        4                       POINT (0 1)
        dtype: geometry

        >>> s2
        1    POLYGON ((0 0, 1 1, 0 1, 0 0))
        2             LINESTRING (1 0, 1 3)
        3             LINESTRING (2 0, 0 2)
        4                       POINT (1 1)
        5                       POINT (0 1)
        dtype: geometry

        We can do difference of each geometry and a single
        shapely geometry:

        .. image:: ../../../_static/binary_op-03.svg
           :align: center

        >>> s.difference(Polygon([(0, 0), (1, 1), (0, 1)]))
        0       POLYGON ((0 2, 2 2, 1 1, 0 1, 0 2))
        1         POLYGON ((0 2, 2 2, 1 1, 0 1, 0 2))
        2                       LINESTRING (1 1, 2 2)
        3    MULTILINESTRING ((2 0, 1 1), (1 1, 0 2))
        4                                 POINT EMPTY
        dtype: geometry

        We can also check two GeoSeries against each other, row by row.
        The GeoSeries above have different indices. We can either align both GeoSeries
        based on index values and compare elements with the same index using
        ``align=True`` or ignore index and compare elements based on their matching
        order using ``align=False``:

        .. image:: ../../../_static/binary_op-02.svg

        >>> s.difference(s2, align=True)
        0                                        None
        1         POLYGON ((0 2, 2 2, 1 1, 0 1, 0 2))
        2    MULTILINESTRING ((0 0, 1 1), (1 1, 2 2))
        3                            LINESTRING EMPTY
        4                                 POINT (0 1)
        5                                        None
        dtype: geometry

        >>> s.difference(s2, align=False)
        0         POLYGON ((0 2, 2 2, 1 1, 0 1, 0 2))
        1    POLYGON ((0 0, 0 2, 1 2, 2 2, 1 1, 0 0))
        2    MULTILINESTRING ((0 0, 1 1), (1 1, 2 2))
        3                       LINESTRING (2 0, 0 2)
        4                                 POINT EMPTY
        dtype: geometry

        See Also
        --------
        GeoSeries.symmetric_difference
        GeoSeries.union
        GeoSeries.intersection
        """
        return _binary_geo("difference", self, other, align)

    def symmetric_difference(self, other, align=None):
        """Returns a ``GeoSeries`` of the symmetric difference of points in
        each aligned geometry with `other`.

        For each geometry, the symmetric difference consists of points in the
        geometry not in `other`, and points in `other` not in the geometry.

        .. image:: ../../../_static/binary_geo-symm_diff.svg
           :align: center

        The operation works on a 1-to-1 row-wise manner:

        .. image:: ../../../_static/binary_op-01.svg
           :align: center


        Parameters
        ----------
        other : Geoseries or geometric object
            The Geoseries (elementwise) or geometric object to find the
            symmetric difference to.
        align : bool | None (default None)
            If True, automatically aligns GeoSeries based on their indices.
            If False, the order of elements is preserved. None defaults to True.

        Returns
        -------
        GeoSeries

        Examples
        --------
        >>> from shapely.geometry import Polygon, LineString, Point
        >>> s = geopandas.GeoSeries(
        ...     [
        ...         Polygon([(0, 0), (2, 2), (0, 2)]),
        ...         Polygon([(0, 0), (2, 2), (0, 2)]),
        ...         LineString([(0, 0), (2, 2)]),
        ...         LineString([(2, 0), (0, 2)]),
        ...         Point(0, 1),
        ...     ],
        ... )
        >>> s2 = geopandas.GeoSeries(
        ...     [
        ...         Polygon([(0, 0), (1, 1), (0, 1)]),
        ...         LineString([(1, 0), (1, 3)]),
        ...         LineString([(2, 0), (0, 2)]),
        ...         Point(1, 1),
        ...         Point(0, 1),
        ...     ],
        ...     index=range(1, 6),
        ... )

        >>> s
        0    POLYGON ((0 0, 2 2, 0 2, 0 0))
        1    POLYGON ((0 0, 2 2, 0 2, 0 0))
        2             LINESTRING (0 0, 2 2)
        3             LINESTRING (2 0, 0 2)
        4                       POINT (0 1)
        dtype: geometry

        >>> s2
        1    POLYGON ((0 0, 1 1, 0 1, 0 0))
        2             LINESTRING (1 0, 1 3)
        3             LINESTRING (2 0, 0 2)
        4                       POINT (1 1)
        5                       POINT (0 1)
        dtype: geometry

        We can do symmetric difference of each geometry and a single
        shapely geometry:

        .. image:: ../../../_static/binary_op-03.svg
           :align: center

        >>> s.symmetric_difference(Polygon([(0, 0), (1, 1), (0, 1)]))
        0                  POLYGON ((0 2, 2 2, 1 1, 0 1, 0 2))
        1                  POLYGON ((0 2, 2 2, 1 1, 0 1, 0 2))
        2    GEOMETRYCOLLECTION (POLYGON ((0 0, 0 1, 1 1, 0...
        3    GEOMETRYCOLLECTION (POLYGON ((0 0, 0 1, 1 1, 0...
        4                       POLYGON ((0 1, 1 1, 0 0, 0 1))
        dtype: geometry

        We can also check two GeoSeries against each other, row by row.
        The GeoSeries above have different indices. We can either align both GeoSeries
        based on index values and compare elements with the same index using
        ``align=True`` or ignore index and compare elements based on their matching
        order using ``align=False``:

        .. image:: ../../../_static/binary_op-02.svg

        >>> s.symmetric_difference(s2, align=True)
        0                                                 None
        1                  POLYGON ((0 2, 2 2, 1 1, 0 1, 0 2))
        2    MULTILINESTRING ((0 0, 1 1), (1 1, 2 2), (1 0,...
        3                                     LINESTRING EMPTY
        4                            MULTIPOINT ((0 1), (1 1))
        5                                                 None
        dtype: geometry

        >>> s.symmetric_difference(s2, align=False)
        0                  POLYGON ((0 2, 2 2, 1 1, 0 1, 0 2))
        1    GEOMETRYCOLLECTION (POLYGON ((0 0, 0 2, 1 2, 2...
        2    MULTILINESTRING ((0 0, 1 1), (1 1, 2 2), (2 0,...
        3                                LINESTRING (2 0, 0 2)
        4                                          POINT EMPTY
        dtype: geometry

        See Also
        --------
        GeoSeries.difference
        GeoSeries.union
        GeoSeries.intersection
        """
        return _binary_geo("symmetric_difference", self, other, align)

    def union(self, other, align=None):
        """Returns a ``GeoSeries`` of the union of points in each aligned geometry with
        `other`.

        .. image:: ../../../_static/binary_geo-union.svg
           :align: center

        The operation works on a 1-to-1 row-wise manner:

        .. image:: ../../../_static/binary_op-01.svg
           :align: center


        Parameters
        ----------
        other : Geoseries or geometric object
            The Geoseries (elementwise) or geometric object to find the union
            with.
        align : bool | None (default None)
            If True, automatically aligns GeoSeries based on their indices.
            If False, the order of elements is preserved. None defaults to True.

        Returns
        -------
        GeoSeries

        Examples
        --------
        >>> from shapely.geometry import Polygon, LineString, Point
        >>> s = geopandas.GeoSeries(
        ...     [
        ...         Polygon([(0, 0), (2, 2), (0, 2)]),
        ...         Polygon([(0, 0), (2, 2), (0, 2)]),
        ...         LineString([(0, 0), (2, 2)]),
        ...         LineString([(2, 0), (0, 2)]),
        ...         Point(0, 1),
        ...     ],
        ... )
        >>> s2 = geopandas.GeoSeries(
        ...     [
        ...         Polygon([(0, 0), (1, 1), (0, 1)]),
        ...         LineString([(1, 0), (1, 3)]),
        ...         LineString([(2, 0), (0, 2)]),
        ...         Point(1, 1),
        ...         Point(0, 1),
        ...     ],
        ...     index=range(1, 6),
        ... )

        >>> s
        0    POLYGON ((0 0, 2 2, 0 2, 0 0))
        1    POLYGON ((0 0, 2 2, 0 2, 0 0))
        2             LINESTRING (0 0, 2 2)
        3             LINESTRING (2 0, 0 2)
        4                       POINT (0 1)
        dtype: geometry
        >>>

        >>> s2
        1    POLYGON ((0 0, 1 1, 0 1, 0 0))
        2             LINESTRING (1 0, 1 3)
        3             LINESTRING (2 0, 0 2)
        4                       POINT (1 1)
        5                       POINT (0 1)
        dtype: geometry

        We can do union of each geometry and a single
        shapely geometry:

        .. image:: ../../../_static/binary_op-03.svg
           :align: center

        >>> s.union(Polygon([(0, 0), (1, 1), (0, 1)]))
        0             POLYGON ((0 0, 0 1, 0 2, 2 2, 1 1, 0 0))
        1             POLYGON ((0 0, 0 1, 0 2, 2 2, 1 1, 0 0))
        2    GEOMETRYCOLLECTION (POLYGON ((0 0, 0 1, 1 1, 0...
        3    GEOMETRYCOLLECTION (POLYGON ((0 0, 0 1, 1 1, 0...
        4                       POLYGON ((0 1, 1 1, 0 0, 0 1))
        dtype: geometry

        We can also check two GeoSeries against each other, row by row.
        The GeoSeries above have different indices. We can either align both GeoSeries
        based on index values and compare elements with the same index using
        ``align=True`` or ignore index and compare elements based on their matching
        order using ``align=False``:

        .. image:: ../../../_static/binary_op-02.svg

        >>> s.union(s2, align=True)
        0                                                 None
        1             POLYGON ((0 0, 0 1, 0 2, 2 2, 1 1, 0 0))
        2    MULTILINESTRING ((0 0, 1 1), (1 1, 2 2), (1 0,...
        3                                LINESTRING (2 0, 0 2)
        4                            MULTIPOINT ((0 1), (1 1))
        5                                                 None
        dtype: geometry

        >>> s.union(s2, align=False)
        0             POLYGON ((0 0, 0 1, 0 2, 2 2, 1 1, 0 0))
        1    GEOMETRYCOLLECTION (POLYGON ((0 0, 0 2, 1 2, 2...
        2    MULTILINESTRING ((0 0, 1 1), (1 1, 2 2), (2 0,...
        3                                LINESTRING (2 0, 0 2)
        4                                          POINT (0 1)
        dtype: geometry


        See Also
        --------
        GeoSeries.symmetric_difference
        GeoSeries.difference
        GeoSeries.intersection
        """
        return _binary_geo("union", self, other, align)

    def intersection(self, other, align=None):
        """Returns a ``GeoSeries`` of the intersection of points in each
        aligned geometry with `other`.

        .. image:: ../../../_static/binary_geo-intersection.svg
           :align: center

        The operation works on a 1-to-1 row-wise manner:

        .. image:: ../../../_static/binary_op-01.svg
           :align: center


        Parameters
        ----------
        other : Geoseries or geometric object
            The Geoseries (elementwise) or geometric object to find the
            intersection with.
        align : bool | None (default None)
            If True, automatically aligns GeoSeries based on their indices.
            If False, the order of elements is preserved. None defaults to True.

        Returns
        -------
        GeoSeries

        Examples
        --------
        >>> from shapely.geometry import Polygon, LineString, Point
        >>> s = geopandas.GeoSeries(
        ...     [
        ...         Polygon([(0, 0), (2, 2), (0, 2)]),
        ...         Polygon([(0, 0), (2, 2), (0, 2)]),
        ...         LineString([(0, 0), (2, 2)]),
        ...         LineString([(2, 0), (0, 2)]),
        ...         Point(0, 1),
        ...     ],
        ... )
        >>> s2 = geopandas.GeoSeries(
        ...     [
        ...         Polygon([(0, 0), (1, 1), (0, 1)]),
        ...         LineString([(1, 0), (1, 3)]),
        ...         LineString([(2, 0), (0, 2)]),
        ...         Point(1, 1),
        ...         Point(0, 1),
        ...     ],
        ...     index=range(1, 6),
        ... )

        >>> s
        0    POLYGON ((0 0, 2 2, 0 2, 0 0))
        1    POLYGON ((0 0, 2 2, 0 2, 0 0))
        2             LINESTRING (0 0, 2 2)
        3             LINESTRING (2 0, 0 2)
        4                       POINT (0 1)
        dtype: geometry

        >>> s2
        1    POLYGON ((0 0, 1 1, 0 1, 0 0))
        2             LINESTRING (1 0, 1 3)
        3             LINESTRING (2 0, 0 2)
        4                       POINT (1 1)
        5                       POINT (0 1)
        dtype: geometry

        We can also do intersection of each geometry and a single
        shapely geometry:

        .. image:: ../../../_static/binary_op-03.svg
           :align: center

        >>> s.intersection(Polygon([(0, 0), (1, 1), (0, 1)]))
        0    POLYGON ((0 0, 0 1, 1 1, 0 0))
        1    POLYGON ((0 0, 0 1, 1 1, 0 0))
        2             LINESTRING (0 0, 1 1)
        3                       POINT (1 1)
        4                       POINT (0 1)
        dtype: geometry

        We can also check two GeoSeries against each other, row by row.
        The GeoSeries above have different indices. We can either align both GeoSeries
        based on index values and compare elements with the same index using
        ``align=True`` or ignore index and compare elements based on their matching
        order using ``align=False``:

        .. image:: ../../../_static/binary_op-02.svg

        >>> s.intersection(s2, align=True)
        0                              None
        1    POLYGON ((0 0, 0 1, 1 1, 0 0))
        2                       POINT (1 1)
        3             LINESTRING (2 0, 0 2)
        4                       POINT EMPTY
        5                              None
        dtype: geometry

        >>> s.intersection(s2, align=False)
        0    POLYGON ((0 0, 0 1, 1 1, 0 0))
        1             LINESTRING (1 1, 1 2)
        2                       POINT (1 1)
        3                       POINT (1 1)
        4                       POINT (0 1)
        dtype: geometry


        See Also
        --------
        GeoSeries.difference
        GeoSeries.symmetric_difference
        GeoSeries.union
        """
        return _binary_geo("intersection", self, other, align)

    def clip_by_rect(self, xmin, ymin, xmax, ymax):
        """Returns a ``GeoSeries`` of the portions of geometry within the given
        rectangle.

        Note that the results are not exactly equal to
        :meth:`~GeoSeries.intersection()`. E.g. in edge cases,
        :meth:`~GeoSeries.clip_by_rect()` will not return a point just touching the
        rectangle. Check the examples section below for some of these exceptions.

        The geometry is clipped in a fast but possibly dirty way. The output is not
        guaranteed to be valid. No exceptions will be raised for topological errors.

        Note: empty geometries or geometries that do not overlap with the specified
        bounds will result in ``GEOMETRYCOLLECTION EMPTY``.

        Parameters
        ----------
        xmin: float
            Minimum x value of the rectangle
        ymin: float
            Minimum y value of the rectangle
        xmax: float
            Maximum x value of the rectangle
        ymax: float
            Maximum y value of the rectangle

        Returns
        -------
        GeoSeries

        Examples
        --------
        >>> from shapely.geometry import Polygon, LineString, Point
        >>> s = geopandas.GeoSeries(
        ...     [
        ...         Polygon([(0, 0), (2, 2), (0, 2)]),
        ...         Polygon([(0, 0), (2, 2), (0, 2)]),
        ...         LineString([(0, 0), (2, 2)]),
        ...         LineString([(2, 0), (0, 2)]),
        ...         Point(0, 1),
        ...     ],
        ... )
        >>> bounds = (0, 0, 1, 1)
        >>> s
        0    POLYGON ((0 0, 2 2, 0 2, 0 0))
        1    POLYGON ((0 0, 2 2, 0 2, 0 0))
        2             LINESTRING (0 0, 2 2)
        3             LINESTRING (2 0, 0 2)
        4                       POINT (0 1)
        dtype: geometry

        >>> s.clip_by_rect(*bounds)
        0    POLYGON ((0 0, 0 1, 1 1, 0 0))
        1    POLYGON ((0 0, 0 1, 1 1, 0 0))
        2             LINESTRING (0 0, 1 1)
        3          GEOMETRYCOLLECTION EMPTY
        4          GEOMETRYCOLLECTION EMPTY
        dtype: geometry

        See also
        --------
        GeoSeries.intersection
        """
        from .geoseries import GeoSeries

        geometry_array = GeometryArray(self.geometry.values)
        clipped_geometry = geometry_array.clip_by_rect(xmin, ymin, xmax, ymax)
        return GeoSeries(clipped_geometry, index=self.index, crs=self.crs)

    def shortest_line(self, other, align=None):
        """
        Returns the shortest two-point line between two geometries.

        The resulting line consists of two points, representing the nearest points
        between the geometry pair. The line always starts in the first geometry a
        and ends in he second geometry b. The endpoints of the line will not
        necessarily be existing vertices of the input geometries a and b, but
        can also be a point along a line segment.


        The operation works on a 1-to-1 row-wise manner:

        .. image:: ../../../_static/binary_op-01.svg
        :align: center

        Parameters
        ----------
        other : Geoseries or geometric object
            The Geoseries (elementwise) or geometric object to find the
            shortest line with.
        align : bool | None (default None)
            If True, automatically aligns GeoSeries based on their indices.
            If False, the order of elements is preserved. None defaults to True.

        Returns
        -------
        GeoSeries

        Examples
        --------
        >>> from shapely.geometry import Polygon, LineString, Point
        >>> s = geopandas.GeoSeries(
        ...     [
        ...         Polygon([(0, 0), (2, 2), (0, 2)]),
        ...         Polygon([(0, 0), (2, 2), (0, 2)]),
        ...         LineString([(0, 0), (2, 2)]),
        ...         LineString([(2, 0), (0, 2)]),
        ...         Point(0, 1),
        ...     ],
        ... )
        >>> s
        0    POLYGON ((0 0, 2 2, 0 2, 0 0))
        1    POLYGON ((0 0, 2 2, 0 2, 0 0))
        2             LINESTRING (0 0, 2 2)
        3             LINESTRING (2 0, 0 2)
        4                       POINT (0 1)
        dtype: geometry

        We can also do intersection of each geometry and a single
        shapely geometry:

        .. image:: ../../../_static/binary_op-03.svg
           :align: center

        >>> p = Point(3, 3)
        >>> s.shortest_line(p)
        0    LINESTRING (2 2, 3 3)
        1    LINESTRING (2 2, 3 3)
        2    LINESTRING (2 2, 3 3)
        3    LINESTRING (1 1, 3 3)
        4    LINESTRING (0 1, 3 3)
        dtype: geometry

        We can also check two GeoSeries against each other, row by row.
        The GeoSeries above have different indices than the one below. We can either
        align both GeoSeries based on index values and compare elements with the same
        index using ``align=True`` or ignore index and compare elements based on their
        matching order using ``align=False``:

        .. image:: ../../../_static/binary_op-02.svg

        >>> s2 = geopandas.GeoSeries(
        ...     [
        ...         Polygon([(0.5, 0.5), (1.5, 0.5), (1.5, 1.5), (0.5, 1.5)]),
        ...         Point(3, 1),
        ...         LineString([(1, 0), (2, 0)]),
        ...         Point(10, 15),
        ...         Point(0, 1),
        ...     ],
        ...     index=range(1, 6),
        ... )

        >>> s.shortest_line(s2, align=True)
        0                             None
        1    LINESTRING (0.5 0.5, 0.5 0.5)
        2            LINESTRING (2 2, 3 1)
        3            LINESTRING (2 0, 2 0)
        4          LINESTRING (0 1, 10 15)
        5                             None
        dtype: geometry
        >>>

        >>> s.shortest_line(s2, align=False)
        0    LINESTRING (0.5 0.5, 0.5 0.5)
        1            LINESTRING (2 2, 3 1)
        2        LINESTRING (0.5 0.5, 1 0)
        3          LINESTRING (0 2, 10 15)
        4            LINESTRING (0 1, 0 1)
        dtype: geometry
        """
        return _binary_geo("shortest_line", self, other, align)

    def snap(self, other, tolerance, align=None):
        """Snaps an input geometry to reference geometry’s vertices.

        Vertices of the first geometry are snapped to vertices of the second. geometry,
        returning a new geometry; the input geometries are not modified. The result
        geometry is the input geometry with the vertices snapped. If no snapping occurs
        then the input geometry is returned unchanged. The tolerance is used to control
        where snapping is performed.

        Where possible, this operation tries to avoid creating invalid geometries;
        however, it does not guarantee that output geometries will be valid. It is the
        responsibility of the caller to check for and handle invalid geometries.

        Because too much snapping can result in invalid geometries being created,
        heuristics are used to determine the number and location of snapped vertices
        that are likely safe to snap. These heuristics may omit some potential snaps
        that are otherwise within the tolerance.

        The operation works in a 1-to-1 row-wise manner:

        .. image:: ../../../_static/binary_op-01.svg
        :align: center

        Parameters
        ----------
        other : GeoSeries or geometric object
            The Geoseries (elementwise) or geometric object to snap to.
        tolerance : float or array like
            Maximum distance between vertices that shall be snapped
        align : bool | None (default None)
            If True, automatically aligns GeoSeries based on their indices.
            If False, the order of elements is preserved. None defaults to True.

        Returns
        -------
        GeoSeries

        Examples
        --------
        >>> from shapely import Polygon, LineString, Point
        >>> s = geopandas.GeoSeries(
        ...     [
        ...         Point(0.5, 2.5),
        ...         LineString([(0.1, 0.1), (0.49, 0.51), (1.01, 0.89)]),
        ...         Polygon([(0, 0), (0, 10), (10, 10), (10, 0), (0, 0)]),
        ...     ],
        ... )
        >>> s
        0                               POINT (0.5 2.5)
        1    LINESTRING (0.1 0.1, 0.49 0.51, 1.01 0.89)
        2       POLYGON ((0 0, 0 10, 10 10, 10 0, 0 0))
        dtype: geometry

        >>> s2 = geopandas.GeoSeries(
        ...     [
        ...         Point(0, 2),
        ...         LineString([(0, 0), (0.5, 0.5), (1.0, 1.0)]),
        ...         Point(8, 10),
        ...     ],
        ...     index=range(1, 4),
        ... )
        >>> s2
        1                       POINT (0 2)
        2    LINESTRING (0 0, 0.5 0.5, 1 1)
        3                      POINT (8 10)
        dtype: geometry

        We can snap each geometry to a single shapely geometry:

        .. image:: ../../../_static/binary_op-03.svg
           :align: center

        >>> s.snap(Point(0, 2), tolerance=1)
        0                                     POINT (0 2)
        1      LINESTRING (0.1 0.1, 0.49 0.51, 1.01 0.89)
        2    POLYGON ((0 0, 0 2, 0 10, 10 10, 10 0, 0 0))
        dtype: geometry

        We can also snap two GeoSeries to each other, row by row.
        The GeoSeries above have different indices. We can either align both GeoSeries
        based on index values and snap elements with the same index using
        ``align=True`` or ignore index and snap elements based on their matching
        order using ``align=False``:

        .. image:: ../../../_static/binary_op-02.svg

        >>> s.snap(s2, tolerance=1, align=True)
        0                                                 None
        1           LINESTRING (0.1 0.1, 0.49 0.51, 1.01 0.89)
        2    POLYGON ((0.5 0.5, 1 1, 0 10, 10 10, 10 0, 0.5...
        3                                                 None
        dtype: geometry

        >>> s.snap(s2, tolerance=1, align=False)
        0                                      POINT (0 2)
        1                   LINESTRING (0 0, 0.5 0.5, 1 1)
        2    POLYGON ((0 0, 0 10, 8 10, 10 10, 10 0, 0 0))
        dtype: geometry
        """
        return _binary_geo("snap", self, other, align, tolerance=tolerance)

    #
    # Other operations
    #

    @property
    def bounds(self):
        """Returns a ``DataFrame`` with columns ``minx``, ``miny``, ``maxx``,
        ``maxy`` values containing the bounds for each geometry.

        See ``GeoSeries.total_bounds`` for the limits of the entire series.

        Examples
        --------
        >>> from shapely.geometry import Point, Polygon, LineString
        >>> d = {'geometry': [Point(2, 1), Polygon([(0, 0), (1, 1), (1, 0)]),
        ... LineString([(0, 1), (1, 2)])]}
        >>> gdf = geopandas.GeoDataFrame(d, crs="EPSG:4326")
        >>> gdf.bounds
           minx  miny  maxx  maxy
        0   2.0   1.0   2.0   1.0
        1   0.0   0.0   1.0   1.0
        2   0.0   1.0   1.0   2.0

        You can assign the bounds to the ``GeoDataFrame`` as:

        >>> import pandas as pd
        >>> gdf = pd.concat([gdf, gdf.bounds], axis=1)
        >>> gdf
                                geometry  minx  miny  maxx  maxy
        0                     POINT (2 1)   2.0   1.0   2.0   1.0
        1  POLYGON ((0 0, 1 1, 1 0, 0 0))   0.0   0.0   1.0   1.0
        2           LINESTRING (0 1, 1 2)   0.0   1.0   1.0   2.0
        """
        bounds = GeometryArray(self.geometry.values).bounds
        return DataFrame(
            bounds, columns=["minx", "miny", "maxx", "maxy"], index=self.index
        )

    @property
    def total_bounds(self):
        """Returns a tuple containing ``minx``, ``miny``, ``maxx``, ``maxy``
        values for the bounds of the series as a whole.

        See ``GeoSeries.bounds`` for the bounds of the geometries contained in
        the series.

        Examples
        --------
        >>> from shapely.geometry import Point, Polygon, LineString
        >>> d = {'geometry': [Point(3, -1), Polygon([(0, 0), (1, 1), (1, 0)]),
        ... LineString([(0, 1), (1, 2)])]}
        >>> gdf = geopandas.GeoDataFrame(d, crs="EPSG:4326")
        >>> gdf.total_bounds
        array([ 0., -1.,  3.,  2.])
        """
        return GeometryArray(self.geometry.values).total_bounds

    @property
    def sindex(self):
        """Generate the spatial index

        Creates R-tree spatial index based on ``shapely.STRtree``.

        Note that the spatial index may not be fully
        initialized until the first use.

        Examples
        --------
        >>> from shapely.geometry import box
        >>> s = geopandas.GeoSeries(geopandas.points_from_xy(range(5), range(5)))
        >>> s
        0    POINT (0 0)
        1    POINT (1 1)
        2    POINT (2 2)
        3    POINT (3 3)
        4    POINT (4 4)
        dtype: geometry

        Query the spatial index with a single geometry based on the bounding box:

        >>> s.sindex.query(box(1, 1, 3, 3))
        array([1, 2, 3])

        Query the spatial index with a single geometry based on the predicate:

        >>> s.sindex.query(box(1, 1, 3, 3), predicate="contains")
        array([2])

        Query the spatial index with an array of geometries based on the bounding
        box:

        >>> s2 = geopandas.GeoSeries([box(1, 1, 3, 3), box(4, 4, 5, 5)])
        >>> s2
        0    POLYGON ((3 1, 3 3, 1 3, 1 1, 3 1))
        1    POLYGON ((5 4, 5 5, 4 5, 4 4, 5 4))
        dtype: geometry

        >>> s.sindex.query(s2)
        array([[0, 0, 0, 1],
               [1, 2, 3, 4]])

        Query the spatial index with an array of geometries based on the predicate:

        >>> s.sindex.query(s2, predicate="contains")
        array([[0],
               [2]])
        """
        return self.geometry.values.sindex

    @property
    def has_sindex(self):
        """Check the existence of the spatial index without generating it.

        Use the `.sindex` attribute on a GeoDataFrame or GeoSeries
        to generate a spatial index if it does not yet exist,
        which may take considerable time based on the underlying index
        implementation.

        Note that the underlying spatial index may not be fully
        initialized until the first use.

        Examples
        --------

        >>> from shapely.geometry import Point
        >>> d = {'geometry': [Point(1, 2), Point(2, 1)]}
        >>> gdf = geopandas.GeoDataFrame(d)
        >>> gdf.has_sindex
        False
        >>> index = gdf.sindex
        >>> gdf.has_sindex
        True

        Returns
        -------
        bool
            `True` if the spatial index has been generated or
            `False` if not.
        """
        return self.geometry.values.has_sindex

    def buffer(
        self,
        distance,
        resolution=16,
        cap_style="round",
        join_style="round",
        mitre_limit=5.0,
        single_sided=False,
        **kwargs,
    ):
        """Returns a ``GeoSeries`` of geometries representing all points within
        a given ``distance`` of each geometric object.

        Computes the buffer of a geometry for positive and negative buffer distance.

        The buffer of a geometry is defined as the Minkowski sum (or difference, for
        negative distance) of the geometry with a circle with radius equal to the
        absolute value of the buffer distance.

        The buffer operation always returns a polygonal result. The negative or
        zero-distance buffer of lines and points is always empty.

        Parameters
        ----------
        distance : float, np.array, pd.Series
            The radius of the buffer in the Minkowski sum (or difference). If np.array
            or pd.Series are used then it must have same length as the GeoSeries.
        resolution : int (optional, default 16)
            The resolution of the buffer around each vertex. Specifies the number of
            linear segments in a quarter circle in the approximation of circular arcs.
        cap_style : {'round', 'square', 'flat'}, default 'round'
            Specifies the shape of buffered line endings. ``'round'`` results in
            circular line endings (see ``resolution``). Both ``'square'`` and ``'flat'``
            result in rectangular line endings, ``'flat'`` will end at the original
            vertex, while ``'square'`` involves adding the buffer width.
        join_style : {'round', 'mitre', 'bevel'}, default 'round'
            Specifies the shape of buffered line midpoints. ``'round'`` results in
            rounded shapes. ``'bevel'`` results in a beveled edge that touches the
            original vertex. ``'mitre'`` results in a single vertex that is beveled
            depending on the ``mitre_limit`` parameter.
        mitre_limit : float, default 5.0
            Crops of ``'mitre'``-style joins if the point is displaced from the
            buffered vertex by more than this limit.
        single_sided : bool, default False
            Only buffer at one side of the geometry.

        Examples
        --------
        >>> from shapely.geometry import Point, LineString, Polygon
        >>> s = geopandas.GeoSeries(
        ...     [
        ...         Point(0, 0),
        ...         LineString([(1, -1), (1, 0), (2, 0), (2, 1)]),
        ...         Polygon([(3, -1), (4, 0), (3, 1)]),
        ...     ]
        ... )
        >>> s
        0                         POINT (0 0)
        1    LINESTRING (1 -1, 1 0, 2 0, 2 1)
        2    POLYGON ((3 -1, 4 0, 3 1, 3 -1))
        dtype: geometry

        >>> s.buffer(0.2)
        0    POLYGON ((0.2 0, 0.19904 -0.0196, 0.19616 -0.0...
        1    POLYGON ((0.8 0, 0.80096 0.0196, 0.80384 0.039...
        2    POLYGON ((2.8 -1, 2.8 1, 2.80096 1.0196, 2.803...
        dtype: geometry

        ``Further specification as ``join_style`` and ``cap_style`` are shown in the
        following illustration:

        .. plot:: _static/code/buffer.py

        """
        return _delegate_geo_method(
            "buffer",
            self,
            distance=distance,
            resolution=resolution,
            cap_style=cap_style,
            join_style=join_style,
            mitre_limit=mitre_limit,
            single_sided=single_sided,
            **kwargs,
        )

    def simplify(self, tolerance, preserve_topology=True):
        """Returns a ``GeoSeries`` containing a simplified representation of
        each geometry.

        The algorithm (Douglas-Peucker) recursively splits the original line
        into smaller parts and connects these parts’ endpoints
        by a straight line. Then, it removes all points whose distance
        to the straight line is smaller than `tolerance`. It does not
        move any points and it always preserves endpoints of
        the original line or polygon.
        See http://shapely.readthedocs.io/en/latest/manual.html#object.simplify
        for details

        Parameters
        ----------
        tolerance : float
            All parts of a simplified geometry will be no more than
            `tolerance` distance from the original. It has the same units
            as the coordinate reference system of the GeoSeries.
            For example, using `tolerance=100` in a projected CRS with meters
            as units means a distance of 100 meters in reality.
        preserve_topology: bool (default True)
            False uses a quicker algorithm, but may produce self-intersecting
            or otherwise invalid geometries.

        Notes
        -----
        Invalid geometric objects may result from simplification that does not
        preserve topology and simplification may be sensitive to the order of
        coordinates: two geometries differing only in order of coordinates may be
        simplified differently.

        Examples
        --------
        >>> from shapely.geometry import Point, LineString
        >>> s = geopandas.GeoSeries(
        ...     [Point(0, 0).buffer(1), LineString([(0, 0), (1, 10), (0, 20)])]
        ... )
        >>> s
        0    POLYGON ((1 0, 0.99518 -0.09802, 0.98079 -0.19...
        1                         LINESTRING (0 0, 1 10, 0 20)
        dtype: geometry

        >>> s.simplify(1)
        0    POLYGON ((0 1, 0 -1, -1 0, 0 1))
        1              LINESTRING (0 0, 0 20)
        dtype: geometry
        """
        return _delegate_geo_method(
            "simplify", self, tolerance=tolerance, preserve_topology=preserve_topology
        )

    def relate(self, other, align=None):
        """
        Returns the DE-9IM intersection matrices for the geometries

        The operation works on a 1-to-1 row-wise manner:

        .. image:: ../../../_static/binary_op-01.svg
           :align: center

        Parameters
        ----------
        other : BaseGeometry or GeoSeries
            The other geometry to computed
            the DE-9IM intersection matrices from.
        align : bool | None (default None)
            If True, automatically aligns GeoSeries based on their indices.
            If False, the order of elements is preserved. None defaults to True.

        Returns
        -------
        spatial_relations: Series of strings
            The DE-9IM intersection matrices which describe
            the spatial relations of the other geometry.

        Examples
        --------
        >>> from shapely.geometry import Polygon, LineString, Point
        >>> s = geopandas.GeoSeries(
        ...     [
        ...         Polygon([(0, 0), (2, 2), (0, 2)]),
        ...         Polygon([(0, 0), (2, 2), (0, 2)]),
        ...         LineString([(0, 0), (2, 2)]),
        ...         LineString([(2, 0), (0, 2)]),
        ...         Point(0, 1),
        ...     ],
        ... )
        >>> s2 = geopandas.GeoSeries(
        ...     [
        ...         Polygon([(0, 0), (1, 1), (0, 1)]),
        ...         LineString([(1, 0), (1, 3)]),
        ...         LineString([(2, 0), (0, 2)]),
        ...         Point(1, 1),
        ...         Point(0, 1),
        ...     ],
        ...     index=range(1, 6),
        ... )

        >>> s
        0    POLYGON ((0 0, 2 2, 0 2, 0 0))
        1    POLYGON ((0 0, 2 2, 0 2, 0 0))
        2             LINESTRING (0 0, 2 2)
        3             LINESTRING (2 0, 0 2)
        4                       POINT (0 1)
        dtype: geometry

        >>> s2
        1    POLYGON ((0 0, 1 1, 0 1, 0 0))
        2             LINESTRING (1 0, 1 3)
        3             LINESTRING (2 0, 0 2)
        4                       POINT (1 1)
        5                       POINT (0 1)
        dtype: geometry

        We can relate each geometry and a single
        shapely geometry:

        .. image:: ../../../_static/binary_op-03.svg
           :align: center

        >>> s.relate(Polygon([(0, 0), (1, 1), (0, 1)]))
        0    212F11FF2
        1    212F11FF2
        2    F11F00212
        3    F01FF0212
        4    F0FFFF212
        dtype: object

        We can also check two GeoSeries against each other, row by row.
        The GeoSeries above have different indices. We can either align both GeoSeries
        based on index values and compare elements with the same index using
        ``align=True`` or ignore index and compare elements based on their matching
        order using ``align=False``:

        .. image:: ../../../_static/binary_op-02.svg

        >>> s.relate(s2, align=True)
        0         None
        1    212F11FF2
        2    0F1FF0102
        3    1FFF0FFF2
        4    FF0FFF0F2
        5         None
        dtype: object

        >>> s.relate(s2, align=False)
        0    212F11FF2
        1    1F20F1102
        2    0F1FF0102
        3    0F1FF0FF2
        4    0FFFFFFF2
        dtype: object

        """
        return _binary_op("relate", self, other, align)

    def relate_pattern(self, other, pattern, align=None):
        """
        Returns True if the DE-9IM string code for the relationship between
        the geometries satisfies the pattern, else False.

        This function compares the DE-9IM code string for two geometries
        against a specified pattern. If the string matches the pattern then
        ``True`` is returned, otherwise ``False``. The pattern specified can
        be an exact match (``0``, ``1`` or ``2``), a boolean match
        (uppercase ``T`` or ``F``), or a wildcard (``*``). For example,
        the pattern for the ``within`` predicate is ``'T*F**F***'``

        The operation works on a 1-to-1 row-wise manner:

        .. image:: ../../../_static/binary_op-01.svg
           :align: center

        Parameters
        ----------
        other : BaseGeometry or GeoSeries
            The other geometry to be tested agains the pattern.
        pattern : str
            The DE-9IM pattern to test against.
        align : bool | None (default None)
            If True, automatically aligns GeoSeries based on their indices.
            If False, the order of elements is preserved. None defaults to True.

        Returns
        -------
        Series

        Examples
        --------
        >>> from shapely.geometry import Polygon, LineString, Point
        >>> s = geopandas.GeoSeries(
        ...     [
        ...         Polygon([(0, 0), (2, 2), (0, 2)]),
        ...         Polygon([(0, 0), (2, 2), (0, 2)]),
        ...         LineString([(0, 0), (2, 2)]),
        ...         LineString([(2, 0), (0, 2)]),
        ...         Point(0, 1),
        ...     ],
        ... )
        >>> s2 = geopandas.GeoSeries(
        ...     [
        ...         Polygon([(0, 0), (1, 1), (0, 1)]),
        ...         LineString([(1, 0), (1, 3)]),
        ...         LineString([(2, 0), (0, 2)]),
        ...         Point(1, 1),
        ...         Point(0, 1),
        ...     ],
        ...     index=range(1, 6),
        ... )

        >>> s
        0    POLYGON ((0 0, 2 2, 0 2, 0 0))
        1    POLYGON ((0 0, 2 2, 0 2, 0 0))
        2             LINESTRING (0 0, 2 2)
        3             LINESTRING (2 0, 0 2)
        4                       POINT (0 1)
        dtype: geometry

        >>> s2
        1    POLYGON ((0 0, 1 1, 0 1, 0 0))
        2             LINESTRING (1 0, 1 3)
        3             LINESTRING (2 0, 0 2)
        4                       POINT (1 1)
        5                       POINT (0 1)
        dtype: geometry

        We can check the relate pattern of each geometry and a single
        shapely geometry:

        .. image:: ../../../_static/binary_op-03.svg
           :align: center

        >>> s.relate_pattern(Polygon([(0, 0), (1, 1), (0, 1)]), "2*T***F**")
        0     True
        1     True
        2    False
        3    False
        4    False
        dtype: bool

        We can also check two GeoSeries against each other, row by row.
        The GeoSeries above have different indices. We can either align both GeoSeries
        based on index values and compare elements with the same index using
        ``align=True`` or ignore index and compare elements based on their matching
        order using ``align=False``:

        .. image:: ../../../_static/binary_op-02.svg

        >>> s.relate_pattern(s2, "TF******T", align=True)
        0    False
        1    False
        2     True
        3     True
        4    False
        5    False
        dtype: bool

        >>> s.relate_pattern(s2, "TF******T", align=False)
        0    False
        1     True
        2     True
        3     True
        4     True
        dtype: bool

        """
        return _binary_op("relate_pattern", self, other, pattern=pattern, align=align)

    def project(self, other, normalized=False, align=None):
        """
        Return the distance along each geometry nearest to *other*

        The operation works on a 1-to-1 row-wise manner:

        .. image:: ../../../_static/binary_op-01.svg
           :align: center

        The project method is the inverse of interpolate.

        In shapely, this is equal to ``line_locate_point``.


        Parameters
        ----------
        other : BaseGeometry or GeoSeries
            The *other* geometry to computed projected point from.
        normalized : boolean
            If normalized is True, return the distance normalized to
            the length of the object.
        align : bool | None (default None)
            If True, automatically aligns GeoSeries based on their indices.
            If False, the order of elements is preserved. None defaults to True.

        Returns
        -------
        Series

        Examples
        --------
        >>> from shapely.geometry import LineString, Point
        >>> s = geopandas.GeoSeries(
        ...     [
        ...         LineString([(0, 0), (2, 0), (0, 2)]),
        ...         LineString([(0, 0), (2, 2)]),
        ...         LineString([(2, 0), (0, 2)]),
        ...     ],
        ... )
        >>> s2 = geopandas.GeoSeries(
        ...     [
        ...         Point(1, 0),
        ...         Point(1, 0),
        ...         Point(2, 1),
        ...     ],
        ...     index=range(1, 4),
        ... )

        >>> s
        0    LINESTRING (0 0, 2 0, 0 2)
        1         LINESTRING (0 0, 2 2)
        2         LINESTRING (2 0, 0 2)
        dtype: geometry

        >>> s2
        1    POINT (1 0)
        2    POINT (1 0)
        3    POINT (2 1)
        dtype: geometry

        We can project each geometry on a single
        shapely geometry:

        .. image:: ../../../_static/binary_op-03.svg
           :align: center

        >>> s.project(Point(1, 0))
        0    1.000000
        1    0.707107
        2    0.707107
        dtype: float64

        We can also check two GeoSeries against each other, row by row.
        The GeoSeries above have different indices. We can either align both GeoSeries
        based on index values and project elements with the same index using
        ``align=True`` or ignore index and project elements based on their matching
        order using ``align=False``:

        .. image:: ../../../_static/binary_op-02.svg

        >>> s.project(s2, align=True)
        0         NaN
        1    0.707107
        2    0.707107
        3         NaN
        dtype: float64

        >>> s.project(s2, align=False)
        0    1.000000
        1    0.707107
        2    0.707107
        dtype: float64

        See also
        --------
        GeoSeries.interpolate
        """
        return _binary_op("project", self, other, normalized=normalized, align=align)

    def interpolate(self, distance, normalized=False):
        """
        Return a point at the specified distance along each geometry

        Parameters
        ----------
        distance : float or Series of floats
            Distance(s) along the geometries at which a point should be
            returned. If np.array or pd.Series are used then it must have
            same length as the GeoSeries.
        normalized : boolean
            If normalized is True, distance will be interpreted as a fraction
            of the geometric object's length.

        Examples
        --------
        >>> from shapely.geometry import LineString, Point
        >>> s = geopandas.GeoSeries(
        ...     [
        ...         LineString([(0, 0), (2, 0), (0, 2)]),
        ...         LineString([(0, 0), (2, 2)]),
        ...         LineString([(2, 0), (0, 2)]),
        ...     ],
        ... )
        >>> s
        0    LINESTRING (0 0, 2 0, 0 2)
        1         LINESTRING (0 0, 2 2)
        2         LINESTRING (2 0, 0 2)
        dtype: geometry

        >>> s.interpolate(1)
        0                POINT (1 0)
        1    POINT (0.70711 0.70711)
        2    POINT (1.29289 0.70711)
        dtype: geometry

        >>> s.interpolate([1, 2, 3])
        0                POINT (1 0)
        1    POINT (1.41421 1.41421)
        2                POINT (0 2)
        dtype: geometry
        """
        return _delegate_geo_method(
            "interpolate", self, distance=distance, normalized=normalized
        )

    def affine_transform(self, matrix):
        """Return a ``GeoSeries`` with translated geometries.

        See http://shapely.readthedocs.io/en/stable/manual.html#shapely.affinity.affine_transform
        for details.

        Parameters
        ----------
        matrix: List or tuple
            6 or 12 items for 2D or 3D transformations respectively.

            For 2D affine transformations,
            the 6 parameter matrix is ``[a, b, d, e, xoff, yoff]``

            For 3D affine transformations,
            the 12 parameter matrix is ``[a, b, c, d, e, f, g, h, i, xoff, yoff, zoff]``

        Examples
        --------
        >>> from shapely.geometry import Point, LineString, Polygon
        >>> s = geopandas.GeoSeries(
        ...     [
        ...         Point(1, 1),
        ...         LineString([(1, -1), (1, 0)]),
        ...         Polygon([(3, -1), (4, 0), (3, 1)]),
        ...     ]
        ... )
        >>> s
        0                         POINT (1 1)
        1              LINESTRING (1 -1, 1 0)
        2    POLYGON ((3 -1, 4 0, 3 1, 3 -1))
        dtype: geometry

        >>> s.affine_transform([2, 3, 2, 4, 5, 2])
        0                          POINT (10 8)
        1                 LINESTRING (4 0, 7 4)
        2    POLYGON ((8 4, 13 10, 14 12, 8 4))
        dtype: geometry

        """  # (E501 link is longer than max line length)
        return _delegate_geo_method("affine_transform", self, matrix=matrix)

    def translate(self, xoff=0.0, yoff=0.0, zoff=0.0):
        """Returns a ``GeoSeries`` with translated geometries.

        See http://shapely.readthedocs.io/en/latest/manual.html#shapely.affinity.translate
        for details.

        Parameters
        ----------
        xoff, yoff, zoff : float, float, float
            Amount of offset along each dimension.
            xoff, yoff, and zoff for translation along the x, y, and z
            dimensions respectively.

        Examples
        --------
        >>> from shapely.geometry import Point, LineString, Polygon
        >>> s = geopandas.GeoSeries(
        ...     [
        ...         Point(1, 1),
        ...         LineString([(1, -1), (1, 0)]),
        ...         Polygon([(3, -1), (4, 0), (3, 1)]),
        ...     ]
        ... )
        >>> s
        0                         POINT (1 1)
        1              LINESTRING (1 -1, 1 0)
        2    POLYGON ((3 -1, 4 0, 3 1, 3 -1))
        dtype: geometry

        >>> s.translate(2, 3)
        0                       POINT (3 4)
        1             LINESTRING (3 2, 3 3)
        2    POLYGON ((5 2, 6 3, 5 4, 5 2))
        dtype: geometry

        """  # (E501 link is longer than max line length)
        return _delegate_geo_method("translate", self, xoff=xoff, yoff=yoff, zoff=zoff)

    def rotate(self, angle, origin="center", use_radians=False):
        """Returns a ``GeoSeries`` with rotated geometries.

        See http://shapely.readthedocs.io/en/latest/manual.html#shapely.affinity.rotate
        for details.

        Parameters
        ----------
        angle : float
            The angle of rotation can be specified in either degrees (default)
            or radians by setting use_radians=True. Positive angles are
            counter-clockwise and negative are clockwise rotations.
        origin : string, Point, or tuple (x, y)
            The point of origin can be a keyword 'center' for the bounding box
            center (default), 'centroid' for the geometry's centroid, a Point
            object or a coordinate tuple (x, y).
        use_radians : boolean
            Whether to interpret the angle of rotation as degrees or radians

        Examples
        --------
        >>> from shapely.geometry import Point, LineString, Polygon
        >>> s = geopandas.GeoSeries(
        ...     [
        ...         Point(1, 1),
        ...         LineString([(1, -1), (1, 0)]),
        ...         Polygon([(3, -1), (4, 0), (3, 1)]),
        ...     ]
        ... )
        >>> s
        0                         POINT (1 1)
        1              LINESTRING (1 -1, 1 0)
        2    POLYGON ((3 -1, 4 0, 3 1, 3 -1))
        dtype: geometry

        >>> s.rotate(90)
        0                                          POINT (1 1)
        1                      LINESTRING (1.5 -0.5, 0.5 -0.5)
        2    POLYGON ((4.5 -0.5, 3.5 0.5, 2.5 -0.5, 4.5 -0.5))
        dtype: geometry

        >>> s.rotate(90, origin=(0, 0))
        0                       POINT (-1 1)
        1              LINESTRING (1 1, 0 1)
        2    POLYGON ((1 3, 0 4, -1 3, 1 3))
        dtype: geometry

        """
        return _delegate_geo_method(
            "rotate", self, angle=angle, origin=origin, use_radians=use_radians
        )

    def scale(self, xfact=1.0, yfact=1.0, zfact=1.0, origin="center"):
        """Returns a ``GeoSeries`` with scaled geometries.

        The geometries can be scaled by different factors along each
        dimension. Negative scale factors will mirror or reflect coordinates.

        See http://shapely.readthedocs.io/en/latest/manual.html#shapely.affinity.scale
        for details.

        Parameters
        ----------
        xfact, yfact, zfact : float, float, float
            Scaling factors for the x, y, and z dimensions respectively.
        origin : string, Point, or tuple
            The point of origin can be a keyword 'center' for the 2D bounding
            box center (default), 'centroid' for the geometry's 2D centroid, a
            Point object or a coordinate tuple (x, y, z).

        Examples
        --------
        >>> from shapely.geometry import Point, LineString, Polygon
        >>> s = geopandas.GeoSeries(
        ...     [
        ...         Point(1, 1),
        ...         LineString([(1, -1), (1, 0)]),
        ...         Polygon([(3, -1), (4, 0), (3, 1)]),
        ...     ]
        ... )
        >>> s
        0                         POINT (1 1)
        1              LINESTRING (1 -1, 1 0)
        2    POLYGON ((3 -1, 4 0, 3 1, 3 -1))
        dtype: geometry

        >>> s.scale(2, 3)
        0                                 POINT (1 1)
        1                      LINESTRING (1 -2, 1 1)
        2    POLYGON ((2.5 -3, 4.5 0, 2.5 3, 2.5 -3))
        dtype: geometry

        >>> s.scale(2, 3, origin=(0, 0))
        0                         POINT (2 3)
        1              LINESTRING (2 -3, 2 0)
        2    POLYGON ((6 -3, 8 0, 6 3, 6 -3))
        dtype: geometry
        """
        return _delegate_geo_method(
            "scale", self, xfact=xfact, yfact=yfact, zfact=zfact, origin=origin
        )

    def skew(self, xs=0.0, ys=0.0, origin="center", use_radians=False):
        """Returns a ``GeoSeries`` with skewed geometries.

        The geometries are sheared by angles along the x and y dimensions.

        See http://shapely.readthedocs.io/en/latest/manual.html#shapely.affinity.skew
        for details.

        Parameters
        ----------
        xs, ys : float, float
            The shear angle(s) for the x and y axes respectively. These can be
            specified in either degrees (default) or radians by setting
            use_radians=True.
        origin : string, Point, or tuple (x, y)
            The point of origin can be a keyword 'center' for the bounding box
            center (default), 'centroid' for the geometry's centroid, a Point
            object or a coordinate tuple (x, y).
        use_radians : boolean
            Whether to interpret the shear angle(s) as degrees or radians

        Examples
        --------
        >>> from shapely.geometry import Point, LineString, Polygon
        >>> s = geopandas.GeoSeries(
        ...     [
        ...         Point(1, 1),
        ...         LineString([(1, -1), (1, 0)]),
        ...         Polygon([(3, -1), (4, 0), (3, 1)]),
        ...     ]
        ... )
        >>> s
        0                         POINT (1 1)
        1              LINESTRING (1 -1, 1 0)
        2    POLYGON ((3 -1, 4 0, 3 1, 3 -1))
        dtype: geometry

        >>> s.skew(45, 30)
        0                                          POINT (1 1)
        1                           LINESTRING (0.5 -1, 1.5 0)
        2    POLYGON ((2 -1.28868, 4 0.28868, 4 0.71132, 2 ...
        dtype: geometry

        >>> s.skew(45, 30, origin=(0, 0))
        0                                    POINT (2 1.57735)
        1                   LINESTRING (0 -0.42265, 1 0.57735)
        2    POLYGON ((2 0.73205, 4 2.3094, 4 2.73205, 2 0....
        dtype: geometry
        """
        return _delegate_geo_method(
            "skew", self, xs=xs, ys=ys, origin=origin, use_radians=use_radians
        )

    @property
    def cx(self):
        """
        Coordinate based indexer to select by intersection with bounding box.

        Format of input should be ``.cx[xmin:xmax, ymin:ymax]``. Any of
        ``xmin``, ``xmax``, ``ymin``, and ``ymax`` can be provided, but input
        must include a comma separating x and y slices. That is, ``.cx[:, :]``
        will return the full series/frame, but ``.cx[:]`` is not implemented.

        Examples
        --------
        >>> from shapely.geometry import LineString, Point
        >>> s = geopandas.GeoSeries(
        ...     [Point(0, 0), Point(1, 2), Point(3, 3), LineString([(0, 0), (3, 3)])]
        ... )
        >>> s
        0              POINT (0 0)
        1              POINT (1 2)
        2              POINT (3 3)
        3    LINESTRING (0 0, 3 3)
        dtype: geometry

        >>> s.cx[0:1, 0:1]
        0              POINT (0 0)
        3    LINESTRING (0 0, 3 3)
        dtype: geometry

        >>> s.cx[:, 1:]
        1              POINT (1 2)
        2              POINT (3 3)
        3    LINESTRING (0 0, 3 3)
        dtype: geometry

        """
        return _CoordinateIndexer(self)

    def get_coordinates(self, include_z=False, ignore_index=False, index_parts=False):
        """Gets coordinates from a :class:`GeoSeries` as a :class:`~pandas.DataFrame` of
        floats.

        The shape of the returned :class:`~pandas.DataFrame` is (N, 2), with N being the
        number of coordinate pairs. With the default of ``include_z=False``,
        three-dimensional data is ignored. When specifying ``include_z=True``, the shape
        of the returned :class:`~pandas.DataFrame` is (N, 3).

        Parameters
        ----------
        include_z : bool, default False
            Include Z coordinates
        ignore_index : bool, default False
            If True, the resulting index will be labelled 0, 1, …, n - 1, ignoring
            ``index_parts``.
        index_parts : bool, default False
           If True, the resulting index will be a :class:`~pandas.MultiIndex` (original
           index with an additional level indicating the ordering of the coordinate
           pairs: a new zero-based index for each geometry in the original GeoSeries).

        Returns
        -------
        pandas.DataFrame

        Examples
        --------
        >>> from shapely.geometry import Point, LineString, Polygon
        >>> s = geopandas.GeoSeries(
        ...     [
        ...         Point(1, 1),
        ...         LineString([(1, -1), (1, 0)]),
        ...         Polygon([(3, -1), (4, 0), (3, 1)]),
        ...     ]
        ... )
        >>> s
        0                         POINT (1 1)
        1              LINESTRING (1 -1, 1 0)
        2    POLYGON ((3 -1, 4 0, 3 1, 3 -1))
        dtype: geometry

        >>> s.get_coordinates()
             x    y
        0  1.0  1.0
        1  1.0 -1.0
        1  1.0  0.0
        2  3.0 -1.0
        2  4.0  0.0
        2  3.0  1.0
        2  3.0 -1.0

        >>> s.get_coordinates(ignore_index=True)
             x    y
        0  1.0  1.0
        1  1.0 -1.0
        2  1.0  0.0
        3  3.0 -1.0
        4  4.0  0.0
        5  3.0  1.0
        6  3.0 -1.0

        >>> s.get_coordinates(index_parts=True)
               x    y
        0 0  1.0  1.0
        1 0  1.0 -1.0
          1  1.0  0.0
        2 0  3.0 -1.0
          1  4.0  0.0
          2  3.0  1.0
          3  3.0 -1.0
        """
        coords, outer_idx = shapely.get_coordinates(
            self.geometry.values._data, include_z=include_z, return_index=True
        )

        column_names = ["x", "y"]
        if include_z:
            column_names.append("z")

        index = _get_index_for_parts(
            self.index,
            outer_idx,
            ignore_index=ignore_index,
            index_parts=index_parts,
        )

        return pd.DataFrame(coords, index=index, columns=column_names)

    def hilbert_distance(self, total_bounds=None, level=16):
        """
        Calculate the distance along a Hilbert curve.

        The distances are calculated for the midpoints of the geometries in the
        GeoDataFrame, and using the total bounds of the GeoDataFrame.

        The Hilbert distance can be used to spatially sort GeoPandas
        objects, by mapping two dimensional geometries along the Hilbert curve.

        Parameters
        ----------
        total_bounds : 4-element array, optional
            The spatial extent in which the curve is constructed (used to
            rescale the geometry midpoints). By default, the total bounds
            of the full GeoDataFrame or GeoSeries will be computed. If known,
            you can pass the total bounds to avoid this extra computation.
        level : int (1 - 16), default 16
            Determines the precision of the curve (points on the curve will
            have coordinates in the range [0, 2^level - 1]).

        Returns
        -------
        Series
            Series containing distance along the curve for geometry
        """
        from geopandas.tools.hilbert_curve import _hilbert_distance

        distances = _hilbert_distance(
            self.geometry.values, total_bounds=total_bounds, level=level
        )

        return pd.Series(distances, index=self.index, name="hilbert_distance")

    def sample_points(self, size, method="uniform", seed=None, rng=None, **kwargs):
        """
        Sample points from each geometry.

        Generate a MultiPoint per each geometry containing points sampled from the
        geometry. You can either sample randomly from a uniform distribution or use an
        advanced sampling algorithm from the ``pointpats`` package.

        For polygons, this samples within the area of the polygon. For lines,
        this samples along the length of the linestring. For multi-part
        geometries, the weights of each part are selected according to their relevant
        attribute (area for Polygons, length for LineStrings), and then points are
        sampled from each part.

        Any other geometry type (e.g. Point, GeometryCollection) is ignored, and an
        empty MultiPoint geometry is returned.

        Parameters
        ----------
        size : int | array-like
            The size of the sample requested. Indicates the number of samples to draw
            from each geometry.  If an array of the same length as a GeoSeries is
            passed, it denotes the size of a sample per geometry.
        method : str, default "uniform"
            The sampling method. ``uniform`` samples uniformly at random from a
            geometry using ``numpy.random.uniform``. Other allowed strings
            (e.g. ``"cluster_poisson"``) denote sampling function name from the
            ``pointpats.random`` module (see
            http://pysal.org/pointpats/api.html#random-distributions). Pointpats methods
            are implemented for (Multi)Polygons only and will return an empty MultiPoint
            for other geometry types.
        rng : {None, int, array_like[ints], SeedSequence, BitGenerator, Generator}, optional
            A random generator or seed to initialize the numpy BitGenerator. If None, then fresh,
            unpredictable entropy will be pulled from the OS.
        **kwargs : dict
            Options for the pointpats sampling algorithms.

        Returns
        -------
        GeoSeries
            Points sampled within (or along) each geometry.

        Examples
        --------
        >>> from shapely.geometry import Polygon
        >>> s = geopandas.GeoSeries(
        ...     [
        ...         Polygon([(1, -1), (1, 0), (0, 0)]),
        ...         Polygon([(3, -1), (4, 0), (3, 1)]),
        ...     ]
        ... )

        >>> s.sample_points(size=10)  # doctest: +SKIP
        0    MULTIPOINT ((0.1045 -0.10294), (0.35249 -0.264...
        1    MULTIPOINT ((3.03261 -0.43069), (3.10068 0.114...
        Name: sampled_points, dtype: geometry
        """  # noqa: E501
        from .geoseries import GeoSeries
        from .tools._random import uniform

        if seed is not None:
            warn(
                "The 'seed' keyword is deprecated. Use 'rng' instead.",
                FutureWarning,
                stacklevel=2,
            )
            rng = seed

        if method == "uniform":
            if pd.api.types.is_list_like(size):
                result = [uniform(geom, s, rng) for geom, s in zip(self.geometry, size)]
            else:
                result = self.geometry.apply(uniform, size=size, rng=rng)

        else:
            pointpats = compat.import_optional_dependency(
                "pointpats",
                f"For complex sampling methods, the pointpats module is required. "
                f"Your requested method, '{method}' was not a supported option "
                f"and the pointpats package was not able to be imported.",
            )

            if not hasattr(pointpats.random, method):
                raise AttributeError(
                    f"pointpats.random module has no sampling method {method}."
                    f"Consult the pointpats.random module documentation for"
                    f" available random sampling methods."
                )
            sample_function = getattr(pointpats.random, method)
            result = self.geometry.apply(
                lambda x: (
                    points_from_xy(
                        *sample_function(x, size=size, **kwargs).T
                    ).union_all()
                    if not (x.is_empty or x is None or "Polygon" not in x.geom_type)
                    else MultiPoint()
                ),
            )

        return GeoSeries(result, name="sampled_points", crs=self.crs, index=self.index)

    def build_area(self, node=True):
        """Creates an areal geometry formed by the constituent linework.

        Builds areas from the GeoSeries that contain linework which represents the edges
        of a planar graph. Any geometry type may be provided as input; only the
        constituent lines and rings will be used to create the output polygons. All
        geometries within the GeoSeries are considered together and the resulting
        polygons therefore do not map 1:1 to input geometries.

        This function converts inner rings into holes. To turn inner rings into polygons
        as well, use polygonize.

        Unless you know that the input GeoSeries represents a planar graph with a clean
        topology (e.g. there is a node on both lines where they intersect), it is
        recommended to use ``node=True`` which performs noding prior to building areal
        geometry. Using ``node=False`` will provide performance benefits but may result
        in incorrect polygons if the input is not of the proper topology.

        If the input linework crosses, this function may produce invalid polygons. Use
        :meth:`GeoSeries.make_valid` to ensure valid geometries.

        Parameters
        ----------
        node : bool, default True
            Perform noding prior to building the areas, by default True.

        Returns
        -------
        GeoSeries
            GeoSeries with polygons

        Examples
        --------
        >>> from shapely.geometry import LineString, Polygon
        >>> s = geopandas.GeoSeries([
        ...     LineString([(18, 4), (4, 2), (2, 9)]),
        ...     LineString([(18, 4), (16, 16)]),
        ...     LineString([(16, 16), (8, 19), (8, 12), (2, 9)]),
        ...     LineString([(8, 6), (12, 13), (15, 8)]),
        ...     LineString([(8, 6), (15, 8)]),
        ...     LineString([(0, 0), (0, 3), (3, 3), (3, 0), (0, 0)]),
        ...     Polygon([(1, 1), (2, 2), (1, 2), (1, 1)]),
        ... ])
        >>> s.build_area()
        0    POLYGON ((0 3, 3 3, 3 0, 0 0, 0 3), (1 1, 2 2,...
        1    POLYGON ((4 2, 2 9, 8 12, 8 19, 16 16, 18 4, 4...
        Name: polygons, dtype: geometry

        """
        from .geoseries import GeoSeries

        if node:
            geometry_input = self.geometry.union_all()
        else:
            geometry_input = shapely.geometrycollections(self.geometry.values._data)

        polygons = shapely.build_area(geometry_input)
        return GeoSeries(polygons, crs=self.crs, name="polygons").explode(
            ignore_index=True
        )


def _get_index_for_parts(orig_idx, outer_idx, ignore_index, index_parts):
    """Helper to handle index when geometries get exploded to parts.

    Used in get_coordinates and explode.

    Parameters
    ----------
    orig_idx : pandas.Index
        original index
    outer_idx : array
        the index of each returned geometry as a separate ndarray of integers
    ignore_index : bool
    index_parts : bool

    Returns
    -------
    pandas.Index
        index or multiindex
    """

    if ignore_index:
        return None
    else:
        if len(outer_idx):
            # Generate inner index as a range per value of outer_idx
            # 1. identify the start of each run of values in outer_idx
            # 2. count number of values per run
            # 3. use cumulative sums to create an incremental range
            #    starting at 0 in each run
            run_start = np.r_[True, outer_idx[:-1] != outer_idx[1:]]
            counts = np.diff(np.r_[np.nonzero(run_start)[0], len(outer_idx)])
            inner_index = (~run_start).cumsum(dtype=outer_idx.dtype)
            inner_index -= np.repeat(inner_index[run_start], counts)

        else:
            inner_index = []

        # extract original index values based on integer index
        outer_index = orig_idx.take(outer_idx)

        if index_parts:
            nlevels = outer_index.nlevels
            index_arrays = [outer_index.get_level_values(lvl) for lvl in range(nlevels)]
            index_arrays.append(inner_index)

            index = pd.MultiIndex.from_arrays(
                index_arrays, names=list(orig_idx.names) + [None]
            )

        else:
            index = outer_index

    return index


class _CoordinateIndexer(object):
    # see docstring GeoPandasBase.cx property above

    def __init__(self, obj):
        self.obj = obj

    def __getitem__(self, key):
        obj = self.obj
        xs, ys = key
        # handle numeric values as x and/or y coordinate index
        if type(xs) is not slice:
            xs = slice(xs, xs)
        if type(ys) is not slice:
            ys = slice(ys, ys)
        # don't know how to handle step; should this raise?
        if xs.step is not None or ys.step is not None:
            warn(
                "Ignoring step - full interval is used.",
                stacklevel=2,
            )
        if xs.start is None or xs.stop is None or ys.start is None or ys.stop is None:
            xmin, ymin, xmax, ymax = obj.total_bounds
        bbox = box(
            xs.start if xs.start is not None else xmin,
            ys.start if ys.start is not None else ymin,
            xs.stop if xs.stop is not None else xmax,
            ys.stop if ys.stop is not None else ymax,
        )
        idx = obj.intersects(bbox)
        return obj[idx]<|MERGE_RESOLUTION|>--- conflicted
+++ resolved
@@ -989,14 +989,13 @@
 
         geometry_input = shapely.geometrycollections(self.geometry.values._data)
 
-        voronoi = shapely.delaunay_triangles(
+        delaunay = shapely.delaunay_triangles(
             geometry_input,
             tolerance=tolerance,
             only_edges=only_edges,
         )
-
-<<<<<<< HEAD
-=======
+        return GeoSeries(delaunay, crs=self.crs).explode(ignore_index=True)
+
     def voronoi_polygons(self, tolerance=0.0, extend_to=None, only_edges=False):
         """Returns a ``GeoSeries`` consisting of objects representing
         the computed Voronoi diagram around the vertices of an input geometry.
@@ -1121,7 +1120,6 @@
             only_edges=only_edges,
         )
 
->>>>>>> 5186e69d
         return GeoSeries(voronoi, crs=self.crs).explode(ignore_index=True)
 
     @property
