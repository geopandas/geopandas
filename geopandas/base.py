from warnings import warn

import numpy as np
import pandas as pd
from pandas import DataFrame, Series

from shapely.geometry import box
from shapely.geometry.base import BaseGeometry

from .array import GeometryArray, GeometryDtype
from . import _compat as compat


def is_geometry_type(data):
    """
    Check if the data is of geometry dtype.

    Does not include object array of shapely scalars.
    """
    if isinstance(getattr(data, "dtype", None), GeometryDtype):
        # GeometryArray, GeoSeries and Series[GeometryArray]
        return True
    else:
        return False


def _delegate_binary_method(op, this, other, align, *args, **kwargs):
    # type: (str, GeoSeries, GeoSeries) -> GeoSeries/Series
    this = this.geometry
    if isinstance(other, GeoPandasBase):
        if align and not this.index.equals(other.index):
            warn("The indices of the two GeoSeries are different.")
            this, other = this.align(other.geometry)
        else:
            other = other.geometry

        a_this = GeometryArray(this.values)
        other = GeometryArray(other.values)
    elif isinstance(other, BaseGeometry):
        a_this = GeometryArray(this.values)
    else:
        raise TypeError(type(this), type(other))

    data = getattr(a_this, op)(other, *args, **kwargs)
    return data, this.index


def _binary_geo(op, this, other, align):
    # type: (str, GeoSeries, GeoSeries) -> GeoSeries
    """Binary operation on GeoSeries objects that returns a GeoSeries"""
    from .geoseries import GeoSeries

    geoms, index = _delegate_binary_method(op, this, other, align)
    return GeoSeries(geoms.data, index=index, crs=this.crs)


def _binary_op(op, this, other, align, *args, **kwargs):
    # type: (str, GeoSeries, GeoSeries, args/kwargs) -> Series[bool/float]
    """Binary operation on GeoSeries objects that returns a Series"""
    data, index = _delegate_binary_method(op, this, other, align, *args, **kwargs)
    return Series(data, index=index)


def _delegate_property(op, this):
    # type: (str, GeoSeries) -> GeoSeries/Series
    a_this = GeometryArray(this.geometry.values)
    data = getattr(a_this, op)
    if isinstance(data, GeometryArray):
        from .geoseries import GeoSeries

        return GeoSeries(data.data, index=this.index, crs=this.crs)
    else:
        return Series(data, index=this.index)


def _delegate_geo_method(op, this, *args, **kwargs):
    # type: (str, GeoSeries) -> GeoSeries
    """Unary operation that returns a GeoSeries"""
    from .geoseries import GeoSeries

    a_this = GeometryArray(this.geometry.values)
    data = getattr(a_this, op)(*args, **kwargs).data
    return GeoSeries(data, index=this.index, crs=this.crs)


class GeoPandasBase(object):
    @property
    def area(self):
        """Returns a ``Series`` containing the area of each geometry in the
        ``GeoSeries`` expressed in the units of the CRS.

        Examples
        --------

        >>> from shapely.geometry import Polygon, LineString, Point
        >>> s = geopandas.GeoSeries(
        ...     [
        ...         Polygon([(0, 0), (1, 1), (0, 1)]),
        ...         Polygon([(10, 0), (10, 5), (0, 0)]),
        ...         Polygon([(0, 0), (2, 2), (2, 0)]),
        ...         LineString([(0, 0), (1, 1), (0, 1)]),
        ...         Point(0, 1)
        ...     ]
        ... )
        >>> s
        0    POLYGON ((0.00000 0.00000, 1.00000 1.00000, 0....
        1    POLYGON ((10.00000 0.00000, 10.00000 5.00000, ...
        2    POLYGON ((0.00000 0.00000, 2.00000 2.00000, 2....
        3    LINESTRING (0.00000 0.00000, 1.00000 1.00000, ...
        4                              POINT (0.00000 1.00000)
        dtype: geometry

        >>> s.area
        0     0.5
        1    25.0
        2     2.0
        3     0.0
        4     0.0
        dtype: float64

        See also
        --------
        GeoSeries.length : measure length

        Notes
        -----
        Area may be invalid for a geographic CRS using degrees as units;
        use :meth:`GeoSeries.to_crs` to project geometries to a planar
        CRS before using this function.

        Every operation in GeoPandas is planar, i.e. the potential third
        dimension is not taken into account.
        """
        return _delegate_property("area", self)

    @property
    def crs(self):
        """
        The Coordinate Reference System (CRS) represented as a ``pyproj.CRS``
        object.

        Returns None if the CRS is not set, and to set the value it
        :getter: Returns a ``pyproj.CRS`` or None. When setting, the value
        can be anything accepted by
        :meth:`pyproj.CRS.from_user_input() <pyproj.crs.CRS.from_user_input>`,
        such as an authority string (eg "EPSG:4326") or a WKT string.

        Examples
        --------

        >>> s.crs  # doctest: +SKIP
        <Geographic 2D CRS: EPSG:4326>
        Name: WGS 84
        Axis Info [ellipsoidal]:
        - Lat[north]: Geodetic latitude (degree)
        - Lon[east]: Geodetic longitude (degree)
        Area of Use:
        - name: World
        - bounds: (-180.0, -90.0, 180.0, 90.0)
        Datum: World Geodetic System 1984
        - Ellipsoid: WGS 84
        - Prime Meridian: Greenwich

        See also
        --------
        GeoSeries.set_crs : assign CRS
        GeoSeries.to_crs : re-project to another CRS
        """
        return self.geometry.values.crs

    @crs.setter
    def crs(self, value):
        """Sets the value of the crs"""
        self.geometry.values.crs = value

    @property
    def geom_type(self):
        """
        Returns a ``Series`` of strings specifying the `Geometry Type` of each
        object.

        Examples
        --------
        >>> from shapely.geometry import Point, Polygon, LineString
        >>> d = {'geometry': [Point(2, 1), Polygon([(0, 0), (1, 1), (1, 0)]),
        ... LineString([(0, 0), (1, 1)])]}
        >>> gdf = geopandas.GeoDataFrame(d, crs="EPSG:4326")
        >>> gdf.geom_type
        0         Point
        1       Polygon
        2    LineString
        dtype: object
        """
        return _delegate_property("geom_type", self)

    @property
    def type(self):
        """Return the geometry type of each geometry in the GeoSeries"""
        return self.geom_type

    @property
    def length(self):
        """Returns a ``Series`` containing the length of each geometry
        expressed in the units of the CRS.

        In the case of a (Multi)Polygon it measures the length
        of its exterior (i.e. perimeter).

        Examples
        --------

        >>> from shapely.geometry import Polygon, LineString, MultiLineString, Point, \
GeometryCollection
        >>> s = geopandas.GeoSeries(
        ...     [
        ...         LineString([(0, 0), (1, 1), (0, 1)]),
        ...         LineString([(10, 0), (10, 5), (0, 0)]),
        ...         MultiLineString([((0, 0), (1, 0)), ((-1, 0), (1, 0))]),
        ...         Polygon([(0, 0), (1, 1), (0, 1)]),
        ...         Point(0, 1),
        ...         GeometryCollection([Point(1, 0), LineString([(10, 0), (10, 5), (0,\
 0)])])
        ...     ]
        ... )
        >>> s
        0    LINESTRING (0.00000 0.00000, 1.00000 1.00000, ...
        1    LINESTRING (10.00000 0.00000, 10.00000 5.00000...
        2    MULTILINESTRING ((0.00000 0.00000, 1.00000 0.0...
        3    POLYGON ((0.00000 0.00000, 1.00000 1.00000, 0....
        4                              POINT (0.00000 1.00000)
        5    GEOMETRYCOLLECTION (POINT (1.00000 0.00000), L...
        dtype: geometry

        >>> s.length
        0     2.414214
        1    16.180340
        2     3.000000
        3     3.414214
        4     0.000000
        5    16.180340
        dtype: float64

        See also
        --------
        GeoSeries.area : measure area of a polygon

        Notes
        -----
        Length may be invalid for a geographic CRS using degrees as units;
        use :meth:`GeoSeries.to_crs` to project geometries to a planar
        CRS before using this function.

        Every operation in GeoPandas is planar, i.e. the potential third
        dimension is not taken into account.

        """
        return _delegate_property("length", self)

    @property
    def is_valid(self):
        """Returns a ``Series`` of ``dtype('bool')`` with value ``True`` for
        geometries that are valid.

        Examples
        --------

        An example with one invalid polygon (a bowtie geometry crossing itself)
        and one missing geometry:

        >>> from shapely.geometry import Polygon
        >>> s = geopandas.GeoSeries(
        ...     [
        ...         Polygon([(0, 0), (1, 1), (0, 1)]),
        ...         Polygon([(0,0), (1, 1), (1, 0), (0, 1)]),  # bowtie geometry
        ...         Polygon([(0, 0), (2, 2), (2, 0)]),
        ...         None
        ...     ]
        ... )
        >>> s
        0    POLYGON ((0.00000 0.00000, 1.00000 1.00000, 0....
        1    POLYGON ((0.00000 0.00000, 1.00000 1.00000, 1....
        2    POLYGON ((0.00000 0.00000, 2.00000 2.00000, 2....
        3                                                 None
        dtype: geometry

        >>> s.is_valid
        0     True
        1    False
        2     True
        3    False
        dtype: bool

        """
        return _delegate_property("is_valid", self)

    @property
    def is_empty(self):
        """
        Returns a ``Series`` of ``dtype('bool')`` with value ``True`` for
        empty geometries.

        Examples
        --------
        An example of a GeoDataFrame with one empty point, one point and one missing
        value:

        >>> from shapely.geometry import Point
        >>> d = {'geometry': [Point(), Point(2, 1), None]}
        >>> gdf = geopandas.GeoDataFrame(d, crs="EPSG:4326")
        >>> gdf
                           geometry
        0               POINT EMPTY
        1   POINT (2.00000 1.00000)
        2                      None
        >>> gdf.is_empty
        0     True
        1    False
        2    False
        dtype: bool

        See Also
        --------
        GeoSeries.isna : detect missing values
        """
        return _delegate_property("is_empty", self)

    @property
    def is_simple(self):
        """Returns a ``Series`` of ``dtype('bool')`` with value ``True`` for
        geometries that do not cross themselves.

        This is meaningful only for `LineStrings` and `LinearRings`.

        Examples
        --------
        >>> from shapely.geometry import LineString
        >>> s = geopandas.GeoSeries(
        ...     [
        ...         LineString([(0, 0), (1, 1), (1, -1), (0, 1)]),
        ...         LineString([(0, 0), (1, 1), (1, -1)]),
        ...     ]
        ... )
        >>> s
        0    LINESTRING (0.00000 0.00000, 1.00000 1.00000, ...
        1    LINESTRING (0.00000 0.00000, 1.00000 1.00000, ...
        dtype: geometry

        >>> s.is_simple
        0    False
        1     True
        dtype: bool
        """
        return _delegate_property("is_simple", self)

    @property
    def is_ring(self):
        """Returns a ``Series`` of ``dtype('bool')`` with value ``True`` for
        features that are closed.

        When constructing a LinearRing, the sequence of coordinates may be
        explicitly closed by passing identical values in the first and last indices.
        Otherwise, the sequence will be implicitly closed by copying the first tuple
        to the last index.

        Examples
        --------
        >>> from shapely.geometry import LineString, LinearRing
        >>> s = geopandas.GeoSeries(
        ...     [
        ...         LineString([(0, 0), (1, 1), (1, -1)]),
        ...         LineString([(0, 0), (1, 1), (1, -1), (0, 0)]),
        ...         LinearRing([(0, 0), (1, 1), (1, -1)]),
        ...     ]
        ... )
        >>> s
        0    LINESTRING (0.00000 0.00000, 1.00000 1.00000, ...
        1    LINESTRING (0.00000 0.00000, 1.00000 1.00000, ...
        2    LINEARRING (0.00000 0.00000, 1.00000 1.00000, ...
        dtype: geometry

        >>> s.is_ring
        0    False
        1     True
        2     True
        dtype: bool

        """
        return _delegate_property("is_ring", self)

    @property
    def has_z(self):
        """Returns a ``Series`` of ``dtype('bool')`` with value ``True`` for
        features that have a z-component.

        Notes
        ------
        Every operation in GeoPandas is planar, i.e. the potential third
        dimension is not taken into account.

        Examples
        --------
        >>> from shapely.geometry import Point
        >>> s = geopandas.GeoSeries(
        ...     [
        ...         Point(0, 1),
        ...         Point(0, 1, 2),
        ...     ]
        ... )
        >>> s
        0              POINT (0.00000 1.00000)
        1    POINT Z (0.00000 1.00000 2.00000)
        dtype: geometry

        >>> s.has_z
        0    False
        1     True
        dtype: bool
        """
        return _delegate_property("has_z", self)

    #
    # Unary operations that return a GeoSeries
    #

    @property
    def boundary(self):
        """Returns a ``GeoSeries`` of lower dimensional objects representing
        each geometry's set-theoretic `boundary`.

        Examples
        --------

        >>> from shapely.geometry import Polygon, LineString, Point
        >>> s = geopandas.GeoSeries(
        ...     [
        ...         Polygon([(0, 0), (1, 1), (0, 1)]),
        ...         LineString([(0, 0), (1, 1), (1, 0)]),
        ...         Point(0, 0),
        ...     ]
        ... )
        >>> s
        0    POLYGON ((0.00000 0.00000, 1.00000 1.00000, 0....
        1    LINESTRING (0.00000 0.00000, 1.00000 1.00000, ...
        2                              POINT (0.00000 0.00000)
        dtype: geometry

        >>> s.boundary
        0    LINESTRING (0.00000 0.00000, 1.00000 1.00000, ...
        1        MULTIPOINT (0.00000 0.00000, 1.00000 0.00000)
        2                             GEOMETRYCOLLECTION EMPTY
        dtype: geometry

        See also
        --------
        GeoSeries.exterior : outer boundary (without interior rings)

        """
        return _delegate_property("boundary", self)

    @property
    def centroid(self):
        """Returns a ``GeoSeries`` of points representing the centroid of each
        geometry.

        Note that centroid does not have to be on or within original geometry.

        Examples
        --------

        >>> from shapely.geometry import Polygon, LineString, Point
        >>> s = geopandas.GeoSeries(
        ...     [
        ...         Polygon([(0, 0), (1, 1), (0, 1)]),
        ...         LineString([(0, 0), (1, 1), (1, 0)]),
        ...         Point(0, 0),
        ...     ]
        ... )
        >>> s
        0    POLYGON ((0.00000 0.00000, 1.00000 1.00000, 0....
        1    LINESTRING (0.00000 0.00000, 1.00000 1.00000, ...
        2                              POINT (0.00000 0.00000)
        dtype: geometry

        >>> s.centroid
        0    POINT (0.33333 0.66667)
        1    POINT (0.70711 0.50000)
        2    POINT (0.00000 0.00000)
        dtype: geometry

        See also
        --------
        GeoSeries.representative_point : point guaranteed to be within each geometry
        """
        return _delegate_property("centroid", self)

    @property
    def convex_hull(self):
        """Returns a ``GeoSeries`` of geometries representing the convex hull
        of each geometry.

        The convex hull of a geometry is the smallest convex `Polygon`
        containing all the points in each geometry, unless the number of points
        in the geometric object is less than three. For two points, the convex
        hull collapses to a `LineString`; for 1, a `Point`.

        Examples
        --------

        >>> from shapely.geometry import Polygon, LineString, Point, MultiPoint
        >>> s = geopandas.GeoSeries(
        ...     [
        ...         Polygon([(0, 0), (1, 1), (0, 1)]),
        ...         LineString([(0, 0), (1, 1), (1, 0)]),
        ...         MultiPoint([(0, 0), (1, 1), (0, 1), (1, 0), (0.5, 0.5)]),
        ...         MultiPoint([(0, 0), (1, 1)]),
        ...         Point(0, 0),
        ...     ]
        ... )
        >>> s
        0    POLYGON ((0.00000 0.00000, 1.00000 1.00000, 0....
        1    LINESTRING (0.00000 0.00000, 1.00000 1.00000, ...
        2    MULTIPOINT (0.00000 0.00000, 1.00000 1.00000, ...
        3        MULTIPOINT (0.00000 0.00000, 1.00000 1.00000)
        4                              POINT (0.00000 0.00000)
        dtype: geometry

        >>> s.convex_hull
        0    POLYGON ((0.00000 0.00000, 0.00000 1.00000, 1....
        1    POLYGON ((0.00000 0.00000, 1.00000 1.00000, 1....
        2    POLYGON ((0.00000 0.00000, 0.00000 1.00000, 1....
        3        LINESTRING (0.00000 0.00000, 1.00000 1.00000)
        4                              POINT (0.00000 0.00000)
        dtype: geometry

        See also
        --------
        GeoSeries.envelope : bounding rectangle geometry

        """
        return _delegate_property("convex_hull", self)

    @property
    def envelope(self):
        """Returns a ``GeoSeries`` of geometries representing the envelope of
        each geometry.

        The envelope of a geometry is the bounding rectangle. That is, the
        point or smallest rectangular polygon (with sides parallel to the
        coordinate axes) that contains the geometry.

        Examples
        --------

        >>> from shapely.geometry import Polygon, LineString, Point, MultiPoint
        >>> s = geopandas.GeoSeries(
        ...     [
        ...         Polygon([(0, 0), (1, 1), (0, 1)]),
        ...         LineString([(0, 0), (1, 1), (1, 0)]),
        ...         MultiPoint([(0, 0), (1, 1)]),
        ...         Point(0, 0),
        ...     ]
        ... )
        >>> s
        0    POLYGON ((0.00000 0.00000, 1.00000 1.00000, 0....
        1    LINESTRING (0.00000 0.00000, 1.00000 1.00000, ...
        2        MULTIPOINT (0.00000 0.00000, 1.00000 1.00000)
        3                              POINT (0.00000 0.00000)
        dtype: geometry

        >>> s.envelope
        0    POLYGON ((0.00000 0.00000, 1.00000 0.00000, 1....
        1    POLYGON ((0.00000 0.00000, 1.00000 0.00000, 1....
        2    POLYGON ((0.00000 0.00000, 1.00000 0.00000, 1....
        3                              POINT (0.00000 0.00000)
        dtype: geometry

        See also
        --------
        GeoSeries.convex_hull : convex hull geometry
        """
        return _delegate_property("envelope", self)

    @property
    def exterior(self):
        """Returns a ``GeoSeries`` of LinearRings representing the outer
        boundary of each polygon in the GeoSeries.

        Applies to GeoSeries containing only Polygons. Returns ``None``` for
        other geometry types.

        Examples
        --------

        >>> from shapely.geometry import Polygon, Point
        >>> s = geopandas.GeoSeries(
        ...     [
        ...         Polygon([(0, 0), (1, 1), (0, 1)]),
        ...         Polygon([(1, 0), (2, 1), (0, 0)]),
        ...         Point(0, 1)
        ...     ]
        ... )
        >>> s
        0    POLYGON ((0.00000 0.00000, 1.00000 1.00000, 0....
        1    POLYGON ((1.00000 0.00000, 2.00000 1.00000, 0....
        2                              POINT (0.00000 1.00000)
        dtype: geometry

        >>> s.exterior
        0    LINEARRING (0.00000 0.00000, 1.00000 1.00000, ...
        1    LINEARRING (1.00000 0.00000, 2.00000 1.00000, ...
        2                                                 None
        dtype: geometry

        See also
        --------
        GeoSeries.boundary : complete set-theoretic boundary
        GeoSeries.interiors : list of inner rings of each polygon
        """
        # TODO: return empty geometry for non-polygons
        return _delegate_property("exterior", self)

    @property
    def interiors(self):
        """Returns a ``Series`` of List representing the
        inner rings of each polygon in the GeoSeries.

        Applies to GeoSeries containing only Polygons.

        Returns
        ----------
        inner_rings: Series of List
            Inner rings of each polygon in the GeoSeries.

        Examples
        --------

        >>> from shapely.geometry import Polygon
        >>> s = geopandas.GeoSeries(
        ...     [
        ...         Polygon(
        ...             [(0, 0), (0, 5), (5, 5), (5, 0)],
        ...             [[(1, 1), (2, 1), (1, 2)], [(1, 4), (2, 4), (2, 3)]],
        ...         ),
        ...         Polygon([(1, 0), (2, 1), (0, 0)]),
        ...     ]
        ... )
        >>> s
        0    POLYGON ((0.00000 0.00000, 0.00000 5.00000, 5....
        1    POLYGON ((1.00000 0.00000, 2.00000 1.00000, 0....
        dtype: geometry

        >>> s.interiors
        0    [LINEARRING (1 1, 2 1, 1 2, 1 1), LINEARRING (...
        1                                                   []
        dtype: object

        See also
        --------
        GeoSeries.exterior : outer boundary
        """
        return _delegate_property("interiors", self)

    def representative_point(self):
        """Returns a ``GeoSeries`` of (cheaply computed) points that are
        guaranteed to be within each geometry.

        Examples
        --------

        >>> from shapely.geometry import Polygon, LineString, Point
        >>> s = geopandas.GeoSeries(
        ...     [
        ...         Polygon([(0, 0), (1, 1), (0, 1)]),
        ...         LineString([(0, 0), (1, 1), (1, 0)]),
        ...         Point(0, 0),
        ...     ]
        ... )
        >>> s
        0    POLYGON ((0.00000 0.00000, 1.00000 1.00000, 0....
        1    LINESTRING (0.00000 0.00000, 1.00000 1.00000, ...
        2                              POINT (0.00000 0.00000)
        dtype: geometry

        >>> s.representative_point()
        0    POINT (0.25000 0.50000)
        1    POINT (1.00000 1.00000)
        2    POINT (0.00000 0.00000)
        dtype: geometry

        See also
        --------
        GeoSeries.centroid : geometric centroid
        """
        return _delegate_geo_method("representative_point", self)

    def minimum_bounding_circle(self):
        """Returns a ``GeoSeries`` of geometries representing the minimum bounding
        circle that encloses each geometry.

        Examples
        --------

        >>> from shapely.geometry import Polygon, LineString, Point
        >>> s = geopandas.GeoSeries(
        ...     [
        ...         Polygon([(0, 0), (1, 1), (0, 1), (0, 0)]),
        ...         LineString([(0, 0), (1, 1), (1, 0)]),
        ...         Point(0, 0),
        ...     ]
        ... )
        >>> s
        0    POLYGON ((0.00000 0.00000, 1.00000 1.00000, 0....
        1    LINESTRING (0.00000 0.00000, 1.00000 1.00000, ...
        2                              POINT (0.00000 0.00000)
        dtype: geometry

        >>> s.minimum_bounding_circle()
        0    POLYGON ((1.20711 0.50000, 1.19352 0.36205, 1....
        1    POLYGON ((1.20711 0.50000, 1.19352 0.36205, 1....
        2                              POINT (0.00000 0.00000)
        dtype: geometry

        See also
        --------
        GeoSeries.convex_hull : convex hull geometry
        """
        return _delegate_geo_method("minimum_bounding_circle", self)

    def normalize(self):
        """Returns a ``GeoSeries`` of normalized
        geometries to normal form (or canonical form).

        This method orders the coordinates, rings of a polygon and parts of
        multi geometries consistently. Typically useful for testing purposes
        (for example in combination with `equals_exact`).

        Examples
        --------

        >>> from shapely.geometry import Polygon, LineString, Point
        >>> s = geopandas.GeoSeries(
        ...     [
        ...         Polygon([(0, 0), (1, 1), (0, 1)]),
        ...         LineString([(0, 0), (1, 1), (1, 0)]),
        ...         Point(0, 0),
        ...     ],
        ...     crs='EPSG:3857'
        ... )
        >>> s
        0    POLYGON ((0.000 0.000, 1.000 1.000, 0.000 1.00...
        1    LINESTRING (0.000 0.000, 1.000 1.000, 1.000 0....
        2                                  POINT (0.000 0.000)
        dtype: geometry

        >>> s.normalize()
        0    POLYGON ((0.000 0.000, 0.000 1.000, 1.000 1.00...
        1    LINESTRING (0.000 0.000, 1.000 1.000, 1.000 0....
        2                                  POINT (0.000 0.000)
        dtype: geometry
        """
        return _delegate_geo_method("normalize", self)

    def make_valid(self):
        """
        Repairs invalid geometries.

        Returns a ``GeoSeries`` with valid geometries.
        If the input geometry is already valid, then it will be preserved.
        In many cases, in order to create a valid geometry, the input
        geometry must be split into multiple parts or multiple geometries.
        If the geometry must be split into multiple parts of the same type
        to be made valid, then a multi-part geometry will be returned
        (e.g. a MultiPolygon).
        If the geometry must be split into multiple parts of different types
        to be made valid, then a GeometryCollection will be returned.

        Examples
        --------
        >>> from shapely.geometry import MultiPolygon, Polygon, LineString, Point
        >>> s = geopandas.GeoSeries(
        ...     [
        ...         Polygon([(0, 0), (0, 2), (1, 1), (2, 2), (2, 0), (1, 1), (0, 0)]),
        ...         Polygon([(0, 2), (0, 1), (2, 0), (0, 0), (0, 2)]),
        ...         LineString([(0, 0), (1, 1), (1, 0)]),
        ...     ],
        ...     crs='EPSG:3857',
        ... )
        >>> s
        0    POLYGON ((0.000 0.000, 0.000 2.000, 1.000 1.00...
        1    POLYGON ((0.000 2.000, 0.000 1.000, 2.000 0.00...
        2    LINESTRING (0.000 0.000, 1.000 1.000, 1.000 0....
        dtype: geometry

        >>> s.make_valid()
        0    MULTIPOLYGON (((1.000 1.000, 0.000 0.000, 0.00...
        1    GEOMETRYCOLLECTION (POLYGON ((2.000 0.000, 0.0...
        2    LINESTRING (0.000 0.000, 1.000 1.000, 1.000 0....
        dtype: geometry
        """
        return _delegate_geo_method("make_valid", self)

    #
    # Reduction operations that return a Shapely geometry
    #

    @property
    def cascaded_union(self):
        """Deprecated: use `unary_union` instead"""
        warn(
            "The 'cascaded_union' attribute is deprecated, use 'unary_union' instead",
            FutureWarning,
            stacklevel=2,
        )
        return self.geometry.values.unary_union()

    @property
    def unary_union(self):
        """Returns a geometry containing the union of all geometries in the
        ``GeoSeries``.

        Examples
        --------

        >>> from shapely.geometry import box
        >>> s = geopandas.GeoSeries([box(0,0,1,1), box(0,0,2,2)])
        >>> s
        0    POLYGON ((1.00000 0.00000, 1.00000 1.00000, 0....
        1    POLYGON ((2.00000 0.00000, 2.00000 2.00000, 0....
        dtype: geometry

        >>> union = s.unary_union
        >>> print(union)
        POLYGON ((0 1, 0 2, 2 2, 2 0, 1 0, 0 0, 0 1))
        """
        return self.geometry.values.unary_union()

    #
    # Binary operations that return a pandas Series
    #

    def contains(self, other, align=True):
        """Returns a ``Series`` of ``dtype('bool')`` with value ``True`` for
        each aligned geometry that contains `other`.

        An object is said to contain `other` if at least one point of `other` lies in
        the interior and no points of `other` lie in the exterior of the object.
        (Therefore, any given polygon does not contain its own boundary – there is not
        any point that lies in the interior.)
        If either object is empty, this operation returns ``False``.

        This is the inverse of :meth:`within` in the sense that the expression
        ``a.contains(b) == b.within(a)`` always evaluates to ``True``.

        The operation works on a 1-to-1 row-wise manner:

        .. image:: ../../../_static/binary_op-01.svg
           :align: center

        Parameters
        ----------
        other : GeoSeries or geometric object
            The GeoSeries (elementwise) or geometric object to test if it
            is contained.
        align : bool (default True)
            If True, automatically aligns GeoSeries based on their indices.
            If False, the order of elements is preserved.

        Returns
        -------
        Series (bool)

        Examples
        --------
        >>> from shapely.geometry import Polygon, LineString, Point
        >>> s = geopandas.GeoSeries(
        ...     [
        ...         Polygon([(0, 0), (1, 1), (0, 1)]),
        ...         LineString([(0, 0), (0, 2)]),
        ...         LineString([(0, 0), (0, 1)]),
        ...         Point(0, 1),
        ...     ],
        ...     index=range(0, 4),
        ... )
        >>> s2 = geopandas.GeoSeries(
        ...     [
        ...         Polygon([(0, 0), (2, 2), (0, 2)]),
        ...         Polygon([(0, 0), (1, 2), (0, 2)]),
        ...         LineString([(0, 0), (0, 2)]),
        ...         Point(0, 1),
        ...     ],
        ...     index=range(1, 5),
        ... )

        >>> s
        0    POLYGON ((0.00000 0.00000, 1.00000 1.00000, 0....
        1        LINESTRING (0.00000 0.00000, 0.00000 2.00000)
        2        LINESTRING (0.00000 0.00000, 0.00000 1.00000)
        3                              POINT (0.00000 1.00000)
        dtype: geometry

        >>> s2
        1    POLYGON ((0.00000 0.00000, 2.00000 2.00000, 0....
        2    POLYGON ((0.00000 0.00000, 1.00000 2.00000, 0....
        3        LINESTRING (0.00000 0.00000, 0.00000 2.00000)
        4                              POINT (0.00000 1.00000)
        dtype: geometry

        We can check if each geometry of GeoSeries contains a single
        geometry:

        .. image:: ../../../_static/binary_op-03.svg
           :align: center

        >>> point = Point(0, 1)
        >>> s.contains(point)
        0    False
        1     True
        2    False
        3     True
        dtype: bool

        We can also check two GeoSeries against each other, row by row.
        The GeoSeries above have different indices. We can either align both GeoSeries
        based on index values and compare elements with the same index using
        ``align=True`` or ignore index and compare elements based on their matching
        order using ``align=False``:

        .. image:: ../../../_static/binary_op-02.svg

        >>> s2.contains(s, align=True)
        0    False
        1    False
        2    False
        3     True
        4    False
        dtype: bool

        >>> s2.contains(s, align=False)
        1     True
        2    False
        3     True
        4     True
        dtype: bool

        Notes
        -----
        This method works in a row-wise manner. It does not check if an element
        of one GeoSeries ``contains`` *any* element of the other one.

        See also
        --------
        GeoSeries.within
        """
        return _binary_op("contains", self, other, align)

    def geom_equals(self, other, align=True):
        """Returns a ``Series`` of ``dtype('bool')`` with value ``True`` for
        each aligned geometry equal to `other`.

        An object is said to be equal to `other` if its set-theoretic
        `boundary`, `interior`, and `exterior` coincides with those of the
        other.

        The operation works on a 1-to-1 row-wise manner:

        .. image:: ../../../_static/binary_op-01.svg
           :align: center

        Parameters
        ----------
        other : GeoSeries or geometric object
            The GeoSeries (elementwise) or geometric object to test for
            equality.
        align : bool (default True)
            If True, automatically aligns GeoSeries based on their indices.
            If False, the order of elements is preserved.

        Returns
        -------
        Series (bool)

        Examples
        --------
        >>> from shapely.geometry import Polygon, LineString, Point
        >>> s = geopandas.GeoSeries(
        ...     [
        ...         Polygon([(0, 0), (2, 2), (0, 2)]),
        ...         Polygon([(0, 0), (1, 2), (0, 2)]),
        ...         LineString([(0, 0), (0, 2)]),
        ...         Point(0, 1),
        ...     ],
        ... )
        >>> s2 = geopandas.GeoSeries(
        ...     [
        ...         Polygon([(0, 0), (2, 2), (0, 2)]),
        ...         Polygon([(0, 0), (1, 2), (0, 2)]),
        ...         Point(0, 1),
        ...         LineString([(0, 0), (0, 2)]),
        ...     ],
        ...     index=range(1, 5),
        ... )

        >>> s
        0    POLYGON ((0.00000 0.00000, 2.00000 2.00000, 0....
        1    POLYGON ((0.00000 0.00000, 1.00000 2.00000, 0....
        2        LINESTRING (0.00000 0.00000, 0.00000 2.00000)
        3                              POINT (0.00000 1.00000)
        dtype: geometry

        >>> s2
        1    POLYGON ((0.00000 0.00000, 2.00000 2.00000, 0....
        2    POLYGON ((0.00000 0.00000, 1.00000 2.00000, 0....
        3                              POINT (0.00000 1.00000)
        4        LINESTRING (0.00000 0.00000, 0.00000 2.00000)
        dtype: geometry

        We can check if each geometry of GeoSeries contains a single
        geometry:

        .. image:: ../../../_static/binary_op-03.svg
           :align: center

        >>> polygon = Polygon([(0, 0), (2, 2), (0, 2)])
        >>> s.geom_equals(polygon)
        0     True
        1    False
        2    False
        3    False
        dtype: bool

        We can also check two GeoSeries against each other, row by row.
        The GeoSeries above have different indices. We can either align both GeoSeries
        based on index values and compare elements with the same index using
        ``align=True`` or ignore index and compare elements based on their matching
        order using ``align=False``:

        .. image:: ../../../_static/binary_op-02.svg

        >>> s.geom_equals(s2)
        0    False
        1    False
        2    False
        3     True
        4    False
        dtype: bool

        >>> s.geom_equals(s2, align=False)
        0     True
        1     True
        2    False
        3    False
        dtype: bool

        Notes
        -----
        This method works in a row-wise manner. It does not check if an element
        of one GeoSeries is equal to *any* element of the other one.

        See also
        --------
        GeoSeries.geom_almost_equals
        GeoSeries.geom_equals_exact

        """
        return _binary_op("geom_equals", self, other, align)

    def geom_almost_equals(self, other, decimal=6, align=True):
        """Returns a ``Series`` of ``dtype('bool')`` with value ``True`` if
        each aligned geometry is approximately equal to `other`.

        Approximate equality is tested at all points to the specified `decimal`
        place precision.

        The operation works on a 1-to-1 row-wise manner:

        .. image:: ../../../_static/binary_op-01.svg
           :align: center

        Parameters
        ----------
        other : GeoSeries or geometric object
            The GeoSeries (elementwise) or geometric object to compare to.
        decimal : int
            Decimal place precision used when testing for approximate equality.
        align : bool (default True)
            If True, automatically aligns GeoSeries based on their indices.
            If False, the order of elements is preserved.

        Returns
        -------
        Series (bool)

        Examples
        --------
        >>> from shapely.geometry import Point
        >>> s = geopandas.GeoSeries(
        ...     [
        ...         Point(0, 1.1),
        ...         Point(0, 1.01),
        ...         Point(0, 1.001),
        ...     ],
        ... )

        >>> s
        0    POINT (0.00000 1.10000)
        1    POINT (0.00000 1.01000)
        2    POINT (0.00000 1.00100)
        dtype: geometry


        >>> s.geom_almost_equals(Point(0, 1), decimal=2)
        0    False
        1    False
        2     True
        dtype: bool

        >>> s.geom_almost_equals(Point(0, 1), decimal=1)
        0    False
        1     True
        2     True
        dtype: bool

        Notes
        -----
        This method works in a row-wise manner. It does not check if an element
        of one GeoSeries is equal to *any* element of the other one.

        See also
        --------
        GeoSeries.geom_equals
        GeoSeries.geom_equals_exact

        """
        return _binary_op(
            "geom_almost_equals", self, other, decimal=decimal, align=align
        )

    def geom_equals_exact(self, other, tolerance, align=True):
        """Return True for all geometries that equal aligned *other* to a given
        tolerance, else False.

        The operation works on a 1-to-1 row-wise manner:

        .. image:: ../../../_static/binary_op-01.svg
           :align: center

        Parameters
        ----------
        other : GeoSeries or geometric object
            The GeoSeries (elementwise) or geometric object to compare to.
        tolerance : float
            Decimal place precision used when testing for approximate equality.
        align : bool (default True)
            If True, automatically aligns GeoSeries based on their indices.
            If False, the order of elements is preserved.

        Returns
        -------
        Series (bool)

        Examples
        --------
        >>> from shapely.geometry import Point
        >>> s = geopandas.GeoSeries(
        ...     [
        ...         Point(0, 1.1),
        ...         Point(0, 1.0),
        ...         Point(0, 1.2),
        ...     ]
        ... )

        >>> s
        0    POINT (0.00000 1.10000)
        1    POINT (0.00000 1.00000)
        2    POINT (0.00000 1.20000)
        dtype: geometry


        >>> s.geom_equals_exact(Point(0, 1), tolerance=0.1)
        0    False
        1     True
        2    False
        dtype: bool

        >>> s.geom_equals_exact(Point(0, 1), tolerance=0.15)
        0     True
        1     True
        2    False
        dtype: bool

        Notes
        -----
        This method works in a row-wise manner. It does not check if an element
        of one GeoSeries is equal to *any* element of the other one.

        See also
        --------
        GeoSeries.geom_equals
        GeoSeries.geom_almost_equals
        """
        return _binary_op(
            "geom_equals_exact", self, other, tolerance=tolerance, align=align
        )

    def crosses(self, other, align=True):
        """Returns a ``Series`` of ``dtype('bool')`` with value ``True`` for
        each aligned geometry that cross `other`.

        An object is said to cross `other` if its `interior` intersects the
        `interior` of the other but does not contain it, and the dimension of
        the intersection is less than the dimension of the one or the other.

        The operation works on a 1-to-1 row-wise manner:

        .. image:: ../../../_static/binary_op-01.svg
           :align: center

        Parameters
        ----------
        other : GeoSeries or geometric object
            The GeoSeries (elementwise) or geometric object to test if is
            crossed.
        align : bool (default True)
            If True, automatically aligns GeoSeries based on their indices.
            If False, the order of elements is preserved.

        Returns
        -------
        Series (bool)

        Examples
        --------
        >>> from shapely.geometry import Polygon, LineString, Point
        >>> s = geopandas.GeoSeries(
        ...     [
        ...         Polygon([(0, 0), (2, 2), (0, 2)]),
        ...         LineString([(0, 0), (2, 2)]),
        ...         LineString([(2, 0), (0, 2)]),
        ...         Point(0, 1),
        ...     ],
        ... )
        >>> s2 = geopandas.GeoSeries(
        ...     [
        ...         LineString([(1, 0), (1, 3)]),
        ...         LineString([(2, 0), (0, 2)]),
        ...         Point(1, 1),
        ...         Point(0, 1),
        ...     ],
        ...     index=range(1, 5),
        ... )

        >>> s
        0    POLYGON ((0.00000 0.00000, 2.00000 2.00000, 0....
        1        LINESTRING (0.00000 0.00000, 2.00000 2.00000)
        2        LINESTRING (2.00000 0.00000, 0.00000 2.00000)
        3                              POINT (0.00000 1.00000)
        dtype: geometry

        >>> s2
        1    LINESTRING (1.00000 0.00000, 1.00000 3.00000)
        2    LINESTRING (2.00000 0.00000, 0.00000 2.00000)
        3                          POINT (1.00000 1.00000)
        4                          POINT (0.00000 1.00000)
        dtype: geometry

        We can check if each geometry of GeoSeries crosses a single
        geometry:

        .. image:: ../../../_static/binary_op-03.svg
           :align: center

        >>> line = LineString([(-1, 1), (3, 1)])
        >>> s.crosses(line)
        0     True
        1     True
        2     True
        3    False
        dtype: bool

        We can also check two GeoSeries against each other, row by row.
        The GeoSeries above have different indices. We can either align both GeoSeries
        based on index values and compare elements with the same index using
        ``align=True`` or ignore index and compare elements based on their matching
        order using ``align=False``:

        .. image:: ../../../_static/binary_op-02.svg

        >>> s.crosses(s2, align=True)
        0    False
        1     True
        2    False
        3    False
        4    False
        dtype: bool

        >>> s.crosses(s2, align=False)
        0     True
        1     True
        2    False
        3    False
        dtype: bool

        Notice that a line does not cross a point that it contains.

        Notes
        -----
        This method works in a row-wise manner. It does not check if an element
        of one GeoSeries ``crosses`` *any* element of the other one.

        See also
        --------
        GeoSeries.disjoint
        GeoSeries.intersects

        """
        return _binary_op("crosses", self, other, align)

    def disjoint(self, other, align=True):
        """Returns a ``Series`` of ``dtype('bool')`` with value ``True`` for
        each aligned geometry disjoint to `other`.

        An object is said to be disjoint to `other` if its `boundary` and
        `interior` does not intersect at all with those of the other.

        The operation works on a 1-to-1 row-wise manner:

        .. image:: ../../../_static/binary_op-01.svg
           :align: center

        Parameters
        ----------
        other : GeoSeries or geometric object
            The GeoSeries (elementwise) or geometric object to test if is
            disjoint.
        align : bool (default True)
            If True, automatically aligns GeoSeries based on their indices.
            If False, the order of elements is preserved.

        Returns
        -------
        Series (bool)

        Examples
        --------
        >>> from shapely.geometry import Polygon, LineString, Point
        >>> s = geopandas.GeoSeries(
        ...     [
        ...         Polygon([(0, 0), (2, 2), (0, 2)]),
        ...         LineString([(0, 0), (2, 2)]),
        ...         LineString([(2, 0), (0, 2)]),
        ...         Point(0, 1),
        ...     ],
        ... )
        >>> s2 = geopandas.GeoSeries(
        ...     [
        ...         Polygon([(-1, 0), (-1, 2), (0, -2)]),
        ...         LineString([(0, 0), (0, 1)]),
        ...         Point(1, 1),
        ...         Point(0, 0),
        ...     ],
        ... )

        >>> s
        0    POLYGON ((0.00000 0.00000, 2.00000 2.00000, 0....
        1        LINESTRING (0.00000 0.00000, 2.00000 2.00000)
        2        LINESTRING (2.00000 0.00000, 0.00000 2.00000)
        3                              POINT (0.00000 1.00000)
        dtype: geometry

        >>> s2
        0    POLYGON ((-1.00000 0.00000, -1.00000 2.00000, ...
        1        LINESTRING (0.00000 0.00000, 0.00000 1.00000)
        2                              POINT (1.00000 1.00000)
        3                              POINT (0.00000 0.00000)
        dtype: geometry

        We can check each geometry of GeoSeries to a single
        geometry:

        .. image:: ../../../_static/binary_op-03.svg
           :align: center

        >>> line = LineString([(0, 0), (2, 0)])
        >>> s.disjoint(line)
        0    False
        1    False
        2    False
        3     True
        dtype: bool

        We can also check two GeoSeries against each other, row by row.
        We can either align both GeoSeries
        based on index values and compare elements with the same index using
        ``align=True`` or ignore index and compare elements based on their matching
        order using ``align=False``:

        .. image:: ../../../_static/binary_op-02.svg

        >>> s.disjoint(s2)
        0     True
        1    False
        2    False
        3     True
        dtype: bool

        Notes
        -----
        This method works in a row-wise manner. It does not check if an element
        of one GeoSeries is equal to *any* element of the other one.

        See also
        --------
        GeoSeries.intersects
        GeoSeries.touches

        """
        return _binary_op("disjoint", self, other, align)

    def intersects(self, other, align=True):
        """Returns a ``Series`` of ``dtype('bool')`` with value ``True`` for
        each aligned geometry that intersects `other`.

        An object is said to intersect `other` if its `boundary` and `interior`
        intersects in any way with those of the other.

        The operation works on a 1-to-1 row-wise manner:

        .. image:: ../../../_static/binary_op-01.svg
           :align: center

        Parameters
        ----------
        other : GeoSeries or geometric object
            The GeoSeries (elementwise) or geometric object to test if is
            intersected.
        align : bool (default True)
            If True, automatically aligns GeoSeries based on their indices.
            If False, the order of elements is preserved.

        Returns
        -------
        Series (bool)

        Examples
        --------
        >>> from shapely.geometry import Polygon, LineString, Point
        >>> s = geopandas.GeoSeries(
        ...     [
        ...         Polygon([(0, 0), (2, 2), (0, 2)]),
        ...         LineString([(0, 0), (2, 2)]),
        ...         LineString([(2, 0), (0, 2)]),
        ...         Point(0, 1),
        ...     ],
        ... )
        >>> s2 = geopandas.GeoSeries(
        ...     [
        ...         LineString([(1, 0), (1, 3)]),
        ...         LineString([(2, 0), (0, 2)]),
        ...         Point(1, 1),
        ...         Point(0, 1),
        ...     ],
        ...     index=range(1, 5),
        ... )

        >>> s
        0    POLYGON ((0.00000 0.00000, 2.00000 2.00000, 0....
        1        LINESTRING (0.00000 0.00000, 2.00000 2.00000)
        2        LINESTRING (2.00000 0.00000, 0.00000 2.00000)
        3                              POINT (0.00000 1.00000)
        dtype: geometry

        >>> s2
        1    LINESTRING (1.00000 0.00000, 1.00000 3.00000)
        2    LINESTRING (2.00000 0.00000, 0.00000 2.00000)
        3                          POINT (1.00000 1.00000)
        4                          POINT (0.00000 1.00000)
        dtype: geometry

        We can check if each geometry of GeoSeries crosses a single
        geometry:

        .. image:: ../../../_static/binary_op-03.svg
           :align: center

        >>> line = LineString([(-1, 1), (3, 1)])
        >>> s.intersects(line)
        0    True
        1    True
        2    True
        3    True
        dtype: bool

        We can also check two GeoSeries against each other, row by row.
        The GeoSeries above have different indices. We can either align both GeoSeries
        based on index values and compare elements with the same index using
        ``align=True`` or ignore index and compare elements based on their matching
        order using ``align=False``:

        .. image:: ../../../_static/binary_op-02.svg

        >>> s.intersects(s2, align=True)
        0    False
        1     True
        2     True
        3    False
        4    False
        dtype: bool

        >>> s.intersects(s2, align=False)
        0    True
        1    True
        2    True
        3    True
        dtype: bool

        Notes
        -----
        This method works in a row-wise manner. It does not check if an element
        of one GeoSeries ``crosses`` *any* element of the other one.

        See also
        --------
        GeoSeries.disjoint
        GeoSeries.crosses
        GeoSeries.touches
        GeoSeries.intersection
        """
        return _binary_op("intersects", self, other, align)

    def overlaps(self, other, align=True):
        """Returns True for all aligned geometries that overlap *other*, else False.

        Geometries overlaps if they have more than one but not all
        points in common, have the same dimension, and the intersection of the
        interiors of the geometries has the same dimension as the geometries
        themselves.

        The operation works on a 1-to-1 row-wise manner:

        .. image:: ../../../_static/binary_op-01.svg
           :align: center

        Parameters
        ----------
        other : GeoSeries or geometric object
            The GeoSeries (elementwise) or geometric object to test if
            overlaps.
        align : bool (default True)
            If True, automatically aligns GeoSeries based on their indices.
            If False, the order of elements is preserved.

        Returns
        -------
        Series (bool)

        Examples
        --------
        >>> from shapely.geometry import Polygon, LineString, MultiPoint, Point
        >>> s = geopandas.GeoSeries(
        ...     [
        ...         Polygon([(0, 0), (2, 2), (0, 2)]),
        ...         Polygon([(0, 0), (2, 2), (0, 2)]),
        ...         LineString([(0, 0), (2, 2)]),
        ...         MultiPoint([(0, 0), (0, 1)]),
        ...     ],
        ... )
        >>> s2 = geopandas.GeoSeries(
        ...     [
        ...         Polygon([(0, 0), (2, 0), (0, 2)]),
        ...         LineString([(0, 1), (1, 1)]),
        ...         LineString([(1, 1), (3, 3)]),
        ...         Point(0, 1),
        ...     ],
        ...     index=range(1, 5),
        ... )

        >>> s
        0    POLYGON ((0.00000 0.00000, 2.00000 2.00000, 0....
        1    POLYGON ((0.00000 0.00000, 2.00000 2.00000, 0....
        2        LINESTRING (0.00000 0.00000, 2.00000 2.00000)
        3        MULTIPOINT (0.00000 0.00000, 0.00000 1.00000)
        dtype: geometry

        >>> s2
        1    POLYGON ((0.00000 0.00000, 2.00000 0.00000, 0....
        2        LINESTRING (0.00000 1.00000, 1.00000 1.00000)
        3        LINESTRING (1.00000 1.00000, 3.00000 3.00000)
        4                              POINT (0.00000 1.00000)
        dtype: geometry

        We can check if each geometry of GeoSeries overlaps a single
        geometry:

        .. image:: ../../../_static/binary_op-03.svg
           :align: center

        >>> polygon = Polygon([(0, 0), (1, 0), (1, 1), (0, 1)])
        >>> s.overlaps(polygon)
        0     True
        1     True
        2    False
        3    False
        dtype: bool

        We can also check two GeoSeries against each other, row by row.
        The GeoSeries above have different indices. We can either align both GeoSeries
        based on index values and compare elements with the same index using
        ``align=True`` or ignore index and compare elements based on their matching
        order using ``align=False``:

        .. image:: ../../../_static/binary_op-02.svg

        >>> s.overlaps(s2)
        0    False
        1     True
        2    False
        3    False
        4    False
        dtype: bool

        >>> s.overlaps(s2, align=False)
        0     True
        1    False
        2     True
        3    False
        dtype: bool

        Notes
        -----
        This method works in a row-wise manner. It does not check if an element
        of one GeoSeries ``overlaps`` *any* element of the other one.

        See also
        --------
        GeoSeries.crosses
        GeoSeries.intersects

        """
        return _binary_op("overlaps", self, other, align)

    def touches(self, other, align=True):
        """Returns a ``Series`` of ``dtype('bool')`` with value ``True`` for
        each aligned geometry that touches `other`.

        An object is said to touch `other` if it has at least one point in
        common with `other` and its interior does not intersect with any part
        of the other. Overlapping features therefore do not touch.

        The operation works on a 1-to-1 row-wise manner:

        .. image:: ../../../_static/binary_op-01.svg
           :align: center

        Parameters
        ----------
        other : GeoSeries or geometric object
            The GeoSeries (elementwise) or geometric object to test if is
            touched.
        align : bool (default True)
            If True, automatically aligns GeoSeries based on their indices.
            If False, the order of elements is preserved.

        Returns
        -------
        Series (bool)

        Examples
        --------
        >>> from shapely.geometry import Polygon, LineString, MultiPoint, Point
        >>> s = geopandas.GeoSeries(
        ...     [
        ...         Polygon([(0, 0), (2, 2), (0, 2)]),
        ...         Polygon([(0, 0), (2, 2), (0, 2)]),
        ...         LineString([(0, 0), (2, 2)]),
        ...         MultiPoint([(0, 0), (0, 1)]),
        ...     ],
        ... )
        >>> s2 = geopandas.GeoSeries(
        ...     [
        ...         Polygon([(0, 0), (-2, 0), (0, -2)]),
        ...         LineString([(0, 1), (1, 1)]),
        ...         LineString([(1, 1), (3, 0)]),
        ...         Point(0, 1),
        ...     ],
        ...     index=range(1, 5),
        ... )

        >>> s
        0    POLYGON ((0.00000 0.00000, 2.00000 2.00000, 0....
        1    POLYGON ((0.00000 0.00000, 2.00000 2.00000, 0....
        2        LINESTRING (0.00000 0.00000, 2.00000 2.00000)
        3        MULTIPOINT (0.00000 0.00000, 0.00000 1.00000)
        dtype: geometry

        >>> s2
        1    POLYGON ((0.00000 0.00000, -2.00000 0.00000, 0...
        2        LINESTRING (0.00000 1.00000, 1.00000 1.00000)
        3        LINESTRING (1.00000 1.00000, 3.00000 0.00000)
        4                              POINT (0.00000 1.00000)
        dtype: geometry

        We can check if each geometry of GeoSeries touches a single
        geometry:

        .. image:: ../../../_static/binary_op-03.svg
           :align: center


        >>> line = LineString([(0, 0), (-1, -2)])
        >>> s.touches(line)
        0    True
        1    True
        2    True
        3    True
        dtype: bool

        We can also check two GeoSeries against each other, row by row.
        The GeoSeries above have different indices. We can either align both GeoSeries
        based on index values and compare elements with the same index using
        ``align=True`` or ignore index and compare elements based on their matching
        order using ``align=False``:

        .. image:: ../../../_static/binary_op-02.svg

        >>> s.touches(s2, align=True)
        0    False
        1     True
        2     True
        3    False
        4    False
        dtype: bool

        >>> s.touches(s2, align=False)
        0     True
        1    False
        2     True
        3    False
        dtype: bool

        Notes
        -----
        This method works in a row-wise manner. It does not check if an element
        of one GeoSeries ``touches`` *any* element of the other one.

        See also
        --------
        GeoSeries.overlaps
        GeoSeries.intersects

        """
        return _binary_op("touches", self, other, align)

    def within(self, other, align=True):
        """Returns a ``Series`` of ``dtype('bool')`` with value ``True`` for
        each aligned geometry that is within `other`.

        An object is said to be within `other` if at least one of its points is located
        in the `interior` and no points are located in the `exterior` of the other.
        If either object is empty, this operation returns ``False``.

        This is the inverse of :meth:`contains` in the sense that the
        expression ``a.within(b) == b.contains(a)`` always evaluates to
        ``True``.

        The operation works on a 1-to-1 row-wise manner:

        .. image:: ../../../_static/binary_op-01.svg
           :align: center

        Parameters
        ----------
        other : GeoSeries or geometric object
            The GeoSeries (elementwise) or geometric object to test if each
            geometry is within.
        align : bool (default True)
            If True, automatically aligns GeoSeries based on their indices.
            If False, the order of elements is preserved.

        Returns
        -------
        Series (bool)


        Examples
        --------
        >>> from shapely.geometry import Polygon, LineString, Point
        >>> s = geopandas.GeoSeries(
        ...     [
        ...         Polygon([(0, 0), (2, 2), (0, 2)]),
        ...         Polygon([(0, 0), (1, 2), (0, 2)]),
        ...         LineString([(0, 0), (0, 2)]),
        ...         Point(0, 1),
        ...     ],
        ... )
        >>> s2 = geopandas.GeoSeries(
        ...     [
        ...         Polygon([(0, 0), (1, 1), (0, 1)]),
        ...         LineString([(0, 0), (0, 2)]),
        ...         LineString([(0, 0), (0, 1)]),
        ...         Point(0, 1),
        ...     ],
        ...     index=range(1, 5),
        ... )

        >>> s
        0    POLYGON ((0.00000 0.00000, 2.00000 2.00000, 0....
        1    POLYGON ((0.00000 0.00000, 1.00000 2.00000, 0....
        2        LINESTRING (0.00000 0.00000, 0.00000 2.00000)
        3                              POINT (0.00000 1.00000)
        dtype: geometry

        >>> s2
        1    POLYGON ((0.00000 0.00000, 1.00000 1.00000, 0....
        2        LINESTRING (0.00000 0.00000, 0.00000 2.00000)
        3        LINESTRING (0.00000 0.00000, 0.00000 1.00000)
        4                              POINT (0.00000 1.00000)
        dtype: geometry

        We can check if each geometry of GeoSeries is within a single
        geometry:

        .. image:: ../../../_static/binary_op-03.svg
           :align: center

        >>> polygon = Polygon([(0, 0), (2, 2), (0, 2)])
        >>> s.within(polygon)
        0     True
        1     True
        2    False
        3    False
        dtype: bool

        We can also check two GeoSeries against each other, row by row.
        The GeoSeries above have different indices. We can either align both GeoSeries
        based on index values and compare elements with the same index using
        ``align=True`` or ignore index and compare elements based on their matching
        order using ``align=False``:

        .. image:: ../../../_static/binary_op-02.svg

        >>> s2.within(s)
        0    False
        1    False
        2     True
        3    False
        4    False
        dtype: bool

        >>> s2.within(s, align=False)
        1     True
        2    False
        3     True
        4     True
        dtype: bool

        Notes
        -----
        This method works in a row-wise manner. It does not check if an element
        of one GeoSeries is ``within`` *any* element of the other one.

        See also
        --------
        GeoSeries.contains
        """
        return _binary_op("within", self, other, align)

    def covers(self, other, align=True):
        """
        Returns a ``Series`` of ``dtype('bool')`` with value ``True`` for
        each aligned geometry that is entirely covering `other`.

        An object A is said to cover another object B if no points of B lie
        in the exterior of A.
        If either object is empty, this operation returns ``False``.

        The operation works on a 1-to-1 row-wise manner:

        .. image:: ../../../_static/binary_op-01.svg
           :align: center

        See
        https://lin-ear-th-inking.blogspot.com/2007/06/subtleties-of-ogc-covers-spatial.html
        for reference.

        Parameters
        ----------
        other : Geoseries or geometric object
            The Geoseries (elementwise) or geometric object to check is being covered.
        align : bool (default True)
            If True, automatically aligns GeoSeries based on their indices.
            If False, the order of elements is preserved.

        Returns
        -------
        Series (bool)

        Examples
        --------
        >>> from shapely.geometry import Polygon, LineString, Point
        >>> s = geopandas.GeoSeries(
        ...     [
        ...         Polygon([(0, 0), (2, 0), (2, 2), (0, 2)]),
        ...         Polygon([(0, 0), (2, 2), (0, 2)]),
        ...         LineString([(0, 0), (2, 2)]),
        ...         Point(0, 0),
        ...     ],
        ... )
        >>> s2 = geopandas.GeoSeries(
        ...     [
        ...         Polygon([(0.5, 0.5), (1.5, 0.5), (1.5, 1.5), (0.5, 1.5)]),
        ...         Polygon([(0, 0), (2, 0), (2, 2), (0, 2)]),
        ...         LineString([(1, 1), (1.5, 1.5)]),
        ...         Point(0, 0),
        ...     ],
        ...     index=range(1, 5),
        ... )

        >>> s
        0    POLYGON ((0.00000 0.00000, 2.00000 0.00000, 2....
        1    POLYGON ((0.00000 0.00000, 2.00000 2.00000, 0....
        2        LINESTRING (0.00000 0.00000, 2.00000 2.00000)
        3                              POINT (0.00000 0.00000)
        dtype: geometry

        >>> s2
        1    POLYGON ((0.50000 0.50000, 1.50000 0.50000, 1....
        2    POLYGON ((0.00000 0.00000, 2.00000 0.00000, 2....
        3        LINESTRING (1.00000 1.00000, 1.50000 1.50000)
        4                              POINT (0.00000 0.00000)
        dtype: geometry

        We can check if each geometry of GeoSeries covers a single
        geometry:

        .. image:: ../../../_static/binary_op-03.svg
           :align: center

        >>> poly = Polygon([(0, 0), (2, 0), (2, 2), (0, 2)])
        >>> s.covers(poly)
        0     True
        1    False
        2    False
        3    False
        dtype: bool

        We can also check two GeoSeries against each other, row by row.
        The GeoSeries above have different indices. We can either align both GeoSeries
        based on index values and compare elements with the same index using
        ``align=True`` or ignore index and compare elements based on their matching
        order using ``align=False``:

        .. image:: ../../../_static/binary_op-02.svg

        >>> s.covers(s2, align=True)
        0    False
        1    False
        2    False
        3    False
        4    False
        dtype: bool

        >>> s.covers(s2, align=False)
        0     True
        1    False
        2     True
        3     True
        dtype: bool

        Notes
        -----
        This method works in a row-wise manner. It does not check if an element
        of one GeoSeries ``covers`` *any* element of the other one.

        See also
        --------
        GeoSeries.covered_by
        GeoSeries.overlaps
        """
        return _binary_op("covers", self, other, align)

    def covered_by(self, other, align=True):
        """
        Returns a ``Series`` of ``dtype('bool')`` with value ``True`` for
        each aligned geometry that is entirely covered by `other`.

        An object A is said to cover another object B if no points of B lie
        in the exterior of A.

        The operation works on a 1-to-1 row-wise manner:

        .. image:: ../../../_static/binary_op-01.svg
           :align: center

        See
        https://lin-ear-th-inking.blogspot.com/2007/06/subtleties-of-ogc-covers-spatial.html
        for reference.

        Parameters
        ----------
        other : Geoseries or geometric object
            The Geoseries (elementwise) or geometric object to check is being covered.
        align : bool (default True)
            If True, automatically aligns GeoSeries based on their indices.
            If False, the order of elements is preserved.

        Returns
        -------
        Series (bool)

        Examples
        --------
        >>> from shapely.geometry import Polygon, LineString, Point
        >>> s = geopandas.GeoSeries(
        ...     [
        ...         Polygon([(0.5, 0.5), (1.5, 0.5), (1.5, 1.5), (0.5, 1.5)]),
        ...         Polygon([(0, 0), (2, 0), (2, 2), (0, 2)]),
        ...         LineString([(1, 1), (1.5, 1.5)]),
        ...         Point(0, 0),
        ...     ],
        ... )
        >>> s2 = geopandas.GeoSeries(
        ...     [
        ...         Polygon([(0, 0), (2, 0), (2, 2), (0, 2)]),
        ...         Polygon([(0, 0), (2, 2), (0, 2)]),
        ...         LineString([(0, 0), (2, 2)]),
        ...         Point(0, 0),
        ...     ],
        ...     index=range(1, 5),
        ... )

        >>> s
        0    POLYGON ((0.50000 0.50000, 1.50000 0.50000, 1....
        1    POLYGON ((0.00000 0.00000, 2.00000 0.00000, 2....
        2        LINESTRING (1.00000 1.00000, 1.50000 1.50000)
        3                              POINT (0.00000 0.00000)
        dtype: geometry

        >>> s2
        1    POLYGON ((0.00000 0.00000, 2.00000 0.00000, 2....
        2    POLYGON ((0.00000 0.00000, 2.00000 2.00000, 0....
        3        LINESTRING (0.00000 0.00000, 2.00000 2.00000)
        4                              POINT (0.00000 0.00000)
        dtype: geometry

        We can check if each geometry of GeoSeries is covered by a single
        geometry:

        .. image:: ../../../_static/binary_op-03.svg
           :align: center

        >>> poly = Polygon([(0, 0), (2, 0), (2, 2), (0, 2)])
        >>> s.covered_by(poly)
        0    True
        1    True
        2    True
        3    True
        dtype: bool

        We can also check two GeoSeries against each other, row by row.
        The GeoSeries above have different indices. We can either align both GeoSeries
        based on index values and compare elements with the same index using
        ``align=True`` or ignore index and compare elements based on their matching
        order using ``align=False``:

        .. image:: ../../../_static/binary_op-02.svg

        >>> s.covered_by(s2, align=True)
        0    False
        1     True
        2     True
        3     True
        4    False
        dtype: bool

        >>> s.covered_by(s2, align=False)
        0     True
        1    False
        2     True
        3     True
        dtype: bool

        Notes
        -----
        This method works in a row-wise manner. It does not check if an element
        of one GeoSeries is ``covered_by`` *any* element of the other one.

        See also
        --------
        GeoSeries.covers
        GeoSeries.overlaps
        """
        return _binary_op("covered_by", self, other, align)

    def distance(self, other, align=True):
        """Returns a ``Series`` containing the distance to aligned `other`.

        The operation works on a 1-to-1 row-wise manner:

        .. image:: ../../../_static/binary_op-01.svg
           :align: center

        Parameters
        ----------
        other : Geoseries or geometric object
            The Geoseries (elementwise) or geometric object to find the
            distance to.
        align : bool (default True)
            If True, automatically aligns GeoSeries based on their indices.
            If False, the order of elements is preserved.


        Returns
        -------
        Series (float)

        Examples
        --------
        >>> from shapely.geometry import Polygon, LineString, Point
        >>> s = geopandas.GeoSeries(
        ...     [
        ...         Polygon([(0, 0), (1, 0), (1, 1)]),
        ...         Polygon([(0, 0), (-1, 0), (-1, 1)]),
        ...         LineString([(1, 1), (0, 0)]),
        ...         Point(0, 0),
        ...     ],
        ... )
        >>> s2 = geopandas.GeoSeries(
        ...     [
        ...         Polygon([(0.5, 0.5), (1.5, 0.5), (1.5, 1.5), (0.5, 1.5)]),
        ...         Point(3, 1),
        ...         LineString([(1, 0), (2, 0)]),
        ...         Point(0, 1),
        ...     ],
        ...     index=range(1, 5),
        ... )

        >>> s
        0    POLYGON ((0.00000 0.00000, 1.00000 0.00000, 1....
        1    POLYGON ((0.00000 0.00000, -1.00000 0.00000, -...
        2        LINESTRING (1.00000 1.00000, 0.00000 0.00000)
        3                              POINT (0.00000 0.00000)
        dtype: geometry

        >>> s2
        1    POLYGON ((0.50000 0.50000, 1.50000 0.50000, 1....
        2                              POINT (3.00000 1.00000)
        3        LINESTRING (1.00000 0.00000, 2.00000 0.00000)
        4                              POINT (0.00000 1.00000)
        dtype: geometry

        We can check the distance of each geometry of GeoSeries to a single
        geometry:

        .. image:: ../../../_static/binary_op-03.svg
           :align: center

        >>> point = Point(-1, 0)
        >>> s.distance(point)
        0    1.0
        1    0.0
        2    1.0
        3    1.0
        dtype: float64

        We can also check two GeoSeries against each other, row by row.
        The GeoSeries above have different indices. We can either align both GeoSeries
        based on index values and use elements with the same index using
        ``align=True`` or ignore index and use elements based on their matching
        order using ``align=False``:

        .. image:: ../../../_static/binary_op-02.svg

        >>> s.distance(s2, align=True)
        0         NaN
        1    0.707107
        2    2.000000
        3    1.000000
        4         NaN
        dtype: float64

        >>> s.distance(s2, align=False)
        0    0.000000
        1    3.162278
        2    0.707107
        3    1.000000
        dtype: float64
        """
        return _binary_op("distance", self, other, align)

    #
    # Binary operations that return a GeoSeries
    #

    def difference(self, other, align=True):
        """Returns a ``GeoSeries`` of the points in each aligned geometry that
        are not in `other`.

        .. image:: ../../../_static/binary_geo-difference.svg
           :align: center

        The operation works on a 1-to-1 row-wise manner:

        .. image:: ../../../_static/binary_op-01.svg
           :align: center

        Parameters
        ----------
        other : Geoseries or geometric object
            The Geoseries (elementwise) or geometric object to find the
            difference to.
        align : bool (default True)
            If True, automatically aligns GeoSeries based on their indices.
            If False, the order of elements is preserved.

        Returns
        -------
        GeoSeries

        Examples
        --------
        >>> from shapely.geometry import Polygon, LineString, Point
        >>> s = geopandas.GeoSeries(
        ...     [
        ...         Polygon([(0, 0), (2, 2), (0, 2)]),
        ...         Polygon([(0, 0), (2, 2), (0, 2)]),
        ...         LineString([(0, 0), (2, 2)]),
        ...         LineString([(2, 0), (0, 2)]),
        ...         Point(0, 1),
        ...     ],
        ... )
        >>> s2 = geopandas.GeoSeries(
        ...     [
        ...         Polygon([(0, 0), (1, 1), (0, 1)]),
        ...         LineString([(1, 0), (1, 3)]),
        ...         LineString([(2, 0), (0, 2)]),
        ...         Point(1, 1),
        ...         Point(0, 1),
        ...     ],
        ...     index=range(1, 6),
        ... )

        >>> s
        0    POLYGON ((0.00000 0.00000, 2.00000 2.00000, 0....
        1    POLYGON ((0.00000 0.00000, 2.00000 2.00000, 0....
        2        LINESTRING (0.00000 0.00000, 2.00000 2.00000)
        3        LINESTRING (2.00000 0.00000, 0.00000 2.00000)
        4                              POINT (0.00000 1.00000)
        dtype: geometry

        >>> s2
        1    POLYGON ((0.00000 0.00000, 1.00000 1.00000, 0....
        2        LINESTRING (1.00000 0.00000, 1.00000 3.00000)
        3        LINESTRING (2.00000 0.00000, 0.00000 2.00000)
        4                              POINT (1.00000 1.00000)
        5                              POINT (0.00000 1.00000)
        dtype: geometry

        We can do difference of each geometry and a single
        shapely geometry:

        .. image:: ../../../_static/binary_op-03.svg
           :align: center

        >>> s.difference(Polygon([(0, 0), (1, 1), (0, 1)]))
        0    POLYGON ((0.00000 2.00000, 2.00000 2.00000, 1....
        1    POLYGON ((0.00000 2.00000, 2.00000 2.00000, 1....
        2        LINESTRING (1.00000 1.00000, 2.00000 2.00000)
        3    MULTILINESTRING ((2.00000 0.00000, 1.00000 1.0...
        4                                          POINT EMPTY
        dtype: geometry

        We can also check two GeoSeries against each other, row by row.
        The GeoSeries above have different indices. We can either align both GeoSeries
        based on index values and compare elements with the same index using
        ``align=True`` or ignore index and compare elements based on their matching
        order using ``align=False``:

        .. image:: ../../../_static/binary_op-02.svg

        >>> s.difference(s2, align=True)
        0                                                 None
        1    POLYGON ((0.00000 2.00000, 2.00000 2.00000, 1....
        2    MULTILINESTRING ((0.00000 0.00000, 1.00000 1.0...
        3                                   LINESTRING Z EMPTY
        4                              POINT (0.00000 1.00000)
        5                                                 None
        dtype: geometry

        >>> s.difference(s2, align=False)
        0    POLYGON ((0.00000 2.00000, 2.00000 2.00000, 1....
        1    POLYGON ((0.00000 0.00000, 0.00000 2.00000, 1....
        2    MULTILINESTRING ((0.00000 0.00000, 1.00000 1.0...
        3        LINESTRING (2.00000 0.00000, 0.00000 2.00000)
        4                                          POINT EMPTY
        dtype: geometry

        See Also
        --------
        GeoSeries.symmetric_difference
        GeoSeries.union
        GeoSeries.intersection
        """
        return _binary_geo("difference", self, other, align)

    def symmetric_difference(self, other, align=True):
        """Returns a ``GeoSeries`` of the symmetric difference of points in
        each aligned geometry with `other`.

        For each geometry, the symmetric difference consists of points in the
        geometry not in `other`, and points in `other` not in the geometry.

        .. image:: ../../../_static/binary_geo-symm_diff.svg
           :align: center

        The operation works on a 1-to-1 row-wise manner:

        .. image:: ../../../_static/binary_op-01.svg
           :align: center


        Parameters
        ----------
        other : Geoseries or geometric object
            The Geoseries (elementwise) or geometric object to find the
            symmetric difference to.
        align : bool (default True)
            If True, automatically aligns GeoSeries based on their indices.
            If False, the order of elements is preserved.

        Returns
        -------
        GeoSeries

        Examples
        --------
        >>> from shapely.geometry import Polygon, LineString, Point
        >>> s = geopandas.GeoSeries(
        ...     [
        ...         Polygon([(0, 0), (2, 2), (0, 2)]),
        ...         Polygon([(0, 0), (2, 2), (0, 2)]),
        ...         LineString([(0, 0), (2, 2)]),
        ...         LineString([(2, 0), (0, 2)]),
        ...         Point(0, 1),
        ...     ],
        ... )
        >>> s2 = geopandas.GeoSeries(
        ...     [
        ...         Polygon([(0, 0), (1, 1), (0, 1)]),
        ...         LineString([(1, 0), (1, 3)]),
        ...         LineString([(2, 0), (0, 2)]),
        ...         Point(1, 1),
        ...         Point(0, 1),
        ...     ],
        ...     index=range(1, 6),
        ... )

        >>> s
        0    POLYGON ((0.00000 0.00000, 2.00000 2.00000, 0....
        1    POLYGON ((0.00000 0.00000, 2.00000 2.00000, 0....
        2        LINESTRING (0.00000 0.00000, 2.00000 2.00000)
        3        LINESTRING (2.00000 0.00000, 0.00000 2.00000)
        4                              POINT (0.00000 1.00000)
        dtype: geometry

        >>> s2
        1    POLYGON ((0.00000 0.00000, 1.00000 1.00000, 0....
        2        LINESTRING (1.00000 0.00000, 1.00000 3.00000)
        3        LINESTRING (2.00000 0.00000, 0.00000 2.00000)
        4                              POINT (1.00000 1.00000)
        5                              POINT (0.00000 1.00000)
        dtype: geometry

        We can do symmetric difference of each geometry and a single
        shapely geometry:

        .. image:: ../../../_static/binary_op-03.svg
           :align: center

        >>> s.symmetric_difference(Polygon([(0, 0), (1, 1), (0, 1)]))
        0    POLYGON ((0.00000 2.00000, 2.00000 2.00000, 1....
        1    POLYGON ((0.00000 2.00000, 2.00000 2.00000, 1....
        2    GEOMETRYCOLLECTION (POLYGON ((0.00000 0.00000,...
        3    GEOMETRYCOLLECTION (POLYGON ((0.00000 0.00000,...
        4    POLYGON ((0.00000 1.00000, 1.00000 1.00000, 0....
        dtype: geometry

        We can also check two GeoSeries against each other, row by row.
        The GeoSeries above have different indices. We can either align both GeoSeries
        based on index values and compare elements with the same index using
        ``align=True`` or ignore index and compare elements based on their matching
        order using ``align=False``:

        .. image:: ../../../_static/binary_op-02.svg

        >>> s.symmetric_difference(s2, align=True)
        0                                                 None
        1    POLYGON ((0.00000 2.00000, 2.00000 2.00000, 1....
        2    MULTILINESTRING ((0.00000 0.00000, 1.00000 1.0...
        3                                   LINESTRING Z EMPTY
        4        MULTIPOINT (0.00000 1.00000, 1.00000 1.00000)
        5                                                 None
        dtype: geometry

        >>> s.symmetric_difference(s2, align=False)
        0    POLYGON ((0.00000 2.00000, 2.00000 2.00000, 1....
        1    GEOMETRYCOLLECTION (POLYGON ((0.00000 0.00000,...
        2    MULTILINESTRING ((0.00000 0.00000, 1.00000 1.0...
        3        LINESTRING (2.00000 0.00000, 0.00000 2.00000)
        4                                          POINT EMPTY
        dtype: geometry

        See Also
        --------
        GeoSeries.difference
        GeoSeries.union
        GeoSeries.intersection
        """
        return _binary_geo("symmetric_difference", self, other, align)

    def union(self, other, align=True):
        """Returns a ``GeoSeries`` of the union of points in each aligned geometry with
        `other`.

        .. image:: ../../../_static/binary_geo-union.svg
           :align: center

        The operation works on a 1-to-1 row-wise manner:

        .. image:: ../../../_static/binary_op-01.svg
           :align: center


        Parameters
        ----------
        other : Geoseries or geometric object
            The Geoseries (elementwise) or geometric object to find the union
            with.
        align : bool (default True)
            If True, automatically aligns GeoSeries based on their indices.
            If False, the order of elements is preserved.

        Returns
        -------
        GeoSeries

        Examples
        --------
        >>> from shapely.geometry import Polygon, LineString, Point
        >>> s = geopandas.GeoSeries(
        ...     [
        ...         Polygon([(0, 0), (2, 2), (0, 2)]),
        ...         Polygon([(0, 0), (2, 2), (0, 2)]),
        ...         LineString([(0, 0), (2, 2)]),
        ...         LineString([(2, 0), (0, 2)]),
        ...         Point(0, 1),
        ...     ],
        ... )
        >>> s2 = geopandas.GeoSeries(
        ...     [
        ...         Polygon([(0, 0), (1, 1), (0, 1)]),
        ...         LineString([(1, 0), (1, 3)]),
        ...         LineString([(2, 0), (0, 2)]),
        ...         Point(1, 1),
        ...         Point(0, 1),
        ...     ],
        ...     index=range(1, 6),
        ... )

        >>> s
        0    POLYGON ((0.00000 0.00000, 2.00000 2.00000, 0....
        1    POLYGON ((0.00000 0.00000, 2.00000 2.00000, 0....
        2        LINESTRING (0.00000 0.00000, 2.00000 2.00000)
        3        LINESTRING (2.00000 0.00000, 0.00000 2.00000)
        4                              POINT (0.00000 1.00000)
        dtype: geometry

        >>> s2
        1    POLYGON ((0.00000 0.00000, 1.00000 1.00000, 0....
        2        LINESTRING (1.00000 0.00000, 1.00000 3.00000)
        3        LINESTRING (2.00000 0.00000, 0.00000 2.00000)
        4                              POINT (1.00000 1.00000)
        5                              POINT (0.00000 1.00000)
        dtype: geometry

        We can do union of each geometry and a single
        shapely geometry:

        .. image:: ../../../_static/binary_op-03.svg
           :align: center

        >>> s.union(Polygon([(0, 0), (1, 1), (0, 1)]))
        0    POLYGON ((0.00000 0.00000, 0.00000 1.00000, 0....
        1    POLYGON ((0.00000 0.00000, 0.00000 1.00000, 0....
        2    GEOMETRYCOLLECTION (POLYGON ((0.00000 0.00000,...
        3    GEOMETRYCOLLECTION (POLYGON ((0.00000 0.00000,...
        4    POLYGON ((0.00000 1.00000, 1.00000 1.00000, 0....
        dtype: geometry

        We can also check two GeoSeries against each other, row by row.
        The GeoSeries above have different indices. We can either align both GeoSeries
        based on index values and compare elements with the same index using
        ``align=True`` or ignore index and compare elements based on their matching
        order using ``align=False``:

        .. image:: ../../../_static/binary_op-02.svg

        >>> s.union(s2, align=True)
        0                                                 None
        1    POLYGON ((0.00000 0.00000, 0.00000 1.00000, 0....
        2    MULTILINESTRING ((0.00000 0.00000, 1.00000 1.0...
        3        LINESTRING (2.00000 0.00000, 0.00000 2.00000)
        4        MULTIPOINT (0.00000 1.00000, 1.00000 1.00000)
        5                                                 None
        dtype: geometry

        >>> s.union(s2, align=False)
        0    POLYGON ((0.00000 0.00000, 0.00000 1.00000, 0....
        1    GEOMETRYCOLLECTION (POLYGON ((0.00000 0.00000,...
        2    MULTILINESTRING ((0.00000 0.00000, 1.00000 1.0...
        3        LINESTRING (2.00000 0.00000, 0.00000 2.00000)
        4                              POINT (0.00000 1.00000)
        dtype: geometry


        See Also
        --------
        GeoSeries.symmetric_difference
        GeoSeries.difference
        GeoSeries.intersection
        """
        return _binary_geo("union", self, other, align)

    def intersection(self, other, align=True):
        """Returns a ``GeoSeries`` of the intersection of points in each
        aligned geometry with `other`.

        .. image:: ../../../_static/binary_geo-intersection.svg
           :align: center

        The operation works on a 1-to-1 row-wise manner:

        .. image:: ../../../_static/binary_op-01.svg
           :align: center


        Parameters
        ----------
        other : Geoseries or geometric object
            The Geoseries (elementwise) or geometric object to find the
            intersection with.
        align : bool (default True)
            If True, automatically aligns GeoSeries based on their indices.
            If False, the order of elements is preserved.

        Returns
        -------
        GeoSeries

        Examples
        --------
        >>> from shapely.geometry import Polygon, LineString, Point
        >>> s = geopandas.GeoSeries(
        ...     [
        ...         Polygon([(0, 0), (2, 2), (0, 2)]),
        ...         Polygon([(0, 0), (2, 2), (0, 2)]),
        ...         LineString([(0, 0), (2, 2)]),
        ...         LineString([(2, 0), (0, 2)]),
        ...         Point(0, 1),
        ...     ],
        ... )
        >>> s2 = geopandas.GeoSeries(
        ...     [
        ...         Polygon([(0, 0), (1, 1), (0, 1)]),
        ...         LineString([(1, 0), (1, 3)]),
        ...         LineString([(2, 0), (0, 2)]),
        ...         Point(1, 1),
        ...         Point(0, 1),
        ...     ],
        ...     index=range(1, 6),
        ... )

        >>> s
        0    POLYGON ((0.00000 0.00000, 2.00000 2.00000, 0....
        1    POLYGON ((0.00000 0.00000, 2.00000 2.00000, 0....
        2        LINESTRING (0.00000 0.00000, 2.00000 2.00000)
        3        LINESTRING (2.00000 0.00000, 0.00000 2.00000)
        4                              POINT (0.00000 1.00000)
        dtype: geometry

        >>> s2
        1    POLYGON ((0.00000 0.00000, 1.00000 1.00000, 0....
        2        LINESTRING (1.00000 0.00000, 1.00000 3.00000)
        3        LINESTRING (2.00000 0.00000, 0.00000 2.00000)
        4                              POINT (1.00000 1.00000)
        5                              POINT (0.00000 1.00000)
        dtype: geometry

        We can also do intersection of each geometry and a single
        shapely geometry:

        .. image:: ../../../_static/binary_op-03.svg
           :align: center

        >>> s.intersection(Polygon([(0, 0), (1, 1), (0, 1)]))
        0    POLYGON ((0.00000 0.00000, 0.00000 1.00000, 1....
        1    POLYGON ((0.00000 0.00000, 0.00000 1.00000, 1....
        2        LINESTRING (0.00000 0.00000, 1.00000 1.00000)
        3                              POINT (1.00000 1.00000)
        4                              POINT (0.00000 1.00000)
        dtype: geometry

        We can also check two GeoSeries against each other, row by row.
        The GeoSeries above have different indices. We can either align both GeoSeries
        based on index values and compare elements with the same index using
        ``align=True`` or ignore index and compare elements based on their matching
        order using ``align=False``:

        .. image:: ../../../_static/binary_op-02.svg

        >>> s.intersection(s2, align=True)
        0                                                 None
        1    POLYGON ((0.00000 0.00000, 0.00000 1.00000, 1....
        2                              POINT (1.00000 1.00000)
        3        LINESTRING (2.00000 0.00000, 0.00000 2.00000)
        4                                          POINT EMPTY
        5                                                 None
        dtype: geometry

        >>> s.intersection(s2, align=False)
        0    POLYGON ((0.00000 0.00000, 0.00000 1.00000, 1....
        1        LINESTRING (1.00000 1.00000, 1.00000 2.00000)
        2                              POINT (1.00000 1.00000)
        3                              POINT (1.00000 1.00000)
        4                              POINT (0.00000 1.00000)
        dtype: geometry


        See Also
        --------
        GeoSeries.difference
        GeoSeries.symmetric_difference
        GeoSeries.union
        """
        return _binary_geo("intersection", self, other, align)

    def clip_by_rect(self, xmin, ymin, xmax, ymax):
        """Returns a ``GeoSeries`` of the portions of geometry within the given
        rectangle.

        Note that the results are not exactly equal to
        :meth:`~GeoSeries.intersection()`. E.g. in edge cases,
        :meth:`~GeoSeries.clip_by_rect()` will not return a point just touching the
        rectangle. Check the examples section below for some of these exceptions.

        The geometry is clipped in a fast but possibly dirty way. The output is not
        guaranteed to be valid. No exceptions will be raised for topological errors.

        Note: empty geometries or geometries that do not overlap with the specified
        bounds will result in ``GEOMETRYCOLLECTION EMPTY``.

        Parameters
        ----------
        xmin: float
            Minimum x value of the rectangle
        ymin: float
            Minimum y value of the rectangle
        xmax: float
            Maximum x value of the rectangle
        ymax: float
            Maximum y value of the rectangle

        Returns
        -------
        GeoSeries

        Examples
        --------
        >>> from shapely.geometry import Polygon, LineString, Point
        >>> s = geopandas.GeoSeries(
        ...     [
        ...         Polygon([(0, 0), (2, 2), (0, 2)]),
        ...         Polygon([(0, 0), (2, 2), (0, 2)]),
        ...         LineString([(0, 0), (2, 2)]),
        ...         LineString([(2, 0), (0, 2)]),
        ...         Point(0, 1),
        ...     ],
        ...     crs=3857,
        ... )
        >>> bounds = (0, 0, 1, 1)
        >>> s
        0    POLYGON ((0.000 0.000, 2.000 2.000, 0.000 2.00...
        1    POLYGON ((0.000 0.000, 2.000 2.000, 0.000 2.00...
        2                LINESTRING (0.000 0.000, 2.000 2.000)
        3                LINESTRING (2.000 0.000, 0.000 2.000)
        4                                  POINT (0.000 1.000)
        dtype: geometry
        >>> s.clip_by_rect(*bounds)
        0    POLYGON ((0.000 0.000, 0.000 1.000, 1.000 1.00...
        1    POLYGON ((0.000 0.000, 0.000 1.000, 1.000 1.00...
        2                LINESTRING (0.000 0.000, 1.000 1.000)
        3                             GEOMETRYCOLLECTION EMPTY
        4                             GEOMETRYCOLLECTION EMPTY
        dtype: geometry

        See also
        --------
        GeoSeries.intersection
        """
        from .geoseries import GeoSeries

        geometry_array = GeometryArray(self.geometry.values)
        clipped_geometry = geometry_array.clip_by_rect(xmin, ymin, xmax, ymax)
        return GeoSeries(clipped_geometry.data, index=self.index, crs=self.crs)

    #
    # Other operations
    #

    @property
    def bounds(self):
        """Returns a ``DataFrame`` with columns ``minx``, ``miny``, ``maxx``,
        ``maxy`` values containing the bounds for each geometry.

        See ``GeoSeries.total_bounds`` for the limits of the entire series.

        Examples
        --------
        >>> from shapely.geometry import Point, Polygon, LineString
        >>> d = {'geometry': [Point(2, 1), Polygon([(0, 0), (1, 1), (1, 0)]),
        ... LineString([(0, 1), (1, 2)])]}
        >>> gdf = geopandas.GeoDataFrame(d, crs="EPSG:4326")
        >>> gdf.bounds
           minx  miny  maxx  maxy
        0   2.0   1.0   2.0   1.0
        1   0.0   0.0   1.0   1.0
        2   0.0   1.0   1.0   2.0

        You can assign the bounds to the ``GeoDataFrame`` as:

        >>> import pandas as pd
        >>> gdf = pd.concat([gdf, gdf.bounds], axis=1)
        >>> gdf
                                                    geometry  minx  miny  maxx  maxy
        0                            POINT (2.00000 1.00000)   2.0   1.0   2.0   1.0
        1  POLYGON ((0.00000 0.00000, 1.00000 1.00000, 1....   0.0   0.0   1.0   1.0
        2      LINESTRING (0.00000 1.00000, 1.00000 2.00000)   0.0   1.0   1.0   2.0
        """
        bounds = GeometryArray(self.geometry.values).bounds
        return DataFrame(
            bounds, columns=["minx", "miny", "maxx", "maxy"], index=self.index
        )

    @property
    def total_bounds(self):
        """Returns a tuple containing ``minx``, ``miny``, ``maxx``, ``maxy``
        values for the bounds of the series as a whole.

        See ``GeoSeries.bounds`` for the bounds of the geometries contained in
        the series.

        Examples
        --------
        >>> from shapely.geometry import Point, Polygon, LineString
        >>> d = {'geometry': [Point(3, -1), Polygon([(0, 0), (1, 1), (1, 0)]),
        ... LineString([(0, 1), (1, 2)])]}
        >>> gdf = geopandas.GeoDataFrame(d, crs="EPSG:4326")
        >>> gdf.total_bounds
        array([ 0., -1.,  3.,  2.])
        """
        return GeometryArray(self.geometry.values).total_bounds

    @property
    def sindex(self):
        """Generate the spatial index

        Creates R-tree spatial index based on ``pygeos.STRtree`` or
        ``rtree.index.Index``.

        Note that the  spatial index may not be fully
        initialized until the first use.

        Examples
        --------
        >>> from shapely.geometry import box
        >>> s = geopandas.GeoSeries(geopandas.points_from_xy(range(5), range(5)))
        >>> s
        0    POINT (0.00000 0.00000)
        1    POINT (1.00000 1.00000)
        2    POINT (2.00000 2.00000)
        3    POINT (3.00000 3.00000)
        4    POINT (4.00000 4.00000)
        dtype: geometry

        Query the spatial index with a single geometry based on the bounding box:

        >>> s.sindex.query(box(1, 1, 3, 3))
        array([1, 2, 3])

        Query the spatial index with a single geometry based on the predicate:

        >>> s.sindex.query(box(1, 1, 3, 3), predicate="contains")
        array([2])

        Query the spatial index with an array of geometries based on the bounding
        box:

        >>> s2 = geopandas.GeoSeries([box(1, 1, 3, 3), box(4, 4, 5, 5)])
        >>> s2
        0    POLYGON ((3.00000 1.00000, 3.00000 3.00000, 1....
        1    POLYGON ((5.00000 4.00000, 5.00000 5.00000, 4....
        dtype: geometry

        >>> s.sindex.query_bulk(s2)
        array([[0, 0, 0, 1],
               [1, 2, 3, 4]])

        Query the spatial index with an array of geometries based on the predicate:

        >>> s.sindex.query_bulk(s2, predicate="contains")
        array([[0],
               [2]])
        """
        return self.geometry.values.sindex

    @property
    def has_sindex(self):
        """Check the existence of the spatial index without generating it.

        Use the `.sindex` attribute on a GeoDataFrame or GeoSeries
        to generate a spatial index if it does not yet exist,
        which may take considerable time based on the underlying index
        implementation.

        Note that the underlying spatial index may not be fully
        initialized until the first use.

        Examples
        --------

        >>> from shapely.geometry import Point
        >>> d = {'geometry': [Point(1, 2), Point(2, 1)]}
        >>> gdf = geopandas.GeoDataFrame(d)
        >>> gdf.has_sindex
        False
        >>> index = gdf.sindex
        >>> gdf.has_sindex
        True

        Returns
        -------
        bool
            `True` if the spatial index has been generated or
            `False` if not.
        """
        return self.geometry.values.has_sindex

    def buffer(self, distance, resolution=16, **kwargs):
        """Returns a ``GeoSeries`` of geometries representing all points within
        a given ``distance`` of each geometric object.

        See http://shapely.readthedocs.io/en/latest/manual.html#object.buffer
        for details.

        Parameters
        ----------
        distance : float, np.array, pd.Series
            The radius of the buffer. If np.array or pd.Series are used
            then it must have same length as the GeoSeries.
        resolution : int (optional, default 16)
            The resolution of the buffer around each vertex.

        Examples
        --------
        >>> from shapely.geometry import Point, LineString, Polygon
        >>> s = geopandas.GeoSeries(
        ...     [
        ...         Point(0, 0),
        ...         LineString([(1, -1), (1, 0), (2, 0), (2, 1)]),
        ...         Polygon([(3, -1), (4, 0), (3, 1)]),
        ...     ]
        ... )
        >>> s
        0                              POINT (0.00000 0.00000)
        1    LINESTRING (1.00000 -1.00000, 1.00000 0.00000,...
        2    POLYGON ((3.00000 -1.00000, 4.00000 0.00000, 3...
        dtype: geometry

        >>> s.buffer(0.2)
        0    POLYGON ((0.20000 0.00000, 0.19904 -0.01960, 0...
        1    POLYGON ((0.80000 0.00000, 0.80096 0.01960, 0....
        2    POLYGON ((2.80000 -1.00000, 2.80000 1.00000, 2...
        dtype: geometry

        ``**kwargs`` accept further specification as ``join_style`` and ``cap_style``.
        See the following illustration of different options.

        .. plot:: _static/code/buffer.py

        """
        # TODO: update docstring based on pygeos after shapely 2.0
        if isinstance(distance, pd.Series):
            if not self.index.equals(distance.index):
                raise ValueError(
                    "Index values of distance sequence does "
                    "not match index values of the GeoSeries"
                )
            distance = np.asarray(distance)

        return _delegate_geo_method(
            "buffer", self, distance, resolution=resolution, **kwargs
        )

    def simplify(self, *args, **kwargs):
        """Returns a ``GeoSeries`` containing a simplified representation of
        each geometry.

        The algorithm (Douglas-Peucker) recursively splits the original line
        into smaller parts and connects these parts’ endpoints
        by a straight line. Then, it removes all points whose distance
        to the straight line is smaller than `tolerance`. It does not
        move any points and it always preserves endpoints of
        the original line or polygon.
        See http://shapely.readthedocs.io/en/latest/manual.html#object.simplify
        for details

        Parameters
        ----------
        tolerance : float
            All parts of a simplified geometry will be no more than
            `tolerance` distance from the original. It has the same units
            as the coordinate reference system of the GeoSeries.
            For example, using `tolerance=100` in a projected CRS with meters
            as units means a distance of 100 meters in reality.
        preserve_topology: bool (default True)
            False uses a quicker algorithm, but may produce self-intersecting
            or otherwise invalid geometries.

        Notes
        -----
        Invalid geometric objects may result from simplification that does not
        preserve topology and simplification may be sensitive to the order of
        coordinates: two geometries differing only in order of coordinates may be
        simplified differently.

        Examples
        --------
        >>> from shapely.geometry import Point, LineString
        >>> s = geopandas.GeoSeries(
        ...     [Point(0, 0).buffer(1), LineString([(0, 0), (1, 10), (0, 20)])]
        ... )
        >>> s
        0    POLYGON ((1.00000 0.00000, 0.99518 -0.09802, 0...
        1    LINESTRING (0.00000 0.00000, 1.00000 10.00000,...
        dtype: geometry

        >>> s.simplify(1)
        0    POLYGON ((1.00000 0.00000, 0.00000 -1.00000, -...
        1       LINESTRING (0.00000 0.00000, 0.00000 20.00000)
        dtype: geometry
        """
        return _delegate_geo_method("simplify", self, *args, **kwargs)

    def relate(self, other, align=True):
        """
        Returns the DE-9IM intersection matrices for the geometries

        The operation works on a 1-to-1 row-wise manner:

        .. image:: ../../../_static/binary_op-01.svg
           :align: center

        Parameters
        ----------
        other : BaseGeometry or GeoSeries
            The other geometry to computed
            the DE-9IM intersection matrices from.
        align : bool (default True)
            If True, automatically aligns GeoSeries based on their indices.
            If False, the order of elements is preserved.

        Returns
        ----------
        spatial_relations: Series of strings
            The DE-9IM intersection matrices which describe
            the spatial relations of the other geometry.

        Examples
        --------
        >>> from shapely.geometry import Polygon, LineString, Point
        >>> s = geopandas.GeoSeries(
        ...     [
        ...         Polygon([(0, 0), (2, 2), (0, 2)]),
        ...         Polygon([(0, 0), (2, 2), (0, 2)]),
        ...         LineString([(0, 0), (2, 2)]),
        ...         LineString([(2, 0), (0, 2)]),
        ...         Point(0, 1),
        ...     ],
        ... )
        >>> s2 = geopandas.GeoSeries(
        ...     [
        ...         Polygon([(0, 0), (1, 1), (0, 1)]),
        ...         LineString([(1, 0), (1, 3)]),
        ...         LineString([(2, 0), (0, 2)]),
        ...         Point(1, 1),
        ...         Point(0, 1),
        ...     ],
        ...     index=range(1, 6),
        ... )

        >>> s
        0    POLYGON ((0.00000 0.00000, 2.00000 2.00000, 0....
        1    POLYGON ((0.00000 0.00000, 2.00000 2.00000, 0....
        2        LINESTRING (0.00000 0.00000, 2.00000 2.00000)
        3        LINESTRING (2.00000 0.00000, 0.00000 2.00000)
        4                              POINT (0.00000 1.00000)
        dtype: geometry

        >>> s2
        1    POLYGON ((0.00000 0.00000, 1.00000 1.00000, 0....
        2        LINESTRING (1.00000 0.00000, 1.00000 3.00000)
        3        LINESTRING (2.00000 0.00000, 0.00000 2.00000)
        4                              POINT (1.00000 1.00000)
        5                              POINT (0.00000 1.00000)
        dtype: geometry

        We can relate each geometry and a single
        shapely geometry:

        .. image:: ../../../_static/binary_op-03.svg
           :align: center

        >>> s.relate(Polygon([(0, 0), (1, 1), (0, 1)]))
        0    212F11FF2
        1    212F11FF2
        2    F11F00212
        3    F01FF0212
        4    F0FFFF212
        dtype: object

        We can also check two GeoSeries against each other, row by row.
        The GeoSeries above have different indices. We can either align both GeoSeries
        based on index values and compare elements with the same index using
        ``align=True`` or ignore index and compare elements based on their matching
        order using ``align=False``:

        .. image:: ../../../_static/binary_op-02.svg

        >>> s.relate(s2, align=True)
        0         None
        1    212F11FF2
        2    0F1FF0102
        3    1FFF0FFF2
        4    FF0FFF0F2
        5         None
        dtype: object

        >>> s.relate(s2, align=False)
        0    212F11FF2
        1    1F20F1102
        2    0F1FF0102
        3    0F1FF0FF2
        4    0FFFFFFF2
        dtype: object

        """
        return _binary_op("relate", self, other, align)

    def project(self, other, normalized=False, align=True):
        """
        Return the distance along each geometry nearest to *other*

        The operation works on a 1-to-1 row-wise manner:

        .. image:: ../../../_static/binary_op-01.svg
           :align: center

        The project method is the inverse of interpolate.


        Parameters
        ----------
        other : BaseGeometry or GeoSeries
            The *other* geometry to computed projected point from.
        normalized : boolean
            If normalized is True, return the distance normalized to
            the length of the object.
        align : bool (default True)
            If True, automatically aligns GeoSeries based on their indices.
            If False, the order of elements is preserved.

        Returns
        -------
        Series

        Examples
        --------
        >>> from shapely.geometry import LineString, Point
        >>> s = geopandas.GeoSeries(
        ...     [
        ...         LineString([(0, 0), (2, 0), (0, 2)]),
        ...         LineString([(0, 0), (2, 2)]),
        ...         LineString([(2, 0), (0, 2)]),
        ...     ],
        ... )
        >>> s2 = geopandas.GeoSeries(
        ...     [
        ...         Point(1, 0),
        ...         Point(1, 0),
        ...         Point(2, 1),
        ...     ],
        ...     index=range(1, 4),
        ... )

        >>> s
        0    LINESTRING (0.00000 0.00000, 2.00000 0.00000, ...
        1        LINESTRING (0.00000 0.00000, 2.00000 2.00000)
        2        LINESTRING (2.00000 0.00000, 0.00000 2.00000)
        dtype: geometry

        >>> s2
        1    POINT (1.00000 0.00000)
        2    POINT (1.00000 0.00000)
        3    POINT (2.00000 1.00000)
        dtype: geometry

        We can project each geometry on a single
        shapely geometry:

        .. image:: ../../../_static/binary_op-03.svg
           :align: center

        >>> s.project(Point(1, 0))
        0    1.000000
        1    0.707107
        2    0.707107
        dtype: float64

        We can also check two GeoSeries against each other, row by row.
        The GeoSeries above have different indices. We can either align both GeoSeries
        based on index values and project elements with the same index using
        ``align=True`` or ignore index and project elements based on their matching
        order using ``align=False``:

        .. image:: ../../../_static/binary_op-02.svg

        >>> s.project(s2, align=True)
        0         NaN
        1    0.707107
        2    0.707107
        3         NaN
        dtype: float64

        >>> s.project(s2, align=False)
        0    1.000000
        1    0.707107
        2    0.707107
        dtype: float64

        See also
        --------
        GeoSeries.interpolate
        """
        return _binary_op("project", self, other, normalized=normalized, align=align)

    def interpolate(self, distance, normalized=False):
        """
        Return a point at the specified distance along each geometry

        Parameters
        ----------
        distance : float or Series of floats
            Distance(s) along the geometries at which a point should be
            returned. If np.array or pd.Series are used then it must have
            same length as the GeoSeries.
        normalized : boolean
            If normalized is True, distance will be interpreted as a fraction
            of the geometric object's length.
        """
        if isinstance(distance, pd.Series):
            if not self.index.equals(distance.index):
                raise ValueError(
                    "Index values of distance sequence does "
                    "not match index values of the GeoSeries"
                )
            distance = np.asarray(distance)
        return _delegate_geo_method(
            "interpolate", self, distance, normalized=normalized
        )

    def affine_transform(self, matrix):
        """Return a ``GeoSeries`` with translated geometries.

        See http://shapely.readthedocs.io/en/stable/manual.html#shapely.affinity.affine_transform
        for details.

        Parameters
        ----------
        matrix: List or tuple
            6 or 12 items for 2D or 3D transformations respectively.

            For 2D affine transformations,
            the 6 parameter matrix is ``[a, b, d, e, xoff, yoff]``

            For 3D affine transformations,
            the 12 parameter matrix is ``[a, b, c, d, e, f, g, h, i, xoff, yoff, zoff]``

        Examples
        --------
        >>> from shapely.geometry import Point, LineString, Polygon
        >>> s = geopandas.GeoSeries(
        ...     [
        ...         Point(1, 1),
        ...         LineString([(1, -1), (1, 0)]),
        ...         Polygon([(3, -1), (4, 0), (3, 1)]),
        ...     ]
        ... )
        >>> s
        0                              POINT (1.00000 1.00000)
        1       LINESTRING (1.00000 -1.00000, 1.00000 0.00000)
        2    POLYGON ((3.00000 -1.00000, 4.00000 0.00000, 3...
        dtype: geometry

        >>> s.affine_transform([2, 3, 2, 4, 5, 2])
        0                             POINT (10.00000 8.00000)
        1        LINESTRING (4.00000 0.00000, 7.00000 4.00000)
        2    POLYGON ((8.00000 4.00000, 13.00000 10.00000, ...
        dtype: geometry

        """  # noqa (E501 link is longer than max line length)
        return _delegate_geo_method("affine_transform", self, matrix)

    def translate(self, xoff=0.0, yoff=0.0, zoff=0.0):
        """Returns a ``GeoSeries`` with translated geometries.

        See http://shapely.readthedocs.io/en/latest/manual.html#shapely.affinity.translate
        for details.

        Parameters
        ----------
        xoff, yoff, zoff : float, float, float
            Amount of offset along each dimension.
            xoff, yoff, and zoff for translation along the x, y, and z
            dimensions respectively.

        Examples
        --------
        >>> from shapely.geometry import Point, LineString, Polygon
        >>> s = geopandas.GeoSeries(
        ...     [
        ...         Point(1, 1),
        ...         LineString([(1, -1), (1, 0)]),
        ...         Polygon([(3, -1), (4, 0), (3, 1)]),
        ...     ]
        ... )
        >>> s
        0                              POINT (1.00000 1.00000)
        1       LINESTRING (1.00000 -1.00000, 1.00000 0.00000)
        2    POLYGON ((3.00000 -1.00000, 4.00000 0.00000, 3...
        dtype: geometry

        >>> s.translate(2, 3)
        0                              POINT (3.00000 4.00000)
        1        LINESTRING (3.00000 2.00000, 3.00000 3.00000)
        2    POLYGON ((5.00000 2.00000, 6.00000 3.00000, 5....
        dtype: geometry

        """  # noqa (E501 link is longer than max line length)
        return _delegate_geo_method("translate", self, xoff, yoff, zoff)

    def rotate(self, angle, origin="center", use_radians=False):
        """Returns a ``GeoSeries`` with rotated geometries.

        See http://shapely.readthedocs.io/en/latest/manual.html#shapely.affinity.rotate
        for details.

        Parameters
        ----------
        angle : float
            The angle of rotation can be specified in either degrees (default)
            or radians by setting use_radians=True. Positive angles are
            counter-clockwise and negative are clockwise rotations.
        origin : string, Point, or tuple (x, y)
            The point of origin can be a keyword 'center' for the bounding box
            center (default), 'centroid' for the geometry's centroid, a Point
            object or a coordinate tuple (x, y).
        use_radians : boolean
            Whether to interpret the angle of rotation as degrees or radians

        Examples
        --------
        >>> from shapely.geometry import Point, LineString, Polygon
        >>> s = geopandas.GeoSeries(
        ...     [
        ...         Point(1, 1),
        ...         LineString([(1, -1), (1, 0)]),
        ...         Polygon([(3, -1), (4, 0), (3, 1)]),
        ...     ]
        ... )
        >>> s
        0                              POINT (1.00000 1.00000)
        1       LINESTRING (1.00000 -1.00000, 1.00000 0.00000)
        2    POLYGON ((3.00000 -1.00000, 4.00000 0.00000, 3...
        dtype: geometry

        >>> s.rotate(90)
        0                              POINT (1.00000 1.00000)
        1      LINESTRING (1.50000 -0.50000, 0.50000 -0.50000)
        2    POLYGON ((4.50000 -0.50000, 3.50000 0.50000, 2...
        dtype: geometry

        >>> s.rotate(90, origin=(0, 0))
        0                             POINT (-1.00000 1.00000)
        1        LINESTRING (1.00000 1.00000, 0.00000 1.00000)
        2    POLYGON ((1.00000 3.00000, 0.00000 4.00000, -1...
        dtype: geometry

        """
        return _delegate_geo_method(
            "rotate", self, angle, origin=origin, use_radians=use_radians
        )

    def scale(self, xfact=1.0, yfact=1.0, zfact=1.0, origin="center"):
        """Returns a ``GeoSeries`` with scaled geometries.

        The geometries can be scaled by different factors along each
        dimension. Negative scale factors will mirror or reflect coordinates.

        See http://shapely.readthedocs.io/en/latest/manual.html#shapely.affinity.scale
        for details.

        Parameters
        ----------
        xfact, yfact, zfact : float, float, float
            Scaling factors for the x, y, and z dimensions respectively.
        origin : string, Point, or tuple
            The point of origin can be a keyword 'center' for the 2D bounding
            box center (default), 'centroid' for the geometry's 2D centroid, a
            Point object or a coordinate tuple (x, y, z).

        Examples
        --------
        >>> from shapely.geometry import Point, LineString, Polygon
        >>> s = geopandas.GeoSeries(
        ...     [
        ...         Point(1, 1),
        ...         LineString([(1, -1), (1, 0)]),
        ...         Polygon([(3, -1), (4, 0), (3, 1)]),
        ...     ]
        ... )
        >>> s
        0                              POINT (1.00000 1.00000)
        1       LINESTRING (1.00000 -1.00000, 1.00000 0.00000)
        2    POLYGON ((3.00000 -1.00000, 4.00000 0.00000, 3...
        dtype: geometry

        >>> s.scale(2, 3)
        0                              POINT (1.00000 1.00000)
        1       LINESTRING (1.00000 -2.00000, 1.00000 1.00000)
        2    POLYGON ((2.50000 -3.00000, 4.50000 0.00000, 2...
        dtype: geometry

        >>> s.scale(2, 3, origin=(0, 0))
        0                              POINT (2.00000 3.00000)
        1       LINESTRING (2.00000 -3.00000, 2.00000 0.00000)
        2    POLYGON ((6.00000 -3.00000, 8.00000 0.00000, 6...
        dtype: geometry
        """
        return _delegate_geo_method("scale", self, xfact, yfact, zfact, origin=origin)

    def skew(self, xs=0.0, ys=0.0, origin="center", use_radians=False):
        """Returns a ``GeoSeries`` with skewed geometries.

        The geometries are sheared by angles along the x and y dimensions.

        See http://shapely.readthedocs.io/en/latest/manual.html#shapely.affinity.skew
        for details.

        Parameters
        ----------
        xs, ys : float, float
            The shear angle(s) for the x and y axes respectively. These can be
            specified in either degrees (default) or radians by setting
            use_radians=True.
        origin : string, Point, or tuple (x, y)
            The point of origin can be a keyword 'center' for the bounding box
            center (default), 'centroid' for the geometry's centroid, a Point
            object or a coordinate tuple (x, y).
        use_radians : boolean
            Whether to interpret the shear angle(s) as degrees or radians

        Examples
        --------
        >>> from shapely.geometry import Point, LineString, Polygon
        >>> s = geopandas.GeoSeries(
        ...     [
        ...         Point(1, 1),
        ...         LineString([(1, -1), (1, 0)]),
        ...         Polygon([(3, -1), (4, 0), (3, 1)]),
        ...     ]
        ... )
        >>> s
        0                              POINT (1.00000 1.00000)
        1       LINESTRING (1.00000 -1.00000, 1.00000 0.00000)
        2    POLYGON ((3.00000 -1.00000, 4.00000 0.00000, 3...
        dtype: geometry

        >>> s.skew(45, 30)
        0                              POINT (1.00000 1.00000)
        1       LINESTRING (0.50000 -1.00000, 1.50000 0.00000)
        2    POLYGON ((2.00000 -1.28868, 4.00000 0.28868, 4...
        dtype: geometry

        >>> s.skew(45, 30, origin=(0, 0))
        0                              POINT (2.00000 1.57735)
        1       LINESTRING (0.00000 -0.42265, 1.00000 0.57735)
        2    POLYGON ((2.00000 0.73205, 4.00000 2.30940, 4....
        dtype: geometry
        """
        return _delegate_geo_method(
            "skew", self, xs, ys, origin=origin, use_radians=use_radians
        )

    @property
    def cx(self):
        """
        Coordinate based indexer to select by intersection with bounding box.

        Format of input should be ``.cx[xmin:xmax, ymin:ymax]``. Any of
        ``xmin``, ``xmax``, ``ymin``, and ``ymax`` can be provided, but input
        must include a comma separating x and y slices. That is, ``.cx[:, :]``
        will return the full series/frame, but ``.cx[:]`` is not implemented.

        Examples
        --------
        >>> from shapely.geometry import LineString, Point
        >>> s = geopandas.GeoSeries(
        ...     [Point(0, 0), Point(1, 2), Point(3, 3), LineString([(0, 0), (3, 3)])]
        ... )
        >>> s
        0                          POINT (0.00000 0.00000)
        1                          POINT (1.00000 2.00000)
        2                          POINT (3.00000 3.00000)
        3    LINESTRING (0.00000 0.00000, 3.00000 3.00000)
        dtype: geometry

        >>> s.cx[0:1, 0:1]
        0                          POINT (0.00000 0.00000)
        3    LINESTRING (0.00000 0.00000, 3.00000 3.00000)
        dtype: geometry

        >>> s.cx[:, 1:]
        1                          POINT (1.00000 2.00000)
        2                          POINT (3.00000 3.00000)
        3    LINESTRING (0.00000 0.00000, 3.00000 3.00000)
        dtype: geometry

        """
        return _CoordinateIndexer(self)

    def equals(self, other):
        """
        Test whether two objects contain the same elements.

        This function allows two GeoSeries or GeoDataFrames to be compared
        against each other to see if they have the same shape and elements.
        Missing values in the same location are considered equal. The
        row/column index do not need to have the same type (as long as the
        values are still considered equal), but the dtypes of the respective
        columns must be the same.

        Parameters
        ----------
        other : GeoSeries or GeoDataFrame
            The other GeoSeries or GeoDataFrame to be compared with the first.

        Returns
        -------
        bool
            True if all elements are the same in both objects, False
            otherwise.
        """
        # we override this because pandas is using `self._constructor` in the
        # isinstance check (https://github.com/geopandas/geopandas/issues/1420)
        if not isinstance(other, type(self)):
            return False
        return self._data.equals(other._data)

<<<<<<< HEAD
    def get_coordinates(self, include_z=False, ignore_index=False, index_parts=False):
        """Gets coordinates from a :class:`GeoSeries` as a :class:`~pandas.DataFrame` of
        floats.

        The shape of the returned :class:`~pandas.DataFrame` is (N, 2), with N being the
        number of coordinate pairs. With the default of ``include_z=False``,
        three-dimensional data is ignored. When specifying ``include_z=True``, the shape
        of the returned :class:`~pandas.DataFrame` is (N, 3).

        Parameters
        ----------
        include_z : bool, default False
            Include Z coordinates
        ignore_index : bool, default False
            If True, the resulting index will be labelled 0, 1, …, n - 1, ignoring
            ``index_parts``.
        index_parts : bool, default False
           If True, the resulting index will be a :class:`~pandas.MultiIndex` (original
           index with an additional level indicating the ordering of the coordinate
           pairs: a new zero-based index for each geometry in the original GeoSeries).

        Returns
        -------
        pandas.DataFrame

        Examples
        --------
        >>> from shapely.geometry import Point, LineString, Polygon
        >>> s = geopandas.GeoSeries(
        ...     [
        ...         Point(1, 1),
        ...         LineString([(1, -1), (1, 0)]),
        ...         Polygon([(3, -1), (4, 0), (3, 1)]),
        ...     ]
        ... )
        >>> s
        0                              POINT (1.00000 1.00000)
        1       LINESTRING (1.00000 -1.00000, 1.00000 0.00000)
        2    POLYGON ((3.00000 -1.00000, 4.00000 0.00000, 3...
        dtype: geometry

        >>> s.get_coordinates()
             x    y
        0  1.0  1.0
        1  1.0 -1.0
        1  1.0  0.0
        2  3.0 -1.0
        2  4.0  0.0
        2  3.0  1.0
        2  3.0 -1.0

        >>> s.get_coordinates(ignore_index=True)
             x    y
        0  1.0  1.0
        1  1.0 -1.0
        2  1.0  0.0
        3  3.0 -1.0
        4  4.0  0.0
        5  3.0  1.0
        6  3.0 -1.0

        >>> s.get_coordinates(index_parts=True)
               x    y
        0 0  1.0  1.0
        1 0  1.0 -1.0
          1  1.0  0.0
        2 0  3.0 -1.0
          1  4.0  0.0
          2  3.0  1.0
          3  3.0 -1.0
        """
        if compat.USE_SHAPELY_20:
            import shapely

            coords, outer_idx = shapely.get_coordinates(
                self.geometry.values, include_z=include_z, return_index=True
            )
        elif compat.USE_PYGEOS:
            import pygeos

            coords, outer_idx = pygeos.get_coordinates(
                self.geometry.values.data, include_z=include_z, return_index=True
            )

        else:
            import shapely

            raise NotImplementedError(
                f"shapely >= 2.0 or PyGEOS are required, "
                f"version {shapely.__version__} is installed."
            )

        column_names = ["x", "y"]
        if include_z:
            column_names.append("z")

        index = _get_index_for_parts(
            self.index,
            outer_idx,
            ignore_index=ignore_index,
            index_parts=index_parts,
        )

        return pd.DataFrame(coords, index=index, columns=column_names)


def _get_index_for_parts(orig_idx, outer_idx, ignore_index, index_parts):
    """Helper to handle index when geometries get exploded to parts.

    Used in get_coordinates and explode.

    Parameters
    ----------
    orig_idx : pandas.Index
        original index
    outer_idx : array
        the index of each returned geometry as a separate ndarray of integers
    ignore_index : bool
    index_parts : bool

    Returns
    -------
    pandas.Index
        index or multiindex
    """

    if ignore_index:
        return None
    else:
        if len(outer_idx):
            # Generate inner index as a range per value of outer_idx
            # 1. identify the start of each run of values in outer_idx
            # 2. count number of values per run
            # 3. use cumulative sums to create an incremental range
            #    starting at 0 in each run
            run_start = np.r_[True, outer_idx[:-1] != outer_idx[1:]]
            counts = np.diff(np.r_[np.nonzero(run_start)[0], len(outer_idx)])
            inner_index = (~run_start).cumsum()
            inner_index -= np.repeat(inner_index[run_start], counts)

        else:
            inner_index = []

        # extract original index values based on integer index
        outer_index = orig_idx.take(outer_idx)

        if index_parts:
            nlevels = outer_index.nlevels
            index_arrays = [outer_index.get_level_values(lvl) for lvl in range(nlevels)]
            index_arrays.append(inner_index)

            index = pd.MultiIndex.from_arrays(
                index_arrays, names=orig_idx.names + [None]
            )

        else:
            index = outer_index

    return index
=======
    def hilbert_distance(self, total_bounds=None, level=16):
        """
        Calculate the distance along a Hilbert curve.

        The distances are calculated for the midpoints of the geometries in the
        GeoDataFrame, and using the total bounds of the GeoDataFrame.

        The Hilbert distance can be used to spatially sort GeoPandas
        objects, by mapping two dimensional geometries along the Hilbert curve.

        Parameters
        ----------
        total_bounds : 4-element array, optional
            The spatial extent in which the curve is constructed (used to
            rescale the geometry midpoints). By default, the total bounds
            of the full GeoDataFrame or GeoSeries will be computed. If known,
            you can pass the total bounds to avoid this extra computation.
        level : int (1 - 16), default 16
            Determines the precision of the curve (points on the curve will
            have coordinates in the range [0, 2^level - 1]).

        Returns
        -------
        Series
            Series containing distance along the curve for geometry
        """
        from geopandas.tools.hilbert_curve import _hilbert_distance

        distances = _hilbert_distance(self, total_bounds=total_bounds, level=level)

        return distances
>>>>>>> dce5cd35


class _CoordinateIndexer(object):
    # see docstring GeoPandasBase.cx property above

    def __init__(self, obj):
        self.obj = obj

    def __getitem__(self, key):
        obj = self.obj
        xs, ys = key
        # handle numeric values as x and/or y coordinate index
        if type(xs) is not slice:
            xs = slice(xs, xs)
        if type(ys) is not slice:
            ys = slice(ys, ys)
        # don't know how to handle step; should this raise?
        if xs.step is not None or ys.step is not None:
            warn("Ignoring step - full interval is used.")
        if xs.start is None or xs.stop is None or ys.start is None or ys.stop is None:
            xmin, ymin, xmax, ymax = obj.total_bounds
        bbox = box(
            xs.start if xs.start is not None else xmin,
            ys.start if ys.start is not None else ymin,
            xs.stop if xs.stop is not None else xmax,
            ys.stop if ys.stop is not None else ymax,
        )
        idx = obj.intersects(bbox)
        return obj[idx]<|MERGE_RESOLUTION|>--- conflicted
+++ resolved
@@ -3485,7 +3485,6 @@
             return False
         return self._data.equals(other._data)
 
-<<<<<<< HEAD
     def get_coordinates(self, include_z=False, ignore_index=False, index_parts=False):
         """Gets coordinates from a :class:`GeoSeries` as a :class:`~pandas.DataFrame` of
         floats.
@@ -3645,7 +3644,7 @@
             index = outer_index
 
     return index
-=======
+
     def hilbert_distance(self, total_bounds=None, level=16):
         """
         Calculate the distance along a Hilbert curve.
@@ -3677,7 +3676,6 @@
         distances = _hilbert_distance(self, total_bounds=total_bounds, level=level)
 
         return distances
->>>>>>> dce5cd35
 
 
 class _CoordinateIndexer(object):
