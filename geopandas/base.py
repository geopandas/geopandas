import warnings
from warnings import warn

import numpy as np
import pandas as pd
import shapely
from pandas import DataFrame, Series
from shapely.geometry import MultiPoint, box
from shapely.geometry.base import BaseGeometry

from . import _compat as compat
from .array import GeometryArray, GeometryDtype, points_from_xy


def is_geometry_type(data):
    """
    Check if the data is of geometry dtype.

    Does not include object array of shapely scalars.
    """
    if isinstance(getattr(data, "dtype", None), GeometryDtype):
        # GeometryArray, GeoSeries and Series[GeometryArray]
        return True
    else:
        return False


def _delegate_binary_method(op, this, other, align, *args, **kwargs):
    # type: (str, GeoSeries, GeoSeries) -> GeoSeries/Series
    if align is None:
        align = True
        maybe_warn = True
    else:
        maybe_warn = False
    this = this.geometry
    if isinstance(other, GeoPandasBase):
        if align and not this.index.equals(other.index):
            if maybe_warn:
                warn(
                    "The indices of the left and right GeoSeries' are not equal, and "
                    "therefore they will be aligned (reordering and/or introducing "
                    "missing values) before executing the operation. If this alignment "
                    "is the desired behaviour, you can silence this warning by passing "
                    "'align=True'. If you don't want alignment and protect yourself of "
                    "accidentally aligning, you can pass 'align=False'.",
                    stacklevel=4,
                )
            this, other = this.align(other.geometry)
        else:
            other = other.geometry

        a_this = GeometryArray(this.values)
        other = GeometryArray(other.values)
    elif isinstance(other, BaseGeometry):
        a_this = GeometryArray(this.values)
    else:
        raise TypeError(type(this), type(other))

    data = getattr(a_this, op)(other, *args, **kwargs)
    return data, this.index


def _binary_geo(op, this, other, align, *args, **kwargs):
    # type: (str, GeoSeries, GeoSeries) -> GeoSeries
    """Binary operation on GeoSeries objects that returns a GeoSeries"""
    from .geoseries import GeoSeries

    geoms, index = _delegate_binary_method(op, this, other, align, *args, **kwargs)
    return GeoSeries(geoms, index=index, crs=this.crs)


def _binary_op(op, this, other, align, *args, **kwargs):
    # type: (str, GeoSeries, GeoSeries, args/kwargs) -> Series[bool/float]
    """Binary operation on GeoSeries objects that returns a Series"""
    data, index = _delegate_binary_method(op, this, other, align, *args, **kwargs)
    return Series(data, index=index)


def _delegate_property(op, this):
    # type: (str, GeoSeries) -> GeoSeries/Series
    a_this = GeometryArray(this.geometry.values)
    data = getattr(a_this, op)
    if isinstance(data, GeometryArray):
        from .geoseries import GeoSeries

        return GeoSeries(data, index=this.index, crs=this.crs)
    else:
        return Series(data, index=this.index)


def _delegate_geo_method(op, this, **kwargs):
    # type: (str, GeoSeries) -> GeoSeries
    """Unary operation that returns a GeoSeries"""
    from .geoseries import GeoSeries
    from .geodataframe import GeoDataFrame

    if isinstance(this, GeoSeries):
        klass, var_name = "GeoSeries", "gs"
    elif isinstance(this, GeoDataFrame):
        klass, var_name = "GeoDataFrame", "gdf"
    else:
        klass, var_name = this.__class__.__name__, "this"

    for key, val in kwargs.items():
        if isinstance(val, pd.Series) and not val.index.equals(this.index):
            raise ValueError(
                f"Index of the Series passed as '{key}' does not match index of the "
                f"{klass}. If you want both Series to be aligned, align them before "
                f"passing them to this method as "
                f"`{var_name}, {key} = {var_name}.align({key})`. If "
                f"you want to ignore the index, pass the underlying array as '{key}' "
                f"using `{key}.values`."
            )

    a_this = GeometryArray(this.geometry.values)
    data = getattr(a_this, op)(**kwargs)
    return GeoSeries(data, index=this.index, crs=this.crs)


class GeoPandasBase(object):
    @property
    def area(self):
        """Returns a ``Series`` containing the area of each geometry in the
        ``GeoSeries`` expressed in the units of the CRS.

        Examples
        --------

        >>> from shapely.geometry import Polygon, LineString, Point
        >>> s = geopandas.GeoSeries(
        ...     [
        ...         Polygon([(0, 0), (1, 1), (0, 1)]),
        ...         Polygon([(10, 0), (10, 5), (0, 0)]),
        ...         Polygon([(0, 0), (2, 2), (2, 0)]),
        ...         LineString([(0, 0), (1, 1), (0, 1)]),
        ...         Point(0, 1)
        ...     ]
        ... )
        >>> s
        0       POLYGON ((0 0, 1 1, 0 1, 0 0))
        1    POLYGON ((10 0, 10 5, 0 0, 10 0))
        2       POLYGON ((0 0, 2 2, 2 0, 0 0))
        3           LINESTRING (0 0, 1 1, 0 1)
        4                          POINT (0 1)
        dtype: geometry

        >>> s.area
        0     0.5
        1    25.0
        2     2.0
        3     0.0
        4     0.0
        dtype: float64

        See also
        --------
        GeoSeries.length : measure length

        Notes
        -----
        Area may be invalid for a geographic CRS using degrees as units;
        use :meth:`GeoSeries.to_crs` to project geometries to a planar
        CRS before using this function.

        Every operation in GeoPandas is planar, i.e. the potential third
        dimension is not taken into account.
        """
        return _delegate_property("area", self)

    @property
    def crs(self):
        """
        The Coordinate Reference System (CRS) represented as a ``pyproj.CRS``
        object.

        Returns None if the CRS is not set, and to set the value it
        :getter: Returns a ``pyproj.CRS`` or None. When setting, the value
        can be anything accepted by
        :meth:`pyproj.CRS.from_user_input() <pyproj.crs.CRS.from_user_input>`,
        such as an authority string (eg "EPSG:4326") or a WKT string.

        Examples
        --------

        >>> s.crs  # doctest: +SKIP
        <Geographic 2D CRS: EPSG:4326>
        Name: WGS 84
        Axis Info [ellipsoidal]:
        - Lat[north]: Geodetic latitude (degree)
        - Lon[east]: Geodetic longitude (degree)
        Area of Use:
        - name: World
        - bounds: (-180.0, -90.0, 180.0, 90.0)
        Datum: World Geodetic System 1984
        - Ellipsoid: WGS 84
        - Prime Meridian: Greenwich

        See also
        --------
        GeoSeries.set_crs : assign CRS
        GeoSeries.to_crs : re-project to another CRS
        """
        return self.geometry.values.crs

    @crs.setter
    def crs(self, value):
        """Sets the value of the crs"""
        self.geometry.values.crs = value

    @property
    def geom_type(self):
        """
        Returns a ``Series`` of strings specifying the `Geometry Type` of each
        object.

        Examples
        --------
        >>> from shapely.geometry import Point, Polygon, LineString
        >>> d = {'geometry': [Point(2, 1), Polygon([(0, 0), (1, 1), (1, 0)]),
        ... LineString([(0, 0), (1, 1)])]}
        >>> gdf = geopandas.GeoDataFrame(d, crs="EPSG:4326")
        >>> gdf.geom_type
        0         Point
        1       Polygon
        2    LineString
        dtype: object
        """
        return _delegate_property("geom_type", self)

    @property
    def type(self):
        """Return the geometry type of each geometry in the GeoSeries"""
        return self.geom_type

    @property
    def length(self):
        """Returns a ``Series`` containing the length of each geometry
        expressed in the units of the CRS.

        In the case of a (Multi)Polygon it measures the length
        of its exterior (i.e. perimeter).

        Examples
        --------

        >>> from shapely.geometry import Polygon, LineString, MultiLineString, Point, \
GeometryCollection
        >>> s = geopandas.GeoSeries(
        ...     [
        ...         LineString([(0, 0), (1, 1), (0, 1)]),
        ...         LineString([(10, 0), (10, 5), (0, 0)]),
        ...         MultiLineString([((0, 0), (1, 0)), ((-1, 0), (1, 0))]),
        ...         Polygon([(0, 0), (1, 1), (0, 1)]),
        ...         Point(0, 1),
        ...         GeometryCollection([Point(1, 0), LineString([(10, 0), (10, 5), (0,\
 0)])])
        ...     ]
        ... )
        >>> s
        0                           LINESTRING (0 0, 1 1, 0 1)
        1                         LINESTRING (10 0, 10 5, 0 0)
        2            MULTILINESTRING ((0 0, 1 0), (-1 0, 1 0))
        3                       POLYGON ((0 0, 1 1, 0 1, 0 0))
        4                                          POINT (0 1)
        5    GEOMETRYCOLLECTION (POINT (1 0), LINESTRING (1...
        dtype: geometry

        >>> s.length
        0     2.414214
        1    16.180340
        2     3.000000
        3     3.414214
        4     0.000000
        5    16.180340
        dtype: float64

        See also
        --------
        GeoSeries.area : measure area of a polygon

        Notes
        -----
        Length may be invalid for a geographic CRS using degrees as units;
        use :meth:`GeoSeries.to_crs` to project geometries to a planar
        CRS before using this function.

        Every operation in GeoPandas is planar, i.e. the potential third
        dimension is not taken into account.

        """
        return _delegate_property("length", self)

    @property
    def is_valid(self):
        """Returns a ``Series`` of ``dtype('bool')`` with value ``True`` for
        geometries that are valid.

        Examples
        --------

        An example with one invalid polygon (a bowtie geometry crossing itself)
        and one missing geometry:

        >>> from shapely.geometry import Polygon
        >>> s = geopandas.GeoSeries(
        ...     [
        ...         Polygon([(0, 0), (1, 1), (0, 1)]),
        ...         Polygon([(0,0), (1, 1), (1, 0), (0, 1)]),  # bowtie geometry
        ...         Polygon([(0, 0), (2, 2), (2, 0)]),
        ...         None
        ...     ]
        ... )
        >>> s
        0         POLYGON ((0 0, 1 1, 0 1, 0 0))
        1    POLYGON ((0 0, 1 1, 1 0, 0 1, 0 0))
        2         POLYGON ((0 0, 2 2, 2 0, 0 0))
        3                                   None
        dtype: geometry

        >>> s.is_valid
        0     True
        1    False
        2     True
        3    False
        dtype: bool

        """
        return _delegate_property("is_valid", self)

    @property
    def is_empty(self):
        """
        Returns a ``Series`` of ``dtype('bool')`` with value ``True`` for
        empty geometries.

        Examples
        --------
        An example of a GeoDataFrame with one empty point, one point and one missing
        value:

        >>> from shapely.geometry import Point
        >>> d = {'geometry': [Point(), Point(2, 1), None]}
        >>> gdf = geopandas.GeoDataFrame(d, crs="EPSG:4326")
        >>> gdf
            geometry
        0  POINT EMPTY
        1  POINT (2 1)
        2         None

        >>> gdf.is_empty
        0     True
        1    False
        2    False
        dtype: bool

        See Also
        --------
        GeoSeries.isna : detect missing values
        """
        return _delegate_property("is_empty", self)

    def count_coordinates(self):
        """
        Returns a ``Series`` containing the count of the number of coordinate pairs
        in a geometry array.

        Examples
        --------
        An example of a GeoDataFrame with two line strings, one point and one None
        value:

        >>> from shapely.geometry import Polygon, LineString, Point
        >>> s = geopandas.GeoSeries(
        ...     [
        ...         LineString([(0, 0), (1, 1), (1, -1), (0, 1)]),
        ...         LineString([(0, 0), (1, 1), (1, -1)]),
        ...         Point(0, 0),
        ...         Polygon([(10, 10), (10, 20), (20, 20), (20, 10), (10, 10)]),
        ...         None
        ...     ]
        ... )
        >>> s
        0                 LINESTRING (0 0, 1 1, 1 -1, 0 1)
        1                      LINESTRING (0 0, 1 1, 1 -1)
        2                                      POINT (0 0)
        3    POLYGON ((10 10, 10 20, 20 20, 20 10, 10 10))
        4                                             None
        dtype: geometry

        >>> s.count_coordinates()
        0    4
        1    3
        2    1
        3    5
        4    0
        dtype: int64

        See also
        --------
        GeoSeries.get_coordinates : extract coordinates as a :class:`~pandas.DataFrame`
        """
        return Series(self.geometry.values.count_coordinates(), index=self.index)

    @property
    def is_simple(self):
        """Returns a ``Series`` of ``dtype('bool')`` with value ``True`` for
        geometries that do not cross themselves.

        This is meaningful only for `LineStrings` and `LinearRings`.

        Examples
        --------
        >>> from shapely.geometry import LineString
        >>> s = geopandas.GeoSeries(
        ...     [
        ...         LineString([(0, 0), (1, 1), (1, -1), (0, 1)]),
        ...         LineString([(0, 0), (1, 1), (1, -1)]),
        ...     ]
        ... )
        >>> s
        0    LINESTRING (0 0, 1 1, 1 -1, 0 1)
        1         LINESTRING (0 0, 1 1, 1 -1)
        dtype: geometry

        >>> s.is_simple
        0    False
        1     True
        dtype: bool
        """
        return _delegate_property("is_simple", self)

    @property
    def is_ring(self):
        """Returns a ``Series`` of ``dtype('bool')`` with value ``True`` for
        features that are closed.

        When constructing a LinearRing, the sequence of coordinates may be
        explicitly closed by passing identical values in the first and last indices.
        Otherwise, the sequence will be implicitly closed by copying the first tuple
        to the last index.

        Examples
        --------
        >>> from shapely.geometry import LineString, LinearRing
        >>> s = geopandas.GeoSeries(
        ...     [
        ...         LineString([(0, 0), (1, 1), (1, -1)]),
        ...         LineString([(0, 0), (1, 1), (1, -1), (0, 0)]),
        ...         LinearRing([(0, 0), (1, 1), (1, -1)]),
        ...     ]
        ... )
        >>> s
        0         LINESTRING (0 0, 1 1, 1 -1)
        1    LINESTRING (0 0, 1 1, 1 -1, 0 0)
        2    LINEARRING (0 0, 1 1, 1 -1, 0 0)
        dtype: geometry

        >>> s.is_ring
        0    False
        1     True
        2     True
        dtype: bool

        """
        return _delegate_property("is_ring", self)

    @property
    def is_ccw(self):
        """Returns a ``Series`` of ``dtype('bool')`` with value ``True``
        if a LineString or LinearRing is counterclockwise.

        Note that there are no checks on whether lines are actually
        closed and not self-intersecting, while this is a requirement
        for ``is_ccw``. The recommended usage of this property for
        LineStrings is ``GeoSeries.is_ccw & GeoSeries.is_simple`` and for
        LinearRings ``GeoSeries.is_ccw & GeoSeries.is_valid``.

        This property will return False for non-linear geometries and for
        lines with fewer than 4 points (including the closing point).

        Examples
        --------
        >>> from shapely.geometry import LineString, LinearRing, Point
        >>> s = geopandas.GeoSeries(
        ...     [
        ...         LinearRing([(0, 0), (0, 1), (1, 1), (0, 0)]),
        ...         LinearRing([(0, 0), (1, 1), (0, 1), (0, 0)]),
        ...         LineString([(0, 0), (1, 1), (0, 1)]),
        ...         Point(3, 3)
        ...     ]
        ... )
        >>> s
        0    LINEARRING (0 0, 0 1, 1 1, 0 0)
        1    LINEARRING (0 0, 1 1, 0 1, 0 0)
        2         LINESTRING (0 0, 1 1, 0 1)
        3                        POINT (3 3)
        dtype: geometry

        >>> s.is_ccw
        0    False
        1     True
        2    False
        3    False
        dtype: bool
        """
        return _delegate_property("is_ccw", self)

    @property
    def is_closed(self):
        """Returns a ``Series`` of ``dtype('bool')`` with value ``True``
        if a LineString's or LinearRing's first and last points are equal.

        Returns False for any other geometry type.

        Examples
        --------
        >>> from shapely.geometry import LineString, Point, Polygon
        >>> s = geopandas.GeoSeries(
        ...     [
        ...         LineString([(0, 0), (1, 1), (0, 1), (0, 0)]),
        ...         LineString([(0, 0), (1, 1), (0, 1)]),
        ...         Polygon([(0, 0), (0, 1), (1, 1), (0, 0)]),
        ...         Point(3, 3)
        ...     ]
        ... )
        >>> s
        0    LINESTRING (0 0, 1 1, 0 1, 0 0)
        1         LINESTRING (0 0, 1 1, 0 1)
        2     POLYGON ((0 0, 0 1, 1 1, 0 0))
        3                        POINT (3 3)
        dtype: geometry

        >>> s.is_closed
        0     True
        1    False
        2    False
        3    False
        dtype: bool
        """
        return _delegate_property("is_closed", self)

    @property
    def has_z(self):
        """Returns a ``Series`` of ``dtype('bool')`` with value ``True`` for
        features that have a z-component.

        Notes
        -----
        Every operation in GeoPandas is planar, i.e. the potential third
        dimension is not taken into account.

        Examples
        --------
        >>> from shapely.geometry import Point
        >>> s = geopandas.GeoSeries(
        ...     [
        ...         Point(0, 1),
        ...         Point(0, 1, 2),
        ...     ]
        ... )
        >>> s
        0        POINT (0 1)
        1    POINT Z (0 1 2)
        dtype: geometry

        >>> s.has_z
        0    False
        1     True
        dtype: bool
        """
        return _delegate_property("has_z", self)

    def get_precision(self):
        """Returns a ``Series`` of the precision of each geometry.

        If a precision has not been previously set, it will be 0, indicating regular
        double precision coordinates are in use. Otherwise, it will return the precision
        grid size that was set on a geometry.

        Returns NaN for not-a-geometry values.

        Examples
        --------
        >>> from shapely.geometry import Point
        >>> s = geopandas.GeoSeries(
        ...     [
        ...         Point(0, 1),
        ...         Point(0, 1, 2),
        ...         Point(0, 1.5, 2),
        ...     ]
        ... )
        >>> s
        0          POINT (0 1)
        1      POINT Z (0 1 2)
        2    POINT Z (0 1.5 2)
        dtype: geometry

        >>> s.get_precision()
        0    0.0
        1    0.0
        2    0.0
        dtype: float64

        >>> s1 = s.set_precision(1)
        >>> s1
        0        POINT (0 1)
        1    POINT Z (0 1 2)
        2    POINT Z (0 2 2)
        dtype: geometry

        >>> s1.get_precision()
        0    1.0
        1    1.0
        2    1.0
        dtype: float64

        See also
        --------
        GeoSeries.set_precision : set precision grid size
        """
        return Series(self.geometry.values.get_precision(), index=self.index)

    #
    # Unary operations that return a GeoSeries
    #

    @property
    def boundary(self):
        """Returns a ``GeoSeries`` of lower dimensional objects representing
        each geometry's set-theoretic `boundary`.

        Examples
        --------

        >>> from shapely.geometry import Polygon, LineString, Point
        >>> s = geopandas.GeoSeries(
        ...     [
        ...         Polygon([(0, 0), (1, 1), (0, 1)]),
        ...         LineString([(0, 0), (1, 1), (1, 0)]),
        ...         Point(0, 0),
        ...     ]
        ... )
        >>> s
        0    POLYGON ((0 0, 1 1, 0 1, 0 0))
        1        LINESTRING (0 0, 1 1, 1 0)
        2                       POINT (0 0)
        dtype: geometry

        >>> s.boundary
        0    LINESTRING (0 0, 1 1, 0 1, 0 0)
        1          MULTIPOINT ((0 0), (1 0))
        2           GEOMETRYCOLLECTION EMPTY
        dtype: geometry

        See also
        --------
        GeoSeries.exterior : outer boundary (without interior rings)

        """
        return _delegate_property("boundary", self)

    @property
    def centroid(self):
        """Returns a ``GeoSeries`` of points representing the centroid of each
        geometry.

        Note that centroid does not have to be on or within original geometry.

        Examples
        --------

        >>> from shapely.geometry import Polygon, LineString, Point
        >>> s = geopandas.GeoSeries(
        ...     [
        ...         Polygon([(0, 0), (1, 1), (0, 1)]),
        ...         LineString([(0, 0), (1, 1), (1, 0)]),
        ...         Point(0, 0),
        ...     ]
        ... )
        >>> s
        0    POLYGON ((0 0, 1 1, 0 1, 0 0))
        1        LINESTRING (0 0, 1 1, 1 0)
        2                       POINT (0 0)
        dtype: geometry

        >>> s.centroid
        0    POINT (0.33333 0.66667)
        1        POINT (0.70711 0.5)
        2                POINT (0 0)
        dtype: geometry

        See also
        --------
        GeoSeries.representative_point : point guaranteed to be within each geometry
        """
        return _delegate_property("centroid", self)

    def concave_hull(self, ratio=0.0, allow_holes=False):
        """Returns a ``GeoSeries`` of geometries representing the concave hull
        of each geometry.

        The concave hull of a geometry is the smallest concave `Polygon`
        containing all the points in each geometry, unless the number of points
        in the geometric object is less than three. For two points, the concave
        hull collapses to a `LineString`; for 1, a `Point`.

        The hull is constructed by removing border triangles of the Delaunay
        Triangulation of the points as long as their "size" is larger than the
        maximum edge length ratio and optionally allowing holes. The edge length factor
        is a fraction of the length difference between the longest and shortest edges
        in the Delaunay Triangulation of the input points. For further information
        on the algorithm used, see
        https://libgeos.org/doxygen/classgeos_1_1algorithm_1_1hull_1_1ConcaveHull.html

        Parameters
        ----------
        ratio : float, (optional, default 0.0)
            Number in the range [0, 1]. Higher numbers will include fewer vertices
            in the hull.
        allow_holes : bool, (optional, default False)
            If set to True, the concave hull may have holes.

        Examples
        --------

        >>> from shapely.geometry import Polygon, LineString, Point, MultiPoint
        >>> s = geopandas.GeoSeries(
        ...     [
        ...         Polygon([(0, 0), (1, 1), (0, 1)]),
        ...         LineString([(0, 0), (1, 1), (1, 0)]),
        ...         MultiPoint([(0, 0), (1, 1), (0, 1), (1, 0), (0.5, 0.5)]),
        ...         MultiPoint([(0, 0), (1, 1)]),
        ...         Point(0, 0),
        ...     ],
        ...     crs=3857
        ... )
        >>> s
        0                       POLYGON ((0 0, 1 1, 0 1, 0 0))
        1                           LINESTRING (0 0, 1 1, 1 0)
        2    MULTIPOINT ((0 0), (1 1), (0 1), (1 0), (0.5 0...
        3                            MULTIPOINT ((0 0), (1 1))
        4                                          POINT (0 0)
        dtype: geometry

        >>> s.concave_hull()
        0                      POLYGON ((0 1, 1 1, 0 0, 0 1))
        1                      POLYGON ((0 0, 1 1, 1 0, 0 0))
        2    POLYGON ((0.5 0.5, 0 1, 1 1, 1 0, 0 0, 0.5 0.5))
        3                               LINESTRING (0 0, 1 1)
        4                                         POINT (0 0)
        dtype: geometry

        See also
        --------
        GeoSeries.convex_hull : convex hull geometry

        """
        return _delegate_geo_method(
            "concave_hull", self, ratio=ratio, allow_holes=allow_holes
        )

    @property
    def convex_hull(self):
        """Returns a ``GeoSeries`` of geometries representing the convex hull
        of each geometry.

        The convex hull of a geometry is the smallest convex `Polygon`
        containing all the points in each geometry, unless the number of points
        in the geometric object is less than three. For two points, the convex
        hull collapses to a `LineString`; for 1, a `Point`.

        Examples
        --------

        >>> from shapely.geometry import Polygon, LineString, Point, MultiPoint
        >>> s = geopandas.GeoSeries(
        ...     [
        ...         Polygon([(0, 0), (1, 1), (0, 1)]),
        ...         LineString([(0, 0), (1, 1), (1, 0)]),
        ...         MultiPoint([(0, 0), (1, 1), (0, 1), (1, 0), (0.5, 0.5)]),
        ...         MultiPoint([(0, 0), (1, 1)]),
        ...         Point(0, 0),
        ...     ]
        ... )
        >>> s
        0                       POLYGON ((0 0, 1 1, 0 1, 0 0))
        1                           LINESTRING (0 0, 1 1, 1 0)
        2    MULTIPOINT ((0 0), (1 1), (0 1), (1 0), (0.5 0...
        3                            MULTIPOINT ((0 0), (1 1))
        4                                          POINT (0 0)
        dtype: geometry

        >>> s.convex_hull
        0         POLYGON ((0 0, 0 1, 1 1, 0 0))
        1         POLYGON ((0 0, 1 1, 1 0, 0 0))
        2    POLYGON ((0 0, 0 1, 1 1, 1 0, 0 0))
        3                  LINESTRING (0 0, 1 1)
        4                            POINT (0 0)
        dtype: geometry

        See also
        --------
        GeoSeries.concave_hull : concave hull geometry
        GeoSeries.envelope : bounding rectangle geometry

        """
        return _delegate_property("convex_hull", self)

    def delaunay_triangles(self, tolerance=0.0, only_edges=False):
        """Returns a ``GeoSeries`` consisting of objects representing
        the computed Delaunay triangulation around the vertices of
        an input geometry.

        The output is a ``GeometryCollection`` containing polygons
        (default) or linestrings (see only_edges).

        Returns an empty GeometryCollection if an input geometry
        contains less than 3 vertices.

        Parameters
        ----------
        tolerance : float | array-like, default 0.0
            Snap input vertices together if their distance is less than this value.
        only_edges : bool | array_like, (optional, default False)
            If set to True, the triangulation will return a collection of
            linestrings instead of polygons.

        Examples
        --------

        >>> from shapely import LineString, MultiPoint, Polygon
        >>> s = geopandas.GeoSeries(
        ...     [
        ...         MultiPoint([(5, 3), (6, 3), (10, 10)]),
        ...         Polygon([(5, 3), (6, 3), (10, 10), (5, 3)]),
        ...         LineString([(5, 3), (6, 3), (10, 10)]),
        ...     ]
        ... )
        >>> s
        0    MULTIPOINT ((5 3), (6 3), (10 10))
        1      POLYGON ((5 3, 6 3, 10 10, 5 3))
        2          LINESTRING (5 3, 6 3, 10 10)
        dtype: geometry

        >>> s.delaunay_triangles()
        0    GEOMETRYCOLLECTION (POLYGON ((10 10, 5 3, 6 3,...
        1    GEOMETRYCOLLECTION (POLYGON ((10 10, 5 3, 6 3,...
        2    GEOMETRYCOLLECTION (POLYGON ((10 10, 5 3, 6 3,...
        dtype: geometry

        >>> s.delaunay_triangles(only_edges=True)
        0    MULTILINESTRING ((5 3, 10 10), (5 3, 6 3), (6 ...
        1    MULTILINESTRING ((5 3, 10 10), (5 3, 6 3), (6 ...
        2    MULTILINESTRING ((5 3, 10 10), (5 3, 6 3), (6 ...
        dtype: geometry
        """
        return _delegate_geo_method(
            "delaunay_triangles", self, tolerance=tolerance, only_edges=only_edges
        )

    @property
    def envelope(self):
        """Returns a ``GeoSeries`` of geometries representing the envelope of
        each geometry.

        The envelope of a geometry is the bounding rectangle. That is, the
        point or smallest rectangular polygon (with sides parallel to the
        coordinate axes) that contains the geometry.

        Examples
        --------

        >>> from shapely.geometry import Polygon, LineString, Point, MultiPoint
        >>> s = geopandas.GeoSeries(
        ...     [
        ...         Polygon([(0, 0), (1, 1), (0, 1)]),
        ...         LineString([(0, 0), (1, 1), (1, 0)]),
        ...         MultiPoint([(0, 0), (1, 1)]),
        ...         Point(0, 0),
        ...     ]
        ... )
        >>> s
        0    POLYGON ((0 0, 1 1, 0 1, 0 0))
        1        LINESTRING (0 0, 1 1, 1 0)
        2         MULTIPOINT ((0 0), (1 1))
        3                       POINT (0 0)
        dtype: geometry

        >>> s.envelope
        0    POLYGON ((0 0, 1 0, 1 1, 0 1, 0 0))
        1    POLYGON ((0 0, 1 0, 1 1, 0 1, 0 0))
        2    POLYGON ((0 0, 1 0, 1 1, 0 1, 0 0))
        3                            POINT (0 0)
        dtype: geometry

        See also
        --------
        GeoSeries.convex_hull : convex hull geometry
        """
        return _delegate_property("envelope", self)

    def minimum_rotated_rectangle(self):
        """Returns a ``GeoSeries`` of the general minimum bounding rectangle
        that contains the object.

        Unlike envelope this rectangle is not constrained to be parallel
        to the coordinate axes. If the convex hull of the object is a
        degenerate (line or point) this degenerate is returned.

        Examples
        --------

        >>> from shapely.geometry import Polygon, LineString, Point, MultiPoint
        >>> s = geopandas.GeoSeries(
        ...     [
        ...         Polygon([(0, 0), (1, 1), (0, 1)]),
        ...         LineString([(0, 0), (1, 1), (1, 0)]),
        ...         MultiPoint([(0, 0), (1, 1)]),
        ...         Point(0, 0),
        ...     ]
        ... )
        >>> s
        0    POLYGON ((0 0, 1 1, 0 1, 0 0))
        1        LINESTRING (0 0, 1 1, 1 0)
        2         MULTIPOINT ((0 0), (1 1))
        3                       POINT (0 0)
        dtype: geometry

        >>> s.minimum_rotated_rectangle()
        0    POLYGON ((0 0, 0 1, 1 1, 1 0, 0 0))
        1    POLYGON ((1 1, 1 0, 0 0, 0 1, 1 1))
        2                  LINESTRING (0 0, 1 1)
        3                            POINT (0 0)
        dtype: geometry

        See also
        --------
        GeoSeries.envelope : bounding rectangle
        """
        return _delegate_geo_method("minimum_rotated_rectangle", self)

    @property
    def exterior(self):
        """Returns a ``GeoSeries`` of LinearRings representing the outer
        boundary of each polygon in the GeoSeries.

        Applies to GeoSeries containing only Polygons. Returns ``None``` for
        other geometry types.

        Examples
        --------

        >>> from shapely.geometry import Polygon, Point
        >>> s = geopandas.GeoSeries(
        ...     [
        ...         Polygon([(0, 0), (1, 1), (0, 1)]),
        ...         Polygon([(1, 0), (2, 1), (0, 0)]),
        ...         Point(0, 1)
        ...     ]
        ... )
        >>> s
        0    POLYGON ((0 0, 1 1, 0 1, 0 0))
        1    POLYGON ((1 0, 2 1, 0 0, 1 0))
        2                       POINT (0 1)
        dtype: geometry

        >>> s.exterior
        0    LINEARRING (0 0, 1 1, 0 1, 0 0)
        1    LINEARRING (1 0, 2 1, 0 0, 1 0)
        2                               None
        dtype: geometry

        See also
        --------
        GeoSeries.boundary : complete set-theoretic boundary
        GeoSeries.interiors : list of inner rings of each polygon
        """
        # TODO: return empty geometry for non-polygons
        return _delegate_property("exterior", self)

    def extract_unique_points(self):
        """Returns a ``GeoSeries`` of MultiPoints representing all
        distinct vertices of an input geometry.

        Examples
        --------

        >>> from shapely import LineString, Polygon
        >>> s = geopandas.GeoSeries(
        ...     [
        ...         LineString([(0, 0), (0, 0), (1, 1), (1, 1)]),
        ...         Polygon([(0, 0), (0, 0), (1, 1), (1, 1)])
        ...     ],
        ... )
        >>> s
        0        LINESTRING (0 0, 0 0, 1 1, 1 1)
        1    POLYGON ((0 0, 0 0, 1 1, 1 1, 0 0))
        dtype: geometry

        >>> s.extract_unique_points()
        0    MULTIPOINT ((0 0), (1 1))
        1    MULTIPOINT ((0 0), (1 1))
        dtype: geometry

        See also
        --------

        GeoSeries.get_coordinates : extract coordinates as a :class:`~pandas.DataFrame`
        """
        return _delegate_geo_method("extract_unique_points", self)

    def offset_curve(self, distance, quad_segs=8, join_style="round", mitre_limit=5.0):
        """Returns a ``LineString`` or ``MultiLineString`` geometry at a
        distance from the object on its right or its left side.
        Parameters
        ----------
        distance : float | array-like
            Specifies the offset distance from the input geometry. Negative
            for right side offset, positive for left side offset.
        quad_segs : int (optional, default 8)
            Specifies the number of linear segments in a quarter circle in the
            approximation of circular arcs.
        join_style : {'round', 'bevel', 'mitre'}, (optional, default 'round')
            Specifies the shape of outside corners. 'round' results in
            rounded shapes. 'bevel' results in a beveled edge that touches the
            original vertex. 'mitre' results in a single vertex that is beveled
            depending on the ``mitre_limit`` parameter.
        mitre_limit : float (optional, default 5.0)
            Crops of 'mitre'-style joins if the point is displaced from the
            buffered vertex by more than this limit.

        See http://shapely.readthedocs.io/en/latest/manual.html#object.offset_curve
        for details.

        Examples
        --------

        >>> from shapely.geometry import LineString
        >>> s = geopandas.GeoSeries(
        ...     [
        ...         LineString([(0, 0), (0, 1), (1, 1)]),
        ...     ],
        ...     crs=3857
        ... )
        >>> s
        0    LINESTRING (0 0, 0 1, 1 1)
        dtype: geometry

        >>> s.offset_curve(1)
        0    LINESTRING (-1 0, -1 1, -0.981 1.195, -0.924 1...
        dtype: geometry
        """
        return _delegate_geo_method(
            "offset_curve",
            self,
            distance=distance,
            quad_segs=quad_segs,
            join_style=join_style,
            mitre_limit=mitre_limit,
        )

    @property
    def interiors(self):
        """Returns a ``Series`` of List representing the
        inner rings of each polygon in the GeoSeries.

        Applies to GeoSeries containing only Polygons.

        Returns
        -------
        inner_rings: Series of List
            Inner rings of each polygon in the GeoSeries.

        Examples
        --------

        >>> from shapely.geometry import Polygon
        >>> s = geopandas.GeoSeries(
        ...     [
        ...         Polygon(
        ...             [(0, 0), (0, 5), (5, 5), (5, 0)],
        ...             [[(1, 1), (2, 1), (1, 2)], [(1, 4), (2, 4), (2, 3)]],
        ...         ),
        ...         Polygon([(1, 0), (2, 1), (0, 0)]),
        ...     ]
        ... )
        >>> s
        0    POLYGON ((0 0, 0 5, 5 5, 5 0, 0 0), (1 1, 2 1,...
        1                       POLYGON ((1 0, 2 1, 0 0, 1 0))
        dtype: geometry

        >>> s.interiors
        0    [LINEARRING (1 1, 2 1, 1 2, 1 1), LINEARRING (...
        1                                                   []
        dtype: object

        See also
        --------
        GeoSeries.exterior : outer boundary
        """
        return _delegate_property("interiors", self)

    def remove_repeated_points(self, tolerance=0.0):
        """Returns a ``GeoSeries`` containing a copy of the input geometry
        with repeated points removed.

        From the start of the coordinate sequence, each next point within the
        tolerance is removed.

        Removing repeated points with a non-zero tolerance may result in an invalid
        geometry being returned.

        Parameters
        ----------
        tolerance : float, default 0.0
            Remove all points within this distance of each other. Use 0.0
            to remove only exactly repeated points (the default).

        Examples
        --------

        >>> from shapely import LineString, Polygon
        >>> s = geopandas.GeoSeries(
        ...     [
        ...        LineString([(0, 0), (0, 0), (1, 0)]),
        ...        Polygon([(0, 0), (0, 0.5), (0, 1), (0.5, 1), (0,0)]),
        ...     ],
        ... )
        >>> s
        0                 LINESTRING (0 0, 0 0, 1 0)
        1    POLYGON ((0 0, 0 0.5, 0 1, 0.5 1, 0 0))
        dtype: geometry

        >>> s.remove_repeated_points(tolerance=0.0)
        0                      LINESTRING (0 0, 1 0)
        1    POLYGON ((0 0, 0 0.5, 0 1, 0.5 1, 0 0))
        dtype: geometry
        """
        return _delegate_geo_method("remove_repeated_points", self, tolerance=tolerance)

    def set_precision(self, grid_size, mode="valid_output"):
        """Returns a ``GeoSeries`` with the precision set to a precision grid size.

        By default, geometries use double precision coordinates (``grid_size=0``).

        Coordinates will be rounded if a precision grid is less precise than the input
        geometry. Duplicated vertices will be dropped from lines and polygons for grid
        sizes greater than 0. Line and polygon geometries may collapse to empty
        geometries if all vertices are closer together than ``grid_size``. Spikes or
        sections in Polygons narrower than ``grid_size`` after rounding the vertices
        will be removed, which can lead to MultiPolygons or empty geometries. Z values,
        if present, will not be modified.

        Parameters
        ----------
        grid_size : float
            Precision grid size. If 0, will use double precision (will not modify
            geometry if precision grid size was not previously set). If this value is
            more precise than input geometry, the input geometry will not be modified.
        mode : {'valid_output', 'pointwise', 'keep_collapsed'}, default 'valid_output'
            This parameter determines the way a precision reduction is applied on the
            geometry. There are three modes:

            * ``'valid_output'`` (default): The output is always valid. Collapsed
              geometry elements (including both polygons and lines) are removed.
              Duplicate vertices are removed.
            * ``'pointwise'``: Precision reduction is performed pointwise. Output
              geometry may be invalid due to collapse or self-intersection. Duplicate
              vertices are not removed.
            * ``'keep_collapsed'``: Like the default mode, except that collapsed linear
              geometry elements are preserved. Collapsed polygonal input elements are
              removed. Duplicate vertices are removed.

        Examples
        --------

        >>> from shapely import LineString, Point
        >>> s = geopandas.GeoSeries(
        ...     [
        ...        Point(0.9, 0.9),
        ...        Point(0.9, 0.9, 0.9),
        ...        LineString([(0, 0), (0, 0.1), (0, 1), (1, 1)]),
        ...        LineString([(0, 0), (0, 0.1), (0.1, 0.1)])
        ...     ],
        ... )
        >>> s
        0                      POINT (0.9 0.9)
        1                POINT Z (0.9 0.9 0.9)
        2    LINESTRING (0 0, 0 0.1, 0 1, 1 1)
        3     LINESTRING (0 0, 0 0.1, 0.1 0.1)
        dtype: geometry

        >>> s.set_precision(1)
        0                   POINT (1 1)
        1             POINT Z (1 1 0.9)
        2    LINESTRING (0 0, 0 1, 1 1)
        3            LINESTRING Z EMPTY
        dtype: geometry

        >>> s.set_precision(1, mode="pointwise")
        0                        POINT (1 1)
        1                  POINT Z (1 1 0.9)
        2    LINESTRING (0 0, 0 0, 0 1, 1 1)
        3         LINESTRING (0 0, 0 0, 0 0)
        dtype: geometry

        >>> s.set_precision(1, mode="keep_collapsed")
        0                   POINT (1 1)
        1             POINT Z (1 1 0.9)
        2    LINESTRING (0 0, 0 1, 1 1)
        3         LINESTRING (0 0, 0 0)
        dtype: geometry

        Notes
        -----
        Subsequent operations will always be performed in the precision of the geometry
        with higher precision (smaller ``grid_size``). That same precision will be
        attached to the operation outputs.

        Input geometries should be geometrically valid; unexpected results may occur if
        input geometries are not. You can check the validity with
        :meth:`~GeoSeries.is_valid` and fix invalid geometries with
        :meth:`~GeoSeries.make_valid` methods.

        """
        return _delegate_geo_method(
            "set_precision", self, grid_size=grid_size, mode=mode
        )

    def representative_point(self):
        """Returns a ``GeoSeries`` of (cheaply computed) points that are
        guaranteed to be within each geometry.

        Examples
        --------

        >>> from shapely.geometry import Polygon, LineString, Point
        >>> s = geopandas.GeoSeries(
        ...     [
        ...         Polygon([(0, 0), (1, 1), (0, 1)]),
        ...         LineString([(0, 0), (1, 1), (1, 0)]),
        ...         Point(0, 0),
        ...     ]
        ... )
        >>> s
        0    POLYGON ((0 0, 1 1, 0 1, 0 0))
        1        LINESTRING (0 0, 1 1, 1 0)
        2                       POINT (0 0)
        dtype: geometry

        >>> s.representative_point()
        0    POINT (0.25 0.5)
        1         POINT (1 1)
        2         POINT (0 0)
        dtype: geometry

        See also
        --------
        GeoSeries.centroid : geometric centroid
        """
        return _delegate_geo_method("representative_point", self)

    def minimum_bounding_circle(self):
        """Returns a ``GeoSeries`` of geometries representing the minimum bounding
        circle that encloses each geometry.

        Examples
        --------

        >>> from shapely.geometry import Polygon, LineString, Point
        >>> s = geopandas.GeoSeries(
        ...     [
        ...         Polygon([(0, 0), (1, 1), (0, 1), (0, 0)]),
        ...         LineString([(0, 0), (1, 1), (1, 0)]),
        ...         Point(0, 0),
        ...     ]
        ... )
        >>> s
        0    POLYGON ((0 0, 1 1, 0 1, 0 0))
        1        LINESTRING (0 0, 1 1, 1 0)
        2                       POINT (0 0)
        dtype: geometry

        >>> s.minimum_bounding_circle()
        0    POLYGON ((1.20711 0.5, 1.19352 0.36205, 1.1532...
        1    POLYGON ((1.20711 0.5, 1.19352 0.36205, 1.1532...
        2                                          POINT (0 0)
        dtype: geometry

        See also
        --------
        GeoSeries.convex_hull : convex hull geometry
        """
        return _delegate_geo_method("minimum_bounding_circle", self)

    def minimum_bounding_radius(self):
        """Returns a `Series` of the radii of the minimum bounding circles
        that enclose each geometry.

        Examples
        --------
        >>> from shapely.geometry import Point, LineString, Polygon
        >>> s = geopandas.GeoSeries(
        ...     [
        ...         Polygon([(0, 0), (1, 1), (0, 1), (0, 0)]),
        ...         LineString([(0, 0), (1, 1), (1, 0)]),
        ...         Point(0,0),
        ...     ]
        ... )
        >>> s
        0    POLYGON ((0 0, 1 1, 0 1, 0 0))
        1        LINESTRING (0 0, 1 1, 1 0)
        2                       POINT (0 0)
        dtype: geometry

        >>> s.minimum_bounding_radius()
        0    0.707107
        1    0.707107
        2    0.000000
        dtype: float64

        See also
        --------
        GeoSeries.minumum_bounding_circle : minimum bounding circle (geometry)

        """
        return Series(self.geometry.values.minimum_bounding_radius(), index=self.index)

    def minimum_clearance(self):
        """Returns a ``Series`` containing the minimum clearance distance,
        which is the smallest distance by which a vertex of the geometry
        could be moved to produce an invalid geometry.

        If no minimum clearance exists for a geometry (for example,
        a single point, or an empty geometry), infinity is returned.

        Examples
        --------

        >>> from shapely.geometry import Polygon, LineString, Point
        >>> s = geopandas.GeoSeries(
        ...     [
        ...         Polygon([(0, 0), (1, 1), (0, 1), (0, 0)]),
        ...         LineString([(0, 0), (1, 1), (3, 2)]),
        ...         Point(0, 0),
        ...     ]
        ... )
        >>> s
        0    POLYGON ((0 0, 1 1, 0 1, 0 0))
        1        LINESTRING (0 0, 1 1, 3 2)
        2                       POINT (0 0)
        dtype: geometry

        >>> s.minimum_clearance()
        0    0.707107
        1    1.414214
        2         inf
        dtype: float64
        """
        return Series(self.geometry.values.minimum_clearance(), index=self.index)

    def normalize(self):
        """Returns a ``GeoSeries`` of normalized
        geometries to normal form (or canonical form).

        This method orders the coordinates, rings of a polygon and parts of
        multi geometries consistently. Typically useful for testing purposes
        (for example in combination with `equals_exact`).

        Examples
        --------

        >>> from shapely.geometry import Polygon, LineString, Point
        >>> s = geopandas.GeoSeries(
        ...     [
        ...         Polygon([(0, 0), (1, 1), (0, 1)]),
        ...         LineString([(0, 0), (1, 1), (1, 0)]),
        ...         Point(0, 0),
        ...     ],
        ... )
        >>> s
        0    POLYGON ((0 0, 1 1, 0 1, 0 0))
        1        LINESTRING (0 0, 1 1, 1 0)
        2                       POINT (0 0)
        dtype: geometry

        >>> s.normalize()
        0    POLYGON ((0 0, 0 1, 1 1, 0 0))
        1        LINESTRING (0 0, 1 1, 1 0)
        2                       POINT (0 0)
        dtype: geometry
        """
        return _delegate_geo_method("normalize", self)

    def make_valid(self):
        """
        Repairs invalid geometries.

        Returns a ``GeoSeries`` with valid geometries.
        If the input geometry is already valid, then it will be preserved.
        In many cases, in order to create a valid geometry, the input
        geometry must be split into multiple parts or multiple geometries.
        If the geometry must be split into multiple parts of the same type
        to be made valid, then a multi-part geometry will be returned
        (e.g. a MultiPolygon).
        If the geometry must be split into multiple parts of different types
        to be made valid, then a GeometryCollection will be returned.

        Examples
        --------
        >>> from shapely.geometry import MultiPolygon, Polygon, LineString, Point
        >>> s = geopandas.GeoSeries(
        ...     [
        ...         Polygon([(0, 0), (0, 2), (1, 1), (2, 2), (2, 0), (1, 1), (0, 0)]),
        ...         Polygon([(0, 2), (0, 1), (2, 0), (0, 0), (0, 2)]),
        ...         LineString([(0, 0), (1, 1), (1, 0)]),
        ...     ],
        ... )
        >>> s
        0    POLYGON ((0 0, 0 2, 1 1, 2 2, 2 0, 1 1, 0 0))
        1              POLYGON ((0 2, 0 1, 2 0, 0 0, 0 2))
        2                       LINESTRING (0 0, 1 1, 1 0)
        dtype: geometry

        >>> s.make_valid()
        0    MULTIPOLYGON (((1 1, 0 0, 0 2, 1 1)), ((2 0, 1...
        1    GEOMETRYCOLLECTION (POLYGON ((2 0, 0 0, 0 1, 2...
        2                           LINESTRING (0 0, 1 1, 1 0)
        dtype: geometry
        """
        return _delegate_geo_method("make_valid", self)

    def reverse(self):
        """Returns a ``GeoSeries`` with the order of coordinates reversed.

        Examples
        --------

        >>> from shapely.geometry import Polygon, LineString, Point
        >>> s = geopandas.GeoSeries(
        ...     [
        ...         Polygon([(0, 0), (1, 1), (0, 1)]),
        ...         LineString([(0, 0), (1, 1), (1, 0)]),
        ...         Point(0, 0),
        ...     ]
        ... )
        >>> s
        0    POLYGON ((0 0, 1 1, 0 1, 0 0))
        1        LINESTRING (0 0, 1 1, 1 0)
        2                       POINT (0 0)
        dtype: geometry

        >>> s.reverse()
        0    POLYGON ((0 0, 0 1, 1 1, 0 0))
        1        LINESTRING (1 0, 1 1, 0 0)
        2                       POINT (0 0)
        dtype: geometry

        See also
        --------
        GeoSeries.normalize : normalize order of coordinates
        """
        return _delegate_geo_method("reverse", self)

    def segmentize(self, max_segment_length):
        """Returns a ``GeoSeries`` with vertices added to line segments based on
        maximum segment length.

        Additional vertices will be added to every line segment in an input geometry so
        that segments are no longer than the provided maximum segment length. New
        vertices will evenly subdivide each segment. Only linear components of input
        geometries are densified; other geometries are returned unmodified.

        Parameters
        ----------
        max_segment_length : float | array-like
            Additional vertices will be added so that all line segments are no longer
            than this value. Must be greater than 0.

        Returns
        -------
        GeoSeries

        Examples
        --------
        >>> from shapely.geometry import Polygon, LineString
        >>> s = geopandas.GeoSeries(
        ...     [
        ...         LineString([(0, 0), (0, 10)]),
        ...         Polygon([(0, 0), (10, 0), (10, 10), (0, 10), (0, 0)]),
        ...     ],
        ... )
        >>> s
        0                     LINESTRING (0 0, 0 10)
        1    POLYGON ((0 0, 10 0, 10 10, 0 10, 0 0))
        dtype: geometry

        >>> s.segmentize(max_segment_length=5)
        0                          LINESTRING (0 0, 0 5, 0 10)
        1    POLYGON ((0 0, 5 0, 10 0, 10 5, 10 10, 5 10, 0...
        dtype: geometry
        """
        return _delegate_geo_method(
            "segmentize", self, max_segment_length=max_segment_length
        )

    def transform(self, transformation, include_z=False):
        """Returns a ``GeoSeries`` with the transformation function
        applied to the geometry coordinates.

        Parameters
        ----------
        transformation : Callable
            A function that transforms a (N, 2) or (N, 3) ndarray of float64
            to another (N,2) or (N, 3) ndarray of float64
        include_z : bool, default False
            If True include the third dimension in the coordinates array that
            is passed to the ``transformation`` function. If a geometry has no third
            dimension, the z-coordinates passed to the function will be NaN.

        Returns
        -------
        GeoSeries

        Examples
        --------
        >>> from shapely import Point, Polygon
        >>> s = geopandas.GeoSeries([Point(0, 0)])
        >>> s.transform(lambda x: x + 1)
        0    POINT (1 1)
        dtype: geometry

        >>> s = geopandas.GeoSeries([Polygon([(0, 0), (1, 1), (0, 1)])])
        >>> s.transform(lambda x: x * [2, 3])
        0    POLYGON ((0 0, 2 3, 0 3, 0 0))
        dtype: geometry

        By default the third dimension is ignored and you need explicitly include it:

        >>> s = geopandas.GeoSeries([Point(0, 0, 0)])
        >>> s.transform(lambda x: x + 1, include_z=True)
        0    POINT Z (1 1 1)
        dtype: geometry
        """
        return _delegate_geo_method(
            "transform", self, transformation=transformation, include_z=include_z
        )

    def force_2d(self):
        """Forces the dimensionality of a geometry to 2D.

        Removes the additional Z coordinate dimension from all geometries.

        Returns
        -------
        GeoSeries

        Examples
        --------
        >>> from shapely import Polygon, LineString, Point
        >>> s = geopandas.GeoSeries(
        ...     [
        ...         Point(0.5, 2.5, 0),
        ...         LineString([(1, 1, 1), (0, 1, 3), (1, 0, 2)]),
        ...         Polygon([(0, 0, 0), (0, 10, 0), (10, 10, 0)]),
        ...     ],
        ... )
        >>> s
        0                            POINT Z (0.5 2.5 0)
        1             LINESTRING Z (1 1 1, 0 1 3, 1 0 2)
        2    POLYGON Z ((0 0 0, 0 10 0, 10 10 0, 0 0 0))
        dtype: geometry

        >>> s.force_2d()
        0                      POINT (0.5 2.5)
        1           LINESTRING (1 1, 0 1, 1 0)
        2    POLYGON ((0 0, 0 10, 10 10, 0 0))
        dtype: geometry
        """
        return _delegate_geo_method("force_2d", self)

    def force_3d(self, z=0):
        """Forces the dimensionality of a geometry to 3D.

        2D geometries will get the provided Z coordinate; 3D geometries
        are unchanged (unless their Z coordinate is ``np.nan``).

        Note that for empty geometries, 3D is only supported since GEOS 3.9 and then
        still only for simple geometries (non-collections).

        Parameters
        ----------
        z : float | array_like (default 0)
            Z coordinate to be assigned

        Returns
        -------
        GeoSeries

        Examples
        --------
        >>> from shapely import Polygon, LineString, Point
        >>> s = geopandas.GeoSeries(
        ...     [
        ...         Point(1, 2),
        ...         Point(0.5, 2.5, 2),
        ...         LineString([(1, 1), (0, 1), (1, 0)]),
        ...         Polygon([(0, 0), (0, 10), (10, 10)]),
        ...     ],
        ... )
        >>> s
        0                          POINT (1 2)
        1                  POINT Z (0.5 2.5 2)
        2           LINESTRING (1 1, 0 1, 1 0)
        3    POLYGON ((0 0, 0 10, 10 10, 0 0))
        dtype: geometry

        >>> s.force_3d()
        0                                POINT Z (1 2 0)
        1                            POINT Z (0.5 2.5 2)
        2             LINESTRING Z (1 1 0, 0 1 0, 1 0 0)
        3    POLYGON Z ((0 0 0, 0 10 0, 10 10 0, 0 0 0))
        dtype: geometry

        Z coordinate can be specified as scalar:

        >>> s.force_3d(4)
        0                                POINT Z (1 2 4)
        1                            POINT Z (0.5 2.5 2)
        2             LINESTRING Z (1 1 4, 0 1 4, 1 0 4)
        3    POLYGON Z ((0 0 4, 0 10 4, 10 10 4, 0 0 4))
        dtype: geometry

        Or as an array-like (one value per geometry):

        >>> s.force_3d(range(4))
        0                                POINT Z (1 2 0)
        1                            POINT Z (0.5 2.5 2)
        2             LINESTRING Z (1 1 2, 0 1 2, 1 0 2)
        3    POLYGON Z ((0 0 3, 0 10 3, 10 10 3, 0 0 3))
        dtype: geometry
        """
        return _delegate_geo_method("force_3d", self, z=z)

    def line_merge(self, directed=False):
        """Returns (Multi)LineStrings formed by combining the lines in a
        MultiLineString.

        Lines are joined together at their endpoints in case two lines are intersecting.
        Lines are not joined when 3 or more lines are intersecting at the endpoints.
        Line elements that cannot be joined are kept as is in the resulting
        MultiLineString.

        The direction of each merged LineString will be that of the majority of the
        LineStrings from which it was derived. Except if ``directed=True`` is specified,
        then the operation will not change the order of points within lines and so only
        lines which can be joined with no change in direction are merged.

        Non-linear geometeries result in an empty GeometryCollection.

        Parameters
        ----------
        directed : bool, default False
            Only combine lines if possible without changing point order.
            Requires GEOS >= 3.11.0

        Returns
        -------
        GeoSeries

        Examples
        --------
        >>> from shapely.geometry import MultiLineString, Point
        >>> s = geopandas.GeoSeries(
        ...     [
        ...         MultiLineString([[(0, 2), (0, 10)], [(0, 10), (5, 10)]]),
        ...         MultiLineString([[(0, 2), (0, 10)], [(0, 11), (5, 10)]]),
        ...         MultiLineString(),
        ...         MultiLineString([[(0, 0), (1, 0)], [(0, 0), (3, 0)]]),
        ...         Point(0, 0),
        ...     ]
        ... )
        >>> s
        0    MULTILINESTRING ((0 2, 0 10), (0 10, 5 10))
        1    MULTILINESTRING ((0 2, 0 10), (0 11, 5 10))
        2                          MULTILINESTRING EMPTY
        3       MULTILINESTRING ((0 0, 1 0), (0 0, 3 0))
        4                                    POINT (0 0)
        dtype: geometry

        >>> s.line_merge()
        0                   LINESTRING (0 2, 0 10, 5 10)
        1    MULTILINESTRING ((0 2, 0 10), (0 11, 5 10))
        2                       GEOMETRYCOLLECTION EMPTY
        3                     LINESTRING (1 0, 0 0, 3 0)
        4                       GEOMETRYCOLLECTION EMPTY
        dtype: geometry

        With ``directed=True``, you can avoid changing the order of points within lines
        and merge only lines where no change of direction is required:

        >>> s.line_merge(directed=True)
        0                   LINESTRING (0 2, 0 10, 5 10)
        1    MULTILINESTRING ((0 2, 0 10), (0 11, 5 10))
        2                       GEOMETRYCOLLECTION EMPTY
        3       MULTILINESTRING ((0 0, 1 0), (0 0, 3 0))
        4                       GEOMETRYCOLLECTION EMPTY
        dtype: geometry
        """
        return _delegate_geo_method("line_merge", self, directed=directed)

    #
    # Reduction operations that return a Shapely geometry
    #

    @property
    def unary_union(self):
        """Returns a geometry containing the union of all geometries in the
        ``GeoSeries``.

        The ``unary_union`` attribute is deprecated. Use :meth:`union_all`
        instead.

        Examples
        --------

        >>> from shapely.geometry import box
        >>> s = geopandas.GeoSeries([box(0,0,1,1), box(0,0,2,2)])
        >>> s
        0    POLYGON ((1 0, 1 1, 0 1, 0 0, 1 0))
        1    POLYGON ((2 0, 2 2, 0 2, 0 0, 2 0))
        dtype: geometry

        >>> union = s.unary_union
        >>> print(union)
        POLYGON ((0 1, 0 2, 2 2, 2 0, 1 0, 0 0, 0 1))

        See also
        --------
        GeoSeries.union_all
        """

        warn(
            "The 'unary_union' attribute is deprecated, "
            "use the 'union_all()' method instead.",
            FutureWarning,
            stacklevel=2,
        )

        return self.geometry.values.union_all()

    def union_all(self, method="unary"):
        """Returns a geometry containing the union of all geometries in the
        ``GeoSeries``.

        By default, the unary union algorithm is used. If the geometries are
<<<<<<< HEAD
        non-overlapping (forming a coverage), GeoPandas can use the significantly faster
=======
        non-overlapping (forming a coverage), GeoPandas can use a significantly faster
>>>>>>> 87c355d8
        algorithm to perform the union using the ``method="coverage"`` option.

        Parameters
        ----------
        method : str (default ``"unary"``)
            The method to use for the union. Options are:

            * ``"unary"``: use the unary union algorithm. This option is the most robust
<<<<<<< HEAD
                but can be slow for large numbers of geometries (default).
            * ``"coverage"``: use the coverage union algorithm. This option is optimized
                for non-overlapping polygons and can be significantly faster than the
                unary union algorithm. However, it can produce invalid geometries if the
                polygons overlap.

=======
              but can be slow for large numbers of geometries (default).
            * ``"coverage"``: use the coverage union algorithm. This option is optimized
              for non-overlapping polygons and can be significantly faster than the
              unary union algorithm. However, it can produce invalid geometries if the
              polygons overlap.
>>>>>>> 87c355d8

        Examples
        --------

        >>> from shapely.geometry import box
        >>> s = geopandas.GeoSeries([box(0, 0, 1, 1), box(0, 0, 2, 2)])
        >>> s
        0    POLYGON ((1 0, 1 1, 0 1, 0 0, 1 0))
        1    POLYGON ((2 0, 2 2, 0 2, 0 0, 2 0))
        dtype: geometry

        >>> s.union_all()
        <POLYGON ((0 1, 0 2, 2 2, 2 0, 1 0, 0 0, 0 1))>
        """
        return self.geometry.values.union_all(method=method)
<<<<<<< HEAD

    def intersection_all(self):
        """Returns a geometry containing the intersection of all geometries in
        the ``GeoSeries``.

        This method ignores None values when other geometries are present.
        If all elements of the GeoSeries are None, an empty GeometryCollection is
        returned.

        Examples
        --------

        >>> from shapely.geometry import box
        >>> s = geopandas.GeoSeries(
        ...     [box(0, 0, 2, 2), box(1, 1, 3, 3), box(0, 0, 1.5, 1.5)]
        ... )
        >>> s
        0              POLYGON ((2 0, 2 2, 0 2, 0 0, 2 0))
        1              POLYGON ((3 1, 3 3, 1 3, 1 1, 3 1))
        2    POLYGON ((1.5 0, 1.5 1.5, 0 1.5, 0 0, 1.5 0))
        dtype: geometry

        >>> s.intersection_all()
        <POLYGON ((1 1, 1 1.5, 1.5 1.5, 1.5 1, 1 1))>
        """
        return self.geometry.values.intersection_all()
=======
>>>>>>> 87c355d8

    #
    # Binary operations that return a pandas Series
    #

    def contains(self, other, align=None):
        """Returns a ``Series`` of ``dtype('bool')`` with value ``True`` for
        each aligned geometry that contains `other`.

        An object is said to contain `other` if at least one point of `other` lies in
        the interior and no points of `other` lie in the exterior of the object.
        (Therefore, any given polygon does not contain its own boundary – there is not
        any point that lies in the interior.)
        If either object is empty, this operation returns ``False``.

        This is the inverse of :meth:`within` in the sense that the expression
        ``a.contains(b) == b.within(a)`` always evaluates to ``True``.

        The operation works on a 1-to-1 row-wise manner:

        .. image:: ../../../_static/binary_op-01.svg
           :align: center

        Parameters
        ----------
        other : GeoSeries or geometric object
            The GeoSeries (elementwise) or geometric object to test if it
            is contained.
        align : bool | None (default None)
            If True, automatically aligns GeoSeries based on their indices.
            If False, the order of elements is preserved. None defaults to True.

        Returns
        -------
        Series (bool)

        Examples
        --------
        >>> from shapely.geometry import Polygon, LineString, Point
        >>> s = geopandas.GeoSeries(
        ...     [
        ...         Polygon([(0, 0), (1, 1), (0, 1)]),
        ...         LineString([(0, 0), (0, 2)]),
        ...         LineString([(0, 0), (0, 1)]),
        ...         Point(0, 1),
        ...     ],
        ...     index=range(0, 4),
        ... )
        >>> s2 = geopandas.GeoSeries(
        ...     [
        ...         Polygon([(0, 0), (2, 2), (0, 2)]),
        ...         Polygon([(0, 0), (1, 2), (0, 2)]),
        ...         LineString([(0, 0), (0, 2)]),
        ...         Point(0, 1),
        ...     ],
        ...     index=range(1, 5),
        ... )

        >>> s
        0    POLYGON ((0 0, 1 1, 0 1, 0 0))
        1             LINESTRING (0 0, 0 2)
        2             LINESTRING (0 0, 0 1)
        3                       POINT (0 1)
        dtype: geometry

        >>> s2
        1    POLYGON ((0 0, 2 2, 0 2, 0 0))
        2    POLYGON ((0 0, 1 2, 0 2, 0 0))
        3             LINESTRING (0 0, 0 2)
        4                       POINT (0 1)
        dtype: geometry

        We can check if each geometry of GeoSeries contains a single
        geometry:

        .. image:: ../../../_static/binary_op-03.svg
           :align: center

        >>> point = Point(0, 1)
        >>> s.contains(point)
        0    False
        1     True
        2    False
        3     True
        dtype: bool

        We can also check two GeoSeries against each other, row by row.
        The GeoSeries above have different indices. We can either align both GeoSeries
        based on index values and compare elements with the same index using
        ``align=True`` or ignore index and compare elements based on their matching
        order using ``align=False``:

        .. image:: ../../../_static/binary_op-02.svg

        >>> s2.contains(s, align=True)
        0    False
        1    False
        2    False
        3     True
        4    False
        dtype: bool

        >>> s2.contains(s, align=False)
        1     True
        2    False
        3     True
        4     True
        dtype: bool

        Notes
        -----
        This method works in a row-wise manner. It does not check if an element
        of one GeoSeries ``contains`` *any* element of the other one.

        See also
        --------
        GeoSeries.contains_properly
        GeoSeries.within
        """
        return _binary_op("contains", self, other, align)

    def contains_properly(self, other, align=None):
        """Returns a ``Series`` of ``dtype('bool')`` with value ``True`` for
        each aligned geometry that is completely inside ``other``, with no common
        boundary points.

        Geometry A contains geometry B properly if B intersects the interior of A but
        not the boundary (or exterior). This means that a geometry A does not “contain
        properly” itself, which contrasts with the :meth:`~GeoSeries.contains` method,
        where common points on the boundary are allowed.

        The operation works on a 1-to-1 row-wise manner:

        .. image:: ../../../_static/binary_op-01.svg
           :align: center

        Parameters
        ----------
        other : GeoSeries or geometric object
            The GeoSeries (elementwise) or geometric object to test if it
            is contained.
        align : bool | None (default None)
            If True, automatically aligns GeoSeries based on their indices.
            If False, the order of elements is preserved. None defaults to True.

        Returns
        -------
        Series (bool)

        Examples
        --------
        >>> from shapely.geometry import Polygon, LineString, Point
        >>> s = geopandas.GeoSeries(
        ...     [
        ...         Polygon([(0, 0), (1, 1), (0, 1)]),
        ...         LineString([(0, 0), (0, 2)]),
        ...         LineString([(0, 0), (0, 1)]),
        ...         Point(0, 1),
        ...     ],
        ...     index=range(0, 4),
        ... )
        >>> s2 = geopandas.GeoSeries(
        ...     [
        ...         Polygon([(0, 0), (2, 2), (0, 2)]),
        ...         Polygon([(0, 0), (1, 2), (0, 2)]),
        ...         LineString([(0, 0), (0, 2)]),
        ...         Point(0, 1),
        ...     ],
        ...     index=range(1, 5),
        ... )

        >>> s
        0    POLYGON ((0 0, 1 1, 0 1, 0 0))
        1             LINESTRING (0 0, 0 2)
        2             LINESTRING (0 0, 0 1)
        3                       POINT (0 1)
        dtype: geometry

        >>> s2
        1    POLYGON ((0 0, 2 2, 0 2, 0 0))
        2    POLYGON ((0 0, 1 2, 0 2, 0 0))
        3             LINESTRING (0 0, 0 2)
        4                       POINT (0 1)
        dtype: geometry

        We can check if each geometry of GeoSeries contains a single
        geometry:

        .. image:: ../../../_static/binary_op-03.svg
           :align: center

        >>> point = Point(0, 1)
        >>> s.contains_properly(point)
        0    False
        1     True
        2    False
        3     True
        dtype: bool

        We can also check two GeoSeries against each other, row by row.
        The GeoSeries above have different indices. We can either align both GeoSeries
        based on index values and compare elements with the same index using
        ``align=True`` or ignore index and compare elements based on their matching
        order using ``align=False``:

        .. image:: ../../../_static/binary_op-02.svg

        >>> s2.contains_properly(s, align=True)
        0    False
        1    False
        2    False
        3     True
        4    False
        dtype: bool

        >>> s2.contains_properly(s, align=False)
        1    False
        2    False
        3    False
        4     True
        dtype: bool

        Compare it to the result of :meth:`~GeoSeries.contains`:

        >>> s2.contains(s, align=False)
        1     True
        2    False
        3     True
        4     True
        dtype: bool

        Notes
        -----
        This method works in a row-wise manner. It does not check if an element
        of one GeoSeries ``contains_properly`` *any* element of the other one.

        See also
        --------
        GeoSeries.contains
        """
        return _binary_op("contains_properly", self, other, align)

    def dwithin(self, other, distance, align=None):
        """Returns a ``Series`` of ``dtype('bool')`` with value ``True`` for
        each aligned geometry that is within a set distance from ``other``.

        The operation works on a 1-to-1 row-wise manner:

        .. image:: ../../../_static/binary_op-01.svg
           :align: center

        Parameters
        ----------
        other : GeoSeries or geometric object
            The GeoSeries (elementwise) or geometric object to test for
            equality.
        distance : float, np.array, pd.Series
            Distance(s) to test if each geometry is within. A scalar distance will be
            applied to all geometries. An array or Series will be applied elementwise.
            If np.array or pd.Series are used then it must have same length as the
            GeoSeries.
        align : bool | None (default None)
            If True, automatically aligns GeoSeries based on their indices.
            If False, the order of elements is preserved. None defaults to True.

        Returns
        -------
        Series (bool)

        Examples
        --------
        >>> from shapely.geometry import Polygon, LineString, Point
        >>> s = geopandas.GeoSeries(
        ...     [
        ...         Polygon([(0, 0), (1, 1), (0, 1)]),
        ...         LineString([(0, 0), (0, 2)]),
        ...         LineString([(0, 0), (0, 1)]),
        ...         Point(0, 1),
        ...     ],
        ...     index=range(0, 4),
        ... )
        >>> s2 = geopandas.GeoSeries(
        ...     [
        ...         Polygon([(1, 0), (4, 2), (2, 2)]),
        ...         Polygon([(2, 0), (3, 2), (2, 2)]),
        ...         LineString([(2, 0), (2, 2)]),
        ...         Point(1, 1),
        ...     ],
        ...     index=range(1, 5),
        ... )

        >>> s
        0    POLYGON ((0 0, 1 1, 0 1, 0 0))
        1             LINESTRING (0 0, 0 2)
        2             LINESTRING (0 0, 0 1)
        3                       POINT (0 1)
        dtype: geometry

        >>> s2
        1    POLYGON ((1 0, 4 2, 2 2, 1 0))
        2    POLYGON ((2 0, 3 2, 2 2, 2 0))
        3             LINESTRING (2 0, 2 2)
        4                       POINT (1 1)
        dtype: geometry

        We can check if each geometry of GeoSeries contains a single
        geometry:

        .. image:: ../../../_static/binary_op-03.svg
           :align: center

        >>> point = Point(0, 1)
        >>> s2.dwithin(point, 1.8)
        1     True
        2    False
        3    False
        4     True
        dtype: bool

        We can also check two GeoSeries against each other, row by row.
        The GeoSeries above have different indices. We can either align both GeoSeries
        based on index values and compare elements with the same index using
        ``align=True`` or ignore index and compare elements based on their matching
        order using ``align=False``:

        .. image:: ../../../_static/binary_op-02.svg

        >>> s.dwithin(s2, distance=1, align=True)
        0    False
        1     True
        2    False
        3    False
        4    False
        dtype: bool

        >>> s.dwithin(s2, distance=1, align=False)
        0     True
        1    False
        2    False
        3     True
        dtype: bool

        Notes
        -----
        This method works in a row-wise manner. It does not check if an element
        of one GeoSeries is within the set distance of *any* element of the other one.

        See also
        --------
        GeoSeries.within
        """
        return _binary_op("dwithin", self, other, distance=distance, align=align)

    def geom_equals(self, other, align=None):
        """Returns a ``Series`` of ``dtype('bool')`` with value ``True`` for
        each aligned geometry equal to `other`.

        An object is said to be equal to `other` if its set-theoretic
        `boundary`, `interior`, and `exterior` coincides with those of the
        other.

        The operation works on a 1-to-1 row-wise manner:

        .. image:: ../../../_static/binary_op-01.svg
           :align: center

        Parameters
        ----------
        other : GeoSeries or geometric object
            The GeoSeries (elementwise) or geometric object to test for
            equality.
        align : bool | None (default None)
            If True, automatically aligns GeoSeries based on their indices.
            If False, the order of elements is preserved. None defaults to True.

        Returns
        -------
        Series (bool)

        Examples
        --------
        >>> from shapely.geometry import Polygon, LineString, Point
        >>> s = geopandas.GeoSeries(
        ...     [
        ...         Polygon([(0, 0), (2, 2), (0, 2)]),
        ...         Polygon([(0, 0), (1, 2), (0, 2)]),
        ...         LineString([(0, 0), (0, 2)]),
        ...         Point(0, 1),
        ...     ],
        ... )
        >>> s2 = geopandas.GeoSeries(
        ...     [
        ...         Polygon([(0, 0), (2, 2), (0, 2)]),
        ...         Polygon([(0, 0), (1, 2), (0, 2)]),
        ...         Point(0, 1),
        ...         LineString([(0, 0), (0, 2)]),
        ...     ],
        ...     index=range(1, 5),
        ... )

        >>> s
        0    POLYGON ((0 0, 2 2, 0 2, 0 0))
        1    POLYGON ((0 0, 1 2, 0 2, 0 0))
        2             LINESTRING (0 0, 0 2)
        3                       POINT (0 1)
        dtype: geometry

        >>> s2
        1    POLYGON ((0 0, 2 2, 0 2, 0 0))
        2    POLYGON ((0 0, 1 2, 0 2, 0 0))
        3                       POINT (0 1)
        4             LINESTRING (0 0, 0 2)
        dtype: geometry

        We can check if each geometry of GeoSeries contains a single
        geometry:

        .. image:: ../../../_static/binary_op-03.svg
           :align: center

        >>> polygon = Polygon([(0, 0), (2, 2), (0, 2)])
        >>> s.geom_equals(polygon)
        0     True
        1    False
        2    False
        3    False
        dtype: bool

        We can also check two GeoSeries against each other, row by row.
        The GeoSeries above have different indices. We can either align both GeoSeries
        based on index values and compare elements with the same index using
        ``align=True`` or ignore index and compare elements based on their matching
        order using ``align=False``:

        .. image:: ../../../_static/binary_op-02.svg

        >>> s.geom_equals(s2)
        0    False
        1    False
        2    False
        3     True
        4    False
        dtype: bool

        >>> s.geom_equals(s2, align=False)
        0     True
        1     True
        2    False
        3    False
        dtype: bool

        Notes
        -----
        This method works in a row-wise manner. It does not check if an element
        of one GeoSeries is equal to *any* element of the other one.

        See also
        --------
        GeoSeries.geom_equals_exact

        """
        return _binary_op("geom_equals", self, other, align)

    def geom_almost_equals(self, other, decimal=6, align=None):
        """Returns a ``Series`` of ``dtype('bool')`` with value ``True`` if
        each aligned geometry is approximately equal to `other`.

        Approximate equality is tested at all points to the specified `decimal`
        place precision.

        The operation works on a 1-to-1 row-wise manner:

        .. image:: ../../../_static/binary_op-01.svg
           :align: center

        Parameters
        ----------
        other : GeoSeries or geometric object
            The GeoSeries (elementwise) or geometric object to compare to.
        decimal : int
            Decimal place precision used when testing for approximate equality.
        align : bool | None (default None)
            If True, automatically aligns GeoSeries based on their indices.
            If False, the order of elements is preserved. None defaults to True.

        Returns
        -------
        Series (bool)

        Examples
        --------
        >>> from shapely.geometry import Point
        >>> s = geopandas.GeoSeries(
        ...     [
        ...         Point(0, 1.1),
        ...         Point(0, 1.01),
        ...         Point(0, 1.001),
        ...     ],
        ... )
        >>> s
        0      POINT (0 1.1)
        1     POINT (0 1.01)
        2    POINT (0 1.001)
        dtype: geometry


        >>> s.geom_almost_equals(Point(0, 1), decimal=2)
        0    False
        1    False
        2     True
        dtype: bool

        >>> s.geom_almost_equals(Point(0, 1), decimal=1)
        0    False
        1     True
        2     True
        dtype: bool

        Notes
        -----
        This method works in a row-wise manner. It does not check if an element
        of one GeoSeries is equal to *any* element of the other one.

        See also
        --------
        GeoSeries.geom_equals
        GeoSeries.geom_equals_exact

        """
        warnings.warn(
            "The 'geom_almost_equals()' method is deprecated because the name is "
            "confusing. The 'geom_equals_exact()' method should be used instead.",
            FutureWarning,
            stacklevel=2,
        )
        tolerance = 0.5 * 10 ** (-decimal)
        return _binary_op(
            "geom_equals_exact", self, other, tolerance=tolerance, align=align
        )

    def geom_equals_exact(self, other, tolerance, align=None):
        """Return True for all geometries that equal aligned *other* to a given
        tolerance, else False.

        The operation works on a 1-to-1 row-wise manner:

        .. image:: ../../../_static/binary_op-01.svg
           :align: center

        Parameters
        ----------
        other : GeoSeries or geometric object
            The GeoSeries (elementwise) or geometric object to compare to.
        tolerance : float
            Decimal place precision used when testing for approximate equality.
        align : bool | None (default None)
            If True, automatically aligns GeoSeries based on their indices.
            If False, the order of elements is preserved. None defaults to True.

        Returns
        -------
        Series (bool)

        Examples
        --------
        >>> from shapely.geometry import Point
        >>> s = geopandas.GeoSeries(
        ...     [
        ...         Point(0, 1.1),
        ...         Point(0, 1.0),
        ...         Point(0, 1.2),
        ...     ]
        ... )
        >>> s
        0    POINT (0 1.1)
        1      POINT (0 1)
        2    POINT (0 1.2)
        dtype: geometry


        >>> s.geom_equals_exact(Point(0, 1), tolerance=0.1)
        0    False
        1     True
        2    False
        dtype: bool

        >>> s.geom_equals_exact(Point(0, 1), tolerance=0.15)
        0     True
        1     True
        2    False
        dtype: bool

        Notes
        -----
        This method works in a row-wise manner. It does not check if an element
        of one GeoSeries is equal to *any* element of the other one.

        See also
        --------
        GeoSeries.geom_equals
        """
        return _binary_op(
            "geom_equals_exact", self, other, tolerance=tolerance, align=align
        )

    def crosses(self, other, align=None):
        """Returns a ``Series`` of ``dtype('bool')`` with value ``True`` for
        each aligned geometry that cross `other`.

        An object is said to cross `other` if its `interior` intersects the
        `interior` of the other but does not contain it, and the dimension of
        the intersection is less than the dimension of the one or the other.

        The operation works on a 1-to-1 row-wise manner:

        .. image:: ../../../_static/binary_op-01.svg
           :align: center

        Parameters
        ----------
        other : GeoSeries or geometric object
            The GeoSeries (elementwise) or geometric object to test if is
            crossed.
        align : bool | None (default None)
            If True, automatically aligns GeoSeries based on their indices.
            If False, the order of elements is preserved. None defaults to True.

        Returns
        -------
        Series (bool)

        Examples
        --------
        >>> from shapely.geometry import Polygon, LineString, Point
        >>> s = geopandas.GeoSeries(
        ...     [
        ...         Polygon([(0, 0), (2, 2), (0, 2)]),
        ...         LineString([(0, 0), (2, 2)]),
        ...         LineString([(2, 0), (0, 2)]),
        ...         Point(0, 1),
        ...     ],
        ... )
        >>> s2 = geopandas.GeoSeries(
        ...     [
        ...         LineString([(1, 0), (1, 3)]),
        ...         LineString([(2, 0), (0, 2)]),
        ...         Point(1, 1),
        ...         Point(0, 1),
        ...     ],
        ...     index=range(1, 5),
        ... )

        >>> s
        0    POLYGON ((0 0, 2 2, 0 2, 0 0))
        1             LINESTRING (0 0, 2 2)
        2             LINESTRING (2 0, 0 2)
        3                       POINT (0 1)
        dtype: geometry
        >>> s2
        1    LINESTRING (1 0, 1 3)
        2    LINESTRING (2 0, 0 2)
        3              POINT (1 1)
        4              POINT (0 1)
        dtype: geometry

        We can check if each geometry of GeoSeries crosses a single
        geometry:

        .. image:: ../../../_static/binary_op-03.svg
           :align: center

        >>> line = LineString([(-1, 1), (3, 1)])
        >>> s.crosses(line)
        0     True
        1     True
        2     True
        3    False
        dtype: bool

        We can also check two GeoSeries against each other, row by row.
        The GeoSeries above have different indices. We can either align both GeoSeries
        based on index values and compare elements with the same index using
        ``align=True`` or ignore index and compare elements based on their matching
        order using ``align=False``:

        .. image:: ../../../_static/binary_op-02.svg

        >>> s.crosses(s2, align=True)
        0    False
        1     True
        2    False
        3    False
        4    False
        dtype: bool

        >>> s.crosses(s2, align=False)
        0     True
        1     True
        2    False
        3    False
        dtype: bool

        Notice that a line does not cross a point that it contains.

        Notes
        -----
        This method works in a row-wise manner. It does not check if an element
        of one GeoSeries ``crosses`` *any* element of the other one.

        See also
        --------
        GeoSeries.disjoint
        GeoSeries.intersects

        """
        return _binary_op("crosses", self, other, align)

    def disjoint(self, other, align=None):
        """Returns a ``Series`` of ``dtype('bool')`` with value ``True`` for
        each aligned geometry disjoint to `other`.

        An object is said to be disjoint to `other` if its `boundary` and
        `interior` does not intersect at all with those of the other.

        The operation works on a 1-to-1 row-wise manner:

        .. image:: ../../../_static/binary_op-01.svg
           :align: center

        Parameters
        ----------
        other : GeoSeries or geometric object
            The GeoSeries (elementwise) or geometric object to test if is
            disjoint.
        align : bool | None (default None)
            If True, automatically aligns GeoSeries based on their indices.
            If False, the order of elements is preserved. None defaults to True.

        Returns
        -------
        Series (bool)

        Examples
        --------
        >>> from shapely.geometry import Polygon, LineString, Point
        >>> s = geopandas.GeoSeries(
        ...     [
        ...         Polygon([(0, 0), (2, 2), (0, 2)]),
        ...         LineString([(0, 0), (2, 2)]),
        ...         LineString([(2, 0), (0, 2)]),
        ...         Point(0, 1),
        ...     ],
        ... )
        >>> s2 = geopandas.GeoSeries(
        ...     [
        ...         Polygon([(-1, 0), (-1, 2), (0, -2)]),
        ...         LineString([(0, 0), (0, 1)]),
        ...         Point(1, 1),
        ...         Point(0, 0),
        ...     ],
        ... )

        >>> s
        0    POLYGON ((0 0, 2 2, 0 2, 0 0))
        1             LINESTRING (0 0, 2 2)
        2             LINESTRING (2 0, 0 2)
        3                       POINT (0 1)
        dtype: geometry

        >>> s2
        0    POLYGON ((-1 0, -1 2, 0 -2, -1 0))
        1                 LINESTRING (0 0, 0 1)
        2                           POINT (1 1)
        3                           POINT (0 0)
        dtype: geometry

        We can check each geometry of GeoSeries to a single
        geometry:

        .. image:: ../../../_static/binary_op-03.svg
           :align: center

        >>> line = LineString([(0, 0), (2, 0)])
        >>> s.disjoint(line)
        0    False
        1    False
        2    False
        3     True
        dtype: bool

        We can also check two GeoSeries against each other, row by row.
        We can either align both GeoSeries
        based on index values and compare elements with the same index using
        ``align=True`` or ignore index and compare elements based on their matching
        order using ``align=False``:

        .. image:: ../../../_static/binary_op-02.svg

        >>> s.disjoint(s2)
        0     True
        1    False
        2    False
        3     True
        dtype: bool

        Notes
        -----
        This method works in a row-wise manner. It does not check if an element
        of one GeoSeries is equal to *any* element of the other one.

        See also
        --------
        GeoSeries.intersects
        GeoSeries.touches

        """
        return _binary_op("disjoint", self, other, align)

    def intersects(self, other, align=None):
        """Returns a ``Series`` of ``dtype('bool')`` with value ``True`` for
        each aligned geometry that intersects `other`.

        An object is said to intersect `other` if its `boundary` and `interior`
        intersects in any way with those of the other.

        The operation works on a 1-to-1 row-wise manner:

        .. image:: ../../../_static/binary_op-01.svg
           :align: center

        Parameters
        ----------
        other : GeoSeries or geometric object
            The GeoSeries (elementwise) or geometric object to test if is
            intersected.
        align : bool | None (default None)
            If True, automatically aligns GeoSeries based on their indices.
            If False, the order of elements is preserved. None defaults to True.

        Returns
        -------
        Series (bool)

        Examples
        --------
        >>> from shapely.geometry import Polygon, LineString, Point
        >>> s = geopandas.GeoSeries(
        ...     [
        ...         Polygon([(0, 0), (2, 2), (0, 2)]),
        ...         LineString([(0, 0), (2, 2)]),
        ...         LineString([(2, 0), (0, 2)]),
        ...         Point(0, 1),
        ...     ],
        ... )
        >>> s2 = geopandas.GeoSeries(
        ...     [
        ...         LineString([(1, 0), (1, 3)]),
        ...         LineString([(2, 0), (0, 2)]),
        ...         Point(1, 1),
        ...         Point(0, 1),
        ...     ],
        ...     index=range(1, 5),
        ... )

        >>> s
        0    POLYGON ((0 0, 2 2, 0 2, 0 0))
        1             LINESTRING (0 0, 2 2)
        2             LINESTRING (2 0, 0 2)
        3                       POINT (0 1)
        dtype: geometry

        >>> s2
        1    LINESTRING (1 0, 1 3)
        2    LINESTRING (2 0, 0 2)
        3              POINT (1 1)
        4              POINT (0 1)
        dtype: geometry

        We can check if each geometry of GeoSeries crosses a single
        geometry:

        .. image:: ../../../_static/binary_op-03.svg
           :align: center

        >>> line = LineString([(-1, 1), (3, 1)])
        >>> s.intersects(line)
        0    True
        1    True
        2    True
        3    True
        dtype: bool

        We can also check two GeoSeries against each other, row by row.
        The GeoSeries above have different indices. We can either align both GeoSeries
        based on index values and compare elements with the same index using
        ``align=True`` or ignore index and compare elements based on their matching
        order using ``align=False``:

        .. image:: ../../../_static/binary_op-02.svg

        >>> s.intersects(s2, align=True)
        0    False
        1     True
        2     True
        3    False
        4    False
        dtype: bool

        >>> s.intersects(s2, align=False)
        0    True
        1    True
        2    True
        3    True
        dtype: bool

        Notes
        -----
        This method works in a row-wise manner. It does not check if an element
        of one GeoSeries ``crosses`` *any* element of the other one.

        See also
        --------
        GeoSeries.disjoint
        GeoSeries.crosses
        GeoSeries.touches
        GeoSeries.intersection
        """
        return _binary_op("intersects", self, other, align)

    def overlaps(self, other, align=None):
        """Returns True for all aligned geometries that overlap *other*, else False.

        Geometries overlaps if they have more than one but not all
        points in common, have the same dimension, and the intersection of the
        interiors of the geometries has the same dimension as the geometries
        themselves.

        The operation works on a 1-to-1 row-wise manner:

        .. image:: ../../../_static/binary_op-01.svg
           :align: center

        Parameters
        ----------
        other : GeoSeries or geometric object
            The GeoSeries (elementwise) or geometric object to test if
            overlaps.
        align : bool | None (default None)
            If True, automatically aligns GeoSeries based on their indices.
            If False, the order of elements is preserved. None defaults to True.

        Returns
        -------
        Series (bool)

        Examples
        --------
        >>> from shapely.geometry import Polygon, LineString, MultiPoint, Point
        >>> s = geopandas.GeoSeries(
        ...     [
        ...         Polygon([(0, 0), (2, 2), (0, 2)]),
        ...         Polygon([(0, 0), (2, 2), (0, 2)]),
        ...         LineString([(0, 0), (2, 2)]),
        ...         MultiPoint([(0, 0), (0, 1)]),
        ...     ],
        ... )
        >>> s2 = geopandas.GeoSeries(
        ...     [
        ...         Polygon([(0, 0), (2, 0), (0, 2)]),
        ...         LineString([(0, 1), (1, 1)]),
        ...         LineString([(1, 1), (3, 3)]),
        ...         Point(0, 1),
        ...     ],
        ...     index=range(1, 5),
        ... )

        >>> s
        0    POLYGON ((0 0, 2 2, 0 2, 0 0))
        1    POLYGON ((0 0, 2 2, 0 2, 0 0))
        2             LINESTRING (0 0, 2 2)
        3         MULTIPOINT ((0 0), (0 1))
        dtype: geometry

        >>> s2
        1    POLYGON ((0 0, 2 0, 0 2, 0 0))
        2             LINESTRING (0 1, 1 1)
        3             LINESTRING (1 1, 3 3)
        4                       POINT (0 1)
        dtype: geometry

        We can check if each geometry of GeoSeries overlaps a single
        geometry:

        .. image:: ../../../_static/binary_op-03.svg
           :align: center

        >>> polygon = Polygon([(0, 0), (1, 0), (1, 1), (0, 1)])
        >>> s.overlaps(polygon)
        0     True
        1     True
        2    False
        3    False
        dtype: bool

        We can also check two GeoSeries against each other, row by row.
        The GeoSeries above have different indices. We can either align both GeoSeries
        based on index values and compare elements with the same index using
        ``align=True`` or ignore index and compare elements based on their matching
        order using ``align=False``:

        .. image:: ../../../_static/binary_op-02.svg

        >>> s.overlaps(s2)
        0    False
        1     True
        2    False
        3    False
        4    False
        dtype: bool

        >>> s.overlaps(s2, align=False)
        0     True
        1    False
        2     True
        3    False
        dtype: bool

        Notes
        -----
        This method works in a row-wise manner. It does not check if an element
        of one GeoSeries ``overlaps`` *any* element of the other one.

        See also
        --------
        GeoSeries.crosses
        GeoSeries.intersects

        """
        return _binary_op("overlaps", self, other, align)

    def touches(self, other, align=None):
        """Returns a ``Series`` of ``dtype('bool')`` with value ``True`` for
        each aligned geometry that touches `other`.

        An object is said to touch `other` if it has at least one point in
        common with `other` and its interior does not intersect with any part
        of the other. Overlapping features therefore do not touch.

        The operation works on a 1-to-1 row-wise manner:

        .. image:: ../../../_static/binary_op-01.svg
           :align: center

        Parameters
        ----------
        other : GeoSeries or geometric object
            The GeoSeries (elementwise) or geometric object to test if is
            touched.
        align : bool | None (default None)
            If True, automatically aligns GeoSeries based on their indices.
            If False, the order of elements is preserved. None defaults to True.

        Returns
        -------
        Series (bool)

        Examples
        --------
        >>> from shapely.geometry import Polygon, LineString, MultiPoint, Point
        >>> s = geopandas.GeoSeries(
        ...     [
        ...         Polygon([(0, 0), (2, 2), (0, 2)]),
        ...         Polygon([(0, 0), (2, 2), (0, 2)]),
        ...         LineString([(0, 0), (2, 2)]),
        ...         MultiPoint([(0, 0), (0, 1)]),
        ...     ],
        ... )
        >>> s2 = geopandas.GeoSeries(
        ...     [
        ...         Polygon([(0, 0), (-2, 0), (0, -2)]),
        ...         LineString([(0, 1), (1, 1)]),
        ...         LineString([(1, 1), (3, 0)]),
        ...         Point(0, 1),
        ...     ],
        ...     index=range(1, 5),
        ... )

        >>> s
        0    POLYGON ((0 0, 2 2, 0 2, 0 0))
        1    POLYGON ((0 0, 2 2, 0 2, 0 0))
        2             LINESTRING (0 0, 2 2)
        3         MULTIPOINT ((0 0), (0 1))
        dtype: geometry

        >>> s2
        1    POLYGON ((0 0, -2 0, 0 -2, 0 0))
        2               LINESTRING (0 1, 1 1)
        3               LINESTRING (1 1, 3 0)
        4                         POINT (0 1)
        dtype: geometry

        We can check if each geometry of GeoSeries touches a single
        geometry:

        .. image:: ../../../_static/binary_op-03.svg
           :align: center


        >>> line = LineString([(0, 0), (-1, -2)])
        >>> s.touches(line)
        0    True
        1    True
        2    True
        3    True
        dtype: bool

        We can also check two GeoSeries against each other, row by row.
        The GeoSeries above have different indices. We can either align both GeoSeries
        based on index values and compare elements with the same index using
        ``align=True`` or ignore index and compare elements based on their matching
        order using ``align=False``:

        .. image:: ../../../_static/binary_op-02.svg

        >>> s.touches(s2, align=True)
        0    False
        1     True
        2     True
        3    False
        4    False
        dtype: bool

        >>> s.touches(s2, align=False)
        0     True
        1    False
        2     True
        3    False
        dtype: bool

        Notes
        -----
        This method works in a row-wise manner. It does not check if an element
        of one GeoSeries ``touches`` *any* element of the other one.

        See also
        --------
        GeoSeries.overlaps
        GeoSeries.intersects

        """
        return _binary_op("touches", self, other, align)

    def within(self, other, align=None):
        """Returns a ``Series`` of ``dtype('bool')`` with value ``True`` for
        each aligned geometry that is within `other`.

        An object is said to be within `other` if at least one of its points is located
        in the `interior` and no points are located in the `exterior` of the other.
        If either object is empty, this operation returns ``False``.

        This is the inverse of :meth:`contains` in the sense that the
        expression ``a.within(b) == b.contains(a)`` always evaluates to
        ``True``.

        The operation works on a 1-to-1 row-wise manner:

        .. image:: ../../../_static/binary_op-01.svg
           :align: center

        Parameters
        ----------
        other : GeoSeries or geometric object
            The GeoSeries (elementwise) or geometric object to test if each
            geometry is within.
        align : bool | None (default None)
            If True, automatically aligns GeoSeries based on their indices.
            If False, the order of elements is preserved. None defaults to True.

        Returns
        -------
        Series (bool)


        Examples
        --------
        >>> from shapely.geometry import Polygon, LineString, Point
        >>> s = geopandas.GeoSeries(
        ...     [
        ...         Polygon([(0, 0), (2, 2), (0, 2)]),
        ...         Polygon([(0, 0), (1, 2), (0, 2)]),
        ...         LineString([(0, 0), (0, 2)]),
        ...         Point(0, 1),
        ...     ],
        ... )
        >>> s2 = geopandas.GeoSeries(
        ...     [
        ...         Polygon([(0, 0), (1, 1), (0, 1)]),
        ...         LineString([(0, 0), (0, 2)]),
        ...         LineString([(0, 0), (0, 1)]),
        ...         Point(0, 1),
        ...     ],
        ...     index=range(1, 5),
        ... )

        >>> s
        0    POLYGON ((0 0, 2 2, 0 2, 0 0))
        1    POLYGON ((0 0, 1 2, 0 2, 0 0))
        2             LINESTRING (0 0, 0 2)
        3                       POINT (0 1)
        dtype: geometry

        >>> s2
        1    POLYGON ((0 0, 1 1, 0 1, 0 0))
        2             LINESTRING (0 0, 0 2)
        3             LINESTRING (0 0, 0 1)
        4                       POINT (0 1)
        dtype: geometry

        We can check if each geometry of GeoSeries is within a single
        geometry:

        .. image:: ../../../_static/binary_op-03.svg
           :align: center

        >>> polygon = Polygon([(0, 0), (2, 2), (0, 2)])
        >>> s.within(polygon)
        0     True
        1     True
        2    False
        3    False
        dtype: bool

        We can also check two GeoSeries against each other, row by row.
        The GeoSeries above have different indices. We can either align both GeoSeries
        based on index values and compare elements with the same index using
        ``align=True`` or ignore index and compare elements based on their matching
        order using ``align=False``:

        .. image:: ../../../_static/binary_op-02.svg

        >>> s2.within(s)
        0    False
        1    False
        2     True
        3    False
        4    False
        dtype: bool

        >>> s2.within(s, align=False)
        1     True
        2    False
        3     True
        4     True
        dtype: bool

        Notes
        -----
        This method works in a row-wise manner. It does not check if an element
        of one GeoSeries is ``within`` *any* element of the other one.

        See also
        --------
        GeoSeries.contains
        """
        return _binary_op("within", self, other, align)

    def covers(self, other, align=None):
        """
        Returns a ``Series`` of ``dtype('bool')`` with value ``True`` for
        each aligned geometry that is entirely covering `other`.

        An object A is said to cover another object B if no points of B lie
        in the exterior of A.
        If either object is empty, this operation returns ``False``.

        The operation works on a 1-to-1 row-wise manner:

        .. image:: ../../../_static/binary_op-01.svg
           :align: center

        See
        https://lin-ear-th-inking.blogspot.com/2007/06/subtleties-of-ogc-covers-spatial.html
        for reference.

        Parameters
        ----------
        other : Geoseries or geometric object
            The Geoseries (elementwise) or geometric object to check is being covered.
        align : bool | None (default None)
            If True, automatically aligns GeoSeries based on their indices.
            If False, the order of elements is preserved. None defaults to True.

        Returns
        -------
        Series (bool)

        Examples
        --------
        >>> from shapely.geometry import Polygon, LineString, Point
        >>> s = geopandas.GeoSeries(
        ...     [
        ...         Polygon([(0, 0), (2, 0), (2, 2), (0, 2)]),
        ...         Polygon([(0, 0), (2, 2), (0, 2)]),
        ...         LineString([(0, 0), (2, 2)]),
        ...         Point(0, 0),
        ...     ],
        ... )
        >>> s2 = geopandas.GeoSeries(
        ...     [
        ...         Polygon([(0.5, 0.5), (1.5, 0.5), (1.5, 1.5), (0.5, 1.5)]),
        ...         Polygon([(0, 0), (2, 0), (2, 2), (0, 2)]),
        ...         LineString([(1, 1), (1.5, 1.5)]),
        ...         Point(0, 0),
        ...     ],
        ...     index=range(1, 5),
        ... )

        >>> s
        0    POLYGON ((0 0, 2 0, 2 2, 0 2, 0 0))
        1         POLYGON ((0 0, 2 2, 0 2, 0 0))
        2                  LINESTRING (0 0, 2 2)
        3                            POINT (0 0)
        dtype: geometry

        >>> s2
        1    POLYGON ((0.5 0.5, 1.5 0.5, 1.5 1.5, 0.5 1.5, ...
        2                  POLYGON ((0 0, 2 0, 2 2, 0 2, 0 0))
        3                            LINESTRING (1 1, 1.5 1.5)
        4                                          POINT (0 0)
        dtype: geometry

        We can check if each geometry of GeoSeries covers a single
        geometry:

        .. image:: ../../../_static/binary_op-03.svg
           :align: center

        >>> poly = Polygon([(0, 0), (2, 0), (2, 2), (0, 2)])
        >>> s.covers(poly)
        0     True
        1    False
        2    False
        3    False
        dtype: bool

        We can also check two GeoSeries against each other, row by row.
        The GeoSeries above have different indices. We can either align both GeoSeries
        based on index values and compare elements with the same index using
        ``align=True`` or ignore index and compare elements based on their matching
        order using ``align=False``:

        .. image:: ../../../_static/binary_op-02.svg

        >>> s.covers(s2, align=True)
        0    False
        1    False
        2    False
        3    False
        4    False
        dtype: bool

        >>> s.covers(s2, align=False)
        0     True
        1    False
        2     True
        3     True
        dtype: bool

        Notes
        -----
        This method works in a row-wise manner. It does not check if an element
        of one GeoSeries ``covers`` *any* element of the other one.

        See also
        --------
        GeoSeries.covered_by
        GeoSeries.overlaps
        """
        return _binary_op("covers", self, other, align)

    def covered_by(self, other, align=None):
        """
        Returns a ``Series`` of ``dtype('bool')`` with value ``True`` for
        each aligned geometry that is entirely covered by `other`.

        An object A is said to cover another object B if no points of B lie
        in the exterior of A.

        The operation works on a 1-to-1 row-wise manner:

        .. image:: ../../../_static/binary_op-01.svg
           :align: center

        See
        https://lin-ear-th-inking.blogspot.com/2007/06/subtleties-of-ogc-covers-spatial.html
        for reference.

        Parameters
        ----------
        other : Geoseries or geometric object
            The Geoseries (elementwise) or geometric object to check is being covered.
        align : bool | None (default None)
            If True, automatically aligns GeoSeries based on their indices.
            If False, the order of elements is preserved. None defaults to True.

        Returns
        -------
        Series (bool)

        Examples
        --------
        >>> from shapely.geometry import Polygon, LineString, Point
        >>> s = geopandas.GeoSeries(
        ...     [
        ...         Polygon([(0.5, 0.5), (1.5, 0.5), (1.5, 1.5), (0.5, 1.5)]),
        ...         Polygon([(0, 0), (2, 0), (2, 2), (0, 2)]),
        ...         LineString([(1, 1), (1.5, 1.5)]),
        ...         Point(0, 0),
        ...     ],
        ... )
        >>> s2 = geopandas.GeoSeries(
        ...     [
        ...         Polygon([(0, 0), (2, 0), (2, 2), (0, 2)]),
        ...         Polygon([(0, 0), (2, 2), (0, 2)]),
        ...         LineString([(0, 0), (2, 2)]),
        ...         Point(0, 0),
        ...     ],
        ...     index=range(1, 5),
        ... )

        >>> s
        0    POLYGON ((0.5 0.5, 1.5 0.5, 1.5 1.5, 0.5 1.5, ...
        1                  POLYGON ((0 0, 2 0, 2 2, 0 2, 0 0))
        2                            LINESTRING (1 1, 1.5 1.5)
        3                                          POINT (0 0)
        dtype: geometry
        >>>

        >>> s2
        1    POLYGON ((0 0, 2 0, 2 2, 0 2, 0 0))
        2         POLYGON ((0 0, 2 2, 0 2, 0 0))
        3                  LINESTRING (0 0, 2 2)
        4                            POINT (0 0)
        dtype: geometry

        We can check if each geometry of GeoSeries is covered by a single
        geometry:

        .. image:: ../../../_static/binary_op-03.svg
           :align: center

        >>> poly = Polygon([(0, 0), (2, 0), (2, 2), (0, 2)])
        >>> s.covered_by(poly)
        0    True
        1    True
        2    True
        3    True
        dtype: bool

        We can also check two GeoSeries against each other, row by row.
        The GeoSeries above have different indices. We can either align both GeoSeries
        based on index values and compare elements with the same index using
        ``align=True`` or ignore index and compare elements based on their matching
        order using ``align=False``:

        .. image:: ../../../_static/binary_op-02.svg

        >>> s.covered_by(s2, align=True)
        0    False
        1     True
        2     True
        3     True
        4    False
        dtype: bool

        >>> s.covered_by(s2, align=False)
        0     True
        1    False
        2     True
        3     True
        dtype: bool

        Notes
        -----
        This method works in a row-wise manner. It does not check if an element
        of one GeoSeries is ``covered_by`` *any* element of the other one.

        See also
        --------
        GeoSeries.covers
        GeoSeries.overlaps
        """
        return _binary_op("covered_by", self, other, align)

    def distance(self, other, align=None):
        """Returns a ``Series`` containing the distance to aligned `other`.

        The operation works on a 1-to-1 row-wise manner:

        .. image:: ../../../_static/binary_op-01.svg
           :align: center

        Parameters
        ----------
        other : Geoseries or geometric object
            The Geoseries (elementwise) or geometric object to find the
            distance to.
        align : bool | None (default None)
            If True, automatically aligns GeoSeries based on their indices.
            If False, the order of elements is preserved. None defaults to True.


        Returns
        -------
        Series (float)

        Examples
        --------
        >>> from shapely.geometry import Polygon, LineString, Point
        >>> s = geopandas.GeoSeries(
        ...     [
        ...         Polygon([(0, 0), (1, 0), (1, 1)]),
        ...         Polygon([(0, 0), (-1, 0), (-1, 1)]),
        ...         LineString([(1, 1), (0, 0)]),
        ...         Point(0, 0),
        ...     ],
        ... )
        >>> s2 = geopandas.GeoSeries(
        ...     [
        ...         Polygon([(0.5, 0.5), (1.5, 0.5), (1.5, 1.5), (0.5, 1.5)]),
        ...         Point(3, 1),
        ...         LineString([(1, 0), (2, 0)]),
        ...         Point(0, 1),
        ...     ],
        ...     index=range(1, 5),
        ... )

        >>> s
        0      POLYGON ((0 0, 1 0, 1 1, 0 0))
        1    POLYGON ((0 0, -1 0, -1 1, 0 0))
        2               LINESTRING (1 1, 0 0)
        3                         POINT (0 0)
        dtype: geometry

        >>> s2
        1    POLYGON ((0.5 0.5, 1.5 0.5, 1.5 1.5, 0.5 1.5, ...
        2                                          POINT (3 1)
        3                                LINESTRING (1 0, 2 0)
        4                                          POINT (0 1)
        dtype: geometry

        We can check the distance of each geometry of GeoSeries to a single
        geometry:

        .. image:: ../../../_static/binary_op-03.svg
           :align: center

        >>> point = Point(-1, 0)
        >>> s.distance(point)
        0    1.0
        1    0.0
        2    1.0
        3    1.0
        dtype: float64

        We can also check two GeoSeries against each other, row by row.
        The GeoSeries above have different indices. We can either align both GeoSeries
        based on index values and use elements with the same index using
        ``align=True`` or ignore index and use elements based on their matching
        order using ``align=False``:

        .. image:: ../../../_static/binary_op-02.svg

        >>> s.distance(s2, align=True)
        0         NaN
        1    0.707107
        2    2.000000
        3    1.000000
        4         NaN
        dtype: float64

        >>> s.distance(s2, align=False)
        0    0.000000
        1    3.162278
        2    0.707107
        3    1.000000
        dtype: float64
        """
        return _binary_op("distance", self, other, align)

    def hausdorff_distance(self, other, align=None, densify=None):
        """Returns a ``Series`` containing the Hausdorff distance to aligned `other`.

        The Hausdorff distance is the largest distance consisting of any point in `self`
        with the nearest point in `other`.

        The operation works on a 1-to-1 row-wise manner:

        .. image:: ../../../_static/binary_op-01.svg
           :align: center

        Parameters
        ----------
        other : GeoSeries or geometric object
            The Geoseries (elementwise) or geometric object to find the
            distance to.
        align : bool | None (default None)
            If True, automatically aligns GeoSeries based on their indices.
            If False, the order of elements is preserved. None defaults to True.
        densify : float (default None)
            A value between 0 and 1, that splits each subsegment of a line string
            into equal length segments, making the approximation less coarse.
            A densify value of 0.5 will add a point halfway between each pair of
            points. A densify value of 0.25 will add a point a quarter of the way
            between each pair of points.


        Returns
        -------
        Series (float)

        Examples
        --------
        >>> from shapely.geometry import Polygon, LineString, Point
        >>> s = geopandas.GeoSeries(
        ...     [
        ...         Polygon([(0, 0), (1, 0), (1, 1)]),
        ...         Polygon([(0, 0), (-1, 0), (-1, 1)]),
        ...         LineString([(1, 1), (0, 0)]),
        ...         Point(0, 0),
        ...     ],
        ... )
        >>> s2 = geopandas.GeoSeries(
        ...     [
        ...         Polygon([(0.5, 0.5), (1.5, 0.5), (1.5, 1.5), (0.5, 1.5)]),
        ...         Point(3, 1),
        ...         LineString([(1, 0), (2, 0)]),
        ...         Point(0, 1),
        ...     ],
        ...     index=range(1, 5),
        ... )

        >>> s
        0      POLYGON ((0 0, 1 0, 1 1, 0 0))
        1    POLYGON ((0 0, -1 0, -1 1, 0 0))
        2               LINESTRING (1 1, 0 0)
        3                         POINT (0 0)
        dtype: geometry

        >>> s2
        1    POLYGON ((0.5 0.5, 1.5 0.5, 1.5 1.5, 0.5 1.5, ...
        2                                          POINT (3 1)
        3                                LINESTRING (1 0, 2 0)
        4                                          POINT (0 1)
        dtype: geometry

        We can check the hausdorff distance of each geometry of GeoSeries
        to a single geometry:

        >>> point = Point(-1, 0)
        >>> s.hausdorff_distance(point)
        0    2.236068
        1    1.000000
        2    2.236068
        3    1.000000
        dtype: float64

        We can also check two GeoSeries against each other, row by row.
        The GeoSeries above have different indices. We can either align both GeoSeries
        based on index values and use elements with the same index using
        ``align=True`` or ignore index and use elements based on their matching
        order using ``align=False``:

        .. image:: ../../../_static/binary_op-02.svg

        >>> s.hausdorff_distance(s2, align=True)
        0         NaN
        1    2.121320
        2    3.162278
        3    2.000000
        4         NaN
        dtype: float64

        >>> s.hausdorff_distance(s2, align=False)
        0    0.707107
        1    4.123106
        2    1.414214
        3    1.000000
        dtype: float64

        We can also set a densify value, which is a float between 0 and 1 and
        signifies the fraction of the distance between each pair of points that will
        be used as the distance between the points when densifying.

        >>> l1 = geopandas.GeoSeries([LineString([(130, 0), (0, 0), (0, 150)])])
        >>> l2 = geopandas.GeoSeries([LineString([(10, 10), (10, 150), (130, 10)])])
        >>> l1.hausdorff_distance(l2)
        0    14.142136
        dtype: float64
        >>> l1.hausdorff_distance(l2, densify=0.25)
        0    70.0
        dtype: float64
        """
        return _binary_op("hausdorff_distance", self, other, align, densify=densify)

    def frechet_distance(self, other, align=None, densify=None):
        """Returns a ``Series`` containing the Frechet distance to aligned `other`.

        The Fréchet distance is a measure of similarity: it is the greatest distance
        between any point in A and the closest point in B. The discrete distance is an
        approximation of this metric: only vertices are considered. The parameter
        ``densify`` makes this approximation less coarse by splitting the line segments
        between vertices before computing the distance.

        Fréchet distance sweep continuously along their respective curves and the
        direction of curves is significant. This makes it a better measure of similarity
        than Hausdorff distance for curve or surface matching.

        The operation works on a 1-to-1 row-wise manner:

        .. image:: ../../../_static/binary_op-01.svg
           :align: center

        Parameters
        ----------
        other : GeoSeries or geometric object
            The Geoseries (elementwise) or geometric object to find the
            distance to.
        align : bool | None (default None)
            If True, automatically aligns GeoSeries based on their indices.
            If False, the order of elements is preserved. None defaults to True.
        densify : float (default None)
            A value between 0 and 1, that splits each subsegment of a line string
            into equal length segments, making the approximation less coarse.
            A densify value of 0.5 will add a point halfway between each pair of
            points. A densify value of 0.25 will add a point every quarter of the way
            between each pair of points.

        Returns
        -------
        Series (float)

        Examples
        --------
        >>> from shapely.geometry import Polygon, LineString, Point
        >>> s = geopandas.GeoSeries(
        ...     [
        ...         Polygon([(0, 0), (1, 0), (1, 1)]),
        ...         Polygon([(0, 0), (-1, 0), (-1, 1)]),
        ...         LineString([(1, 1), (0, 0)]),
        ...         Point(0, 0),
        ...     ],
        ... )
        >>> s2 = geopandas.GeoSeries(
        ...     [
        ...         Polygon([(0.5, 0.5), (1.5, 0.5), (1.5, 1.5), (0.5, 1.5)]),
        ...         Point(3, 1),
        ...         LineString([(1, 0), (2, 0)]),
        ...         Point(0, 1),
        ...     ],
        ...     index=range(1, 5),
        ... )

        >>> s
        0      POLYGON ((0 0, 1 0, 1 1, 0 0))
        1    POLYGON ((0 0, -1 0, -1 1, 0 0))
        2               LINESTRING (1 1, 0 0)
        3                         POINT (0 0)
        dtype: geometry

        >>> s2
        1    POLYGON ((0.5 0.5, 1.5 0.5, 1.5 1.5, 0.5 1.5, ...
        2                                          POINT (3 1)
        3                                LINESTRING (1 0, 2 0)
        4                                          POINT (0 1)
        dtype: geometry

        We can check the frechet distance of each geometry of GeoSeries
        to a single geometry:

        >>> point = Point(-1, 0)
        >>> s.frechet_distance(point)
        0    2.236068
        1    1.000000
        2    2.236068
        3    1.000000
        dtype: float64

        We can also check two GeoSeries against each other, row by row.
        The GeoSeries above have different indices. We can either align both GeoSeries
        based on index values and use elements with the same index using
        ``align=True`` or ignore index and use elements based on their matching
        order using ``align=False``:

        .. image:: ../../../_static/binary_op-02.svg

        >>> s.frechet_distance(s2, align=True)
        0         NaN
        1    2.121320
        2    3.162278
        3    2.000000
        4         NaN
        dtype: float64
        >>> s.frechet_distance(s2, align=False)
        0    0.707107
        1    4.123106
        2    2.000000
        3    1.000000
        dtype: float64

        We can also set a ``densify`` value, which is a float between 0 and 1 and
        signifies the fraction of the distance between each pair of points that will
        be used as the distance between the points when densifying.

        >>> l1 = geopandas.GeoSeries([LineString([(0, 0), (10, 0), (0, 15)])])
        >>> l2 = geopandas.GeoSeries([LineString([(0, 0), (20, 15), (9, 11)])])
        >>> l1.frechet_distance(l2)
        0    18.027756
        dtype: float64
        >>> l1.frechet_distance(l2, densify=0.25)
        0    16.77051
        dtype: float64
        """
        return _binary_op("frechet_distance", self, other, align, densify=densify)

    #
    # Binary operations that return a GeoSeries
    #

    def difference(self, other, align=None):
        """Returns a ``GeoSeries`` of the points in each aligned geometry that
        are not in `other`.

        .. image:: ../../../_static/binary_geo-difference.svg
           :align: center

        The operation works on a 1-to-1 row-wise manner:

        .. image:: ../../../_static/binary_op-01.svg
           :align: center

        Parameters
        ----------
        other : Geoseries or geometric object
            The Geoseries (elementwise) or geometric object to find the
            difference to.
        align : bool | None (default None)
            If True, automatically aligns GeoSeries based on their indices.
            If False, the order of elements is preserved. None defaults to True.

        Returns
        -------
        GeoSeries

        Examples
        --------
        >>> from shapely.geometry import Polygon, LineString, Point
        >>> s = geopandas.GeoSeries(
        ...     [
        ...         Polygon([(0, 0), (2, 2), (0, 2)]),
        ...         Polygon([(0, 0), (2, 2), (0, 2)]),
        ...         LineString([(0, 0), (2, 2)]),
        ...         LineString([(2, 0), (0, 2)]),
        ...         Point(0, 1),
        ...     ],
        ... )
        >>> s2 = geopandas.GeoSeries(
        ...     [
        ...         Polygon([(0, 0), (1, 1), (0, 1)]),
        ...         LineString([(1, 0), (1, 3)]),
        ...         LineString([(2, 0), (0, 2)]),
        ...         Point(1, 1),
        ...         Point(0, 1),
        ...     ],
        ...     index=range(1, 6),
        ... )

        >>> s
        0    POLYGON ((0 0, 2 2, 0 2, 0 0))
        1    POLYGON ((0 0, 2 2, 0 2, 0 0))
        2             LINESTRING (0 0, 2 2)
        3             LINESTRING (2 0, 0 2)
        4                       POINT (0 1)
        dtype: geometry

        >>> s2
        1    POLYGON ((0 0, 1 1, 0 1, 0 0))
        2             LINESTRING (1 0, 1 3)
        3             LINESTRING (2 0, 0 2)
        4                       POINT (1 1)
        5                       POINT (0 1)
        dtype: geometry

        We can do difference of each geometry and a single
        shapely geometry:

        .. image:: ../../../_static/binary_op-03.svg
           :align: center

        >>> s.difference(Polygon([(0, 0), (1, 1), (0, 1)]))
        0       POLYGON ((0 2, 2 2, 1 1, 0 1, 0 2))
        1         POLYGON ((0 2, 2 2, 1 1, 0 1, 0 2))
        2                       LINESTRING (1 1, 2 2)
        3    MULTILINESTRING ((2 0, 1 1), (1 1, 0 2))
        4                                 POINT EMPTY
        dtype: geometry

        We can also check two GeoSeries against each other, row by row.
        The GeoSeries above have different indices. We can either align both GeoSeries
        based on index values and compare elements with the same index using
        ``align=True`` or ignore index and compare elements based on their matching
        order using ``align=False``:

        .. image:: ../../../_static/binary_op-02.svg

        >>> s.difference(s2, align=True)
        0                                        None
        1         POLYGON ((0 2, 2 2, 1 1, 0 1, 0 2))
        2    MULTILINESTRING ((0 0, 1 1), (1 1, 2 2))
        3                            LINESTRING EMPTY
        4                                 POINT (0 1)
        5                                        None
        dtype: geometry

        >>> s.difference(s2, align=False)
        0         POLYGON ((0 2, 2 2, 1 1, 0 1, 0 2))
        1    POLYGON ((0 0, 0 2, 1 2, 2 2, 1 1, 0 0))
        2    MULTILINESTRING ((0 0, 1 1), (1 1, 2 2))
        3                       LINESTRING (2 0, 0 2)
        4                                 POINT EMPTY
        dtype: geometry

        See Also
        --------
        GeoSeries.symmetric_difference
        GeoSeries.union
        GeoSeries.intersection
        """
        return _binary_geo("difference", self, other, align)

    def symmetric_difference(self, other, align=None):
        """Returns a ``GeoSeries`` of the symmetric difference of points in
        each aligned geometry with `other`.

        For each geometry, the symmetric difference consists of points in the
        geometry not in `other`, and points in `other` not in the geometry.

        .. image:: ../../../_static/binary_geo-symm_diff.svg
           :align: center

        The operation works on a 1-to-1 row-wise manner:

        .. image:: ../../../_static/binary_op-01.svg
           :align: center


        Parameters
        ----------
        other : Geoseries or geometric object
            The Geoseries (elementwise) or geometric object to find the
            symmetric difference to.
        align : bool | None (default None)
            If True, automatically aligns GeoSeries based on their indices.
            If False, the order of elements is preserved. None defaults to True.

        Returns
        -------
        GeoSeries

        Examples
        --------
        >>> from shapely.geometry import Polygon, LineString, Point
        >>> s = geopandas.GeoSeries(
        ...     [
        ...         Polygon([(0, 0), (2, 2), (0, 2)]),
        ...         Polygon([(0, 0), (2, 2), (0, 2)]),
        ...         LineString([(0, 0), (2, 2)]),
        ...         LineString([(2, 0), (0, 2)]),
        ...         Point(0, 1),
        ...     ],
        ... )
        >>> s2 = geopandas.GeoSeries(
        ...     [
        ...         Polygon([(0, 0), (1, 1), (0, 1)]),
        ...         LineString([(1, 0), (1, 3)]),
        ...         LineString([(2, 0), (0, 2)]),
        ...         Point(1, 1),
        ...         Point(0, 1),
        ...     ],
        ...     index=range(1, 6),
        ... )

        >>> s
        0    POLYGON ((0 0, 2 2, 0 2, 0 0))
        1    POLYGON ((0 0, 2 2, 0 2, 0 0))
        2             LINESTRING (0 0, 2 2)
        3             LINESTRING (2 0, 0 2)
        4                       POINT (0 1)
        dtype: geometry

        >>> s2
        1    POLYGON ((0 0, 1 1, 0 1, 0 0))
        2             LINESTRING (1 0, 1 3)
        3             LINESTRING (2 0, 0 2)
        4                       POINT (1 1)
        5                       POINT (0 1)
        dtype: geometry

        We can do symmetric difference of each geometry and a single
        shapely geometry:

        .. image:: ../../../_static/binary_op-03.svg
           :align: center

        >>> s.symmetric_difference(Polygon([(0, 0), (1, 1), (0, 1)]))
        0                  POLYGON ((0 2, 2 2, 1 1, 0 1, 0 2))
        1                  POLYGON ((0 2, 2 2, 1 1, 0 1, 0 2))
        2    GEOMETRYCOLLECTION (POLYGON ((0 0, 0 1, 1 1, 0...
        3    GEOMETRYCOLLECTION (POLYGON ((0 0, 0 1, 1 1, 0...
        4                       POLYGON ((0 1, 1 1, 0 0, 0 1))
        dtype: geometry

        We can also check two GeoSeries against each other, row by row.
        The GeoSeries above have different indices. We can either align both GeoSeries
        based on index values and compare elements with the same index using
        ``align=True`` or ignore index and compare elements based on their matching
        order using ``align=False``:

        .. image:: ../../../_static/binary_op-02.svg

        >>> s.symmetric_difference(s2, align=True)
        0                                                 None
        1                  POLYGON ((0 2, 2 2, 1 1, 0 1, 0 2))
        2    MULTILINESTRING ((0 0, 1 1), (1 1, 2 2), (1 0,...
        3                                     LINESTRING EMPTY
        4                            MULTIPOINT ((0 1), (1 1))
        5                                                 None
        dtype: geometry

        >>> s.symmetric_difference(s2, align=False)
        0                  POLYGON ((0 2, 2 2, 1 1, 0 1, 0 2))
        1    GEOMETRYCOLLECTION (POLYGON ((0 0, 0 2, 1 2, 2...
        2    MULTILINESTRING ((0 0, 1 1), (1 1, 2 2), (2 0,...
        3                                LINESTRING (2 0, 0 2)
        4                                          POINT EMPTY
        dtype: geometry

        See Also
        --------
        GeoSeries.difference
        GeoSeries.union
        GeoSeries.intersection
        """
        return _binary_geo("symmetric_difference", self, other, align)

    def union(self, other, align=None):
        """Returns a ``GeoSeries`` of the union of points in each aligned geometry with
        `other`.

        .. image:: ../../../_static/binary_geo-union.svg
           :align: center

        The operation works on a 1-to-1 row-wise manner:

        .. image:: ../../../_static/binary_op-01.svg
           :align: center


        Parameters
        ----------
        other : Geoseries or geometric object
            The Geoseries (elementwise) or geometric object to find the union
            with.
        align : bool | None (default None)
            If True, automatically aligns GeoSeries based on their indices.
            If False, the order of elements is preserved. None defaults to True.

        Returns
        -------
        GeoSeries

        Examples
        --------
        >>> from shapely.geometry import Polygon, LineString, Point
        >>> s = geopandas.GeoSeries(
        ...     [
        ...         Polygon([(0, 0), (2, 2), (0, 2)]),
        ...         Polygon([(0, 0), (2, 2), (0, 2)]),
        ...         LineString([(0, 0), (2, 2)]),
        ...         LineString([(2, 0), (0, 2)]),
        ...         Point(0, 1),
        ...     ],
        ... )
        >>> s2 = geopandas.GeoSeries(
        ...     [
        ...         Polygon([(0, 0), (1, 1), (0, 1)]),
        ...         LineString([(1, 0), (1, 3)]),
        ...         LineString([(2, 0), (0, 2)]),
        ...         Point(1, 1),
        ...         Point(0, 1),
        ...     ],
        ...     index=range(1, 6),
        ... )

        >>> s
        0    POLYGON ((0 0, 2 2, 0 2, 0 0))
        1    POLYGON ((0 0, 2 2, 0 2, 0 0))
        2             LINESTRING (0 0, 2 2)
        3             LINESTRING (2 0, 0 2)
        4                       POINT (0 1)
        dtype: geometry
        >>>

        >>> s2
        1    POLYGON ((0 0, 1 1, 0 1, 0 0))
        2             LINESTRING (1 0, 1 3)
        3             LINESTRING (2 0, 0 2)
        4                       POINT (1 1)
        5                       POINT (0 1)
        dtype: geometry

        We can do union of each geometry and a single
        shapely geometry:

        .. image:: ../../../_static/binary_op-03.svg
           :align: center

        >>> s.union(Polygon([(0, 0), (1, 1), (0, 1)]))
        0             POLYGON ((0 0, 0 1, 0 2, 2 2, 1 1, 0 0))
        1             POLYGON ((0 0, 0 1, 0 2, 2 2, 1 1, 0 0))
        2    GEOMETRYCOLLECTION (POLYGON ((0 0, 0 1, 1 1, 0...
        3    GEOMETRYCOLLECTION (POLYGON ((0 0, 0 1, 1 1, 0...
        4                       POLYGON ((0 1, 1 1, 0 0, 0 1))
        dtype: geometry

        We can also check two GeoSeries against each other, row by row.
        The GeoSeries above have different indices. We can either align both GeoSeries
        based on index values and compare elements with the same index using
        ``align=True`` or ignore index and compare elements based on their matching
        order using ``align=False``:

        .. image:: ../../../_static/binary_op-02.svg

        >>> s.union(s2, align=True)
        0                                                 None
        1             POLYGON ((0 0, 0 1, 0 2, 2 2, 1 1, 0 0))
        2    MULTILINESTRING ((0 0, 1 1), (1 1, 2 2), (1 0,...
        3                                LINESTRING (2 0, 0 2)
        4                            MULTIPOINT ((0 1), (1 1))
        5                                                 None
        dtype: geometry

        >>> s.union(s2, align=False)
        0             POLYGON ((0 0, 0 1, 0 2, 2 2, 1 1, 0 0))
        1    GEOMETRYCOLLECTION (POLYGON ((0 0, 0 2, 1 2, 2...
        2    MULTILINESTRING ((0 0, 1 1), (1 1, 2 2), (2 0,...
        3                                LINESTRING (2 0, 0 2)
        4                                          POINT (0 1)
        dtype: geometry


        See Also
        --------
        GeoSeries.symmetric_difference
        GeoSeries.difference
        GeoSeries.intersection
        """
        return _binary_geo("union", self, other, align)

    def intersection(self, other, align=None):
        """Returns a ``GeoSeries`` of the intersection of points in each
        aligned geometry with `other`.

        .. image:: ../../../_static/binary_geo-intersection.svg
           :align: center

        The operation works on a 1-to-1 row-wise manner:

        .. image:: ../../../_static/binary_op-01.svg
           :align: center


        Parameters
        ----------
        other : Geoseries or geometric object
            The Geoseries (elementwise) or geometric object to find the
            intersection with.
        align : bool | None (default None)
            If True, automatically aligns GeoSeries based on their indices.
            If False, the order of elements is preserved. None defaults to True.

        Returns
        -------
        GeoSeries

        Examples
        --------
        >>> from shapely.geometry import Polygon, LineString, Point
        >>> s = geopandas.GeoSeries(
        ...     [
        ...         Polygon([(0, 0), (2, 2), (0, 2)]),
        ...         Polygon([(0, 0), (2, 2), (0, 2)]),
        ...         LineString([(0, 0), (2, 2)]),
        ...         LineString([(2, 0), (0, 2)]),
        ...         Point(0, 1),
        ...     ],
        ... )
        >>> s2 = geopandas.GeoSeries(
        ...     [
        ...         Polygon([(0, 0), (1, 1), (0, 1)]),
        ...         LineString([(1, 0), (1, 3)]),
        ...         LineString([(2, 0), (0, 2)]),
        ...         Point(1, 1),
        ...         Point(0, 1),
        ...     ],
        ...     index=range(1, 6),
        ... )

        >>> s
        0    POLYGON ((0 0, 2 2, 0 2, 0 0))
        1    POLYGON ((0 0, 2 2, 0 2, 0 0))
        2             LINESTRING (0 0, 2 2)
        3             LINESTRING (2 0, 0 2)
        4                       POINT (0 1)
        dtype: geometry

        >>> s2
        1    POLYGON ((0 0, 1 1, 0 1, 0 0))
        2             LINESTRING (1 0, 1 3)
        3             LINESTRING (2 0, 0 2)
        4                       POINT (1 1)
        5                       POINT (0 1)
        dtype: geometry

        We can also do intersection of each geometry and a single
        shapely geometry:

        .. image:: ../../../_static/binary_op-03.svg
           :align: center

        >>> s.intersection(Polygon([(0, 0), (1, 1), (0, 1)]))
        0    POLYGON ((0 0, 0 1, 1 1, 0 0))
        1    POLYGON ((0 0, 0 1, 1 1, 0 0))
        2             LINESTRING (0 0, 1 1)
        3                       POINT (1 1)
        4                       POINT (0 1)
        dtype: geometry

        We can also check two GeoSeries against each other, row by row.
        The GeoSeries above have different indices. We can either align both GeoSeries
        based on index values and compare elements with the same index using
        ``align=True`` or ignore index and compare elements based on their matching
        order using ``align=False``:

        .. image:: ../../../_static/binary_op-02.svg

        >>> s.intersection(s2, align=True)
        0                              None
        1    POLYGON ((0 0, 0 1, 1 1, 0 0))
        2                       POINT (1 1)
        3             LINESTRING (2 0, 0 2)
        4                       POINT EMPTY
        5                              None
        dtype: geometry

        >>> s.intersection(s2, align=False)
        0    POLYGON ((0 0, 0 1, 1 1, 0 0))
        1             LINESTRING (1 1, 1 2)
        2                       POINT (1 1)
        3                       POINT (1 1)
        4                       POINT (0 1)
        dtype: geometry


        See Also
        --------
        GeoSeries.difference
        GeoSeries.symmetric_difference
        GeoSeries.union
        """
        return _binary_geo("intersection", self, other, align)

    def clip_by_rect(self, xmin, ymin, xmax, ymax):
        """Returns a ``GeoSeries`` of the portions of geometry within the given
        rectangle.

        Note that the results are not exactly equal to
        :meth:`~GeoSeries.intersection()`. E.g. in edge cases,
        :meth:`~GeoSeries.clip_by_rect()` will not return a point just touching the
        rectangle. Check the examples section below for some of these exceptions.

        The geometry is clipped in a fast but possibly dirty way. The output is not
        guaranteed to be valid. No exceptions will be raised for topological errors.

        Note: empty geometries or geometries that do not overlap with the specified
        bounds will result in ``GEOMETRYCOLLECTION EMPTY``.

        Parameters
        ----------
        xmin: float
            Minimum x value of the rectangle
        ymin: float
            Minimum y value of the rectangle
        xmax: float
            Maximum x value of the rectangle
        ymax: float
            Maximum y value of the rectangle

        Returns
        -------
        GeoSeries

        Examples
        --------
        >>> from shapely.geometry import Polygon, LineString, Point
        >>> s = geopandas.GeoSeries(
        ...     [
        ...         Polygon([(0, 0), (2, 2), (0, 2)]),
        ...         Polygon([(0, 0), (2, 2), (0, 2)]),
        ...         LineString([(0, 0), (2, 2)]),
        ...         LineString([(2, 0), (0, 2)]),
        ...         Point(0, 1),
        ...     ],
        ... )
        >>> bounds = (0, 0, 1, 1)
        >>> s
        0    POLYGON ((0 0, 2 2, 0 2, 0 0))
        1    POLYGON ((0 0, 2 2, 0 2, 0 0))
        2             LINESTRING (0 0, 2 2)
        3             LINESTRING (2 0, 0 2)
        4                       POINT (0 1)
        dtype: geometry

        >>> s.clip_by_rect(*bounds)
        0    POLYGON ((0 0, 0 1, 1 1, 0 0))
        1    POLYGON ((0 0, 0 1, 1 1, 0 0))
        2             LINESTRING (0 0, 1 1)
        3          GEOMETRYCOLLECTION EMPTY
        4          GEOMETRYCOLLECTION EMPTY
        dtype: geometry

        See also
        --------
        GeoSeries.intersection
        """
        from .geoseries import GeoSeries

        geometry_array = GeometryArray(self.geometry.values)
        clipped_geometry = geometry_array.clip_by_rect(xmin, ymin, xmax, ymax)
        return GeoSeries(clipped_geometry, index=self.index, crs=self.crs)

    def shortest_line(self, other, align=None):
        """
        Returns the shortest two-point line between two geometries.

        The resulting line consists of two points, representing the nearest points
        between the geometry pair. The line always starts in the first geometry a
        and ends in he second geometry b. The endpoints of the line will not
        necessarily be existing vertices of the input geometries a and b, but
        can also be a point along a line segment.


        The operation works on a 1-to-1 row-wise manner:

        .. image:: ../../../_static/binary_op-01.svg
        :align: center

        Parameters
        ----------
        other : Geoseries or geometric object
            The Geoseries (elementwise) or geometric object to find the
            shortest line with.
        align : bool | None (default None)
            If True, automatically aligns GeoSeries based on their indices.
            If False, the order of elements is preserved. None defaults to True.

        Returns
        -------
        GeoSeries

        Examples
        --------
        >>> from shapely.geometry import Polygon, LineString, Point
        >>> s = geopandas.GeoSeries(
        ...     [
        ...         Polygon([(0, 0), (2, 2), (0, 2)]),
        ...         Polygon([(0, 0), (2, 2), (0, 2)]),
        ...         LineString([(0, 0), (2, 2)]),
        ...         LineString([(2, 0), (0, 2)]),
        ...         Point(0, 1),
        ...     ],
        ... )
        >>> s
        0    POLYGON ((0 0, 2 2, 0 2, 0 0))
        1    POLYGON ((0 0, 2 2, 0 2, 0 0))
        2             LINESTRING (0 0, 2 2)
        3             LINESTRING (2 0, 0 2)
        4                       POINT (0 1)
        dtype: geometry

        We can also do intersection of each geometry and a single
        shapely geometry:

        .. image:: ../../../_static/binary_op-03.svg
           :align: center

        >>> p = Point(3, 3)
        >>> s.shortest_line(p)
        0    LINESTRING (2 2, 3 3)
        1    LINESTRING (2 2, 3 3)
        2    LINESTRING (2 2, 3 3)
        3    LINESTRING (1 1, 3 3)
        4    LINESTRING (0 1, 3 3)
        dtype: geometry

        We can also check two GeoSeries against each other, row by row.
        The GeoSeries above have different indices than the one below. We can either
        align both GeoSeries based on index values and compare elements with the same
        index using ``align=True`` or ignore index and compare elements based on their
        matching order using ``align=False``:

        .. image:: ../../../_static/binary_op-02.svg

        >>> s2 = geopandas.GeoSeries(
        ...     [
        ...         Polygon([(0.5, 0.5), (1.5, 0.5), (1.5, 1.5), (0.5, 1.5)]),
        ...         Point(3, 1),
        ...         LineString([(1, 0), (2, 0)]),
        ...         Point(10, 15),
        ...         Point(0, 1),
        ...     ],
        ...     index=range(1, 6),
        ... )

        >>> s.shortest_line(s2, align=True)
        0                             None
        1    LINESTRING (0.5 0.5, 0.5 0.5)
        2            LINESTRING (2 2, 3 1)
        3            LINESTRING (2 0, 2 0)
        4          LINESTRING (0 1, 10 15)
        5                             None
        dtype: geometry
        >>>

        >>> s.shortest_line(s2, align=False)
        0    LINESTRING (0.5 0.5, 0.5 0.5)
        1            LINESTRING (2 2, 3 1)
        2        LINESTRING (0.5 0.5, 1 0)
        3          LINESTRING (0 2, 10 15)
        4            LINESTRING (0 1, 0 1)
        dtype: geometry
        """
        return _binary_geo("shortest_line", self, other, align)

    def snap(self, other, tolerance, align=None):
        """Snaps an input geometry to reference geometry’s vertices.

        Vertices of the first geometry are snapped to vertices of the second. geometry,
        returning a new geometry; the input geometries are not modified. The result
        geometry is the input geometry with the vertices snapped. If no snapping occurs
        then the input geometry is returned unchanged. The tolerance is used to control
        where snapping is performed.

        Where possible, this operation tries to avoid creating invalid geometries;
        however, it does not guarantee that output geometries will be valid. It is the
        responsibility of the caller to check for and handle invalid geometries.

        Because too much snapping can result in invalid geometries being created,
        heuristics are used to determine the number and location of snapped vertices
        that are likely safe to snap. These heuristics may omit some potential snaps
        that are otherwise within the tolerance.

        The operation works in a 1-to-1 row-wise manner:

        .. image:: ../../../_static/binary_op-01.svg
        :align: center

        Parameters
        ----------
        other : GeoSeries or geometric object
            The Geoseries (elementwise) or geometric object to snap to.
        tolerance : float or array like
            Maximum distance between vertices that shall be snapped
        align : bool | None (default None)
            If True, automatically aligns GeoSeries based on their indices.
            If False, the order of elements is preserved. None defaults to True.

        Returns
        -------
        GeoSeries

        Examples
        --------
        >>> from shapely import Polygon, LineString, Point
        >>> s = geopandas.GeoSeries(
        ...     [
        ...         Point(0.5, 2.5),
        ...         LineString([(0.1, 0.1), (0.49, 0.51), (1.01, 0.89)]),
        ...         Polygon([(0, 0), (0, 10), (10, 10), (10, 0), (0, 0)]),
        ...     ],
        ... )
        >>> s
        0                               POINT (0.5 2.5)
        1    LINESTRING (0.1 0.1, 0.49 0.51, 1.01 0.89)
        2       POLYGON ((0 0, 0 10, 10 10, 10 0, 0 0))
        dtype: geometry

        >>> s2 = geopandas.GeoSeries(
        ...     [
        ...         Point(0, 2),
        ...         LineString([(0, 0), (0.5, 0.5), (1.0, 1.0)]),
        ...         Point(8, 10),
        ...     ],
        ...     index=range(1, 4),
        ... )
        >>> s2
        1                       POINT (0 2)
        2    LINESTRING (0 0, 0.5 0.5, 1 1)
        3                      POINT (8 10)
        dtype: geometry

        We can snap each geometry to a single shapely geometry:

        .. image:: ../../../_static/binary_op-03.svg
           :align: center

        >>> s.snap(Point(0, 2), tolerance=1)
        0                                     POINT (0 2)
        1      LINESTRING (0.1 0.1, 0.49 0.51, 1.01 0.89)
        2    POLYGON ((0 0, 0 2, 0 10, 10 10, 10 0, 0 0))
        dtype: geometry

        We can also snap two GeoSeries to each other, row by row.
        The GeoSeries above have different indices. We can either align both GeoSeries
        based on index values and snap elements with the same index using
        ``align=True`` or ignore index and snap elements based on their matching
        order using ``align=False``:

        .. image:: ../../../_static/binary_op-02.svg

        >>> s.snap(s2, tolerance=1, align=True)
        0                                                 None
        1           LINESTRING (0.1 0.1, 0.49 0.51, 1.01 0.89)
        2    POLYGON ((0.5 0.5, 1 1, 0 10, 10 10, 10 0, 0.5...
        3                                                 None
        dtype: geometry

        >>> s.snap(s2, tolerance=1, align=False)
        0                                      POINT (0 2)
        1                   LINESTRING (0 0, 0.5 0.5, 1 1)
        2    POLYGON ((0 0, 0 10, 8 10, 10 10, 10 0, 0 0))
        dtype: geometry
        """
        return _binary_geo("snap", self, other, align, tolerance=tolerance)

    #
    # Other operations
    #

    @property
    def bounds(self):
        """Returns a ``DataFrame`` with columns ``minx``, ``miny``, ``maxx``,
        ``maxy`` values containing the bounds for each geometry.

        See ``GeoSeries.total_bounds`` for the limits of the entire series.

        Examples
        --------
        >>> from shapely.geometry import Point, Polygon, LineString
        >>> d = {'geometry': [Point(2, 1), Polygon([(0, 0), (1, 1), (1, 0)]),
        ... LineString([(0, 1), (1, 2)])]}
        >>> gdf = geopandas.GeoDataFrame(d, crs="EPSG:4326")
        >>> gdf.bounds
           minx  miny  maxx  maxy
        0   2.0   1.0   2.0   1.0
        1   0.0   0.0   1.0   1.0
        2   0.0   1.0   1.0   2.0

        You can assign the bounds to the ``GeoDataFrame`` as:

        >>> import pandas as pd
        >>> gdf = pd.concat([gdf, gdf.bounds], axis=1)
        >>> gdf
                                geometry  minx  miny  maxx  maxy
        0                     POINT (2 1)   2.0   1.0   2.0   1.0
        1  POLYGON ((0 0, 1 1, 1 0, 0 0))   0.0   0.0   1.0   1.0
        2           LINESTRING (0 1, 1 2)   0.0   1.0   1.0   2.0
        """
        bounds = GeometryArray(self.geometry.values).bounds
        return DataFrame(
            bounds, columns=["minx", "miny", "maxx", "maxy"], index=self.index
        )

    @property
    def total_bounds(self):
        """Returns a tuple containing ``minx``, ``miny``, ``maxx``, ``maxy``
        values for the bounds of the series as a whole.

        See ``GeoSeries.bounds`` for the bounds of the geometries contained in
        the series.

        Examples
        --------
        >>> from shapely.geometry import Point, Polygon, LineString
        >>> d = {'geometry': [Point(3, -1), Polygon([(0, 0), (1, 1), (1, 0)]),
        ... LineString([(0, 1), (1, 2)])]}
        >>> gdf = geopandas.GeoDataFrame(d, crs="EPSG:4326")
        >>> gdf.total_bounds
        array([ 0., -1.,  3.,  2.])
        """
        return GeometryArray(self.geometry.values).total_bounds

    @property
    def sindex(self):
        """Generate the spatial index

        Creates R-tree spatial index based on ``shapely.STRtree``.

        Note that the spatial index may not be fully
        initialized until the first use.

        Examples
        --------
        >>> from shapely.geometry import box
        >>> s = geopandas.GeoSeries(geopandas.points_from_xy(range(5), range(5)))
        >>> s
        0    POINT (0 0)
        1    POINT (1 1)
        2    POINT (2 2)
        3    POINT (3 3)
        4    POINT (4 4)
        dtype: geometry

        Query the spatial index with a single geometry based on the bounding box:

        >>> s.sindex.query(box(1, 1, 3, 3))
        array([1, 2, 3])

        Query the spatial index with a single geometry based on the predicate:

        >>> s.sindex.query(box(1, 1, 3, 3), predicate="contains")
        array([2])

        Query the spatial index with an array of geometries based on the bounding
        box:

        >>> s2 = geopandas.GeoSeries([box(1, 1, 3, 3), box(4, 4, 5, 5)])
        >>> s2
        0    POLYGON ((3 1, 3 3, 1 3, 1 1, 3 1))
        1    POLYGON ((5 4, 5 5, 4 5, 4 4, 5 4))
        dtype: geometry

        >>> s.sindex.query(s2)
        array([[0, 0, 0, 1],
               [1, 2, 3, 4]])

        Query the spatial index with an array of geometries based on the predicate:

        >>> s.sindex.query(s2, predicate="contains")
        array([[0],
               [2]])
        """
        return self.geometry.values.sindex

    @property
    def has_sindex(self):
        """Check the existence of the spatial index without generating it.

        Use the `.sindex` attribute on a GeoDataFrame or GeoSeries
        to generate a spatial index if it does not yet exist,
        which may take considerable time based on the underlying index
        implementation.

        Note that the underlying spatial index may not be fully
        initialized until the first use.

        Examples
        --------

        >>> from shapely.geometry import Point
        >>> d = {'geometry': [Point(1, 2), Point(2, 1)]}
        >>> gdf = geopandas.GeoDataFrame(d)
        >>> gdf.has_sindex
        False
        >>> index = gdf.sindex
        >>> gdf.has_sindex
        True

        Returns
        -------
        bool
            `True` if the spatial index has been generated or
            `False` if not.
        """
        return self.geometry.values.has_sindex

    def buffer(
        self,
        distance,
        resolution=16,
        cap_style="round",
        join_style="round",
        mitre_limit=5.0,
        single_sided=False,
        **kwargs,
    ):
        """Returns a ``GeoSeries`` of geometries representing all points within
        a given ``distance`` of each geometric object.

        Computes the buffer of a geometry for positive and negative buffer distance.

        The buffer of a geometry is defined as the Minkowski sum (or difference, for
        negative distance) of the geometry with a circle with radius equal to the
        absolute value of the buffer distance.

        The buffer operation always returns a polygonal result. The negative or
        zero-distance buffer of lines and points is always empty.

        Parameters
        ----------
        distance : float, np.array, pd.Series
            The radius of the buffer in the Minkowski sum (or difference). If np.array
            or pd.Series are used then it must have same length as the GeoSeries.
        resolution : int (optional, default 16)
            The resolution of the buffer around each vertex. Specifies the number of
            linear segments in a quarter circle in the approximation of circular arcs.
        cap_style : {'round', 'square', 'flat'}, default 'round'
            Specifies the shape of buffered line endings. ``'round'`` results in
            circular line endings (see ``resolution``). Both ``'square'`` and ``'flat'``
            result in rectangular line endings, ``'flat'`` will end at the original
            vertex, while ``'square'`` involves adding the buffer width.
        join_style : {'round', 'mitre', 'bevel'}, default 'round'
            Specifies the shape of buffered line midpoints. ``'round'`` results in
            rounded shapes. ``'bevel'`` results in a beveled edge that touches the
            original vertex. ``'mitre'`` results in a single vertex that is beveled
            depending on the ``mitre_limit`` parameter.
        mitre_limit : float, default 5.0
            Crops of ``'mitre'``-style joins if the point is displaced from the
            buffered vertex by more than this limit.
        single_sided : bool, default False
            Only buffer at one side of the geometry.

        Examples
        --------
        >>> from shapely.geometry import Point, LineString, Polygon
        >>> s = geopandas.GeoSeries(
        ...     [
        ...         Point(0, 0),
        ...         LineString([(1, -1), (1, 0), (2, 0), (2, 1)]),
        ...         Polygon([(3, -1), (4, 0), (3, 1)]),
        ...     ]
        ... )
        >>> s
        0                         POINT (0 0)
        1    LINESTRING (1 -1, 1 0, 2 0, 2 1)
        2    POLYGON ((3 -1, 4 0, 3 1, 3 -1))
        dtype: geometry

        >>> s.buffer(0.2)
        0    POLYGON ((0.2 0, 0.19904 -0.0196, 0.19616 -0.0...
        1    POLYGON ((0.8 0, 0.80096 0.0196, 0.80384 0.039...
        2    POLYGON ((2.8 -1, 2.8 1, 2.80096 1.0196, 2.803...
        dtype: geometry

        ``Further specification as ``join_style`` and ``cap_style`` are shown in the
        following illustration:

        .. plot:: _static/code/buffer.py

        """
        return _delegate_geo_method(
            "buffer",
            self,
            distance=distance,
            resolution=resolution,
            cap_style=cap_style,
            join_style=join_style,
            mitre_limit=mitre_limit,
            single_sided=single_sided,
            **kwargs,
        )

    def simplify(self, tolerance, preserve_topology=True):
        """Returns a ``GeoSeries`` containing a simplified representation of
        each geometry.

        The algorithm (Douglas-Peucker) recursively splits the original line
        into smaller parts and connects these parts’ endpoints
        by a straight line. Then, it removes all points whose distance
        to the straight line is smaller than `tolerance`. It does not
        move any points and it always preserves endpoints of
        the original line or polygon.
        See http://shapely.readthedocs.io/en/latest/manual.html#object.simplify
        for details

        Parameters
        ----------
        tolerance : float
            All parts of a simplified geometry will be no more than
            `tolerance` distance from the original. It has the same units
            as the coordinate reference system of the GeoSeries.
            For example, using `tolerance=100` in a projected CRS with meters
            as units means a distance of 100 meters in reality.
        preserve_topology: bool (default True)
            False uses a quicker algorithm, but may produce self-intersecting
            or otherwise invalid geometries.

        Notes
        -----
        Invalid geometric objects may result from simplification that does not
        preserve topology and simplification may be sensitive to the order of
        coordinates: two geometries differing only in order of coordinates may be
        simplified differently.

        Examples
        --------
        >>> from shapely.geometry import Point, LineString
        >>> s = geopandas.GeoSeries(
        ...     [Point(0, 0).buffer(1), LineString([(0, 0), (1, 10), (0, 20)])]
        ... )
        >>> s
        0    POLYGON ((1 0, 0.99518 -0.09802, 0.98079 -0.19...
        1                         LINESTRING (0 0, 1 10, 0 20)
        dtype: geometry

        >>> s.simplify(1)
        0    POLYGON ((0 1, 0 -1, -1 0, 0 1))
        1              LINESTRING (0 0, 0 20)
        dtype: geometry
        """
        return _delegate_geo_method(
            "simplify", self, tolerance=tolerance, preserve_topology=preserve_topology
        )

    def relate(self, other, align=None):
        """
        Returns the DE-9IM intersection matrices for the geometries

        The operation works on a 1-to-1 row-wise manner:

        .. image:: ../../../_static/binary_op-01.svg
           :align: center

        Parameters
        ----------
        other : BaseGeometry or GeoSeries
            The other geometry to computed
            the DE-9IM intersection matrices from.
        align : bool | None (default None)
            If True, automatically aligns GeoSeries based on their indices.
            If False, the order of elements is preserved. None defaults to True.

        Returns
        -------
        spatial_relations: Series of strings
            The DE-9IM intersection matrices which describe
            the spatial relations of the other geometry.

        Examples
        --------
        >>> from shapely.geometry import Polygon, LineString, Point
        >>> s = geopandas.GeoSeries(
        ...     [
        ...         Polygon([(0, 0), (2, 2), (0, 2)]),
        ...         Polygon([(0, 0), (2, 2), (0, 2)]),
        ...         LineString([(0, 0), (2, 2)]),
        ...         LineString([(2, 0), (0, 2)]),
        ...         Point(0, 1),
        ...     ],
        ... )
        >>> s2 = geopandas.GeoSeries(
        ...     [
        ...         Polygon([(0, 0), (1, 1), (0, 1)]),
        ...         LineString([(1, 0), (1, 3)]),
        ...         LineString([(2, 0), (0, 2)]),
        ...         Point(1, 1),
        ...         Point(0, 1),
        ...     ],
        ...     index=range(1, 6),
        ... )

        >>> s
        0    POLYGON ((0 0, 2 2, 0 2, 0 0))
        1    POLYGON ((0 0, 2 2, 0 2, 0 0))
        2             LINESTRING (0 0, 2 2)
        3             LINESTRING (2 0, 0 2)
        4                       POINT (0 1)
        dtype: geometry

        >>> s2
        1    POLYGON ((0 0, 1 1, 0 1, 0 0))
        2             LINESTRING (1 0, 1 3)
        3             LINESTRING (2 0, 0 2)
        4                       POINT (1 1)
        5                       POINT (0 1)
        dtype: geometry

        We can relate each geometry and a single
        shapely geometry:

        .. image:: ../../../_static/binary_op-03.svg
           :align: center

        >>> s.relate(Polygon([(0, 0), (1, 1), (0, 1)]))
        0    212F11FF2
        1    212F11FF2
        2    F11F00212
        3    F01FF0212
        4    F0FFFF212
        dtype: object

        We can also check two GeoSeries against each other, row by row.
        The GeoSeries above have different indices. We can either align both GeoSeries
        based on index values and compare elements with the same index using
        ``align=True`` or ignore index and compare elements based on their matching
        order using ``align=False``:

        .. image:: ../../../_static/binary_op-02.svg

        >>> s.relate(s2, align=True)
        0         None
        1    212F11FF2
        2    0F1FF0102
        3    1FFF0FFF2
        4    FF0FFF0F2
        5         None
        dtype: object

        >>> s.relate(s2, align=False)
        0    212F11FF2
        1    1F20F1102
        2    0F1FF0102
        3    0F1FF0FF2
        4    0FFFFFFF2
        dtype: object

        """
        return _binary_op("relate", self, other, align)

    def project(self, other, normalized=False, align=None):
        """
        Return the distance along each geometry nearest to *other*

        The operation works on a 1-to-1 row-wise manner:

        .. image:: ../../../_static/binary_op-01.svg
           :align: center

        The project method is the inverse of interpolate.

        In shapely, this is equal to ``line_locate_point``.


        Parameters
        ----------
        other : BaseGeometry or GeoSeries
            The *other* geometry to computed projected point from.
        normalized : boolean
            If normalized is True, return the distance normalized to
            the length of the object.
        align : bool | None (default None)
            If True, automatically aligns GeoSeries based on their indices.
            If False, the order of elements is preserved. None defaults to True.

        Returns
        -------
        Series

        Examples
        --------
        >>> from shapely.geometry import LineString, Point
        >>> s = geopandas.GeoSeries(
        ...     [
        ...         LineString([(0, 0), (2, 0), (0, 2)]),
        ...         LineString([(0, 0), (2, 2)]),
        ...         LineString([(2, 0), (0, 2)]),
        ...     ],
        ... )
        >>> s2 = geopandas.GeoSeries(
        ...     [
        ...         Point(1, 0),
        ...         Point(1, 0),
        ...         Point(2, 1),
        ...     ],
        ...     index=range(1, 4),
        ... )

        >>> s
        0    LINESTRING (0 0, 2 0, 0 2)
        1         LINESTRING (0 0, 2 2)
        2         LINESTRING (2 0, 0 2)
        dtype: geometry

        >>> s2
        1    POINT (1 0)
        2    POINT (1 0)
        3    POINT (2 1)
        dtype: geometry

        We can project each geometry on a single
        shapely geometry:

        .. image:: ../../../_static/binary_op-03.svg
           :align: center

        >>> s.project(Point(1, 0))
        0    1.000000
        1    0.707107
        2    0.707107
        dtype: float64

        We can also check two GeoSeries against each other, row by row.
        The GeoSeries above have different indices. We can either align both GeoSeries
        based on index values and project elements with the same index using
        ``align=True`` or ignore index and project elements based on their matching
        order using ``align=False``:

        .. image:: ../../../_static/binary_op-02.svg

        >>> s.project(s2, align=True)
        0         NaN
        1    0.707107
        2    0.707107
        3         NaN
        dtype: float64

        >>> s.project(s2, align=False)
        0    1.000000
        1    0.707107
        2    0.707107
        dtype: float64

        See also
        --------
        GeoSeries.interpolate
        """
        return _binary_op("project", self, other, normalized=normalized, align=align)

    def interpolate(self, distance, normalized=False):
        """
        Return a point at the specified distance along each geometry

        Parameters
        ----------
        distance : float or Series of floats
            Distance(s) along the geometries at which a point should be
            returned. If np.array or pd.Series are used then it must have
            same length as the GeoSeries.
        normalized : boolean
            If normalized is True, distance will be interpreted as a fraction
            of the geometric object's length.

        Examples
        --------
        >>> from shapely.geometry import LineString, Point
        >>> s = geopandas.GeoSeries(
        ...     [
        ...         LineString([(0, 0), (2, 0), (0, 2)]),
        ...         LineString([(0, 0), (2, 2)]),
        ...         LineString([(2, 0), (0, 2)]),
        ...     ],
        ... )
        >>> s
        0    LINESTRING (0 0, 2 0, 0 2)
        1         LINESTRING (0 0, 2 2)
        2         LINESTRING (2 0, 0 2)
        dtype: geometry

        >>> s.interpolate(1)
        0                POINT (1 0)
        1    POINT (0.70711 0.70711)
        2    POINT (1.29289 0.70711)
        dtype: geometry

        >>> s.interpolate([1, 2, 3])
        0                POINT (1 0)
        1    POINT (1.41421 1.41421)
        2                POINT (0 2)
        dtype: geometry
        """
        return _delegate_geo_method(
            "interpolate", self, distance=distance, normalized=normalized
        )

    def affine_transform(self, matrix):
        """Return a ``GeoSeries`` with translated geometries.

        See http://shapely.readthedocs.io/en/stable/manual.html#shapely.affinity.affine_transform
        for details.

        Parameters
        ----------
        matrix: List or tuple
            6 or 12 items for 2D or 3D transformations respectively.

            For 2D affine transformations,
            the 6 parameter matrix is ``[a, b, d, e, xoff, yoff]``

            For 3D affine transformations,
            the 12 parameter matrix is ``[a, b, c, d, e, f, g, h, i, xoff, yoff, zoff]``

        Examples
        --------
        >>> from shapely.geometry import Point, LineString, Polygon
        >>> s = geopandas.GeoSeries(
        ...     [
        ...         Point(1, 1),
        ...         LineString([(1, -1), (1, 0)]),
        ...         Polygon([(3, -1), (4, 0), (3, 1)]),
        ...     ]
        ... )
        >>> s
        0                         POINT (1 1)
        1              LINESTRING (1 -1, 1 0)
        2    POLYGON ((3 -1, 4 0, 3 1, 3 -1))
        dtype: geometry

        >>> s.affine_transform([2, 3, 2, 4, 5, 2])
        0                          POINT (10 8)
        1                 LINESTRING (4 0, 7 4)
        2    POLYGON ((8 4, 13 10, 14 12, 8 4))
        dtype: geometry

        """  # (E501 link is longer than max line length)
        return _delegate_geo_method("affine_transform", self, matrix=matrix)

    def translate(self, xoff=0.0, yoff=0.0, zoff=0.0):
        """Returns a ``GeoSeries`` with translated geometries.

        See http://shapely.readthedocs.io/en/latest/manual.html#shapely.affinity.translate
        for details.

        Parameters
        ----------
        xoff, yoff, zoff : float, float, float
            Amount of offset along each dimension.
            xoff, yoff, and zoff for translation along the x, y, and z
            dimensions respectively.

        Examples
        --------
        >>> from shapely.geometry import Point, LineString, Polygon
        >>> s = geopandas.GeoSeries(
        ...     [
        ...         Point(1, 1),
        ...         LineString([(1, -1), (1, 0)]),
        ...         Polygon([(3, -1), (4, 0), (3, 1)]),
        ...     ]
        ... )
        >>> s
        0                         POINT (1 1)
        1              LINESTRING (1 -1, 1 0)
        2    POLYGON ((3 -1, 4 0, 3 1, 3 -1))
        dtype: geometry

        >>> s.translate(2, 3)
        0                       POINT (3 4)
        1             LINESTRING (3 2, 3 3)
        2    POLYGON ((5 2, 6 3, 5 4, 5 2))
        dtype: geometry

        """  # (E501 link is longer than max line length)
        return _delegate_geo_method("translate", self, xoff=xoff, yoff=yoff, zoff=zoff)

    def rotate(self, angle, origin="center", use_radians=False):
        """Returns a ``GeoSeries`` with rotated geometries.

        See http://shapely.readthedocs.io/en/latest/manual.html#shapely.affinity.rotate
        for details.

        Parameters
        ----------
        angle : float
            The angle of rotation can be specified in either degrees (default)
            or radians by setting use_radians=True. Positive angles are
            counter-clockwise and negative are clockwise rotations.
        origin : string, Point, or tuple (x, y)
            The point of origin can be a keyword 'center' for the bounding box
            center (default), 'centroid' for the geometry's centroid, a Point
            object or a coordinate tuple (x, y).
        use_radians : boolean
            Whether to interpret the angle of rotation as degrees or radians

        Examples
        --------
        >>> from shapely.geometry import Point, LineString, Polygon
        >>> s = geopandas.GeoSeries(
        ...     [
        ...         Point(1, 1),
        ...         LineString([(1, -1), (1, 0)]),
        ...         Polygon([(3, -1), (4, 0), (3, 1)]),
        ...     ]
        ... )
        >>> s
        0                         POINT (1 1)
        1              LINESTRING (1 -1, 1 0)
        2    POLYGON ((3 -1, 4 0, 3 1, 3 -1))
        dtype: geometry

        >>> s.rotate(90)
        0                                          POINT (1 1)
        1                      LINESTRING (1.5 -0.5, 0.5 -0.5)
        2    POLYGON ((4.5 -0.5, 3.5 0.5, 2.5 -0.5, 4.5 -0.5))
        dtype: geometry

        >>> s.rotate(90, origin=(0, 0))
        0                       POINT (-1 1)
        1              LINESTRING (1 1, 0 1)
        2    POLYGON ((1 3, 0 4, -1 3, 1 3))
        dtype: geometry

        """
        return _delegate_geo_method(
            "rotate", self, angle=angle, origin=origin, use_radians=use_radians
        )

    def scale(self, xfact=1.0, yfact=1.0, zfact=1.0, origin="center"):
        """Returns a ``GeoSeries`` with scaled geometries.

        The geometries can be scaled by different factors along each
        dimension. Negative scale factors will mirror or reflect coordinates.

        See http://shapely.readthedocs.io/en/latest/manual.html#shapely.affinity.scale
        for details.

        Parameters
        ----------
        xfact, yfact, zfact : float, float, float
            Scaling factors for the x, y, and z dimensions respectively.
        origin : string, Point, or tuple
            The point of origin can be a keyword 'center' for the 2D bounding
            box center (default), 'centroid' for the geometry's 2D centroid, a
            Point object or a coordinate tuple (x, y, z).

        Examples
        --------
        >>> from shapely.geometry import Point, LineString, Polygon
        >>> s = geopandas.GeoSeries(
        ...     [
        ...         Point(1, 1),
        ...         LineString([(1, -1), (1, 0)]),
        ...         Polygon([(3, -1), (4, 0), (3, 1)]),
        ...     ]
        ... )
        >>> s
        0                         POINT (1 1)
        1              LINESTRING (1 -1, 1 0)
        2    POLYGON ((3 -1, 4 0, 3 1, 3 -1))
        dtype: geometry

        >>> s.scale(2, 3)
        0                                 POINT (1 1)
        1                      LINESTRING (1 -2, 1 1)
        2    POLYGON ((2.5 -3, 4.5 0, 2.5 3, 2.5 -3))
        dtype: geometry

        >>> s.scale(2, 3, origin=(0, 0))
        0                         POINT (2 3)
        1              LINESTRING (2 -3, 2 0)
        2    POLYGON ((6 -3, 8 0, 6 3, 6 -3))
        dtype: geometry
        """
        return _delegate_geo_method(
            "scale", self, xfact=xfact, yfact=yfact, zfact=zfact, origin=origin
        )

    def skew(self, xs=0.0, ys=0.0, origin="center", use_radians=False):
        """Returns a ``GeoSeries`` with skewed geometries.

        The geometries are sheared by angles along the x and y dimensions.

        See http://shapely.readthedocs.io/en/latest/manual.html#shapely.affinity.skew
        for details.

        Parameters
        ----------
        xs, ys : float, float
            The shear angle(s) for the x and y axes respectively. These can be
            specified in either degrees (default) or radians by setting
            use_radians=True.
        origin : string, Point, or tuple (x, y)
            The point of origin can be a keyword 'center' for the bounding box
            center (default), 'centroid' for the geometry's centroid, a Point
            object or a coordinate tuple (x, y).
        use_radians : boolean
            Whether to interpret the shear angle(s) as degrees or radians

        Examples
        --------
        >>> from shapely.geometry import Point, LineString, Polygon
        >>> s = geopandas.GeoSeries(
        ...     [
        ...         Point(1, 1),
        ...         LineString([(1, -1), (1, 0)]),
        ...         Polygon([(3, -1), (4, 0), (3, 1)]),
        ...     ]
        ... )
        >>> s
        0                         POINT (1 1)
        1              LINESTRING (1 -1, 1 0)
        2    POLYGON ((3 -1, 4 0, 3 1, 3 -1))
        dtype: geometry

        >>> s.skew(45, 30)
        0                                          POINT (1 1)
        1                           LINESTRING (0.5 -1, 1.5 0)
        2    POLYGON ((2 -1.28868, 4 0.28868, 4 0.71132, 2 ...
        dtype: geometry

        >>> s.skew(45, 30, origin=(0, 0))
        0                                    POINT (2 1.57735)
        1                   LINESTRING (0 -0.42265, 1 0.57735)
        2    POLYGON ((2 0.73205, 4 2.3094, 4 2.73205, 2 0....
        dtype: geometry
        """
        return _delegate_geo_method(
            "skew", self, xs=xs, ys=ys, origin=origin, use_radians=use_radians
        )

    @property
    def cx(self):
        """
        Coordinate based indexer to select by intersection with bounding box.

        Format of input should be ``.cx[xmin:xmax, ymin:ymax]``. Any of
        ``xmin``, ``xmax``, ``ymin``, and ``ymax`` can be provided, but input
        must include a comma separating x and y slices. That is, ``.cx[:, :]``
        will return the full series/frame, but ``.cx[:]`` is not implemented.

        Examples
        --------
        >>> from shapely.geometry import LineString, Point
        >>> s = geopandas.GeoSeries(
        ...     [Point(0, 0), Point(1, 2), Point(3, 3), LineString([(0, 0), (3, 3)])]
        ... )
        >>> s
        0              POINT (0 0)
        1              POINT (1 2)
        2              POINT (3 3)
        3    LINESTRING (0 0, 3 3)
        dtype: geometry

        >>> s.cx[0:1, 0:1]
        0              POINT (0 0)
        3    LINESTRING (0 0, 3 3)
        dtype: geometry

        >>> s.cx[:, 1:]
        1              POINT (1 2)
        2              POINT (3 3)
        3    LINESTRING (0 0, 3 3)
        dtype: geometry

        """
        return _CoordinateIndexer(self)

    def get_coordinates(self, include_z=False, ignore_index=False, index_parts=False):
        """Gets coordinates from a :class:`GeoSeries` as a :class:`~pandas.DataFrame` of
        floats.

        The shape of the returned :class:`~pandas.DataFrame` is (N, 2), with N being the
        number of coordinate pairs. With the default of ``include_z=False``,
        three-dimensional data is ignored. When specifying ``include_z=True``, the shape
        of the returned :class:`~pandas.DataFrame` is (N, 3).

        Parameters
        ----------
        include_z : bool, default False
            Include Z coordinates
        ignore_index : bool, default False
            If True, the resulting index will be labelled 0, 1, …, n - 1, ignoring
            ``index_parts``.
        index_parts : bool, default False
           If True, the resulting index will be a :class:`~pandas.MultiIndex` (original
           index with an additional level indicating the ordering of the coordinate
           pairs: a new zero-based index for each geometry in the original GeoSeries).

        Returns
        -------
        pandas.DataFrame

        Examples
        --------
        >>> from shapely.geometry import Point, LineString, Polygon
        >>> s = geopandas.GeoSeries(
        ...     [
        ...         Point(1, 1),
        ...         LineString([(1, -1), (1, 0)]),
        ...         Polygon([(3, -1), (4, 0), (3, 1)]),
        ...     ]
        ... )
        >>> s
        0                         POINT (1 1)
        1              LINESTRING (1 -1, 1 0)
        2    POLYGON ((3 -1, 4 0, 3 1, 3 -1))
        dtype: geometry

        >>> s.get_coordinates()
             x    y
        0  1.0  1.0
        1  1.0 -1.0
        1  1.0  0.0
        2  3.0 -1.0
        2  4.0  0.0
        2  3.0  1.0
        2  3.0 -1.0

        >>> s.get_coordinates(ignore_index=True)
             x    y
        0  1.0  1.0
        1  1.0 -1.0
        2  1.0  0.0
        3  3.0 -1.0
        4  4.0  0.0
        5  3.0  1.0
        6  3.0 -1.0

        >>> s.get_coordinates(index_parts=True)
               x    y
        0 0  1.0  1.0
        1 0  1.0 -1.0
          1  1.0  0.0
        2 0  3.0 -1.0
          1  4.0  0.0
          2  3.0  1.0
          3  3.0 -1.0
        """
        coords, outer_idx = shapely.get_coordinates(
            self.geometry.values._data, include_z=include_z, return_index=True
        )

        column_names = ["x", "y"]
        if include_z:
            column_names.append("z")

        index = _get_index_for_parts(
            self.index,
            outer_idx,
            ignore_index=ignore_index,
            index_parts=index_parts,
        )

        return pd.DataFrame(coords, index=index, columns=column_names)

    def hilbert_distance(self, total_bounds=None, level=16):
        """
        Calculate the distance along a Hilbert curve.

        The distances are calculated for the midpoints of the geometries in the
        GeoDataFrame, and using the total bounds of the GeoDataFrame.

        The Hilbert distance can be used to spatially sort GeoPandas
        objects, by mapping two dimensional geometries along the Hilbert curve.

        Parameters
        ----------
        total_bounds : 4-element array, optional
            The spatial extent in which the curve is constructed (used to
            rescale the geometry midpoints). By default, the total bounds
            of the full GeoDataFrame or GeoSeries will be computed. If known,
            you can pass the total bounds to avoid this extra computation.
        level : int (1 - 16), default 16
            Determines the precision of the curve (points on the curve will
            have coordinates in the range [0, 2^level - 1]).

        Returns
        -------
        Series
            Series containing distance along the curve for geometry
        """
        from geopandas.tools.hilbert_curve import _hilbert_distance

        distances = _hilbert_distance(
            self.geometry.values, total_bounds=total_bounds, level=level
        )

        return pd.Series(distances, index=self.index, name="hilbert_distance")

    def sample_points(self, size, method="uniform", seed=None, rng=None, **kwargs):
        """
        Sample points from each geometry.

        Generate a MultiPoint per each geometry containing points sampled from the
        geometry. You can either sample randomly from a uniform distribution or use an
        advanced sampling algorithm from the ``pointpats`` package.

        For polygons, this samples within the area of the polygon. For lines,
        this samples along the length of the linestring. For multi-part
        geometries, the weights of each part are selected according to their relevant
        attribute (area for Polygons, length for LineStrings), and then points are
        sampled from each part.

        Any other geometry type (e.g. Point, GeometryCollection) is ignored, and an
        empty MultiPoint geometry is returned.

        Parameters
        ----------
        size : int | array-like
            The size of the sample requested. Indicates the number of samples to draw
            from each geometry.  If an array of the same length as a GeoSeries is
            passed, it denotes the size of a sample per geometry.
        method : str, default "uniform"
            The sampling method. ``uniform`` samples uniformly at random from a
            geometry using ``numpy.random.uniform``. Other allowed strings
            (e.g. ``"cluster_poisson"``) denote sampling function name from the
            ``pointpats.random`` module (see
            http://pysal.org/pointpats/api.html#random-distributions). Pointpats methods
            are implemented for (Multi)Polygons only and will return an empty MultiPoint
            for other geometry types.
        rng : {None, int, array_like[ints], SeedSequence, BitGenerator, Generator}, optional
            A random generator or seed to initialize the numpy BitGenerator. If None, then fresh,
            unpredictable entropy will be pulled from the OS.
        **kwargs : dict
            Options for the pointpats sampling algorithms.

        Returns
        -------
        GeoSeries
            Points sampled within (or along) each geometry.

        Examples
        --------
        >>> from shapely.geometry import Polygon
        >>> s = geopandas.GeoSeries(
        ...     [
        ...         Polygon([(1, -1), (1, 0), (0, 0)]),
        ...         Polygon([(3, -1), (4, 0), (3, 1)]),
        ...     ]
        ... )

        >>> s.sample_points(size=10)  # doctest: +SKIP
        0    MULTIPOINT ((0.1045 -0.10294), (0.35249 -0.264...
        1    MULTIPOINT ((3.03261 -0.43069), (3.10068 0.114...
        Name: sampled_points, dtype: geometry
        """  # noqa: E501
        from .geoseries import GeoSeries
        from .tools._random import uniform

        if seed is not None:
            warn(
                "The 'seed' keyword is deprecated. Use 'rng' instead.",
                FutureWarning,
                stacklevel=2,
            )
            rng = seed

        if method == "uniform":
            if pd.api.types.is_list_like(size):
                result = [uniform(geom, s, rng) for geom, s in zip(self.geometry, size)]
            else:
                result = self.geometry.apply(uniform, size=size, rng=rng)

        else:
            pointpats = compat.import_optional_dependency(
                "pointpats",
                f"For complex sampling methods, the pointpats module is required. "
                f"Your requested method, '{method}' was not a supported option "
                f"and the pointpats package was not able to be imported.",
            )

            if not hasattr(pointpats.random, method):
                raise AttributeError(
                    f"pointpats.random module has no sampling method {method}."
                    f"Consult the pointpats.random module documentation for"
                    f" available random sampling methods."
                )
            sample_function = getattr(pointpats.random, method)
            result = self.geometry.apply(
                lambda x: (
                    points_from_xy(
                        *sample_function(x, size=size, **kwargs).T
                    ).union_all()
                    if not (x.is_empty or x is None or "Polygon" not in x.geom_type)
                    else MultiPoint()
                ),
            )

        return GeoSeries(result, name="sampled_points", crs=self.crs, index=self.index)


def _get_index_for_parts(orig_idx, outer_idx, ignore_index, index_parts):
    """Helper to handle index when geometries get exploded to parts.

    Used in get_coordinates and explode.

    Parameters
    ----------
    orig_idx : pandas.Index
        original index
    outer_idx : array
        the index of each returned geometry as a separate ndarray of integers
    ignore_index : bool
    index_parts : bool

    Returns
    -------
    pandas.Index
        index or multiindex
    """

    if ignore_index:
        return None
    else:
        if len(outer_idx):
            # Generate inner index as a range per value of outer_idx
            # 1. identify the start of each run of values in outer_idx
            # 2. count number of values per run
            # 3. use cumulative sums to create an incremental range
            #    starting at 0 in each run
            run_start = np.r_[True, outer_idx[:-1] != outer_idx[1:]]
            counts = np.diff(np.r_[np.nonzero(run_start)[0], len(outer_idx)])
            inner_index = (~run_start).cumsum(dtype=outer_idx.dtype)
            inner_index -= np.repeat(inner_index[run_start], counts)

        else:
            inner_index = []

        # extract original index values based on integer index
        outer_index = orig_idx.take(outer_idx)

        if index_parts:
            nlevels = outer_index.nlevels
            index_arrays = [outer_index.get_level_values(lvl) for lvl in range(nlevels)]
            index_arrays.append(inner_index)

            index = pd.MultiIndex.from_arrays(
                index_arrays, names=list(orig_idx.names) + [None]
            )

        else:
            index = outer_index

    return index


class _CoordinateIndexer(object):
    # see docstring GeoPandasBase.cx property above

    def __init__(self, obj):
        self.obj = obj

    def __getitem__(self, key):
        obj = self.obj
        xs, ys = key
        # handle numeric values as x and/or y coordinate index
        if type(xs) is not slice:
            xs = slice(xs, xs)
        if type(ys) is not slice:
            ys = slice(ys, ys)
        # don't know how to handle step; should this raise?
        if xs.step is not None or ys.step is not None:
            warn(
                "Ignoring step - full interval is used.",
                stacklevel=2,
            )
        if xs.start is None or xs.stop is None or ys.start is None or ys.stop is None:
            xmin, ymin, xmax, ymax = obj.total_bounds
        bbox = box(
            xs.start if xs.start is not None else xmin,
            ys.start if ys.start is not None else ymin,
            xs.stop if xs.stop is not None else xmax,
            ys.stop if ys.stop is not None else ymax,
        )
        idx = obj.intersects(bbox)
        return obj[idx]<|MERGE_RESOLUTION|>--- conflicted
+++ resolved
@@ -1754,11 +1754,7 @@
         ``GeoSeries``.
 
         By default, the unary union algorithm is used. If the geometries are
-<<<<<<< HEAD
-        non-overlapping (forming a coverage), GeoPandas can use the significantly faster
-=======
         non-overlapping (forming a coverage), GeoPandas can use a significantly faster
->>>>>>> 87c355d8
         algorithm to perform the union using the ``method="coverage"`` option.
 
         Parameters
@@ -1767,20 +1763,11 @@
             The method to use for the union. Options are:
 
             * ``"unary"``: use the unary union algorithm. This option is the most robust
-<<<<<<< HEAD
-                but can be slow for large numbers of geometries (default).
-            * ``"coverage"``: use the coverage union algorithm. This option is optimized
-                for non-overlapping polygons and can be significantly faster than the
-                unary union algorithm. However, it can produce invalid geometries if the
-                polygons overlap.
-
-=======
               but can be slow for large numbers of geometries (default).
             * ``"coverage"``: use the coverage union algorithm. This option is optimized
               for non-overlapping polygons and can be significantly faster than the
               unary union algorithm. However, it can produce invalid geometries if the
               polygons overlap.
->>>>>>> 87c355d8
 
         Examples
         --------
@@ -1796,7 +1783,6 @@
         <POLYGON ((0 1, 0 2, 2 2, 2 0, 1 0, 0 0, 0 1))>
         """
         return self.geometry.values.union_all(method=method)
-<<<<<<< HEAD
 
     def intersection_all(self):
         """Returns a geometry containing the intersection of all geometries in
@@ -1823,8 +1809,6 @@
         <POLYGON ((1 1, 1 1.5, 1.5 1.5, 1.5 1, 1 1))>
         """
         return self.geometry.values.intersection_all()
-=======
->>>>>>> 87c355d8
 
     #
     # Binary operations that return a pandas Series
