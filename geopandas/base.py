--- conflicted
+++ resolved
@@ -1350,8 +1350,6 @@
             object or a coordinate tuple (x, y).
         use_radians : boolean
             Whether to interpret the shear angle(s) as degrees or radians
-<<<<<<< HEAD
-=======
 
         Examples
         --------
@@ -1380,7 +1378,6 @@
         1       LINESTRING (0.00000 -0.42265, 1.00000 0.57735)
         2    POLYGON ((2.00000 0.73205, 4.00000 2.30940, 4....
         dtype: geometry
->>>>>>> 27d07dd1
         """
         return _delegate_geo_method(
             "skew", self, xs, ys, origin=origin, use_radians=use_radians
