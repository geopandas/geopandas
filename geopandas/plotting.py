--- conflicted
+++ resolved
@@ -913,10 +913,9 @@
     return ax
 
 
+@doc(plot_dataframe)
 class GeoplotAccessor(PlotAccessor):
 
-<<<<<<< HEAD
-    __doc__ = plot_dataframe.__doc__
     _pandas_kinds = PlotAccessor._all_kinds
 
     def __call__(self, *args, **kwargs):
@@ -930,24 +929,6 @@
         else:
             # raise error
             raise ValueError(f"{kind} is not a valid plot kind")
-=======
-    @doc(plot_dataframe)
-    class GeoplotAccessor(PlotAccessor):
-
-        _pandas_kinds = PlotAccessor._all_kinds
-
-        def __call__(self, *args, **kwargs):
-            data = self._parent.copy()
-            kind = kwargs.pop("kind", "geo")
-            if kind == "geo":
-                return plot_dataframe(data, *args, **kwargs)
-            if kind in self._pandas_kinds:
-                # Access pandas plots
-                return PlotAccessor(data)(kind=kind, **kwargs)
-            else:
-                # raise error
-                raise ValueError(f"{kind} is not a valid plot kind")
->>>>>>> aebf5845
 
     def geo(self, *args, **kwargs):
         return self(kind="geo", *args, **kwargs)
