--- conflicted
+++ resolved
@@ -408,11 +408,8 @@
     figsize=None,
     legend_kwds=None,
     classification_kwds=None,
-<<<<<<< HEAD
+    missing_kwds=None,
     categories=None,
-=======
-    missing_kwds=None,
->>>>>>> f05535b8
     **style_kwds
 ):
     """
@@ -573,10 +570,9 @@
     if categorical:
         if cmap is None:
             cmap = "tab10"
-<<<<<<< HEAD
 
         if categories is None:
-            categories = list(set(values))
+            categories = list(set(values[~nan_idx]))
             categories.sort()
         else:
             if not pd.api.types.is_list_like(categories):
@@ -587,15 +583,9 @@
                 )
 
         valuemap = dict((k, v) for (v, k) in enumerate(categories))
-        values = np.array([valuemap[k] for k in values])
+        values = np.array([valuemap[k] for k in values[~nan_idx]])
         vmin = 0 if vmin is None else vmin
         vmax = max(valuemap.values()) if vmax is None else vmax
-=======
-        categories = list(set(values[~nan_idx]))
-        categories.sort()
-        valuemap = dict((k, v) for (v, k) in enumerate(categories))
-        values = np.array([valuemap[k] for k in values[~nan_idx]])
->>>>>>> f05535b8
 
     if scheme is not None:
         if classification_kwds is None:
