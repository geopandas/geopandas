--- conflicted
+++ resolved
@@ -474,15 +474,11 @@
         matplotlib.pyplot.colorbar().
     classification_kwds : dict (default None)
         Keyword arguments to pass to mapclassify
-<<<<<<< HEAD
-=======
     missing_kwds : dict (default None)
         Keyword arguments specifying color options (as style_kwds)
         to be passed on to geometries with missing values in addition to
         or overwriting other style kwds. If None, geometries with missing
         values are not plotted.
-
->>>>>>> bb64312f
     **style_kwds : dict
         Color options to be passed on to the actual plot function, such
         as ``edgecolor``, ``facecolor``, ``linewidth``, ``markersize``,
@@ -584,18 +580,10 @@
         binning = _mapclassify_choro(values[~nan_idx], scheme, **classification_kwds)
         # set categorical to True for creating the legend
         categorical = True
-<<<<<<< HEAD
         fmt = '{:.2f}'
         if legend_kwds is not None and 'fmt' in legend_kwds:
             fmt = legend_kwds.pop('fmt')
         categories = binning.get_legend_classes(fmt)
-=======
-        binedges = [values[~nan_idx].min()] + binning.bins.tolist()
-        categories = [
-            "{0:.2f} - {1:.2f}".format(binedges[i], binedges[i + 1])
-            for i in range(len(binedges) - 1)
-        ]
->>>>>>> bb64312f
         values = np.array(binning.yb)
 
     # fill values with placeholder where were NaNs originally to map them properly
@@ -683,18 +671,6 @@
             patches = []
             for value, cat in enumerate(categories):
                 patches.append(
-<<<<<<< HEAD
-                    Line2D([0], [0], linestyle="none", marker="o",
-                           alpha=style_kwds.get('alpha', 1), markersize=10,
-                           markerfacecolor=n_cmap.to_rgba(value),
-                           markeredgewidth=0))
-            if legend_kwds is None:
-                legend_kwds = {}
-            legend_kwds.setdefault('numpoints', 1)
-            legend_kwds.setdefault('loc', 'best')
-            if 'fmt' in legend_kwds:
-                fmt = legend_kwds.pop('fmt')
-=======
                     Line2D(
                         [0],
                         [0],
@@ -727,7 +703,6 @@
                 categories.append(merged_kwds.get("label", "NaN"))
             legend_kwds.setdefault("numpoints", 1)
             legend_kwds.setdefault("loc", "best")
->>>>>>> bb64312f
             ax.legend(patches, categories, **legend_kwds)
         else:
 
