import warnings

import numpy as np
import pandas as pd

import geopandas

from distutils.version import LooseVersion


def deprecated(new):
    """Helper to provide deprecation warning."""

    def old(*args, **kwargs):
        warnings.warn(
            "{} is intended for internal ".format(new.__name__[1:])
            + "use only, and will be deprecated.",
            DeprecationWarning,
            stacklevel=2,
        )
        new(*args, **kwargs)

    return old


def _flatten_multi_geoms(geoms, prefix="Multi"):
    """
    Returns Series like geoms and index, except that any Multi geometries
    are split into their components and indices are repeated for all component
    in the same Multi geometry.  Maintains 1:1 matching of geometry to value.

    Prefix specifies type of geometry to be flatten. 'Multi' for MultiPoint and similar,
    "Geom" for GeometryCollection.

    Returns
    -------
    components : list of geometry

    component_index : index array
        indices are repeated for all components in the same Multi geometry
    """
    components, component_index = [], []

    if not geoms.geom_type.str.startswith(prefix).any():
        return geoms, np.arange(len(geoms))

    for ix, geom in enumerate(geoms):
        if geom.type.startswith(prefix):
            for poly in geom:
                components.append(poly)
                component_index.append(ix)
        else:
            components.append(geom)
            component_index.append(ix)

    return components, np.array(component_index)


def _expand_kwargs(kwargs, multiindex):
    """
    Most arguments to the plot functions must be a (single) value, or a sequence
    of values. This function checks each key-value pair in 'kwargs' and expands
    it (in place) to the correct length/formats with help of 'multiindex', unless
    the value appears to already be a valid (single) value for the key.
    """
    from matplotlib.colors import is_color_like
    from typing import Iterable

    for att, value in kwargs.items():
        if "color" in att:  # color(s), edgecolor(s), facecolor(s)
            if is_color_like(value):
                continue
        elif "linestyle" in att:  # linestyle(s)
            # A single linestyle can be 2-tuple of a number and an iterable.
            if (
                isinstance(value, tuple)
                and len(value) == 2
                and isinstance(value[1], Iterable)
            ):
                continue
        elif att in ["marker", "alpha"]:
            # For these attributes, only a single value is allowed, so never expand.
            continue

        if pd.api.types.is_list_like(value):
            kwargs[att] = np.take(value, multiindex, axis=0)


def _plot_polygon_collection(
    ax, geoms, values=None, color=None, cmap=None, vmin=None, vmax=None, **kwargs
):
    """
    Plots a collection of Polygon and MultiPolygon geometries to `ax`

    Parameters
    ----------
    ax : matplotlib.axes.Axes
        where shapes will be plotted
    geoms : a sequence of `N` Polygons and/or MultiPolygons (can be mixed)

    values : a sequence of `N` values, optional
        Values will be mapped to colors using vmin/vmax/cmap. They should
        have 1:1 correspondence with the geometries (not their components).
        Otherwise follows `color` / `facecolor` kwargs.
    edgecolor : single color or sequence of `N` colors
        Color for the edge of the polygons
    facecolor : single color or sequence of `N` colors
        Color to fill the polygons. Cannot be used together with `values`.
    color : single color or sequence of `N` colors
        Sets both `edgecolor` and `facecolor`
    **kwargs
        Additional keyword arguments passed to the collection

    Returns
    -------
    collection : matplotlib.collections.Collection that was plotted
    """

    try:
        from descartes.patch import PolygonPatch
    except ImportError:
        raise ImportError(
            "The descartes package is required for plotting polygons in geopandas. "
            "You can install it using 'conda install -c conda-forge descartes' or "
            "'pip install descartes'."
        )
    from matplotlib.collections import PatchCollection

    geoms, multiindex = _flatten_multi_geoms(geoms)
    if values is not None:
        values = np.take(values, multiindex, axis=0)

    # PatchCollection does not accept some kwargs.
    kwargs = {
        att: value
        for att, value in kwargs.items()
        if att not in ["markersize", "marker"]
    }

    # Add to kwargs for easier checking below.
    if color is not None:
        kwargs["color"] = color

    _expand_kwargs(kwargs, multiindex)

    collection = PatchCollection([PolygonPatch(poly) for poly in geoms], **kwargs)

    if values is not None:
        collection.set_array(np.asarray(values))
        collection.set_cmap(cmap)
        if "norm" not in kwargs:
            collection.set_clim(vmin, vmax)

    ax.add_collection(collection, autolim=True)
    ax.autoscale_view()
    return collection


plot_polygon_collection = deprecated(_plot_polygon_collection)


def _plot_linestring_collection(
    ax, geoms, values=None, color=None, cmap=None, vmin=None, vmax=None, **kwargs
):
    """
    Plots a collection of LineString and MultiLineString geometries to `ax`

    Parameters
    ----------
    ax : matplotlib.axes.Axes
        where shapes will be plotted
    geoms : a sequence of `N` LineStrings and/or MultiLineStrings (can be
            mixed)
    values : a sequence of `N` values, optional
        Values will be mapped to colors using vmin/vmax/cmap. They should
        have 1:1 correspondence with the geometries (not their components).
    color : single color or sequence of `N` colors
        Cannot be used together with `values`.

    Returns
    -------
    collection : matplotlib.collections.Collection that was plotted
    """
    from matplotlib.collections import LineCollection

    geoms, multiindex = _flatten_multi_geoms(geoms)
    if values is not None:
        values = np.take(values, multiindex, axis=0)

    # LineCollection does not accept some kwargs.
    kwargs = {
        att: value
        for att, value in kwargs.items()
        if att not in ["markersize", "marker"]
    }

    # Add to kwargs for easier checking below.
    if color is not None:
        kwargs["color"] = color

    _expand_kwargs(kwargs, multiindex)

    segments = [np.array(linestring)[:, :2] for linestring in geoms]
    collection = LineCollection(segments, **kwargs)

    if values is not None:
        collection.set_array(np.asarray(values))
        collection.set_cmap(cmap)
        if "norm" not in kwargs:
            collection.set_clim(vmin, vmax)

    ax.add_collection(collection, autolim=True)
    ax.autoscale_view()
    return collection


plot_linestring_collection = deprecated(_plot_linestring_collection)


def _plot_point_collection(
    ax,
    geoms,
    values=None,
    color=None,
    cmap=None,
    vmin=None,
    vmax=None,
    marker="o",
    markersize=None,
    **kwargs
):
    """
    Plots a collection of Point and MultiPoint geometries to `ax`

    Parameters
    ----------
    ax : matplotlib.axes.Axes
        where shapes will be plotted
    geoms : sequence of `N` Points or MultiPoints

    values : a sequence of `N` values, optional
        Values mapped to colors using vmin, vmax, and cmap.
        Cannot be specified together with `color`.
    markersize : scalar or array-like, optional
        Size of the markers. Note that under the hood ``scatter`` is
        used, so the specified value will be proportional to the
        area of the marker (size in points^2).

    Returns
    -------
    collection : matplotlib.collections.Collection that was plotted
    """
    if values is not None and color is not None:
        raise ValueError("Can only specify one of 'values' and 'color' kwargs")

    geoms, multiindex = _flatten_multi_geoms(geoms)
    if values is not None:
        values = np.take(values, multiindex, axis=0)

    x = [p.x for p in geoms]
    y = [p.y for p in geoms]

    # matplotlib 1.4 does not support c=None, and < 2.0 does not support s=None
    if values is not None:
        kwargs["c"] = values
    if markersize is not None:
        kwargs["s"] = markersize

    # Add to kwargs for easier checking below.
    if color is not None:
        kwargs["color"] = color
    if marker is not None:
        kwargs["marker"] = marker
    _expand_kwargs(kwargs, multiindex)

    if "norm" not in kwargs:
        collection = ax.scatter(x, y, vmin=vmin, vmax=vmax, cmap=cmap, **kwargs)
    else:
        collection = ax.scatter(x, y, cmap=cmap, **kwargs)

    return collection


plot_point_collection = deprecated(_plot_point_collection)


def plot_series(
    s, cmap=None, color=None, ax=None, figsize=None, aspect="auto", **style_kwds
):
    """
    Plot a GeoSeries.

    Generate a plot of a GeoSeries geometry with matplotlib.

    Parameters
    ----------
    s : Series
        The GeoSeries to be plotted. Currently Polygon,
        MultiPolygon, LineString, MultiLineString and Point
        geometries can be plotted.
    cmap : str (default None)
        The name of a colormap recognized by matplotlib. Any
        colormap will work, but categorical colormaps are
        generally recommended. Examples of useful discrete
        colormaps include:

            tab10, tab20, Accent, Dark2, Paired, Pastel1, Set1, Set2

    color : str (default None)
        If specified, all objects will be colored uniformly.
    ax : matplotlib.pyplot.Artist (default None)
        axes on which to draw the plot
    figsize : pair of floats (default None)
        Size of the resulting matplotlib.figure.Figure. If the argument
        ax is given explicitly, figsize is ignored.
    aspect : 'auto', 'equal' or float (default 'auto')
        Set aspect of axis. If 'auto', the default aspect for map plots is 'equal'; if
        however data are not projected (coordinates are long/lat), the aspect is by
        default set to 1/cos(s_y * pi/180) with s_y the y coordinate of the middle of
        the GeoSeries (the mean of the y range of bounding box) so that a long/lat
        square appears square in the middle of the plot. This implies an
        Equirectangular projection. It can also be set manually (float) as the ratio
        of y-unit to x-unit.
    **style_kwds : dict
        Color options to be passed on to the actual plot function, such
        as ``edgecolor``, ``facecolor``, ``linewidth``, ``markersize``,
        ``alpha``.

    Returns
    -------
    ax : matplotlib axes instance
    """
    if "colormap" in style_kwds:
        warnings.warn(
            "'colormap' is deprecated, please use 'cmap' instead "
            "(for consistency with matplotlib)",
            FutureWarning,
        )
        cmap = style_kwds.pop("colormap")
    if "axes" in style_kwds:
        warnings.warn(
            "'axes' is deprecated, please use 'ax' instead "
            "(for consistency with pandas)",
            FutureWarning,
        )
        ax = style_kwds.pop("axes")

    try:
        import matplotlib.pyplot as plt
    except ImportError:
        raise ImportError(
            "The matplotlib package is required for plotting in geopandas. "
            "You can install it using 'conda install -c conda-forge matplotlib' or "
            "'pip install matplotlib'."
        )

    if ax is None:
        fig, ax = plt.subplots(figsize=figsize)

    if aspect == "auto":
        if s.crs and s.crs.is_geographic:
            bounds = s.total_bounds
            y_coord = np.mean([bounds[1], bounds[3]])
            ax.set_aspect(1 / np.cos(y_coord * np.pi / 180))
            # formula ported from R package sp
            # https://github.com/edzer/sp/blob/master/R/mapasp.R
        else:
            ax.set_aspect("equal")
    else:
        ax.set_aspect(aspect)

    if s.empty:
        warnings.warn(
            "The GeoSeries you are attempting to plot is "
            "empty. Nothing has been displayed.",
            UserWarning,
        )
        return ax

    # if cmap is specified, create range of colors based on cmap
    values = None
    if cmap is not None:
        values = np.arange(len(s))
        if hasattr(cmap, "N"):
            values = values % cmap.N
        style_kwds["vmin"] = style_kwds.get("vmin", values.min())
        style_kwds["vmax"] = style_kwds.get("vmax", values.max())

    # decompose GeometryCollections
    geoms, multiindex = _flatten_multi_geoms(s.geometry, prefix="Geom")
    values = np.take(values, multiindex, axis=0) if cmap else None
    expl_series = geopandas.GeoSeries(geoms)

    geom_types = expl_series.type
    poly_idx = np.asarray((geom_types == "Polygon") | (geom_types == "MultiPolygon"))
    line_idx = np.asarray(
        (geom_types == "LineString")
        | (geom_types == "MultiLineString")
        | (geom_types == "LinearRing")
    )
    point_idx = np.asarray((geom_types == "Point") | (geom_types == "MultiPoint"))

    # plot all Polygons and all MultiPolygon components in the same collection
    polys = expl_series[poly_idx]
    if not polys.empty:
        # color overrides both face and edgecolor. As we want people to be
        # able to use edgecolor as well, pass color to facecolor
        facecolor = style_kwds.pop("facecolor", None)
        if color is not None:
            facecolor = color

        values_ = values[poly_idx] if cmap else None
        _plot_polygon_collection(
            ax, polys, values_, facecolor=facecolor, cmap=cmap, **style_kwds
        )

    # plot all LineStrings and MultiLineString components in same collection
    lines = expl_series[line_idx]
    if not lines.empty:
        values_ = values[line_idx] if cmap else None
        _plot_linestring_collection(
            ax, lines, values_, color=color, cmap=cmap, **style_kwds
        )

    # plot all Points in the same collection
    points = expl_series[point_idx]
    if not points.empty:
        values_ = values[point_idx] if cmap else None
        _plot_point_collection(
            ax, points, values_, color=color, cmap=cmap, **style_kwds
        )

    plt.draw()
    return ax


def plot_dataframe(
    df,
    column=None,
    cmap=None,
    color=None,
    ax=None,
    cax=None,
    categorical=False,
    legend=False,
    scheme=None,
    k=5,
    vmin=None,
    vmax=None,
    markersize=None,
    figsize=None,
    legend_kwds=None,
    categories=None,
    classification_kwds=None,
    missing_kwds=None,
    aspect="auto",
    **style_kwds
):
    """
    Plot a GeoDataFrame.

    Generate a plot of a GeoDataFrame with matplotlib.  If a
    column is specified, the plot coloring will be based on values
    in that column.

    Parameters
    ----------
    df : GeoDataFrame
        The GeoDataFrame to be plotted.  Currently Polygon,
        MultiPolygon, LineString, MultiLineString and Point
        geometries can be plotted.
    column : str, np.array, pd.Series (default None)
        The name of the dataframe column, np.array, or pd.Series to be plotted.
        If np.array or pd.Series are used then it must have same length as
        dataframe. Values are used to color the plot. Ignored if `color` is
        also set.
    cmap : str (default None)
        The name of a colormap recognized by matplotlib.
    color : str (default None)
        If specified, all objects will be colored uniformly.
    ax : matplotlib.pyplot.Artist (default None)
        axes on which to draw the plot
    cax : matplotlib.pyplot Artist (default None)
        axes on which to draw the legend in case of color map.
    categorical : bool (default False)
        If False, cmap will reflect numerical values of the
        column being plotted.  For non-numerical columns, this
        will be set to True.
    legend : bool (default False)
        Plot a legend. Ignored if no `column` is given, or if `color` is given.
    scheme : str (default None)
        Name of a choropleth classification scheme (requires mapclassify).
        A mapclassify.MapClassifier object will be used
        under the hood. Supported are all schemes provided by mapclassify (e.g.
        'BoxPlot', 'EqualInterval', 'FisherJenks', 'FisherJenksSampled',
        'HeadTailBreaks', 'JenksCaspall', 'JenksCaspallForced',
        'JenksCaspallSampled', 'MaxP', 'MaximumBreaks',
        'NaturalBreaks', 'Quantiles', 'Percentiles', 'StdMean',
        'UserDefined'). Arguments can be passed in classification_kwds.
    k : int (default 5)
        Number of classes (ignored if scheme is None)
    vmin : None or float (default None)
        Minimum value of cmap. If None, the minimum data value
        in the column to be plotted is used.
    vmax : None or float (default None)
        Maximum value of cmap. If None, the maximum data value
        in the column to be plotted is used.
    markersize : str or float or sequence (default None)
        Only applies to point geometries within a frame.
        If a str, will use the values in the column of the frame specified
        by markersize to set the size of markers. Otherwise can be a value
        to apply to all points, or a sequence of the same length as the
        number of points.
    figsize : tuple of integers (default None)
        Size of the resulting matplotlib.figure.Figure. If the argument
        axes is given explicitly, figsize is ignored.
    legend_kwds : dict (default None)
        Keyword arguments to pass to matplotlib.pyplot.legend() or
        matplotlib.pyplot.colorbar().
    categories : list-like
        Ordered list-like object of categories to be used for categorical plot.
    classification_kwds : dict (default None)
        Keyword arguments to pass to mapclassify
    missing_kwds : dict (default None)
        Keyword arguments specifying color options (as style_kwds)
        to be passed on to geometries with missing values in addition to
        or overwriting other style kwds. If None, geometries with missing
        values are not plotted.
    aspect : 'auto', 'equal' or float (default 'auto')
        Set aspect of axis. If 'auto', the default aspect for map plots is 'equal'; if
        however data are not projected (coordinates are long/lat), the aspect is by
        default set to 1/cos(df_y * pi/180) with df_y the y coordinate of the middle of
        the GeoDataFrame (the mean of the y range of bounding box) so that a long/lat
        square appears square in the middle of the plot. This implies an
        Equirectangular projection. It can also be set manually (float) as the ratio
        of y-unit to x-unit.

    **style_kwds : dict
        Style options to be passed on to the actual plot function, such
        as ``edgecolor``, ``facecolor``, ``linewidth``, ``markersize``,
        ``alpha``.

    Returns
    -------
    ax : matplotlib axes instance

    """
    if "colormap" in style_kwds:
        warnings.warn(
            "'colormap' is deprecated, please use 'cmap' instead "
            "(for consistency with matplotlib)",
            FutureWarning,
        )
        cmap = style_kwds.pop("colormap")
    if "axes" in style_kwds:
        warnings.warn(
            "'axes' is deprecated, please use 'ax' instead "
            "(for consistency with pandas)",
            FutureWarning,
        )
        ax = style_kwds.pop("axes")
    if column is not None and color is not None:
        warnings.warn(
            "Only specify one of 'column' or 'color'. Using 'color'.", UserWarning
        )
        column = None

    try:
        import matplotlib.pyplot as plt
    except ImportError:
        raise ImportError(
            "The matplotlib package is required for plotting in geopandas. "
            "You can install it using 'conda install -c conda-forge matplotlib' or "
            "'pip install matplotlib'."
        )

    if ax is None:
        if cax is not None:
            raise ValueError("'ax' can not be None if 'cax' is not.")
        fig, ax = plt.subplots(figsize=figsize)

    if aspect == "auto":
        if df.crs and df.crs.is_geographic:
            bounds = df.total_bounds
            y_coord = np.mean([bounds[1], bounds[3]])
            ax.set_aspect(1 / np.cos(y_coord * np.pi / 180))
            # formula ported from R package sp
            # https://github.com/edzer/sp/blob/master/R/mapasp.R
        else:
            ax.set_aspect("equal")
    else:
        ax.set_aspect(aspect)

    if df.empty:
        warnings.warn(
            "The GeoDataFrame you are attempting to plot is "
            "empty. Nothing has been displayed.",
            UserWarning,
        )
        return ax

    if isinstance(markersize, str):
        markersize = df[markersize].values

    if column is None:
        return plot_series(
            df.geometry,
            cmap=cmap,
            color=color,
            ax=ax,
            figsize=figsize,
            markersize=markersize,
            aspect=aspect,
            **style_kwds
        )

    # To accept pd.Series and np.arrays as column
    if isinstance(column, (np.ndarray, pd.Series)):
        if column.shape[0] != df.shape[0]:
            raise ValueError(
                "The dataframe and given column have different number of rows."
            )
        else:
            values = column
    else:
        values = df[column]

    if pd.api.types.is_categorical_dtype(values.dtype):
        if categories is not None:
            raise ValueError(
                "Cannot specify 'categories' when column has categorical dtype"
            )
        categorical = True
    elif values.dtype is np.dtype("O") or categories:
        categorical = True

    nan_idx = np.asarray(pd.isna(values), dtype="bool")

    # Define `values` as a Series
    if categorical:
        if cmap is None:
            cmap = "tab10"

        cat = pd.Categorical(values, categories=categories)
        categories = list(cat.categories)

        # values missing in the Categorical but not in original values
        missing = list(np.unique(values[~nan_idx & cat.isna()]))
        if missing:
            raise ValueError(
                "Column contains values not listed in categories. "
                "Missing categories: {}.".format(missing)
            )

        values = cat.codes[~nan_idx]
        vmin = 0 if vmin is None else vmin
        vmax = len(categories) - 1 if vmax is None else vmax

    if scheme is not None:
        if classification_kwds is None:
            classification_kwds = {}
        if "k" not in classification_kwds:
            classification_kwds["k"] = k

        binning = _mapclassify_choro(values[~nan_idx], scheme, **classification_kwds)
        # set categorical to True for creating the legend
        categorical = True
<<<<<<< HEAD
        binedges = [values[~nan_idx].min()] + binning.bins.tolist()
        if legend_kwds is not None and "labels" in legend_kwds:
            if len(legend_kwds["labels"]) != binning.k:
                raise ValueError(
                    "Number of labels must match number of bins, "
                    "received {} labels for {} bins".format(
                        len(legend_kwds["labels"]), binning.k
                    )
                )
            else:
                categories = list(legend_kwds.pop("labels"))
        else:
            categories = [
                "{0:.2f} - {1:.2f}".format(binedges[i], binedges[i + 1])
                for i in range(len(binedges) - 1)
            ]
=======
        fmt = "{:.2f}"
        if legend_kwds is not None and "fmt" in legend_kwds:
            fmt = legend_kwds.pop("fmt")
        categories = binning.get_legend_classes(fmt)
>>>>>>> 81fbc3cf
        values = np.array(binning.yb)

    # fill values with placeholder where were NaNs originally to map them properly
    # (after removing them in categorical or scheme)
    if categorical:
        for n in np.where(nan_idx)[0]:
            values = np.insert(values, n, values[0])

    mn = values[~np.isnan(values)].min() if vmin is None else vmin
    mx = values[~np.isnan(values)].max() if vmax is None else vmax

    # decompose GeometryCollections
    geoms, multiindex = _flatten_multi_geoms(df.geometry, prefix="Geom")
    values = np.take(values, multiindex, axis=0)
    nan_idx = np.take(nan_idx, multiindex, axis=0)
    expl_series = geopandas.GeoSeries(geoms)

    geom_types = expl_series.type
    poly_idx = np.asarray((geom_types == "Polygon") | (geom_types == "MultiPolygon"))
    line_idx = np.asarray(
        (geom_types == "LineString")
        | (geom_types == "MultiLineString")
        | (geom_types == "LinearRing")
    )
    point_idx = np.asarray((geom_types == "Point") | (geom_types == "MultiPoint"))

    # plot all Polygons and all MultiPolygon components in the same collection
    polys = expl_series[poly_idx & np.invert(nan_idx)]
    subset = values[poly_idx & np.invert(nan_idx)]
    if not polys.empty:
        _plot_polygon_collection(
            ax, polys, subset, vmin=mn, vmax=mx, cmap=cmap, **style_kwds
        )

    # plot all LineStrings and MultiLineString components in same collection
    lines = expl_series[line_idx & np.invert(nan_idx)]
    subset = values[line_idx & np.invert(nan_idx)]
    if not lines.empty:
        _plot_linestring_collection(
            ax, lines, subset, vmin=mn, vmax=mx, cmap=cmap, **style_kwds
        )

    # plot all Points in the same collection
    points = expl_series[point_idx & np.invert(nan_idx)]
    subset = values[point_idx & np.invert(nan_idx)]
    if not points.empty:
        if isinstance(markersize, np.ndarray):
            markersize = np.take(markersize, multiindex, axis=0)
            markersize = markersize[point_idx & np.invert(nan_idx)]
        _plot_point_collection(
            ax,
            points,
            subset,
            vmin=mn,
            vmax=mx,
            markersize=markersize,
            cmap=cmap,
            **style_kwds
        )

    if missing_kwds is not None:
        if color:
            if "color" not in missing_kwds:
                missing_kwds["color"] = color

        merged_kwds = style_kwds.copy()
        merged_kwds.update(missing_kwds)

        plot_series(expl_series[nan_idx], ax=ax, **merged_kwds)

    if legend and not color:

        if legend_kwds is None:
            legend_kwds = {}
        if "fmt" in legend_kwds:
            legend_kwds.pop("fmt")

        from matplotlib.lines import Line2D
        from matplotlib.colors import Normalize
        from matplotlib import cm

        norm = style_kwds.get("norm", None)
        if not norm:
            norm = Normalize(vmin=mn, vmax=mx)
        n_cmap = cm.ScalarMappable(norm=norm, cmap=cmap)
        if categorical:
            patches = []
            for value, cat in enumerate(categories):
                patches.append(
                    Line2D(
                        [0],
                        [0],
                        linestyle="none",
                        marker="o",
                        alpha=style_kwds.get("alpha", 1),
                        markersize=10,
                        markerfacecolor=n_cmap.to_rgba(value),
                        markeredgewidth=0,
                    )
                )
            if missing_kwds is not None:
                if "color" in merged_kwds:
                    merged_kwds["facecolor"] = merged_kwds["color"]
                patches.append(
                    Line2D(
                        [0],
                        [0],
                        linestyle="none",
                        marker="o",
                        alpha=merged_kwds.get("alpha", 1),
                        markersize=10,
                        markerfacecolor=merged_kwds.get("facecolor", None),
                        markeredgecolor=merged_kwds.get("edgecolor", None),
                        markeredgewidth=merged_kwds.get(
                            "linewidth", 1 if merged_kwds.get("edgecolor", False) else 0
                        ),
                    )
                )
                categories.append(merged_kwds.get("label", "NaN"))
            legend_kwds.setdefault("numpoints", 1)
            legend_kwds.setdefault("loc", "best")
            ax.legend(patches, categories, **legend_kwds)
        else:

            if cax is not None:
                legend_kwds.setdefault("cax", cax)
            else:
                legend_kwds.setdefault("ax", ax)

            n_cmap.set_array([])
            ax.get_figure().colorbar(n_cmap, **legend_kwds)

    plt.draw()
    return ax


def _mapclassify_choro(values, scheme, **classification_kwds):
    """
    Wrapper for choropleth schemes from mapclassify for use with plot_dataframe

    Parameters
    ----------
    values
        Series to be plotted
    scheme : str
        One of mapclassify classification schemes
        Options are BoxPlot, EqualInterval, FisherJenks,
        FisherJenksSampled, HeadTailBreaks, JenksCaspall,
        JenksCaspallForced, JenksCaspallSampled, MaxP,
        MaximumBreaks, NaturalBreaks, Quantiles, Percentiles, StdMean,
        UserDefined

    **classification_kwds : dict
        Keyword arguments for classification scheme
        For details see mapclassify documentation:
        https://mapclassify.readthedocs.io/en/latest/api.html

    Returns
    -------
    binning
        Binning objects that holds the Series with values replaced with
        class identifier and the bins.
    """
    try:
        import mapclassify.classifiers as classifiers

    except ImportError:
        raise ImportError(
            "The 'mapclassify' >= 2.2.0 package is required to use the 'scheme' keyword"
        )
    from mapclassify import __version__ as mc_version

    if mc_version < LooseVersion("2.2.0"):
        raise ImportError(
            "The 'mapclassify' >= 2.2.0 package is required to "
            "use the 'scheme' keyword"
        )
    schemes = {}
    for classifier in classifiers.CLASSIFIERS:
        schemes[classifier.lower()] = getattr(classifiers, classifier)

    scheme = scheme.lower()

    # mapclassify < 2.1 cleaned up the scheme names (removing underscores)
    # trying both to keep compatibility with older versions and provide
    # compatibility with newer versions of mapclassify
    oldnew = {
        "Box_Plot": "BoxPlot",
        "Equal_Interval": "EqualInterval",
        "Fisher_Jenks": "FisherJenks",
        "Fisher_Jenks_Sampled": "FisherJenksSampled",
        "HeadTail_Breaks": "HeadTailBreaks",
        "Jenks_Caspall": "JenksCaspall",
        "Jenks_Caspall_Forced": "JenksCaspallForced",
        "Jenks_Caspall_Sampled": "JenksCaspallSampled",
        "Max_P_Plassifier": "MaxP",
        "Maximum_Breaks": "MaximumBreaks",
        "Natural_Breaks": "NaturalBreaks",
        "Std_Mean": "StdMean",
        "User_Defined": "UserDefined",
    }
    scheme_names_mapping = {}
    scheme_names_mapping.update(
        {old.lower(): new.lower() for old, new in oldnew.items()}
    )
    scheme_names_mapping.update(
        {new.lower(): old.lower() for old, new in oldnew.items()}
    )

    try:
        scheme_class = schemes[scheme]
    except KeyError:
        scheme = scheme_names_mapping.get(scheme, scheme)
        try:
            scheme_class = schemes[scheme]
        except KeyError:
            raise ValueError(
                "Invalid scheme. Scheme must be in the set: %r" % schemes.keys()
            )

    if classification_kwds["k"] is not None:
        from inspect import getfullargspec as getspec

        spec = getspec(scheme_class.__init__)
        if "k" not in spec.args:
            del classification_kwds["k"]
    try:
        binning = scheme_class(values, **classification_kwds)
    except TypeError:
        raise TypeError("Invalid keyword argument for %r " % scheme)
    return binning<|MERGE_RESOLUTION|>--- conflicted
+++ resolved
@@ -665,8 +665,6 @@
         binning = _mapclassify_choro(values[~nan_idx], scheme, **classification_kwds)
         # set categorical to True for creating the legend
         categorical = True
-<<<<<<< HEAD
-        binedges = [values[~nan_idx].min()] + binning.bins.tolist()
         if legend_kwds is not None and "labels" in legend_kwds:
             if len(legend_kwds["labels"]) != binning.k:
                 raise ValueError(
@@ -678,16 +676,10 @@
             else:
                 categories = list(legend_kwds.pop("labels"))
         else:
-            categories = [
-                "{0:.2f} - {1:.2f}".format(binedges[i], binedges[i + 1])
-                for i in range(len(binedges) - 1)
-            ]
-=======
-        fmt = "{:.2f}"
-        if legend_kwds is not None and "fmt" in legend_kwds:
-            fmt = legend_kwds.pop("fmt")
-        categories = binning.get_legend_classes(fmt)
->>>>>>> 81fbc3cf
+            fmt = "{:.2f}"
+            if legend_kwds is not None and "fmt" in legend_kwds:
+                fmt = legend_kwds.pop("fmt")
+            categories = binning.get_legend_classes(fmt)
         values = np.array(binning.yb)
 
     # fill values with placeholder where were NaNs originally to map them properly
