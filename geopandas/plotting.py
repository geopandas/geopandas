from __future__ import print_function

import warnings

import numpy as np
import pandas as pd


def _flatten_multi_geoms(geoms, colors=None):
    """
    Returns Series like geoms and colors, except that any Multi geometries
    are split into their components and colors are repeated for all component
    in the same Multi geometry.  Maintains 1:1 matching of geometry to color.
    Passing `color` is optional, and when no `color` is passed a list of None
    values is returned as `component_colors`.

    "Colors" are treated opaquely and so can actually contain any values.

    Returns
    -------

    components : list of geometry

    component_colors : list of whatever type `colors` contains
    """
    if colors is None:
        colors = [None] * len(geoms)

    components, component_colors = [], []

    if not geoms.geom_type.str.startswith("Multi").any():
        return geoms, colors

    # precondition, so zip can't short-circuit
    assert len(geoms) == len(colors)
    for geom, color in zip(geoms, colors):
        if geom.type.startswith("Multi"):
            for poly in geom:
                components.append(poly)
                # repeat same color for all components
                component_colors.append(color)
        else:
            components.append(geom)
            component_colors.append(color)

    return components, component_colors


def plot_polygon_collection(
    ax, geoms, values=None, color=None, cmap=None, vmin=None, vmax=None, **kwargs
):
    """
    Plots a collection of Polygon and MultiPolygon geometries to `ax`

    Parameters
    ----------

    ax : matplotlib.axes.Axes
        where shapes will be plotted

    geoms : a sequence of `N` Polygons and/or MultiPolygons (can be mixed)

    values : a sequence of `N` values, optional
        Values will be mapped to colors using vmin/vmax/cmap. They should
        have 1:1 correspondence with the geometries (not their components).
        Otherwise follows `color` / `facecolor` kwargs.

    edgecolor : single color or sequence of `N` colors
        Color for the edge of the polygons

    facecolor : single color or sequence of `N` colors
        Color to fill the polygons. Cannot be used together with `values`.

    color : single color or sequence of `N` colors
        Sets both `edgecolor` and `facecolor`

    **kwargs
        Additional keyword arguments passed to the collection

    Returns
    -------

    collection : matplotlib.collections.Collection that was plotted
    """

    try:
        from descartes.patch import PolygonPatch
    except ImportError:
        raise ImportError(
            "The descartes package is required for plotting polygons in geopandas."
        )
    from matplotlib.collections import PatchCollection

    geoms, values = _flatten_multi_geoms(geoms, values)
    if None in values:
        values = None

    # PatchCollection does not accept some kwargs.
    if "markersize" in kwargs:
        del kwargs["markersize"]

    # color=None overwrites specified facecolor/edgecolor with default color
    if color is not None:
        kwargs["color"] = color

    collection = PatchCollection([PolygonPatch(poly) for poly in geoms], **kwargs)

    if values is not None:
        collection.set_array(np.asarray(values))
        collection.set_cmap(cmap)
        if 'norm' not in kwargs:
            collection.set_clim(vmin, vmax)

    ax.add_collection(collection, autolim=True)
    ax.autoscale_view()
    return collection


def plot_linestring_collection(
    ax, geoms, values=None, color=None, cmap=None, vmin=None, vmax=None, **kwargs
):
    """
    Plots a collection of LineString and MultiLineString geometries to `ax`

    Parameters
    ----------

    ax : matplotlib.axes.Axes
        where shapes will be plotted

    geoms : a sequence of `N` LineStrings and/or MultiLineStrings (can be
            mixed)

    values : a sequence of `N` values, optional
        Values will be mapped to colors using vmin/vmax/cmap. They should
        have 1:1 correspondence with the geometries (not their components).

    color : single color or sequence of `N` colors
        Cannot be used together with `values`.

    Returns
    -------

    collection : matplotlib.collections.Collection that was plotted

    """
    from matplotlib.collections import LineCollection

    geoms, values = _flatten_multi_geoms(geoms, values)
    if None in values:
        values = None

    # LineCollection does not accept some kwargs.
    if "markersize" in kwargs:
        del kwargs["markersize"]

    # color=None gives black instead of default color cycle
    if color is not None:
        kwargs["color"] = color

    segments = [np.array(linestring)[:, :2] for linestring in geoms]
    collection = LineCollection(segments, **kwargs)

    if values is not None:
        collection.set_array(np.asarray(values))
        collection.set_cmap(cmap)
        if 'norm' not in kwargs:
            collection.set_clim(vmin, vmax)

    ax.add_collection(collection, autolim=True)
    ax.autoscale_view()
    return collection


def plot_point_collection(
    ax,
    geoms,
    values=None,
    color=None,
    cmap=None,
    vmin=None,
    vmax=None,
    marker="o",
    markersize=None,
    **kwargs
):
    """
    Plots a collection of Point and MultiPoint geometries to `ax`

    Parameters
    ----------
    ax : matplotlib.axes.Axes
        where shapes will be plotted
    geoms : sequence of `N` Points or MultiPoints

    values : a sequence of `N` values, optional
        Values mapped to colors using vmin, vmax, and cmap.
        Cannot be specified together with `color`.
    markersize : scalar or array-like, optional
        Size of the markers. Note that under the hood ``scatter`` is
        used, so the specified value will be proportional to the
        area of the marker (size in points^2).

    Returns
    -------
    collection : matplotlib.collections.Collection that was plotted
    """
    if values is not None and color is not None:
        raise ValueError("Can only specify one of 'values' and 'color' kwargs")

    geoms, values = _flatten_multi_geoms(geoms, values)
    if None in values:
        values = None
    x = [p.x for p in geoms]
    y = [p.y for p in geoms]

    # matplotlib 1.4 does not support c=None, and < 2.0 does not support s=None
    if values is not None:
        kwargs["c"] = values
    if markersize is not None:
        kwargs["s"] = markersize

<<<<<<< HEAD
    if 'norm' not in kwargs:
        collection = ax.scatter(x, y, color=color, vmin=vmin, vmax=vmax,
                                cmap=cmap, marker=marker, **kwargs)
    else:
        collection = ax.scatter(x, y, color=color, cmap=cmap,
                                marker=marker, **kwargs)
=======
    collection = ax.scatter(
        x, y, color=color, vmin=vmin, vmax=vmax, cmap=cmap, marker=marker, **kwargs
    )
>>>>>>> 0f0556a4
    return collection


def plot_series(s, cmap=None, color=None, ax=None, figsize=None, **style_kwds):
    """
    Plot a GeoSeries.

    Generate a plot of a GeoSeries geometry with matplotlib.

    Parameters
    ----------
    s : Series
        The GeoSeries to be plotted. Currently Polygon,
        MultiPolygon, LineString, MultiLineString and Point
        geometries can be plotted.
    cmap : str (default None)
        The name of a colormap recognized by matplotlib. Any
        colormap will work, but categorical colormaps are
        generally recommended. Examples of useful discrete
        colormaps include:

            tab10, tab20, Accent, Dark2, Paired, Pastel1, Set1, Set2

    color : str (default None)
        If specified, all objects will be colored uniformly.
    ax : matplotlib.pyplot.Artist (default None)
        axes on which to draw the plot
    figsize : pair of floats (default None)
        Size of the resulting matplotlib.figure.Figure. If the argument
        ax is given explicitly, figsize is ignored.
    **style_kwds : dict
        Color options to be passed on to the actual plot function, such
        as ``edgecolor``, ``facecolor``, ``linewidth``, ``markersize``,
        ``alpha``.

    Returns
    -------
    ax : matplotlib axes instance
    """
    if "colormap" in style_kwds:
        warnings.warn(
            "'colormap' is deprecated, please use 'cmap' instead "
            "(for consistency with matplotlib)",
            FutureWarning,
        )
        cmap = style_kwds.pop("colormap")
    if "axes" in style_kwds:
        warnings.warn(
            "'axes' is deprecated, please use 'ax' instead "
            "(for consistency with pandas)",
            FutureWarning,
        )
        ax = style_kwds.pop("axes")

    import matplotlib.pyplot as plt

    if ax is None:
        fig, ax = plt.subplots(figsize=figsize)
    ax.set_aspect("equal")

    if s.empty:
        warnings.warn(
            "The GeoSeries you are attempting to plot is "
            "empty. Nothing has been displayed.",
            UserWarning,
        )
        return ax

    # if cmap is specified, create range of colors based on cmap
    values = None
    if cmap is not None:
        values = np.arange(len(s))
        if hasattr(cmap, "N"):
            values = values % cmap.N
        style_kwds["vmin"] = style_kwds.get("vmin", values.min())
        style_kwds["vmax"] = style_kwds.get("vmax", values.max())

    geom_types = s.geometry.type
    poly_idx = np.asarray((geom_types == "Polygon") | (geom_types == "MultiPolygon"))
    line_idx = np.asarray(
        (geom_types == "LineString") | (geom_types == "MultiLineString")
    )
    point_idx = np.asarray((geom_types == "Point") | (geom_types == "MultiPoint"))

    # plot all Polygons and all MultiPolygon components in the same collection
    polys = s.geometry[poly_idx]

    if not polys.empty:
        # color overrides both face and edgecolor. As we want people to be
        # able to use edgecolor as well, pass color to facecolor
        facecolor = style_kwds.pop("facecolor", None)
        if color is not None:
            facecolor = color
        values_ = values[poly_idx] if cmap else None
        plot_polygon_collection(
            ax, polys, values_, facecolor=facecolor, cmap=cmap, **style_kwds
        )

    # plot all LineStrings and MultiLineString components in same collection
    lines = s.geometry[line_idx]
    if not lines.empty:
        values_ = values[line_idx] if cmap else None
        plot_linestring_collection(
            ax, lines, values_, color=color, cmap=cmap, **style_kwds
        )

    # plot all Points in the same collection
    points = s.geometry[point_idx]
    if not points.empty:
        values_ = values[point_idx] if cmap else None
        plot_point_collection(ax, points, values_, color=color, cmap=cmap, **style_kwds)

    plt.draw()
    return ax


def plot_dataframe(
    df,
    column=None,
    cmap=None,
    color=None,
    ax=None,
    cax=None,
    categorical=False,
    legend=False,
    scheme=None,
    k=5,
    vmin=None,
    vmax=None,
    markersize=None,
    figsize=None,
    legend_kwds=None,
    classification_kwds=None,
    **style_kwds
):
    """
    Plot a GeoDataFrame.

    Generate a plot of a GeoDataFrame with matplotlib.  If a
    column is specified, the plot coloring will be based on values
    in that column.

    Parameters
    ----------
    df : GeoDataFrame
        The GeoDataFrame to be plotted.  Currently Polygon,
        MultiPolygon, LineString, MultiLineString and Point
        geometries can be plotted.
    column : str, np.array, pd.Series (default None)
        The name of the dataframe column, np.array, or pd.Series to be plotted.
        If np.array or pd.Series are used then it must have same length as
        dataframe. Values are used to color the plot. Ignored if `color` is
        also set.
    cmap : str (default None)
        The name of a colormap recognized by matplotlib.
    color : str (default None)
        If specified, all objects will be colored uniformly.
    ax : matplotlib.pyplot.Artist (default None)
        axes on which to draw the plot
    cax : matplotlib.pyplot Artist (default None)
        axes on which to draw the legend in case of color map.
    categorical : bool (default False)
        If False, cmap will reflect numerical values of the
        column being plotted.  For non-numerical columns, this
        will be set to True.
    legend : bool (default False)
        Plot a legend. Ignored if no `column` is given, or if `color` is given.
    scheme : str (default None)
        Name of a choropleth classification scheme (requires mapclassify).
        A mapclassify.MapClassifier object will be used
        under the hood. Supported are all schemes provided by mapclassify (e.g.
        'BoxPlot', 'EqualInterval', 'FisherJenks', 'FisherJenksSampled',
        'HeadTailBreaks', 'JenksCaspall', 'JenksCaspallForced',
        'JenksCaspallSampled', 'MaxP', 'MaximumBreaks',
        'NaturalBreaks', 'Quantiles', 'Percentiles', 'StdMean',
        'UserDefined'). Arguments can be passed in classification_kwds.
    k : int (default 5)
        Number of classes (ignored if scheme is None)
    vmin : None or float (default None)
        Minimum value of cmap. If None, the minimum data value
        in the column to be plotted is used.
    vmax : None or float (default None)
        Maximum value of cmap. If None, the maximum data value
        in the column to be plotted is used.
    markersize : str or float or sequence (default None)
        Only applies to point geometries within a frame.
        If a str, will use the values in the column of the frame specified
        by markersize to set the size of markers. Otherwise can be a value
        to apply to all points, or a sequence of the same length as the
        number of points.
    figsize : tuple of integers (default None)
        Size of the resulting matplotlib.figure.Figure. If the argument
        axes is given explicitly, figsize is ignored.
    legend_kwds : dict (default None)
        Keyword arguments to pass to matplotlib.pyplot.legend() or
        matplotlib.pyplot.colorbar().
    classification_kwds : dict (default None)
        Keyword arguments to pass to mapclassify

    **style_kwds : dict
        Color options to be passed on to the actual plot function, such
        as ``edgecolor``, ``facecolor``, ``linewidth``, ``markersize``,
        ``alpha``.

    Returns
    -------
    ax : matplotlib axes instance

    """
    if "colormap" in style_kwds:
        warnings.warn(
            "'colormap' is deprecated, please use 'cmap' instead "
            "(for consistency with matplotlib)",
            FutureWarning,
        )
        cmap = style_kwds.pop("colormap")
    if "axes" in style_kwds:
        warnings.warn(
            "'axes' is deprecated, please use 'ax' instead "
            "(for consistency with pandas)",
            FutureWarning,
        )
        ax = style_kwds.pop("axes")
    if column is not None and color is not None:
        warnings.warn(
            "Only specify one of 'column' or 'color'. Using 'color'.", UserWarning
        )
        column = None

    import matplotlib.pyplot as plt

    if ax is None:
        if cax is not None:
            raise ValueError("'ax' can not be None if 'cax' is not.")
        fig, ax = plt.subplots(figsize=figsize)
    ax.set_aspect("equal")

    if df.empty:
        warnings.warn(
            "The GeoDataFrame you are attempting to plot is "
            "empty. Nothing has been displayed.",
            UserWarning,
        )
        return ax

    if isinstance(markersize, str):
        markersize = df[markersize].values

    if column is None:
        return plot_series(
            df.geometry,
            cmap=cmap,
            color=color,
            ax=ax,
            figsize=figsize,
            markersize=markersize,
            **style_kwds
        )

    # To accept pd.Series and np.arrays as column
    if isinstance(column, (np.ndarray, pd.Series)):
        if column.shape[0] != df.shape[0]:
            raise ValueError(
                "The dataframe and given column have different number of rows."
            )
        else:
            values = np.asarray(column)
    else:
        values = np.asarray(df[column])

    if values.dtype is np.dtype("O"):
        categorical = True

    # Define `values` as a Series
    if categorical:
        if cmap is None:
            cmap = "tab10"
        categories = list(set(values))
        categories.sort()
        valuemap = dict((k, v) for (v, k) in enumerate(categories))
        values = np.array([valuemap[k] for k in values])

    if scheme is not None:
        if classification_kwds is None:
            classification_kwds = {}
        if "k" not in classification_kwds:
            classification_kwds["k"] = k

        binning = _mapclassify_choro(values, scheme, **classification_kwds)
        # set categorical to True for creating the legend
        categorical = True
        binedges = [values.min()] + binning.bins.tolist()
        categories = [
            "{0:.2f} - {1:.2f}".format(binedges[i], binedges[i + 1])
            for i in range(len(binedges) - 1)
        ]
        values = np.array(binning.yb)

    mn = values[~np.isnan(values)].min() if vmin is None else vmin
    mx = values[~np.isnan(values)].max() if vmax is None else vmax

    geom_types = df.geometry.type
    poly_idx = np.asarray((geom_types == "Polygon") | (geom_types == "MultiPolygon"))
    line_idx = np.asarray(
        (geom_types == "LineString") | (geom_types == "MultiLineString")
    )
    point_idx = np.asarray((geom_types == "Point") | (geom_types == "MultiPoint"))

    # plot all Polygons and all MultiPolygon components in the same collection
    polys = df.geometry[poly_idx]
    if not polys.empty:
        plot_polygon_collection(
            ax, polys, values[poly_idx], vmin=mn, vmax=mx, cmap=cmap, **style_kwds
        )

    # plot all LineStrings and MultiLineString components in same collection
    lines = df.geometry[line_idx]
    if not lines.empty:
        plot_linestring_collection(
            ax, lines, values[line_idx], vmin=mn, vmax=mx, cmap=cmap, **style_kwds
        )

    # plot all Points in the same collection
    points = df.geometry[point_idx]
    if not points.empty:
        if isinstance(markersize, np.ndarray):
            markersize = markersize[point_idx]
        plot_point_collection(
            ax,
            points,
            values[point_idx],
            vmin=mn,
            vmax=mx,
            markersize=markersize,
            cmap=cmap,
            **style_kwds
        )

    if legend and not color:

        if legend_kwds is None:
            legend_kwds = {}

        from matplotlib.lines import Line2D
        from matplotlib.colors import Normalize
        from matplotlib import cm

        norm = Normalize(vmin=mn, vmax=mx)
        n_cmap = cm.ScalarMappable(norm=norm, cmap=cmap)
        if categorical:
            patches = []
            for value, cat in enumerate(categories):
                patches.append(
                    Line2D(
                        [0],
                        [0],
                        linestyle="none",
                        marker="o",
                        alpha=style_kwds.get("alpha", 1),
                        markersize=10,
                        markerfacecolor=n_cmap.to_rgba(value),
                        markeredgewidth=0,
                    )
                )

            legend_kwds.setdefault("numpoints", 1)
            legend_kwds.setdefault("loc", "best")
            ax.legend(patches, categories, **legend_kwds)
        else:

            if cax is not None:
                legend_kwds.setdefault("cax", cax)
            else:
                legend_kwds.setdefault("ax", ax)

            n_cmap.set_array([])
            ax.get_figure().colorbar(n_cmap, **legend_kwds)

    plt.draw()
    return ax


def _mapclassify_choro(values, scheme, **classification_kwds):
    """
    Wrapper for choropleth schemes from mapclassify for use with plot_dataframe

    Parameters
    ----------
    values
        Series to be plotted
    scheme : str
        One of mapclassify classification schemes
        Options are BoxPlot, EqualInterval, FisherJenks,
        FisherJenksSampled, HeadTailBreaks, JenksCaspall,
        JenksCaspallForced, JenksCaspallSampled, MaxP,
        MaximumBreaks, NaturalBreaks, Quantiles, Percentiles, StdMean,
        UserDefined

    **classification_kwds : dict
        Keyword arguments for classification scheme
        For details see mapclassify documentation:
        https://mapclassify.readthedocs.io/en/latest/api.html

    Returns
    -------
    binning
        Binning objects that holds the Series with values replaced with
        class identifier and the bins.

    """
    try:
        import mapclassify.classifiers as classifiers
    except ImportError:
        try:
            import pysal.viz.mapclassify.classifiers as classifiers
        except ImportError:
            raise ImportError(
                "The 'mapclassify' or 'pysal' package is required to use the"
                " 'scheme' keyword"
            )

    schemes = {}
    for classifier in classifiers.CLASSIFIERS:
        schemes[classifier.lower()] = getattr(classifiers, classifier)

    scheme = scheme.lower()

    # mapclassify < 2.1 cleaned up the scheme names (removing underscores)
    # trying both to keep compatibility with older versions and provide
    # compatibility with newer versions of mapclassify
    oldnew = {
        "Box_Plot": "BoxPlot",
        "Equal_Interval": "EqualInterval",
        "Fisher_Jenks": "FisherJenks",
        "Fisher_Jenks_Sampled": "FisherJenksSampled",
        "HeadTail_Breaks": "HeadTailBreaks",
        "Jenks_Caspall": "JenksCaspall",
        "Jenks_Caspall_Forced": "JenksCaspallForced",
        "Jenks_Caspall_Sampled": "JenksCaspallSampled",
        "Max_P_Plassifier": "MaxP",
        "Maximum_Breaks": "MaximumBreaks",
        "Natural_Breaks": "NaturalBreaks",
        "Std_Mean": "StdMean",
        "User_Defined": "UserDefined",
    }
    scheme_names_mapping = {}
    scheme_names_mapping.update(
        {old.lower(): new.lower() for old, new in oldnew.items()}
    )
    scheme_names_mapping.update(
        {new.lower(): old.lower() for old, new in oldnew.items()}
    )

    try:
        scheme_class = schemes[scheme]
    except KeyError:
        scheme = scheme_names_mapping.get(scheme, scheme)
        try:
            scheme_class = schemes[scheme]
        except KeyError:
            raise ValueError(
                "Invalid scheme. Scheme must be in the set: %r" % schemes.keys()
            )

    if classification_kwds["k"] is not None:
        try:
            from inspect import getfullargspec as getspec
        except ImportError:
            from inspect import getargspec as getspec
        spec = getspec(scheme_class.__init__)
        if "k" not in spec.args:
            del classification_kwds["k"]
    try:
        binning = scheme_class(values, **classification_kwds)
    except TypeError:
        raise TypeError("Invalid keyword argument for %r " % scheme)
    return binning<|MERGE_RESOLUTION|>--- conflicted
+++ resolved
@@ -220,18 +220,12 @@
     if markersize is not None:
         kwargs["s"] = markersize
 
-<<<<<<< HEAD
     if 'norm' not in kwargs:
         collection = ax.scatter(x, y, color=color, vmin=vmin, vmax=vmax,
                                 cmap=cmap, marker=marker, **kwargs)
     else:
         collection = ax.scatter(x, y, color=color, cmap=cmap,
                                 marker=marker, **kwargs)
-=======
-    collection = ax.scatter(
-        x, y, color=color, vmin=vmin, vmax=vmax, cmap=cmap, marker=marker, **kwargs
-    )
->>>>>>> 0f0556a4
     return collection
 
 
