from __future__ import print_function

import warnings

import numpy as np
import pandas as pd


def _flatten_multi_geoms(geoms, colors=None):
    """
    Returns Series like geoms and colors, except that any Multi geometries
    are split into their components and colors are repeated for all component
    in the same Multi geometry.  Maintains 1:1 matching of geometry to color.
    Passing `color` is optional, and when no `color` is passed a list of None
    values is returned as `component_colors`.

    "Colors" are treated opaquely and so can actually contain any values.

    Returns
    -------

    components : list of geometry

    component_colors : list of whatever type `colors` contains
    """
    if colors is None:
        colors = [None] * len(geoms)

    components, component_colors = [], []

    if not geoms.geom_type.str.startswith("Multi").any():
        return geoms, colors

    # precondition, so zip can't short-circuit
    assert len(geoms) == len(colors)
    for geom, color in zip(geoms, colors):
        if geom.type.startswith("Multi"):
            for poly in geom:
                components.append(poly)
                # repeat same color for all components
                component_colors.append(color)
        else:
            components.append(geom)
            component_colors.append(color)

    return components, component_colors


def plot_polygon_collection(
    ax, geoms, values=None, color=None, cmap=None, vmin=None, vmax=None, **kwargs
):
    """
    Plots a collection of Polygon and MultiPolygon geometries to `ax`

    Parameters
    ----------

    ax : matplotlib.axes.Axes
        where shapes will be plotted

    geoms : a sequence of `N` Polygons and/or MultiPolygons (can be mixed)

    values : a sequence of `N` values, optional
        Values will be mapped to colors using vmin/vmax/cmap. They should
        have 1:1 correspondence with the geometries (not their components).
        Otherwise follows `color` / `facecolor` kwargs.

    edgecolor : single color or sequence of `N` colors
        Color for the edge of the polygons

    facecolor : single color or sequence of `N` colors
        Color to fill the polygons. Cannot be used together with `values`.

    color : single color or sequence of `N` colors
        Sets both `edgecolor` and `facecolor`

    **kwargs
        Additional keyword arguments passed to the collection

    Returns
    -------

    collection : matplotlib.collections.Collection that was plotted
    """

    try:
        from descartes.patch import PolygonPatch
    except ImportError:
        raise ImportError(
            "The descartes package is required for plotting polygons in geopandas."
        )
    from matplotlib.collections import PatchCollection

    geoms, multiindex = _flatten_multi_geoms(geoms, range(len(geoms)))
    if values is not None:
        values = np.take(values, multiindex)

    # PatchCollection does not accept some kwargs.
    if "markersize" in kwargs:
        del kwargs["markersize"]
    if color is not None:
        kwargs["color"] = color
        if pd.api.types.is_list_like(color):
            kwargs["color"] = np.take(color, multiindex)
        else:
            kwargs["color"] = color
    else:
        for att in ["facecolor", "edgecolor"]:
            if att in kwargs:
                if pd.api.types.is_list_like(kwargs[att]):
                    kwargs[att] = np.take(kwargs[att], multiindex)

    collection = PatchCollection([PolygonPatch(poly) for poly in geoms], **kwargs)

    if values is not None:
        collection.set_array(np.asarray(values))
        collection.set_cmap(cmap)
        if "norm" not in kwargs:
            collection.set_clim(vmin, vmax)

    ax.add_collection(collection, autolim=True)
    ax.autoscale_view()
    return collection


def plot_linestring_collection(
    ax, geoms, values=None, color=None, cmap=None, vmin=None, vmax=None, **kwargs
):
    """
    Plots a collection of LineString and MultiLineString geometries to `ax`

    Parameters
    ----------

    ax : matplotlib.axes.Axes
        where shapes will be plotted

    geoms : a sequence of `N` LineStrings and/or MultiLineStrings (can be
            mixed)

    values : a sequence of `N` values, optional
        Values will be mapped to colors using vmin/vmax/cmap. They should
        have 1:1 correspondence with the geometries (not their components).

    color : single color or sequence of `N` colors
        Cannot be used together with `values`.

    Returns
    -------

    collection : matplotlib.collections.Collection that was plotted

    """
    from matplotlib.collections import LineCollection

    geoms, multiindex = _flatten_multi_geoms(geoms, range(len(geoms)))
    if values is not None:
        values = np.take(values, multiindex)

    # LineCollection does not accept some kwargs.
    if "markersize" in kwargs:
        del kwargs["markersize"]

    # color=None gives black instead of default color cycle
    if color is not None:
        if pd.api.types.is_list_like(color):
            kwargs["color"] = np.take(color, multiindex)
        else:
            kwargs["color"] = color

    segments = [np.array(linestring)[:, :2] for linestring in geoms]
    collection = LineCollection(segments, **kwargs)

    if values is not None:
        collection.set_array(np.asarray(values))
        collection.set_cmap(cmap)
        if "norm" not in kwargs:
            collection.set_clim(vmin, vmax)

    ax.add_collection(collection, autolim=True)
    ax.autoscale_view()
    return collection


def plot_point_collection(
    ax,
    geoms,
    values=None,
    color=None,
    cmap=None,
    vmin=None,
    vmax=None,
    marker="o",
    markersize=None,
    **kwargs
):
    """
    Plots a collection of Point and MultiPoint geometries to `ax`

    Parameters
    ----------
    ax : matplotlib.axes.Axes
        where shapes will be plotted
    geoms : sequence of `N` Points or MultiPoints

    values : a sequence of `N` values, optional
        Values mapped to colors using vmin, vmax, and cmap.
        Cannot be specified together with `color`.
    markersize : scalar or array-like, optional
        Size of the markers. Note that under the hood ``scatter`` is
        used, so the specified value will be proportional to the
        area of the marker (size in points^2).

    Returns
    -------
    collection : matplotlib.collections.Collection that was plotted
    """
    if values is not None and color is not None:
        raise ValueError("Can only specify one of 'values' and 'color' kwargs")

    geoms, multiindex = _flatten_multi_geoms(geoms, range(len(geoms)))
    if values is not None:
        values = np.take(values, multiindex)

    x = [p.x for p in geoms]
    y = [p.y for p in geoms]

    # matplotlib 1.4 does not support c=None, and < 2.0 does not support s=None
    if values is not None:
        kwargs["c"] = values
    if markersize is not None:
        kwargs["s"] = markersize

<<<<<<< HEAD
    if "norm" not in kwargs:
        collection = ax.scatter(
            x, y, color=color, vmin=vmin, vmax=vmax, cmap=cmap, marker=marker, **kwargs
        )
    else:
        collection = ax.scatter(x, y, color=color, cmap=cmap, marker=marker, **kwargs)
=======
    if color is not None:
        if pd.api.types.is_list_like(color):
            color = np.take(color, multiindex)

    collection = ax.scatter(
        x, y, color=color, vmin=vmin, vmax=vmax, cmap=cmap, marker=marker, **kwargs
    )

>>>>>>> fbbb1668
    return collection


def plot_series(s, cmap=None, color=None, ax=None, figsize=None, **style_kwds):
    """
    Plot a GeoSeries.

    Generate a plot of a GeoSeries geometry with matplotlib.

    Parameters
    ----------
    s : Series
        The GeoSeries to be plotted. Currently Polygon,
        MultiPolygon, LineString, MultiLineString and Point
        geometries can be plotted.
    cmap : str (default None)
        The name of a colormap recognized by matplotlib. Any
        colormap will work, but categorical colormaps are
        generally recommended. Examples of useful discrete
        colormaps include:

            tab10, tab20, Accent, Dark2, Paired, Pastel1, Set1, Set2

    color : str (default None)
        If specified, all objects will be colored uniformly.
    ax : matplotlib.pyplot.Artist (default None)
        axes on which to draw the plot
    figsize : pair of floats (default None)
        Size of the resulting matplotlib.figure.Figure. If the argument
        ax is given explicitly, figsize is ignored.
    **style_kwds : dict
        Color options to be passed on to the actual plot function, such
        as ``edgecolor``, ``facecolor``, ``linewidth``, ``markersize``,
        ``alpha``.

    Returns
    -------
    ax : matplotlib axes instance
    """
    if "colormap" in style_kwds:
        warnings.warn(
            "'colormap' is deprecated, please use 'cmap' instead "
            "(for consistency with matplotlib)",
            FutureWarning,
        )
        cmap = style_kwds.pop("colormap")
    if "axes" in style_kwds:
        warnings.warn(
            "'axes' is deprecated, please use 'ax' instead "
            "(for consistency with pandas)",
            FutureWarning,
        )
        ax = style_kwds.pop("axes")

    import matplotlib.pyplot as plt

    if ax is None:
        fig, ax = plt.subplots(figsize=figsize)
    ax.set_aspect("equal")

    if s.empty:
        warnings.warn(
            "The GeoSeries you are attempting to plot is "
            "empty. Nothing has been displayed.",
            UserWarning,
        )
        return ax

    # if cmap is specified, create range of colors based on cmap
    values = None
    if cmap is not None:
        values = np.arange(len(s))
        if hasattr(cmap, "N"):
            values = values % cmap.N
        style_kwds["vmin"] = style_kwds.get("vmin", values.min())
        style_kwds["vmax"] = style_kwds.get("vmax", values.max())

    geom_types = s.geometry.type
    poly_idx = np.asarray((geom_types == "Polygon") | (geom_types == "MultiPolygon"))
    line_idx = np.asarray(
        (geom_types == "LineString") | (geom_types == "MultiLineString")
    )
    point_idx = np.asarray((geom_types == "Point") | (geom_types == "MultiPoint"))

    # plot all Polygons and all MultiPolygon components in the same collection
    polys = s.geometry[poly_idx]

    if not polys.empty:
        # color overrides both face and edgecolor. As we want people to be
        # able to use edgecolor as well, pass color to facecolor
        facecolor = style_kwds.pop("facecolor", None)
        if color is not None:
            facecolor = color

        values_ = values[poly_idx] if cmap else None
        plot_polygon_collection(
            ax, polys, values_, facecolor=facecolor, cmap=cmap, **style_kwds
        )

    # plot all LineStrings and MultiLineString components in same collection
    lines = s.geometry[line_idx]
    if not lines.empty:
        values_ = values[line_idx] if cmap else None
        plot_linestring_collection(
            ax, lines, values_, color=color, cmap=cmap, **style_kwds
        )

    # plot all Points in the same collection
    points = s.geometry[point_idx]
    if not points.empty:
        values_ = values[point_idx] if cmap else None
        plot_point_collection(ax, points, values_, color=color, cmap=cmap, **style_kwds)

    plt.draw()
    return ax


def plot_dataframe(
    df,
    column=None,
    cmap=None,
    color=None,
    ax=None,
    cax=None,
    categorical=False,
    legend=False,
    scheme=None,
    k=5,
    vmin=None,
    vmax=None,
    markersize=None,
    figsize=None,
    legend_kwds=None,
    classification_kwds=None,
    **style_kwds
):
    """
    Plot a GeoDataFrame.

    Generate a plot of a GeoDataFrame with matplotlib.  If a
    column is specified, the plot coloring will be based on values
    in that column.

    Parameters
    ----------
    df : GeoDataFrame
        The GeoDataFrame to be plotted.  Currently Polygon,
        MultiPolygon, LineString, MultiLineString and Point
        geometries can be plotted.
    column : str, np.array, pd.Series (default None)
        The name of the dataframe column, np.array, or pd.Series to be plotted.
        If np.array or pd.Series are used then it must have same length as
        dataframe. Values are used to color the plot. Ignored if `color` is
        also set.
    cmap : str (default None)
        The name of a colormap recognized by matplotlib.
    color : str (default None)
        If specified, all objects will be colored uniformly.
    ax : matplotlib.pyplot.Artist (default None)
        axes on which to draw the plot
    cax : matplotlib.pyplot Artist (default None)
        axes on which to draw the legend in case of color map.
    categorical : bool (default False)
        If False, cmap will reflect numerical values of the
        column being plotted.  For non-numerical columns, this
        will be set to True.
    legend : bool (default False)
        Plot a legend. Ignored if no `column` is given, or if `color` is given.
    scheme : str (default None)
        Name of a choropleth classification scheme (requires mapclassify).
        A mapclassify.MapClassifier object will be used
        under the hood. Supported are all schemes provided by mapclassify (e.g.
        'BoxPlot', 'EqualInterval', 'FisherJenks', 'FisherJenksSampled',
        'HeadTailBreaks', 'JenksCaspall', 'JenksCaspallForced',
        'JenksCaspallSampled', 'MaxP', 'MaximumBreaks',
        'NaturalBreaks', 'Quantiles', 'Percentiles', 'StdMean',
        'UserDefined'). Arguments can be passed in classification_kwds.
    k : int (default 5)
        Number of classes (ignored if scheme is None)
    vmin : None or float (default None)
        Minimum value of cmap. If None, the minimum data value
        in the column to be plotted is used.
    vmax : None or float (default None)
        Maximum value of cmap. If None, the maximum data value
        in the column to be plotted is used.
    markersize : str or float or sequence (default None)
        Only applies to point geometries within a frame.
        If a str, will use the values in the column of the frame specified
        by markersize to set the size of markers. Otherwise can be a value
        to apply to all points, or a sequence of the same length as the
        number of points.
    figsize : tuple of integers (default None)
        Size of the resulting matplotlib.figure.Figure. If the argument
        axes is given explicitly, figsize is ignored.
    legend_kwds : dict (default None)
        Keyword arguments to pass to matplotlib.pyplot.legend() or
        matplotlib.pyplot.colorbar().
    classification_kwds : dict (default None)
        Keyword arguments to pass to mapclassify

    **style_kwds : dict
        Color options to be passed on to the actual plot function, such
        as ``edgecolor``, ``facecolor``, ``linewidth``, ``markersize``,
        ``alpha``.

    Returns
    -------
    ax : matplotlib axes instance

    """
    if "colormap" in style_kwds:
        warnings.warn(
            "'colormap' is deprecated, please use 'cmap' instead "
            "(for consistency with matplotlib)",
            FutureWarning,
        )
        cmap = style_kwds.pop("colormap")
    if "axes" in style_kwds:
        warnings.warn(
            "'axes' is deprecated, please use 'ax' instead "
            "(for consistency with pandas)",
            FutureWarning,
        )
        ax = style_kwds.pop("axes")
    if column is not None and color is not None:
        warnings.warn(
            "Only specify one of 'column' or 'color'. Using 'color'.", UserWarning
        )
        column = None

    import matplotlib.pyplot as plt

    if ax is None:
        if cax is not None:
            raise ValueError("'ax' can not be None if 'cax' is not.")
        fig, ax = plt.subplots(figsize=figsize)
    ax.set_aspect("equal")

    if df.empty:
        warnings.warn(
            "The GeoDataFrame you are attempting to plot is "
            "empty. Nothing has been displayed.",
            UserWarning,
        )
        return ax

    if isinstance(markersize, str):
        markersize = df[markersize].values

    if column is None:
        return plot_series(
            df.geometry,
            cmap=cmap,
            color=color,
            ax=ax,
            figsize=figsize,
            markersize=markersize,
            **style_kwds
        )

    # To accept pd.Series and np.arrays as column
    if isinstance(column, (np.ndarray, pd.Series)):
        if column.shape[0] != df.shape[0]:
            raise ValueError(
                "The dataframe and given column have different number of rows."
            )
        else:
            values = np.asarray(column)
    else:
        values = np.asarray(df[column])

    if values.dtype is np.dtype("O"):
        categorical = True

    # Define `values` as a Series
    if categorical:
        if cmap is None:
            cmap = "tab10"
        categories = list(set(values))
        categories.sort()
        valuemap = dict((k, v) for (v, k) in enumerate(categories))
        values = np.array([valuemap[k] for k in values])

    if scheme is not None:
        if classification_kwds is None:
            classification_kwds = {}
        if "k" not in classification_kwds:
            classification_kwds["k"] = k

        binning = _mapclassify_choro(values, scheme, **classification_kwds)
        # set categorical to True for creating the legend
        categorical = True
        binedges = [values.min()] + binning.bins.tolist()
        categories = [
            "{0:.2f} - {1:.2f}".format(binedges[i], binedges[i + 1])
            for i in range(len(binedges) - 1)
        ]
        values = np.array(binning.yb)

    mn = values[~np.isnan(values)].min() if vmin is None else vmin
    mx = values[~np.isnan(values)].max() if vmax is None else vmax

    geom_types = df.geometry.type
    poly_idx = np.asarray((geom_types == "Polygon") | (geom_types == "MultiPolygon"))
    line_idx = np.asarray(
        (geom_types == "LineString") | (geom_types == "MultiLineString")
    )
    point_idx = np.asarray((geom_types == "Point") | (geom_types == "MultiPoint"))

    # plot all Polygons and all MultiPolygon components in the same collection
    polys = df.geometry[poly_idx]
    if not polys.empty:
        plot_polygon_collection(
            ax, polys, values[poly_idx], vmin=mn, vmax=mx, cmap=cmap, **style_kwds
        )

    # plot all LineStrings and MultiLineString components in same collection
    lines = df.geometry[line_idx]
    if not lines.empty:
        plot_linestring_collection(
            ax, lines, values[line_idx], vmin=mn, vmax=mx, cmap=cmap, **style_kwds
        )

    # plot all Points in the same collection
    points = df.geometry[point_idx]
    if not points.empty:
        if isinstance(markersize, np.ndarray):
            markersize = markersize[point_idx]
        plot_point_collection(
            ax,
            points,
            values[point_idx],
            vmin=mn,
            vmax=mx,
            markersize=markersize,
            cmap=cmap,
            **style_kwds
        )

    if legend and not color:

        if legend_kwds is None:
            legend_kwds = {}

        from matplotlib.lines import Line2D
        from matplotlib.colors import Normalize
        from matplotlib import cm

        norm = Normalize(vmin=mn, vmax=mx)
        n_cmap = cm.ScalarMappable(norm=norm, cmap=cmap)
        if categorical:
            patches = []
            for value, cat in enumerate(categories):
                patches.append(
                    Line2D(
                        [0],
                        [0],
                        linestyle="none",
                        marker="o",
                        alpha=style_kwds.get("alpha", 1),
                        markersize=10,
                        markerfacecolor=n_cmap.to_rgba(value),
                        markeredgewidth=0,
                    )
                )

            legend_kwds.setdefault("numpoints", 1)
            legend_kwds.setdefault("loc", "best")
            ax.legend(patches, categories, **legend_kwds)
        else:

            if cax is not None:
                legend_kwds.setdefault("cax", cax)
            else:
                legend_kwds.setdefault("ax", ax)

            n_cmap.set_array([])
            ax.get_figure().colorbar(n_cmap, **legend_kwds)

    plt.draw()
    return ax


def _mapclassify_choro(values, scheme, **classification_kwds):
    """
    Wrapper for choropleth schemes from mapclassify for use with plot_dataframe

    Parameters
    ----------
    values
        Series to be plotted
    scheme : str
        One of mapclassify classification schemes
        Options are BoxPlot, EqualInterval, FisherJenks,
        FisherJenksSampled, HeadTailBreaks, JenksCaspall,
        JenksCaspallForced, JenksCaspallSampled, MaxP,
        MaximumBreaks, NaturalBreaks, Quantiles, Percentiles, StdMean,
        UserDefined

    **classification_kwds : dict
        Keyword arguments for classification scheme
        For details see mapclassify documentation:
        https://mapclassify.readthedocs.io/en/latest/api.html

    Returns
    -------
    binning
        Binning objects that holds the Series with values replaced with
        class identifier and the bins.

    """
    try:
        import mapclassify.classifiers as classifiers
    except ImportError:
        try:
            import pysal.viz.mapclassify.classifiers as classifiers
        except ImportError:
            raise ImportError(
                "The 'mapclassify' or 'pysal' package is required to use the"
                " 'scheme' keyword"
            )

    schemes = {}
    for classifier in classifiers.CLASSIFIERS:
        schemes[classifier.lower()] = getattr(classifiers, classifier)

    scheme = scheme.lower()

    # mapclassify < 2.1 cleaned up the scheme names (removing underscores)
    # trying both to keep compatibility with older versions and provide
    # compatibility with newer versions of mapclassify
    oldnew = {
        "Box_Plot": "BoxPlot",
        "Equal_Interval": "EqualInterval",
        "Fisher_Jenks": "FisherJenks",
        "Fisher_Jenks_Sampled": "FisherJenksSampled",
        "HeadTail_Breaks": "HeadTailBreaks",
        "Jenks_Caspall": "JenksCaspall",
        "Jenks_Caspall_Forced": "JenksCaspallForced",
        "Jenks_Caspall_Sampled": "JenksCaspallSampled",
        "Max_P_Plassifier": "MaxP",
        "Maximum_Breaks": "MaximumBreaks",
        "Natural_Breaks": "NaturalBreaks",
        "Std_Mean": "StdMean",
        "User_Defined": "UserDefined",
    }
    scheme_names_mapping = {}
    scheme_names_mapping.update(
        {old.lower(): new.lower() for old, new in oldnew.items()}
    )
    scheme_names_mapping.update(
        {new.lower(): old.lower() for old, new in oldnew.items()}
    )

    try:
        scheme_class = schemes[scheme]
    except KeyError:
        scheme = scheme_names_mapping.get(scheme, scheme)
        try:
            scheme_class = schemes[scheme]
        except KeyError:
            raise ValueError(
                "Invalid scheme. Scheme must be in the set: %r" % schemes.keys()
            )

    if classification_kwds["k"] is not None:
        try:
            from inspect import getfullargspec as getspec
        except ImportError:
            from inspect import getargspec as getspec
        spec = getspec(scheme_class.__init__)
        if "k" not in spec.args:
            del classification_kwds["k"]
    try:
        binning = scheme_class(values, **classification_kwds)
    except TypeError:
        raise TypeError("Invalid keyword argument for %r " % scheme)
    return binning<|MERGE_RESOLUTION|>--- conflicted
+++ resolved
@@ -230,24 +230,18 @@
         kwargs["c"] = values
     if markersize is not None:
         kwargs["s"] = markersize
-
-<<<<<<< HEAD
+ 
+    if color is not None:
+        if pd.api.types.is_list_like(color):
+            color = np.take(color, multiindex)
+
     if "norm" not in kwargs:
         collection = ax.scatter(
             x, y, color=color, vmin=vmin, vmax=vmax, cmap=cmap, marker=marker, **kwargs
         )
     else:
         collection = ax.scatter(x, y, color=color, cmap=cmap, marker=marker, **kwargs)
-=======
-    if color is not None:
-        if pd.api.types.is_list_like(color):
-            color = np.take(color, multiindex)
-
-    collection = ax.scatter(
-        x, y, color=color, vmin=vmin, vmax=vmax, cmap=cmap, marker=marker, **kwargs
-    )
-
->>>>>>> fbbb1668
+
     return collection
 
 
