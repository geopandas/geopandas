--- conflicted
+++ resolved
@@ -448,13 +448,10 @@
     markersize=None,
     figsize=None,
     legend_kwds=None,
+    categories=None,
     classification_kwds=None,
     missing_kwds=None,
-<<<<<<< HEAD
-    categories=None,
-=======
     aspect="auto",
->>>>>>> bbf06a75
     **style_kwds
 ):
     """
