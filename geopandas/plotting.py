--- conflicted
+++ resolved
@@ -3,13 +3,11 @@
 import warnings
 
 import numpy as np
+
+from matplotlib.colorbar import make_axes
 from six import next
 from six.moves import xrange
-<<<<<<< HEAD
 from shapely.geometry import Polygon
-=======
-from matplotlib.colorbar import make_axes
->>>>>>> 700c330b
 
 
 def plot_polygon(ax, poly, facecolor='red', edgecolor='black', alpha=0.5, linewidth=1.0):
@@ -267,12 +265,8 @@
             elif geom.type == 'LineString' or geom.type == 'MultiLineString':
                 plot_multilinestring(ax, geom, color=cmap.to_rgba(value), linewidth=linewidth)
             elif geom.type == 'Point':
-<<<<<<< HEAD
                 plot_point(ax, geom, color=cmap.to_rgba(value))
-=======
-                plot_point(ax, geom)
         cbar = None
->>>>>>> 700c330b
         if legend:
             if categorical:
                 patches = []
@@ -372,15 +366,6 @@
     mn = vmin or min(values)
     mx = vmax or max(values)
     norm = normalize(vmin=mn, vmax=mx)
-<<<<<<< HEAD
     n_cmap = cm.ScalarMappable(norm=norm, cmap=cmap)
-    return n_cmap
-=======
-    n_cmap  = cm.ScalarMappable(norm=norm, cmap=cmap)
     n_cmap.set_array(values)
-    return n_cmap
-
-
-
-
->>>>>>> 700c330b
+    return n_cmap