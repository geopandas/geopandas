"""Testing functionality for geopandas objects."""

import warnings

import pandas as pd

from geopandas import GeoDataFrame, GeoSeries
from geopandas.array import GeometryDtype


def _isna(this):
    """Version of isna that works for both scalars and (Geo)Series."""
    with warnings.catch_warnings():
        # GeoSeries.isna will raise a warning about no longer returning True
        # for empty geometries. This helper is used below always in combination
        # with an is_empty check to preserve behaviour, and thus we ignore the
        # warning here to avoid it bubbling up to the user
        warnings.filterwarnings(
            "ignore", r"GeoSeries.isna\(\) previously returned", UserWarning
        )
        if hasattr(this, "isna"):
            return this.isna()
        elif hasattr(this, "isnull"):
            return this.isnull()
        else:
            return pd.isnull(this)


def _geom_equals_mask(this, that):
    """Test for geometric equality.

    Empty or missing geometries are considered equal.

    Parameters
    ----------
    this, that : arrays of Geo objects (or anything that has an `is_empty`
                 attribute)

    Returns
    -------
    Series
        boolean Series, True if geometries in left equal geometries in right
    """
    return (
        this.geom_equals(that)
        | (this.is_empty & that.is_empty)
        | (_isna(this) & _isna(that))
    )


def geom_equals(this, that):
    """Test for geometric equality.

    Empty or missing geometries are considered equal.

    Parameters
    ----------
    this, that : arrays of Geo objects (or anything that has an `is_empty`
                 attribute)

    Returns
    -------
    bool
        True if all geometries in left equal geometries in right
    """
    return _geom_equals_mask(this, that).all()


def _geom_almost_equals_mask(this, that):
    """Test for 'almost' geometric equality.

    Empty or missing geometries are considered equal.

    This method allows small difference in the coordinates, but this
    requires coordinates be in the same order for all components of a geometry.

    Parameters
    ----------
    this, that : arrays of Geo objects

    Returns
    -------
    Series
        boolean Series, True if geometries in left almost equal geometries in right
    """
    return (
        this.geom_equals_exact(that, tolerance=0.5 * 10 ** (-6))
        | (this.is_empty & that.is_empty)
        | (_isna(this) & _isna(that))
    )


def geom_almost_equals(this, that):
    """Test for 'almost' geometric equality.

    Empty or missing geometries are considered equal.

    This method allows small difference in the coordinates, but this
    requires coordinates be in the same order for all components of a geometry.

    Parameters
    ----------
    this, that : arrays of Geo objects (or anything that has an `is_empty`
                 property)

    Returns
    -------
    bool
        True if all geometries in left almost equal geometries in right
    """
    if isinstance(this, GeoDataFrame) and isinstance(that, GeoDataFrame):
        this = this.geometry
        that = that.geometry

    return _geom_almost_equals_mask(this, that).all()


def assert_geoseries_equal(
    left,
    right,
    check_dtype=True,
    check_index_type=False,
    check_series_type=True,
    check_less_precise=False,
    check_geom_type=False,
    check_crs=True,
    normalize=False,
):
    """
    Test util for checking that two GeoSeries are equal.

    Parameters
    ----------
    left, right : two GeoSeries
    check_dtype : bool, default False
        If True, check geo dtype [only included so it's a drop-in replacement
        for assert_series_equal].
    check_index_type : bool, default False
        Check that index types are equal.
    check_series_type : bool, default True
        Check that both are same type (*and* are GeoSeries). If False,
        will attempt to convert both into GeoSeries.
    check_less_precise : bool, default False
        If True, use geom_equals_exact with relative error of 0.5e-6.
        If False, use geom_equals.
    check_geom_type : bool, default False
        If True, check that all the geom types are equal.
    check_crs: bool, default True
        If `check_series_type` is True, then also check that the
        crs matches.
    normalize: bool, default False
        If True, normalize the geometries before comparing equality.
        Typically useful with ``check_less_precise=True``, which uses
        ``geom_equals_exact`` and requires exact coordinate order.
    """
    assert len(left) == len(right), f"{len(left)} != {len(right)}"

    if check_dtype:
        msg = "dtype should be a GeometryDtype, got {0}"
        assert isinstance(left.dtype, GeometryDtype), msg.format(left.dtype)
        assert isinstance(right.dtype, GeometryDtype), msg.format(left.dtype)

    if check_index_type:
        assert isinstance(left.index, type(right.index))

    if check_series_type:
        assert isinstance(left, GeoSeries)
        assert isinstance(left, type(right))

        if check_crs:
            assert left.crs == right.crs
    else:
        if not isinstance(left, GeoSeries):
            left = GeoSeries(left)
        if not isinstance(right, GeoSeries):
            right = GeoSeries(right, index=left.index)

    assert left.index.equals(right.index), f"index: {left.index} != {right.index}"

    if check_geom_type:
        assert (left.geom_type == right.geom_type).all(), (
            f"type: {left.geom_type} != {right.geom_type}"
        )

    if normalize:
        left = GeoSeries(left.array.normalize())
        right = GeoSeries(right.array.normalize())

    if not check_crs:
        with warnings.catch_warnings():
            warnings.filterwarnings("ignore", "CRS mismatch", UserWarning)
            _check_equality(left, right, check_less_precise)
    else:
        _check_equality(left, right, check_less_precise)


def _truncated_string(geom):
<<<<<<< HEAD
    """Return truncated WKT repr of geom."""
=======
    """Truncate WKT repr of geom."""
>>>>>>> c6bf8b31
    s = str(geom)
    if len(s) > 100:
        return s[:100] + "..."
    else:
        return s


def _check_equality(left, right, check_less_precise):
    assert_error_message = (
        "{0} out of {1} geometries are not {3}equal.\n"
        "Indices where geometries are not {3}equal: {2} \n"
        "The first not {3}equal geometry:\n"
        "Left: {4}\n"
        "Right: {5}\n"
    )
    if check_less_precise:
        precise = "almost "
        equal = _geom_almost_equals_mask(left, right)
    else:
        precise = ""
        equal = _geom_equals_mask(left, right)

    if not equal.all():
        unequal_left_geoms = left[~equal]
        unequal_right_geoms = right[~equal]
        raise AssertionError(
            assert_error_message.format(
                len(unequal_left_geoms),
                len(left),
                unequal_left_geoms.index.to_list(),
                precise,
                _truncated_string(unequal_left_geoms.iloc[0]),
                _truncated_string(unequal_right_geoms.iloc[0]),
            )
        )


def assert_geodataframe_equal(
    left,
    right,
    check_dtype=True,
    check_index_type="equiv",
    check_column_type="equiv",
    check_frame_type=True,
    check_like=False,
    check_less_precise=False,
    check_geom_type=False,
    check_crs=True,
    normalize=False,
):
<<<<<<< HEAD
    """
    Check that two GeoDataFrames are equal.
=======
    """Check that two GeoDataFrames are equal.
>>>>>>> c6bf8b31

    Parameters
    ----------
    left, right : two GeoDataFrames
    check_dtype : bool, default True
        Whether to check the DataFrame dtype is identical.
    check_index_type, check_column_type : bool, default 'equiv'
        Check that index types are equal.
    check_frame_type : bool, default True
        Check that both are same type (*and* are GeoDataFrames). If False,
        will attempt to convert both into GeoDataFrame.
    check_like : bool, default False
        If true, ignore the order of rows & columns
    check_less_precise : bool, default False
        If True, use geom_equals_exact. if False, use geom_equals.
    check_geom_type : bool, default False
        If True, check that all the geom types are equal.
    check_crs: bool, default True
        If `check_frame_type` is True, then also check that the
        crs matches.
    normalize: bool, default False
        If True, normalize the geometries before comparing equality.
        Typically useful with ``check_less_precise=True``, which uses
        ``geom_equals_exact`` and requires exact coordinate order.
    """
    try:
        # added from pandas 0.20
        from pandas.testing import assert_frame_equal, assert_index_equal
    except ImportError:
        from pandas.util.testing import assert_frame_equal, assert_index_equal

    # instance validation
    if check_frame_type:
        assert isinstance(left, GeoDataFrame)
        assert isinstance(left, type(right))

        if check_crs:
            # allow if neither left and right has an active geometry column
            if (
                left._geometry_column_name is None
                and right._geometry_column_name is None
            ):
                pass
            elif (
                left._geometry_column_name not in left.columns
                and right._geometry_column_name not in right.columns
            ):
                pass
            # no crs can be either None or {}
            elif not left.crs and not right.crs:
                pass
            else:
                assert left.crs == right.crs
    else:
        if not isinstance(left, GeoDataFrame):
            left = GeoDataFrame(left)
        if not isinstance(right, GeoDataFrame):
            right = GeoDataFrame(right)

    # shape comparison
    assert left.shape == right.shape, (
        f"GeoDataFrame shape mismatch, left: {left.shape!r}, right: {right.shape!r}.\n"
        f"Left columns: {left.columns!r}, right columns: {right.columns!r}"
    )

    if check_like:
        left = left.reindex_like(right)

    # column comparison
    assert_index_equal(
        left.columns, right.columns, exact=check_column_type, obj="GeoDataFrame.columns"
    )

    # geometry comparison
    for col, dtype in left.dtypes.items():
        if isinstance(dtype, GeometryDtype):
            assert_geoseries_equal(
                left[col],
                right[col],
                normalize=normalize,
                check_dtype=check_dtype,
                check_less_precise=check_less_precise,
                check_geom_type=check_geom_type,
                check_crs=check_crs,
            )

    # ensure the active geometry column is the same
    assert left._geometry_column_name == right._geometry_column_name

    # drop geometries and check remaining columns
    left2 = left.select_dtypes(exclude="geometry")
    right2 = right.select_dtypes(exclude="geometry")
    assert_frame_equal(
        left2,
        right2,
        check_dtype=check_dtype,
        check_index_type=check_index_type,
        check_column_type=check_column_type,
        obj="GeoDataFrame",
    )<|MERGE_RESOLUTION|>--- conflicted
+++ resolved
@@ -195,11 +195,7 @@
 
 
 def _truncated_string(geom):
-<<<<<<< HEAD
-    """Return truncated WKT repr of geom."""
-=======
     """Truncate WKT repr of geom."""
->>>>>>> c6bf8b31
     s = str(geom)
     if len(s) > 100:
         return s[:100] + "..."
@@ -250,12 +246,7 @@
     check_crs=True,
     normalize=False,
 ):
-<<<<<<< HEAD
-    """
-    Check that two GeoDataFrames are equal.
-=======
     """Check that two GeoDataFrames are equal.
->>>>>>> c6bf8b31
 
     Parameters
     ----------
