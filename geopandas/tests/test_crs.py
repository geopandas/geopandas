--- conflicted
+++ resolved
@@ -1,14 +1,11 @@
 from distutils.version import LooseVersion
 
 import numpy as np
+
 from shapely.geometry import Point
 
 from geopandas import GeoDataFrame, points_from_xy
-<<<<<<< HEAD
 from geopandas.geoseries import _PYPROJ_VERSION
-from geopandas.testing import assert_geodataframe_equal
-=======
->>>>>>> 50c59d39
 
 from geopandas.testing import assert_geodataframe_equal
 import pytest
@@ -101,9 +98,8 @@
     utm = lonlat.to_crs(**epsg26918)
     # can't check for CRS equality, as the formats differ although representing
     # the same CRS
-<<<<<<< HEAD
-    assert_geodataframe_equal(df, utm, check_less_precise=True,
-                              check_crs=False)
+    assert_geodataframe_equal(df, utm, check_less_precise=True, check_crs=False)
+
 
 @pytest.mark.skipif(
     _PYPROJ_VERSION < LooseVersion("2.2.0"), 
@@ -125,7 +121,4 @@
 def test_skip_exact_same():
     df = df_epsg26918()
     utm = df.to_crs(df.crs)
-    assert_geodataframe_equal(df, utm, check_less_precise=True)
-=======
-    assert_geodataframe_equal(df, utm, check_less_precise=True, check_crs=False)
->>>>>>> 50c59d39
+    assert_geodataframe_equal(df, utm, check_less_precise=True)