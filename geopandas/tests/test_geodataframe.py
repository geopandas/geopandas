--- conflicted
+++ resolved
@@ -2,12 +2,9 @@
 import os
 import shutil
 import tempfile
-<<<<<<< HEAD
 import warnings
 
 from packaging.version import Version
-=======
->>>>>>> d940b63f
 
 import numpy as np
 import pandas as pd
