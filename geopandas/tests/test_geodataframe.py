import json
import os
import shutil
import tempfile
from packaging.version import Version

import numpy as np
import pandas as pd

from pyproj import CRS
from pyproj.exceptions import CRSError
from shapely.geometry import Point, Polygon

import geopandas
import geopandas._compat as compat
from geopandas import GeoDataFrame, GeoSeries, points_from_xy, read_file
from geopandas.array import GeometryArray, GeometryDtype, from_shapely
from geopandas._compat import ignore_shapely2_warnings
from geopandas.geodataframe import DEFAULT_GEO_COLUMN_NAME

from geopandas.testing import assert_geodataframe_equal, assert_geoseries_equal
from geopandas.tests.util import PACKAGE_DIR, validate_boro_df
from pandas.testing import assert_frame_equal, assert_index_equal, assert_series_equal
import pytest


TEST_NEAREST = compat.USE_SHAPELY_20 or (compat.PYGEOS_GE_010 and compat.USE_PYGEOS)
pandas_133 = Version(pd.__version__) == Version("1.3.3")


@pytest.fixture
def dfs(request):
    s1 = GeoSeries(
        [
            Polygon([(0, 0), (2, 0), (2, 2), (0, 2)]),
            Polygon([(2, 2), (4, 2), (4, 4), (2, 4)]),
        ]
    )
    s2 = GeoSeries(
        [
            Polygon([(1, 1), (3, 1), (3, 3), (1, 3)]),
            Polygon([(3, 3), (5, 3), (5, 5), (3, 5)]),
        ]
    )
    df1 = GeoDataFrame({"col1": [1, 2], "geometry": s1})
    df2 = GeoDataFrame({"col2": [1, 2], "geometry": s2})
    return df1, df2


@pytest.fixture(
    params=["union", "intersection", "difference", "symmetric_difference", "identity"]
)
def how(request):
    if pandas_133 and request.param in ["symmetric_difference", "identity", "union"]:
        pytest.xfail("Regression in pandas 1.3.3 (GH #2101)")
    return request.param


class TestDataFrame:
    def setup_method(self):
        N = 10

        nybb_filename = geopandas.datasets.get_path("nybb")
        self.df = read_file(nybb_filename)
        self.tempdir = tempfile.mkdtemp()
        self.crs = "epsg:4326"
        self.df2 = GeoDataFrame(
            [
                {"geometry": Point(x, y), "value1": x + y, "value2": x * y}
                for x, y in zip(range(N), range(N))
            ],
            crs=self.crs,
        )
        self.df3 = read_file(
            os.path.join(PACKAGE_DIR, "geopandas", "tests", "data", "null_geom.geojson")
        )

    def teardown_method(self):
        shutil.rmtree(self.tempdir)

    def test_df_init(self):
        assert type(self.df2) is GeoDataFrame
        assert self.df2.crs == self.crs

    def test_different_geo_colname(self):
        data = {
            "A": range(5),
            "B": range(-5, 0),
            "location": [Point(x, y) for x, y in zip(range(5), range(5))],
        }
        df = GeoDataFrame(data, crs=self.crs, geometry="location")
        locs = GeoSeries(data["location"], crs=self.crs)
        assert_geoseries_equal(df.geometry, locs)
        assert "geometry" not in df
        assert df.geometry.name == "location"
        # internal implementation detail
        assert df._geometry_column_name == "location"

        geom2 = [Point(x, y) for x, y in zip(range(5, 10), range(5))]
        with pytest.raises(CRSError):
            df.set_geometry(geom2, crs="dummy_crs")

    @pytest.mark.filterwarnings("ignore:Geometry is in a geographic CRS")
    def test_geo_getitem(self):
        data = {
            "A": range(5),
            "B": range(-5, 0),
            "location": [Point(x, y) for x, y in zip(range(5), range(5))],
        }
        df = GeoDataFrame(data, crs=self.crs, geometry="location")
        assert isinstance(df.geometry, GeoSeries)
        df["geometry"] = df["A"]
        assert isinstance(df.geometry, GeoSeries)
        assert df.geometry[0] == data["location"][0]
        # good if this changed in the future
        assert not isinstance(df["geometry"], GeoSeries)
        assert isinstance(df["location"], GeoSeries)

        df["buff"] = df.buffer(1)
        assert isinstance(df["buff"], GeoSeries)

        df["array"] = from_shapely([Point(x, y) for x, y in zip(range(5), range(5))])
        assert isinstance(df["array"], GeoSeries)

        data["geometry"] = [Point(x + 1, y - 1) for x, y in zip(range(5), range(5))]
        df = GeoDataFrame(data, crs=self.crs)
        assert isinstance(df.geometry, GeoSeries)
        assert isinstance(df["geometry"], GeoSeries)
        # good if this changed in the future
        assert not isinstance(df["location"], GeoSeries)

    def test_getitem_no_geometry(self):
        res = self.df2[["value1", "value2"]]
        assert isinstance(res, pd.DataFrame)
        assert not isinstance(res, GeoDataFrame)

        # with different name
        df = self.df2.copy()
        df = df.rename(columns={"geometry": "geom"}).set_geometry("geom")
        assert isinstance(df, GeoDataFrame)
        res = df[["value1", "value2"]]
        assert isinstance(res, pd.DataFrame)
        assert not isinstance(res, GeoDataFrame)

        df["geometry"] = np.arange(len(df))
        res = df[["value1", "value2", "geometry"]]
        assert isinstance(res, pd.DataFrame)
        assert not isinstance(res, GeoDataFrame)

    def test_geo_setitem(self):
        data = {
            "A": range(5),
            "B": np.arange(5.0),
            "geometry": [Point(x, y) for x, y in zip(range(5), range(5))],
        }
        df = GeoDataFrame(data)
        s = GeoSeries([Point(x, y + 1) for x, y in zip(range(5), range(5))])

        # setting geometry column
        for vals in [s, s.values]:
            df["geometry"] = vals
            assert_geoseries_equal(df["geometry"], s)
            assert_geoseries_equal(df.geometry, s)

        # non-aligned values
        s2 = GeoSeries([Point(x, y + 1) for x, y in zip(range(6), range(6))])
        df["geometry"] = s2
        assert_geoseries_equal(df["geometry"], s)
        assert_geoseries_equal(df.geometry, s)

        # setting other column with geometry values -> preserve geometry type
        for vals in [s, s.values]:
            df["other_geom"] = vals
            assert isinstance(df["other_geom"].values, GeometryArray)

        # overwriting existing non-geometry column -> preserve geometry type
        data = {
            "A": range(5),
            "B": np.arange(5.0),
            "other_geom": range(5),
            "geometry": [Point(x, y) for x, y in zip(range(5), range(5))],
        }
        df = GeoDataFrame(data)
        for vals in [s, s.values]:
            df["other_geom"] = vals
            assert isinstance(df["other_geom"].values, GeometryArray)

    def test_geometry_property(self):
        assert_geoseries_equal(
            self.df.geometry,
            self.df["geometry"],
            check_dtype=True,
            check_index_type=True,
        )

        df = self.df.copy()
        new_geom = [
            Point(x, y) for x, y in zip(range(len(self.df)), range(len(self.df)))
        ]
        df.geometry = new_geom

        new_geom = GeoSeries(new_geom, index=df.index, crs=df.crs)
        assert_geoseries_equal(df.geometry, new_geom)
        assert_geoseries_equal(df["geometry"], new_geom)

        # new crs
        gs = new_geom.to_crs(crs="epsg:3857")
        df.geometry = gs
        assert df.crs == "epsg:3857"

    def test_geometry_property_errors(self):
        with pytest.raises(AttributeError):
            df = self.df.copy()
            del df["geometry"]
            df.geometry

        # list-like error
        with pytest.raises(ValueError):
            df = self.df2.copy()
            df.geometry = "value1"

        # list-like error
        with pytest.raises(ValueError):
            df = self.df.copy()
            df.geometry = "apple"

        # non-geometry error
        with pytest.raises(TypeError):
            df = self.df.copy()
            df.geometry = list(range(df.shape[0]))

        with pytest.raises(KeyError):
            df = self.df.copy()
            del df["geometry"]
            df["geometry"]

        # ndim error
        with pytest.raises(ValueError):
            df = self.df.copy()
            df.geometry = df

    def test_rename_geometry(self):
        assert self.df.geometry.name == "geometry"
        df2 = self.df.rename_geometry("new_name")
        assert df2.geometry.name == "new_name"
        df2 = self.df.rename_geometry("new_name", inplace=True)
        assert df2 is None
        assert self.df.geometry.name == "new_name"

        # existing column error
        msg = "Column named Shape_Area already exists"
        with pytest.raises(ValueError, match=msg):
            df2 = self.df.rename_geometry("Shape_Area")
        with pytest.raises(ValueError, match=msg):
            self.df.rename_geometry("Shape_Area", inplace=True)

    def test_set_geometry(self):
        geom = GeoSeries([Point(x, y) for x, y in zip(range(5), range(5))])
        original_geom = self.df.geometry

        df2 = self.df.set_geometry(geom)
        assert self.df is not df2
        assert_geoseries_equal(df2.geometry, geom, check_crs=False)
        assert_geoseries_equal(self.df.geometry, original_geom)
        assert_geoseries_equal(self.df["geometry"], self.df.geometry)
        # unknown column
        with pytest.raises(ValueError):
            self.df.set_geometry("nonexistent-column")

        # ndim error
        with pytest.raises(ValueError):
            self.df.set_geometry(self.df)

        # new crs - setting should default to GeoSeries' crs
        gs = GeoSeries(geom, crs="epsg:3857")
        new_df = self.df.set_geometry(gs)
        assert new_df.crs == "epsg:3857"

        # explicit crs overrides self and dataframe
        new_df = self.df.set_geometry(gs, crs="epsg:26909")
        assert new_df.crs == "epsg:26909"
        assert new_df.geometry.crs == "epsg:26909"

        # Series should use dataframe's
        new_df = self.df.set_geometry(geom.values)
        assert new_df.crs == self.df.crs
        assert new_df.geometry.crs == self.df.crs

    def test_set_geometry_col(self):
        g = self.df.geometry
        g_simplified = g.simplify(100)
        self.df["simplified_geometry"] = g_simplified
        df2 = self.df.set_geometry("simplified_geometry")

        # Drop is false by default
        assert "simplified_geometry" in df2
        assert_geoseries_equal(df2.geometry, g_simplified)

        # If True, drops column and renames to geometry
        df3 = self.df.set_geometry("simplified_geometry", drop=True)
        assert "simplified_geometry" not in df3
        assert_geoseries_equal(df3.geometry, g_simplified)

    def test_set_geometry_inplace(self):
        geom = [Point(x, y) for x, y in zip(range(5), range(5))]
        ret = self.df.set_geometry(geom, inplace=True)
        assert ret is None
        geom = GeoSeries(geom, index=self.df.index, crs=self.df.crs)
        assert_geoseries_equal(self.df.geometry, geom)

    def test_set_geometry_series(self):
        # Test when setting geometry with a Series that
        # alignment will occur
        #
        # Reverse the index order
        # Set the Series to be Point(i,i) where i is the index
        self.df.index = range(len(self.df) - 1, -1, -1)

        d = {}
        for i in range(len(self.df)):
            d[i] = Point(i, i)
        g = GeoSeries(d)
        # At this point, the DataFrame index is [4,3,2,1,0] and the
        # GeoSeries index is [0,1,2,3,4]. Make sure set_geometry aligns
        # them to match indexes
        df = self.df.set_geometry(g)

        for i, r in df.iterrows():
            assert i == r["geometry"].x
            assert i == r["geometry"].y

    def test_set_geometry_empty(self):
        df = pd.DataFrame(columns=["a", "geometry"], index=pd.DatetimeIndex([]))
        result = df.set_geometry("geometry")
        assert isinstance(result, GeoDataFrame)
        assert isinstance(result.index, pd.DatetimeIndex)

    def test_set_geometry_np_int(self):
        self.df.loc[:, 0] = self.df.geometry
        df = self.df.set_geometry(np.int64(0))
        assert df.geometry.name == 0

    def test_get_geometry_invalid(self):
        df = GeoDataFrame()
        df["geom"] = self.df.geometry
<<<<<<< HEAD
        msg_geo_col_none = "active geometry column to use has not been set. "
=======
        msg_geo_col_missing = "is not present. "
>>>>>>> 51f353ec

        with pytest.raises(AttributeError, match=msg_geo_col_none):
            df.geometry
        df2 = self.df.copy()
        df2["geom2"] = df2.geometry
        df2 = df2[["BoroCode", "BoroName", "geom2"]]
        with pytest.raises(AttributeError, match=msg_geo_col_missing):
            df2.geometry

        msg_other_geo_cols_present = "There are columns with geometry data type"
        msg_no_other_geo_cols = "There are no existing columns with geometry data type"
        with pytest.raises(AttributeError, match=msg_other_geo_cols_present):
            df2.geometry

        with pytest.raises(AttributeError, match=msg_no_other_geo_cols):
            GeoDataFrame().geometry

    def test_get_geometry_geometry_inactive(self):
        # https://github.com/geopandas/geopandas/issues/2574
        df = self.df.assign(geom2=self.df.geometry).set_geometry("geom2")
        df = df.loc[:, ["BoroName", "geometry"]]
        assert df._geometry_column_name == "geom2"
        msg_geo_col_missing = "is not present. "
        # Check that df.geometry raises if active geometry column is missing,
        # it should not fall back to column named "geometry"
        with pytest.raises(AttributeError, match=msg_geo_col_missing):
            df.geometry

    def test_align(self):
        df = self.df2

        res1, res2 = df.align(df)
        assert_geodataframe_equal(res1, df)
        assert_geodataframe_equal(res2, df)

        res1, res2 = df.align(df.copy())
        assert_geodataframe_equal(res1, df)
        assert_geodataframe_equal(res2, df)

        # assert crs is / is not preserved on mixed dataframes
        df_nocrs = df.copy()
        df_nocrs.crs = None
        res1, res2 = df.align(df_nocrs)
        assert_geodataframe_equal(res1, df)
        assert res1.crs is not None
        assert_geodataframe_equal(res2, df_nocrs)
        assert res2.crs is None

        # mixed GeoDataFrame / DataFrame
        df_nogeom = pd.DataFrame(df.drop("geometry", axis=1))
        res1, res2 = df.align(df_nogeom, axis=0)
        assert_geodataframe_equal(res1, df)
        assert type(res2) == pd.DataFrame
        assert_frame_equal(res2, df_nogeom)

        # same as above but now with actual alignment
        df1 = df.iloc[1:].copy()
        df2 = df.iloc[:-1].copy()

        exp1 = df.copy()
        exp1.iloc[0] = np.nan
        exp2 = df.copy()
        exp2.iloc[-1] = np.nan
        res1, res2 = df1.align(df2)
        assert_geodataframe_equal(res1, exp1)
        assert_geodataframe_equal(res2, exp2)

        df2_nocrs = df2.copy()
        df2_nocrs.crs = None
        exp2_nocrs = exp2.copy()
        exp2_nocrs.crs = None
        res1, res2 = df1.align(df2_nocrs)
        assert_geodataframe_equal(res1, exp1)
        assert res1.crs is not None
        assert_geodataframe_equal(res2, exp2_nocrs)
        assert res2.crs is None

        df2_nogeom = pd.DataFrame(df2.drop("geometry", axis=1))
        exp2_nogeom = pd.DataFrame(exp2.drop("geometry", axis=1))
        res1, res2 = df1.align(df2_nogeom, axis=0)
        assert_geodataframe_equal(res1, exp1)
        assert type(res2) == pd.DataFrame
        assert_frame_equal(res2, exp2_nogeom)

    def test_to_json(self):
        text = self.df.to_json()
        data = json.loads(text)
        assert data["type"] == "FeatureCollection"
        assert len(data["features"]) == 5
        assert "id" in data["features"][0].keys()

    @pytest.mark.filterwarnings(
        "ignore:Geometry column does not contain geometry:UserWarning"
    )
    def test_to_json_geom_col(self):
        df = self.df.copy()
        df["geom"] = df["geometry"]
        df["geometry"] = np.arange(len(df))
        df.set_geometry("geom", inplace=True)

        text = df.to_json()
        data = json.loads(text)
        assert data["type"] == "FeatureCollection"
        assert len(data["features"]) == 5

    def test_to_json_only_geom_column(self):
        text = self.df[["geometry"]].to_json()
        data = json.loads(text)
        assert len(data["features"]) == 5
        assert "id" in data["features"][0].keys()

    def test_to_json_na(self):
        # Set a value as nan and make sure it's written
        self.df.loc[self.df["BoroName"] == "Queens", "Shape_Area"] = np.nan

        text = self.df.to_json()
        data = json.loads(text)
        assert len(data["features"]) == 5
        for f in data["features"]:
            props = f["properties"]
            assert len(props) == 4
            if props["BoroName"] == "Queens":
                assert props["Shape_Area"] is None

    def test_to_json_bad_na(self):
        # Check that a bad na argument raises error
        with pytest.raises(ValueError):
            self.df.to_json(na="garbage")

    def test_to_json_dropna(self):
        self.df.loc[self.df["BoroName"] == "Queens", "Shape_Area"] = np.nan
        self.df.loc[self.df["BoroName"] == "Bronx", "Shape_Leng"] = np.nan

        text = self.df.to_json(na="drop")
        data = json.loads(text)
        assert len(data["features"]) == 5
        for f in data["features"]:
            props = f["properties"]
            if props["BoroName"] == "Queens":
                assert len(props) == 3
                assert "Shape_Area" not in props
                # Just make sure setting it to nan in a different row
                # doesn't affect this one
                assert "Shape_Leng" in props
            elif props["BoroName"] == "Bronx":
                assert len(props) == 3
                assert "Shape_Leng" not in props
                assert "Shape_Area" in props
            else:
                assert len(props) == 4

    def test_to_json_keepna(self):
        self.df.loc[self.df["BoroName"] == "Queens", "Shape_Area"] = np.nan
        self.df.loc[self.df["BoroName"] == "Bronx", "Shape_Leng"] = np.nan

        text = self.df.to_json(na="keep")
        data = json.loads(text)
        assert len(data["features"]) == 5
        for f in data["features"]:
            props = f["properties"]
            assert len(props) == 4
            if props["BoroName"] == "Queens":
                assert np.isnan(props["Shape_Area"])
                # Just make sure setting it to nan in a different row
                # doesn't affect this one
                assert "Shape_Leng" in props
            elif props["BoroName"] == "Bronx":
                assert np.isnan(props["Shape_Leng"])
                assert "Shape_Area" in props

    def test_to_json_drop_id(self):
        text = self.df.to_json(drop_id=True)
        data = json.loads(text)
        assert len(data["features"]) == 5
        for f in data["features"]:
            assert "id" not in f.keys()

    def test_to_json_drop_id_only_geom_column(self):
        text = self.df[["geometry"]].to_json(drop_id=True)
        data = json.loads(text)
        assert len(data["features"]) == 5
        for f in data["features"]:
            assert "id" not in f.keys()

    def test_to_json_with_duplicate_columns(self):
        df = GeoDataFrame(
            data=[[1, 2, 3]], columns=["a", "b", "a"], geometry=[Point(1, 1)]
        )
        with pytest.raises(
            ValueError, match="GeoDataFrame cannot contain duplicated column names."
        ):
            df.to_json()

    def test_copy(self):
        df2 = self.df.copy()
        assert type(df2) is GeoDataFrame
        assert self.df.crs == df2.crs

    def test_empty_copy(self):
        # https://github.com/geopandas/geopandas/issues/2765
        df = GeoDataFrame()
        df2 = df.copy()
        assert type(df2) is GeoDataFrame
        df3 = df.copy(deep=True)
        assert type(df3) is GeoDataFrame

    def test_no_geom_copy(self):
        df = GeoDataFrame(pd.DataFrame({"a": [1, 2, 3]}))
        assert type(df) is GeoDataFrame
        assert type(df.copy()) is GeoDataFrame

    def test_bool_index(self):
        # Find boros with 'B' in their name
        df = self.df[self.df["BoroName"].str.contains("B")]
        assert len(df) == 2
        boros = df["BoroName"].values
        assert "Brooklyn" in boros
        assert "Bronx" in boros
        assert type(df) is GeoDataFrame

    def test_coord_slice_points(self):
        assert self.df2.cx[-2:-1, -2:-1].empty
        assert_frame_equal(self.df2, self.df2.cx[:, :])
        assert_frame_equal(self.df2.loc[5:], self.df2.cx[5:, :])
        assert_frame_equal(self.df2.loc[5:], self.df2.cx[:, 5:])
        assert_frame_equal(self.df2.loc[5:], self.df2.cx[5:, 5:])

    def test_from_dict(self):
        data = {"A": [1], "geometry": [Point(0.0, 0.0)]}
        df = GeoDataFrame.from_dict(data, crs=3857)
        assert df.crs == "epsg:3857"
        assert df._geometry_column_name == "geometry"

        data = {"B": [1], "location": [Point(0.0, 0.0)]}
        df = GeoDataFrame.from_dict(data, geometry="location")
        assert df._geometry_column_name == "location"

    def test_from_features(self):
        fiona = pytest.importorskip("fiona")
        nybb_filename = geopandas.datasets.get_path("nybb")
        with fiona.open(nybb_filename) as f:
            features = list(f)
            crs = f.crs_wkt

        df = GeoDataFrame.from_features(features, crs=crs)
        validate_boro_df(df, case_sensitive=True)
        assert df.crs == crs

    def test_from_features_unaligned_properties(self):
        p1 = Point(1, 1)
        f1 = {
            "type": "Feature",
            "properties": {"a": 0},
            "geometry": p1.__geo_interface__,
        }

        p2 = Point(2, 2)
        f2 = {
            "type": "Feature",
            "properties": {"b": 1},
            "geometry": p2.__geo_interface__,
        }

        p3 = Point(3, 3)
        f3 = {
            "type": "Feature",
            "properties": None,
            "geometry": p3.__geo_interface__,
        }

        df = GeoDataFrame.from_features([f1, f2, f3])

        result = df[["a", "b"]]
        expected = pd.DataFrame.from_dict(
            [{"a": 0, "b": np.nan}, {"a": np.nan, "b": 1}, {"a": np.nan, "b": np.nan}]
        )
        assert_frame_equal(expected, result)

    def test_from_features_empty_properties(self):
        geojson_properties_object = """{
          "type": "FeatureCollection",
          "features": [
            {
              "type": "Feature",
              "properties": {},
              "geometry": {
                "type": "Polygon",
                "coordinates": [
                  [
                    [
                      11.3456529378891,
                      46.49461446367692
                    ],
                    [
                      11.345674395561216,
                      46.494097442978195
                    ],
                    [
                      11.346918940544128,
                      46.49385370294394
                    ],
                    [
                      11.347616314888,
                      46.4938352377453
                    ],
                    [
                      11.347514390945435,
                      46.49466985846028
                    ],
                    [
                      11.3456529378891,
                      46.49461446367692
                    ]
                  ]
                ]
              }
            }
          ]
        }"""

        geojson_properties_null = """{
          "type": "FeatureCollection",
          "features": [
            {
              "type": "Feature",
              "properties": null,
              "geometry": {
                "type": "Polygon",
                "coordinates": [
                  [
                    [
                      11.3456529378891,
                      46.49461446367692
                    ],
                    [
                      11.345674395561216,
                      46.494097442978195
                    ],
                    [
                      11.346918940544128,
                      46.49385370294394
                    ],
                    [
                      11.347616314888,
                      46.4938352377453
                    ],
                    [
                      11.347514390945435,
                      46.49466985846028
                    ],
                    [
                      11.3456529378891,
                      46.49461446367692
                    ]
                  ]
                ]
              }
            }
          ]
        }"""

        # geoJSON with empty properties
        gjson_po = json.loads(geojson_properties_object)
        gdf1 = GeoDataFrame.from_features(gjson_po)

        # geoJSON with null properties
        gjson_null = json.loads(geojson_properties_null)
        gdf2 = GeoDataFrame.from_features(gjson_null)

        assert_frame_equal(gdf1, gdf2)

    def test_from_features_geom_interface_feature(self):
        class Placemark(object):
            def __init__(self, geom, val):
                self.__geo_interface__ = {
                    "type": "Feature",
                    "properties": {"a": val},
                    "geometry": geom.__geo_interface__,
                }

        p1 = Point(1, 1)
        f1 = Placemark(p1, 0)
        p2 = Point(3, 3)
        f2 = Placemark(p2, 0)
        df = GeoDataFrame.from_features([f1, f2])
        assert sorted(df.columns) == ["a", "geometry"]
        assert df.geometry.tolist() == [p1, p2]

    def test_from_feature_collection(self):
        data = {
            "name": ["a", "b", "c"],
            "lat": [45, 46, 47.5],
            "lon": [-120, -121.2, -122.9],
        }

        df = pd.DataFrame(data)
        geometry = [Point(xy) for xy in zip(df["lon"], df["lat"])]
        gdf = GeoDataFrame(df, geometry=geometry)
        # from_features returns sorted columns
        expected = gdf[["geometry", "name", "lat", "lon"]]

        # test FeatureCollection
        res = GeoDataFrame.from_features(gdf.__geo_interface__)
        assert_frame_equal(res, expected)

        # test list of Features
        res = GeoDataFrame.from_features(gdf.__geo_interface__["features"])
        assert_frame_equal(res, expected)

        # test __geo_interface__ attribute (a GeoDataFrame has one)
        res = GeoDataFrame.from_features(gdf)
        assert_frame_equal(res, expected)

    def test_dataframe_to_geodataframe(self):
        df = pd.DataFrame(
            {"A": range(len(self.df)), "location": np.array(self.df.geometry)},
            index=self.df.index,
        )
        gf = df.set_geometry("location", crs=self.df.crs)
        assert isinstance(df, pd.DataFrame)
        assert isinstance(gf, GeoDataFrame)
        assert_geoseries_equal(gf.geometry, self.df.geometry)
        assert gf.geometry.name == "location"
        assert "geometry" not in gf

        gf2 = df.set_geometry("location", crs=self.df.crs, drop=True)
        assert isinstance(df, pd.DataFrame)
        assert isinstance(gf2, GeoDataFrame)
        assert gf2.geometry.name == "geometry"
        assert "geometry" in gf2
        assert "location" not in gf2
        assert "location" in df

        # should be a copy
        df.loc[0, "A"] = 100
        assert gf.loc[0, "A"] == 0
        assert gf2.loc[0, "A"] == 0

        with pytest.raises(ValueError):
            df.set_geometry("location", inplace=True)

    def test_dataframe_not_manipulated(self):
        df = pd.DataFrame(
            {
                "A": range(len(self.df)),
                "latitude": self.df.geometry.centroid.y,
                "longitude": self.df.geometry.centroid.x,
            },
            index=self.df.index,
        )
        df_copy = df.copy()
        gf = GeoDataFrame(
            df,
            geometry=points_from_xy(df["longitude"], df["latitude"]),
            crs=self.df.crs,
        )
        assert type(df) == pd.DataFrame
        assert "geometry" not in df
        assert_frame_equal(df, df_copy)
        assert isinstance(gf, GeoDataFrame)
        assert hasattr(gf, "geometry")

        # ensure mutating columns in gf doesn't update df
        gf.loc[0, "A"] = 7
        assert_frame_equal(df, df_copy)
        gf["A"] = 3
        assert_frame_equal(df, df_copy)

    def test_geodataframe_geointerface(self):
        assert self.df.__geo_interface__["type"] == "FeatureCollection"
        assert len(self.df.__geo_interface__["features"]) == self.df.shape[0]

    def test_geodataframe_iterfeatures(self):
        df = self.df.iloc[:1].copy()
        df.loc[0, "BoroName"] = np.nan
        # when containing missing values
        # null: output the missing entries as JSON null
        result = list(df.iterfeatures(na="null"))[0]["properties"]
        assert result["BoroName"] is None
        # drop: remove the property from the feature.
        result = list(df.iterfeatures(na="drop"))[0]["properties"]
        assert "BoroName" not in result.keys()
        # keep: output the missing entries as NaN
        result = list(df.iterfeatures(na="keep"))[0]["properties"]
        assert np.isnan(result["BoroName"])

        # test for checking that the (non-null) features are python scalars and
        # not numpy scalars
        assert type(df.loc[0, "Shape_Leng"]) is np.float64
        # null
        result = list(df.iterfeatures(na="null"))[0]
        assert type(result["properties"]["Shape_Leng"]) is float
        # drop
        result = list(df.iterfeatures(na="drop"))[0]
        assert type(result["properties"]["Shape_Leng"]) is float
        # keep
        result = list(df.iterfeatures(na="keep"))[0]
        assert type(result["properties"]["Shape_Leng"]) is float

        # when only having numerical columns
        df_only_numerical_cols = df[["Shape_Leng", "Shape_Area", "geometry"]]
        assert type(df_only_numerical_cols.loc[0, "Shape_Leng"]) is np.float64
        # null
        result = list(df_only_numerical_cols.iterfeatures(na="null"))[0]
        assert type(result["properties"]["Shape_Leng"]) is float
        # drop
        result = list(df_only_numerical_cols.iterfeatures(na="drop"))[0]
        assert type(result["properties"]["Shape_Leng"]) is float
        # keep
        result = list(df_only_numerical_cols.iterfeatures(na="keep"))[0]
        assert type(result["properties"]["Shape_Leng"]) is float

        with pytest.raises(
            ValueError, match="GeoDataFrame cannot contain duplicated column names."
        ):
            df_with_duplicate_columns = df[
                ["Shape_Leng", "Shape_Leng", "Shape_Area", "geometry"]
            ]
            list(df_with_duplicate_columns.iterfeatures())

        # geometry not set
        df = GeoDataFrame({"values": [0, 1], "geom": [Point(0, 1), Point(1, 0)]})
        with pytest.raises(AttributeError):
            list(df.iterfeatures())

    def test_geodataframe_geojson_no_bbox(self):
        geo = self.df._to_geo(na="null", show_bbox=False)
        assert "bbox" not in geo.keys()
        for feature in geo["features"]:
            assert "bbox" not in feature.keys()

    def test_geodataframe_geojson_bbox(self):
        geo = self.df._to_geo(na="null", show_bbox=True)
        assert "bbox" in geo.keys()
        assert len(geo["bbox"]) == 4
        assert isinstance(geo["bbox"], tuple)
        for feature in geo["features"]:
            assert "bbox" in feature.keys()

    def test_pickle(self):
        import pickle

        df2 = pickle.loads(pickle.dumps(self.df))
        assert_geodataframe_equal(self.df, df2)

    def test_pickle_method(self):
        filename = os.path.join(self.tempdir, "df.pkl")
        self.df.to_pickle(filename)
        unpickled = pd.read_pickle(filename)
        assert_frame_equal(self.df, unpickled)
        assert self.df.crs == unpickled.crs

    def test_estimate_utm_crs(self):
        assert self.df.estimate_utm_crs() == CRS("EPSG:32618")
        if compat.PYPROJ_GE_32:  # result is unstable in older pyproj
            assert self.df.estimate_utm_crs("NAD83") == CRS("EPSG:26918")

    def test_to_wkb(self):
        wkbs0 = [
            (
                b"\x01\x01\x00\x00\x00\x00\x00\x00\x00\x00\x00"
                b"\x00\x00\x00\x00\x00\x00\x00\x00\x00\x00"
            ),  # POINT (0 0)
            (
                b"\x01\x01\x00\x00\x00\x00\x00\x00\x00\x00"
                b"\x00\xf0?\x00\x00\x00\x00\x00\x00\xf0?"
            ),  # POINT (1 1)
        ]
        wkbs1 = [
            (
                b"\x01\x01\x00\x00\x00\x00\x00\x00\x00\x00"
                b"\x00\x00@\x00\x00\x00\x00\x00\x00\x00@"
            ),  # POINT (2 2)
            (
                b"\x01\x01\x00\x00\x00\x00\x00\x00\x00\x00"
                b"\x00\x08@\x00\x00\x00\x00\x00\x00\x08@"
            ),  # POINT (3 3)
        ]
        gs0 = GeoSeries.from_wkb(wkbs0)
        gs1 = GeoSeries.from_wkb(wkbs1)
        gdf = GeoDataFrame({"geom_col0": gs0, "geom_col1": gs1})

        expected_df = pd.DataFrame({"geom_col0": wkbs0, "geom_col1": wkbs1})
        assert_frame_equal(expected_df, gdf.to_wkb())

    def test_to_wkt(self):
        wkts0 = ["POINT (0 0)", "POINT (1 1)"]
        wkts1 = ["POINT (2 2)", "POINT (3 3)"]
        gs0 = GeoSeries.from_wkt(wkts0)
        gs1 = GeoSeries.from_wkt(wkts1)
        gdf = GeoDataFrame({"gs0": gs0, "gs1": gs1})

        expected_df = pd.DataFrame({"gs0": wkts0, "gs1": wkts1})
        assert_frame_equal(expected_df, gdf.to_wkt())

    @pytest.mark.parametrize("how", ["left", "inner", "right"])
    @pytest.mark.parametrize("predicate", ["intersects", "within", "contains"])
    @pytest.mark.skipif(
        not (compat.USE_PYGEOS and compat.HAS_RTREE and compat.USE_SHAPELY_20),
        reason="sjoin needs `rtree` or `pygeos` dependency",
    )
    def test_sjoin(self, how, predicate):
        """
        Basic test for availability of the GeoDataFrame method. Other
        sjoin tests are located in /tools/tests/test_sjoin.py
        """
        left = read_file(geopandas.datasets.get_path("naturalearth_cities"))
        right = read_file(geopandas.datasets.get_path("naturalearth_lowres"))

        expected = geopandas.sjoin(left, right, how=how, predicate=predicate)
        result = left.sjoin(right, how=how, predicate=predicate)
        assert_geodataframe_equal(result, expected)

    @pytest.mark.parametrize("how", ["left", "inner", "right"])
    @pytest.mark.parametrize("max_distance", [None, 1])
    @pytest.mark.parametrize("distance_col", [None, "distance"])
    @pytest.mark.skipif(
        not TEST_NEAREST,
        reason=(
            "PyGEOS >= 0.10.0"
            " must be installed and activated via the geopandas.compat module to"
            " test sjoin_nearest"
        ),
    )
    def test_sjoin_nearest(self, how, max_distance, distance_col):
        """
        Basic test for availability of the GeoDataFrame method. Other
        sjoin tests are located in /tools/tests/test_sjoin.py
        """
        left = read_file(geopandas.datasets.get_path("naturalearth_cities"))
        right = read_file(geopandas.datasets.get_path("naturalearth_lowres"))

        expected = geopandas.sjoin_nearest(
            left, right, how=how, max_distance=max_distance, distance_col=distance_col
        )
        result = left.sjoin_nearest(
            right, how=how, max_distance=max_distance, distance_col=distance_col
        )
        assert_geodataframe_equal(result, expected)

    @pytest.mark.skip_no_sindex
    def test_clip(self):
        """
        Basic test for availability of the GeoDataFrame method. Other
        clip tests are located in /tools/tests/test_clip.py
        """
        left = read_file(geopandas.datasets.get_path("naturalearth_cities"))
        world = read_file(geopandas.datasets.get_path("naturalearth_lowres"))
        south_america = world[world["continent"] == "South America"]

        expected = geopandas.clip(left, south_america)
        result = left.clip(south_america)
        assert_geodataframe_equal(result, expected)

    @pytest.mark.skip_no_sindex
    def test_overlay(self, dfs, how):
        """
        Basic test for availability of the GeoDataFrame method. Other
        overlay tests are located in tests/test_overlay.py
        """
        df1, df2 = dfs

        expected = geopandas.overlay(df1, df2, how=how)
        result = df1.overlay(df2, how=how)
        assert_geodataframe_equal(result, expected)


def check_geodataframe(df, geometry_column="geometry"):
    assert isinstance(df, GeoDataFrame)
    assert isinstance(df.geometry, GeoSeries)
    assert isinstance(df[geometry_column], GeoSeries)
    assert df._geometry_column_name == geometry_column
    assert df.geometry.name == geometry_column
    assert isinstance(df.geometry.values, GeometryArray)
    assert isinstance(df.geometry.dtype, GeometryDtype)


class TestConstructor:
    def test_dict(self):
        data = {
            "A": range(3),
            "B": np.arange(3.0),
            "geometry": [Point(x, x) for x in range(3)],
        }
        df = GeoDataFrame(data)
        check_geodataframe(df)

        # with specifying other kwargs
        df = GeoDataFrame(data, index=list("abc"))
        check_geodataframe(df)
        assert_index_equal(df.index, pd.Index(list("abc")))

        df = GeoDataFrame(data, columns=["B", "A", "geometry"])
        check_geodataframe(df)
        assert_index_equal(df.columns, pd.Index(["B", "A", "geometry"]))

        df = GeoDataFrame(data, columns=["A", "geometry"])
        check_geodataframe(df)
        assert_index_equal(df.columns, pd.Index(["A", "geometry"]))
        assert_series_equal(df["A"], pd.Series(range(3), name="A"))

    def test_dict_of_series(self):
        data = {
            "A": pd.Series(range(3)),
            "B": pd.Series(np.arange(3.0)),
            "geometry": GeoSeries([Point(x, x) for x in range(3)]),
        }

        df = GeoDataFrame(data)
        check_geodataframe(df)

        df = GeoDataFrame(data, index=pd.Index([1, 2]))
        check_geodataframe(df)
        assert_index_equal(df.index, pd.Index([1, 2]))
        assert df["A"].tolist() == [1, 2]

        # one non-series -> length is not correct
        data = {
            "A": pd.Series(range(3)),
            "B": np.arange(3.0),
            "geometry": GeoSeries([Point(x, x) for x in range(3)]),
        }
        with pytest.raises(ValueError):
            GeoDataFrame(data, index=[1, 2])

    def test_dict_specified_geometry(self):
        data = {
            "A": range(3),
            "B": np.arange(3.0),
            "other_geom": [Point(x, x) for x in range(3)],
        }

        df = GeoDataFrame(data, geometry="other_geom")
        check_geodataframe(df, "other_geom")

        with pytest.raises(ValueError):
            df = GeoDataFrame(data, geometry="geometry")

        # when no geometry specified -> works but raises error once
        # trying to access geometry
        df = GeoDataFrame(data)

        with pytest.raises(AttributeError):
            _ = df.geometry

        df = df.set_geometry("other_geom")
        check_geodataframe(df, "other_geom")

        # combined with custom args
        df = GeoDataFrame(data, geometry="other_geom", columns=["B", "other_geom"])
        check_geodataframe(df, "other_geom")
        assert_index_equal(df.columns, pd.Index(["B", "other_geom"]))
        assert_series_equal(df["B"], pd.Series(np.arange(3.0), name="B"))

        df = GeoDataFrame(data, geometry="other_geom", columns=["other_geom", "A"])
        check_geodataframe(df, "other_geom")
        assert_index_equal(df.columns, pd.Index(["other_geom", "A"]))
        assert_series_equal(df["A"], pd.Series(range(3), name="A"))

    def test_array(self):
        data = {
            "A": range(3),
            "B": np.arange(3.0),
            "geometry": [Point(x, x) for x in range(3)],
        }
        with ignore_shapely2_warnings():
            a = np.array([data["A"], data["B"], data["geometry"]], dtype=object).T

        df = GeoDataFrame(a, columns=["A", "B", "geometry"])
        check_geodataframe(df)

        df = GeoDataFrame(a, columns=["A", "B", "other_geom"], geometry="other_geom")
        check_geodataframe(df, "other_geom")

    def test_from_frame(self):
        data = {
            "A": range(3),
            "B": np.arange(3.0),
            "geometry": [Point(x, x) for x in range(3)],
        }
        gpdf = GeoDataFrame(data)
        with ignore_shapely2_warnings():
            pddf = pd.DataFrame(data)
        check_geodataframe(gpdf)
        assert type(pddf) == pd.DataFrame

        for df in [gpdf, pddf]:
            res = GeoDataFrame(df)
            check_geodataframe(res)

            res = GeoDataFrame(df, index=pd.Index([0, 2]))
            check_geodataframe(res)
            assert_index_equal(res.index, pd.Index([0, 2]))
            assert res["A"].tolist() == [0, 2]

            res = GeoDataFrame(df, columns=["geometry", "B"])
            check_geodataframe(res)
            assert_index_equal(res.columns, pd.Index(["geometry", "B"]))

            with pytest.raises(ValueError):
                GeoDataFrame(df, geometry="other_geom")

    def test_from_frame_specified_geometry(self):
        data = {
            "A": range(3),
            "B": np.arange(3.0),
            "other_geom": [Point(x, x) for x in range(3)],
        }

        gpdf = GeoDataFrame(data, geometry="other_geom")
        check_geodataframe(gpdf, "other_geom")
        with ignore_shapely2_warnings():
            pddf = pd.DataFrame(data)

        for df in [gpdf, pddf]:
            res = GeoDataFrame(df, geometry="other_geom")
            check_geodataframe(res, "other_geom")

        # gdf from gdf should preserve active geometry column name
        df = GeoDataFrame(gpdf)
        check_geodataframe(df, "other_geom")

    def test_only_geometry(self):
        exp = GeoDataFrame(
            {"geometry": [Point(x, x) for x in range(3)], "other": range(3)}
        )[["geometry"]]

        df = GeoDataFrame(geometry=[Point(x, x) for x in range(3)])
        check_geodataframe(df)
        assert_geodataframe_equal(df, exp)

        df = GeoDataFrame({"geometry": [Point(x, x) for x in range(3)]})
        check_geodataframe(df)
        assert_geodataframe_equal(df, exp)

        df = GeoDataFrame(
            {"other_geom": [Point(x, x) for x in range(3)]}, geometry="other_geom"
        )
        check_geodataframe(df, "other_geom")
        exp = exp.rename(columns={"geometry": "other_geom"}).set_geometry("other_geom")
        assert_geodataframe_equal(df, exp)

    def test_no_geometries(self):
        # keeps GeoDataFrame class (no DataFrame)
        data = {"A": range(3), "B": np.arange(3.0)}
        df = GeoDataFrame(data)
        assert type(df) == GeoDataFrame

        gdf = GeoDataFrame({"x": [1]})
        assert list(gdf.x) == [1]

    def test_empty(self):
        df = GeoDataFrame()
        assert type(df) == GeoDataFrame

        df = GeoDataFrame({"A": [], "B": []}, geometry=[])
        assert type(df) == GeoDataFrame

    def test_column_ordering(self):
        geoms = [Point(1, 1), Point(2, 2), Point(3, 3)]
        gs = GeoSeries(geoms)
        gdf = GeoDataFrame(
            {"a": [1, 2, 3], "geometry": gs},
            columns=["geometry", "a"],
            geometry="geometry",
        )
        check_geodataframe(gdf)
        gdf.columns == ["geometry", "a"]

        # with non-default index
        gdf = GeoDataFrame(
            {"a": [1, 2, 3], "geometry": gs},
            columns=["geometry", "a"],
            index=pd.Index([0, 0, 1]),
            geometry="geometry",
        )
        check_geodataframe(gdf)
        gdf.columns == ["geometry", "a"]

    @pytest.mark.xfail
    def test_preserve_series_name(self):
        geoms = [Point(1, 1), Point(2, 2), Point(3, 3)]
        gs = GeoSeries(geoms)
        gdf = GeoDataFrame({"a": [1, 2, 3]}, geometry=gs)

        check_geodataframe(gdf, geometry_column="geometry")

        geoms = [Point(1, 1), Point(2, 2), Point(3, 3)]
        gs = GeoSeries(geoms, name="my_geom")
        gdf = GeoDataFrame({"a": [1, 2, 3]}, geometry=gs)

        check_geodataframe(gdf, geometry_column="my_geom")

    def test_overwrite_geometry(self):
        # GH602
        data = pd.DataFrame({"geometry": [1, 2, 3], "col1": [4, 5, 6]})
        with ignore_shapely2_warnings():
            geoms = pd.Series([Point(i, i) for i in range(3)])
        # passed geometry kwarg should overwrite geometry column in data
        res = GeoDataFrame(data, geometry=geoms)
        assert_geoseries_equal(res.geometry, GeoSeries(geoms))

    def test_repeat_geo_col(self):
        df = pd.DataFrame(
            [
                {"geometry": Point(x, y), "geom": Point(x, y)}
                for x, y in zip(range(3), range(3))
            ],
        )
        # explicitly prevent construction of gdf with repeat geometry column names
        # two columns called "geometry", geom col inferred
        df2 = df.rename(columns={"geom": "geometry"})
        with pytest.raises(ValueError):
            GeoDataFrame(df2)
        # ensure case is caught when custom geom column name is used
        # two columns called "geom", geom col explicit
        df3 = df.rename(columns={"geometry": "geom"})
        with pytest.raises(ValueError):
            GeoDataFrame(df3, geometry="geom")

    @pytest.mark.parametrize("dtype", ["geometry", "object"])
    def test_multiindex_with_geometry_label(self, dtype):
        # DataFrame with MultiIndex where "geometry" label corresponds to
        # multiple columns
        df = pd.DataFrame([[Point(0, 0), Point(1, 1)], [Point(2, 2), Point(3, 3)]])
        df = df.astype(dtype)
        df.columns = pd.MultiIndex.from_product([["geometry"], [0, 1]])
        # don't error in constructor
        gdf = GeoDataFrame(df)
        # Getting the .geometry column gives GeoDataFrame for both columns
        # (but with first MultiIndex level removed)
        # TODO should this give an error instead?
        # TODO this fails now, #2088 might fix?
        result = gdf.geometry
        assert result.shape == gdf.shape
        assert result.columns.tolist() == [0, 1]
        assert_frame_equal(result, gdf["geometry"])
        result = gdf[["geometry"]]
        assert_frame_equal(result, gdf if dtype == "geometry" else pd.DataFrame(gdf))

    def test_default_geo_colname_none(self):
        match = "You are adding a column named 'geometry' to a GeoDataFrame"

        def make_gdf():
            # replace with copies when copy downcast is merged #2775
            return GeoDataFrame({"a": [1, 2]})

        gdf2 = make_gdf()
        geo_col = GeoSeries.from_xy([1, 3], [3, 3])
        with pytest.warns(FutureWarning, match=match):
            gdf2["geometry"] = geo_col
        assert gdf2._geometry_column_name == "geometry"
        gdf4 = make_gdf()
        with pytest.warns(FutureWarning, match=match):
            gdf4.geometry = geo_col
        assert gdf4._geometry_column_name == "geometry"

        # geo col name should only change if we add geometry
        gdf5 = make_gdf()
        with pytest.warns(
            UserWarning, match="Geometry column does not contain geometry"
        ):
            gdf5["geometry"] = "foo"
        assert gdf5._geometry_column_name == DEFAULT_GEO_COLUMN_NAME
        # this failure may be fixed by copy downcasting issue
        # TODO uncomment this, but it currently fails
        # gdf3 = make_gdf().assign(geometry=geo_col)
        # assert gdf3._geometry_column_name == "geometry"

        # Check that adding a GeoSeries to a column called "geometry" to a
        # gdf without an active geometry column some time after the init does not
        # warn / set the active geometry column
        gdf6 = make_gdf()
        gdf6["geom2"] = geo_col
        gdf6["geom3"] = geo_col
        gdf6 = gdf6.set_geometry("geom2")
        subset = gdf6[["a", "geom3"]]  # this has no active geometry column
        assert subset._geometry_column_name is None
        subset["geometry"] = geo_col
        # adding column called geometry shouldn't auto-set
        assert subset._geometry_column_name is None


def test_geodataframe_crs():
    gdf = GeoDataFrame(columns=["geometry"])
    gdf.crs = "IGNF:ETRS89UTM28"
    assert gdf.crs.to_authority() == ("IGNF", "ETRS89UTM28")<|MERGE_RESOLUTION|>--- conflicted
+++ resolved
@@ -343,18 +343,14 @@
     def test_get_geometry_invalid(self):
         df = GeoDataFrame()
         df["geom"] = self.df.geometry
-<<<<<<< HEAD
         msg_geo_col_none = "active geometry column to use has not been set. "
-=======
-        msg_geo_col_missing = "is not present. "
->>>>>>> 51f353ec
 
         with pytest.raises(AttributeError, match=msg_geo_col_none):
             df.geometry
         df2 = self.df.copy()
         df2["geom2"] = df2.geometry
         df2 = df2[["BoroCode", "BoroName", "geom2"]]
-        with pytest.raises(AttributeError, match=msg_geo_col_missing):
+        with pytest.raises(AttributeError, match=msg_geo_col_none):
             df2.geometry
 
         msg_other_geo_cols_present = "There are columns with geometry data type"
