--- conflicted
+++ resolved
@@ -13,11 +13,12 @@
 import geopandas
 from geopandas import GeoDataFrame, read_file, GeoSeries
 
+import pytest
+from pandas.util.testing import (
+    assert_frame_equal, assert_index_equal, assert_series_equal)
 from geopandas.tests.util import (
     assert_geoseries_equal, connect, create_db, PACKAGE_DIR,
     validate_boro_df)
-from pandas.util.testing import assert_frame_equal
-import pytest
 
 
 class TestDataFrame:
@@ -502,16 +503,7 @@
         self.df.to_pickle(filename)
         unpickled = pd.read_pickle(filename)
         assert_frame_equal(self.df, unpickled)
-<<<<<<< HEAD
-        self.assertEqual(self.df.crs, unpickled.crs)
-
-
-import pandas as pd
-import geopandas
-from geopandas import GeoDataFrame, GeoSeries
-from shapely.geometry import Point
-from pandas.util.testing import assert_index_equal, assert_series_equal
-import pytest
+        assert self.df.crs == unpickled.crs
 
 
 def check_geodataframe(df, geometry_column='geometry'):
@@ -644,7 +636,4 @@
 
         for df in [gpdf, pddf]:
             res = GeoDataFrame(df, geometry='other_geom')
-            check_geodataframe(res, 'other_geom')
-=======
-        assert self.df.crs == unpickled.crs
->>>>>>> d57f51a7
+            check_geodataframe(res, 'other_geom')