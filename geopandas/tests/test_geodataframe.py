import json
import os
import shutil
import tempfile
from packaging.version import Version

import numpy as np
import pandas as pd

import pyproj
from pyproj import CRS
from pyproj.exceptions import CRSError
from shapely.geometry import Point, Polygon

import geopandas
import geopandas._compat as compat
from geopandas import GeoDataFrame, GeoSeries, read_file
from geopandas.array import GeometryArray, GeometryDtype, from_shapely
from geopandas._compat import ignore_shapely2_warnings

from geopandas.testing import assert_geodataframe_equal, assert_geoseries_equal
from geopandas.tests.util import PACKAGE_DIR, validate_boro_df
from pandas.testing import assert_frame_equal, assert_index_equal, assert_series_equal
import pytest


<<<<<<< HEAD
PYPROJ_LT_3 = Version(pyproj.__version__) < Version("3")
=======
PYPROJ_LT_3 = LooseVersion(pyproj.__version__) < LooseVersion("3")
TEST_NEAREST = compat.PYGEOS_GE_010 and compat.USE_PYGEOS
pandas_133 = pd.__version__ == LooseVersion("1.3.3")


@pytest.fixture
def dfs(request):
    s1 = GeoSeries(
        [
            Polygon([(0, 0), (2, 0), (2, 2), (0, 2)]),
            Polygon([(2, 2), (4, 2), (4, 4), (2, 4)]),
        ]
    )
    s2 = GeoSeries(
        [
            Polygon([(1, 1), (3, 1), (3, 3), (1, 3)]),
            Polygon([(3, 3), (5, 3), (5, 5), (3, 5)]),
        ]
    )
    df1 = GeoDataFrame({"col1": [1, 2], "geometry": s1})
    df2 = GeoDataFrame({"col2": [1, 2], "geometry": s2})
    return df1, df2


@pytest.fixture(
    params=["union", "intersection", "difference", "symmetric_difference", "identity"]
)
def how(request):
    if pandas_133 and request.param in ["symmetric_difference", "identity", "union"]:
        pytest.xfail("Regression in pandas 1.3.3 (GH #2101)")
    return request.param
>>>>>>> 831108dc


class TestDataFrame:
    def setup_method(self):
        N = 10

        nybb_filename = geopandas.datasets.get_path("nybb")
        self.df = read_file(nybb_filename)
        self.tempdir = tempfile.mkdtemp()
        self.crs = "epsg:4326"
        self.df2 = GeoDataFrame(
            [
                {"geometry": Point(x, y), "value1": x + y, "value2": x * y}
                for x, y in zip(range(N), range(N))
            ],
            crs=self.crs,
        )
        self.df3 = read_file(
            os.path.join(PACKAGE_DIR, "geopandas", "tests", "data", "null_geom.geojson")
        )

    def teardown_method(self):
        shutil.rmtree(self.tempdir)

    def test_df_init(self):
        assert type(self.df2) is GeoDataFrame
        assert self.df2.crs == self.crs

    def test_different_geo_colname(self):
        data = {
            "A": range(5),
            "B": range(-5, 0),
            "location": [Point(x, y) for x, y in zip(range(5), range(5))],
        }
        df = GeoDataFrame(data, crs=self.crs, geometry="location")
        locs = GeoSeries(data["location"], crs=self.crs)
        assert_geoseries_equal(df.geometry, locs)
        assert "geometry" not in df
        assert df.geometry.name == "location"
        # internal implementation detail
        assert df._geometry_column_name == "location"

        geom2 = [Point(x, y) for x, y in zip(range(5, 10), range(5))]
        with pytest.raises(CRSError):
            df.set_geometry(geom2, crs="dummy_crs")

    @pytest.mark.filterwarnings("ignore:Geometry is in a geographic CRS")
    def test_geo_getitem(self):
        data = {
            "A": range(5),
            "B": range(-5, 0),
            "location": [Point(x, y) for x, y in zip(range(5), range(5))],
        }
        df = GeoDataFrame(data, crs=self.crs, geometry="location")
        assert isinstance(df.geometry, GeoSeries)
        df["geometry"] = df["A"]
        assert isinstance(df.geometry, GeoSeries)
        assert df.geometry[0] == data["location"][0]
        # good if this changed in the future
        assert not isinstance(df["geometry"], GeoSeries)
        assert isinstance(df["location"], GeoSeries)

        df["buff"] = df.buffer(1)
        assert isinstance(df["buff"], GeoSeries)

        df["array"] = from_shapely([Point(x, y) for x, y in zip(range(5), range(5))])
        assert isinstance(df["array"], GeoSeries)

        data["geometry"] = [Point(x + 1, y - 1) for x, y in zip(range(5), range(5))]
        df = GeoDataFrame(data, crs=self.crs)
        assert isinstance(df.geometry, GeoSeries)
        assert isinstance(df["geometry"], GeoSeries)
        # good if this changed in the future
        assert not isinstance(df["location"], GeoSeries)

    def test_getitem_no_geometry(self):
        res = self.df2[["value1", "value2"]]
        assert isinstance(res, pd.DataFrame)
        assert not isinstance(res, GeoDataFrame)

        # with different name
        df = self.df2.copy()
        df = df.rename(columns={"geometry": "geom"}).set_geometry("geom")
        assert isinstance(df, GeoDataFrame)
        res = df[["value1", "value2"]]
        assert isinstance(res, pd.DataFrame)
        assert not isinstance(res, GeoDataFrame)

        df["geometry"] = np.arange(len(df))
        res = df[["value1", "value2", "geometry"]]
        assert isinstance(res, pd.DataFrame)
        assert not isinstance(res, GeoDataFrame)

    def test_geo_setitem(self):
        data = {
            "A": range(5),
            "B": np.arange(5.0),
            "geometry": [Point(x, y) for x, y in zip(range(5), range(5))],
        }
        df = GeoDataFrame(data)
        s = GeoSeries([Point(x, y + 1) for x, y in zip(range(5), range(5))])

        # setting geometry column
        for vals in [s, s.values]:
            df["geometry"] = vals
            assert_geoseries_equal(df["geometry"], s)
            assert_geoseries_equal(df.geometry, s)

        # non-aligned values
        s2 = GeoSeries([Point(x, y + 1) for x, y in zip(range(6), range(6))])
        df["geometry"] = s2
        assert_geoseries_equal(df["geometry"], s)
        assert_geoseries_equal(df.geometry, s)

        # setting other column with geometry values -> preserve geometry type
        for vals in [s, s.values]:
            df["other_geom"] = vals
            assert isinstance(df["other_geom"].values, GeometryArray)

        # overwriting existing non-geometry column -> preserve geometry type
        data = {
            "A": range(5),
            "B": np.arange(5.0),
            "other_geom": range(5),
            "geometry": [Point(x, y) for x, y in zip(range(5), range(5))],
        }
        df = GeoDataFrame(data)
        for vals in [s, s.values]:
            df["other_geom"] = vals
            assert isinstance(df["other_geom"].values, GeometryArray)

    def test_geometry_property(self):
        assert_geoseries_equal(
            self.df.geometry,
            self.df["geometry"],
            check_dtype=True,
            check_index_type=True,
        )

        df = self.df.copy()
        new_geom = [
            Point(x, y) for x, y in zip(range(len(self.df)), range(len(self.df)))
        ]
        df.geometry = new_geom

        new_geom = GeoSeries(new_geom, index=df.index, crs=df.crs)
        assert_geoseries_equal(df.geometry, new_geom)
        assert_geoseries_equal(df["geometry"], new_geom)

        # new crs
        gs = new_geom.to_crs(crs="epsg:3857")
        df.geometry = gs
        assert df.crs == "epsg:3857"

    def test_geometry_property_errors(self):
        with pytest.raises(AttributeError):
            df = self.df.copy()
            del df["geometry"]
            df.geometry

        # list-like error
        with pytest.raises(ValueError):
            df = self.df2.copy()
            df.geometry = "value1"

        # list-like error
        with pytest.raises(ValueError):
            df = self.df.copy()
            df.geometry = "apple"

        # non-geometry error
        with pytest.raises(TypeError):
            df = self.df.copy()
            df.geometry = list(range(df.shape[0]))

        with pytest.raises(KeyError):
            df = self.df.copy()
            del df["geometry"]
            df["geometry"]

        # ndim error
        with pytest.raises(ValueError):
            df = self.df.copy()
            df.geometry = df

    def test_rename_geometry(self):
        assert self.df.geometry.name == "geometry"
        df2 = self.df.rename_geometry("new_name")
        assert df2.geometry.name == "new_name"
        df2 = self.df.rename_geometry("new_name", inplace=True)
        assert df2 is None
        assert self.df.geometry.name == "new_name"

        # existing column error
        msg = "Column named Shape_Area already exists"
        with pytest.raises(ValueError, match=msg):
            df2 = self.df.rename_geometry("Shape_Area")
        with pytest.raises(ValueError, match=msg):
            self.df.rename_geometry("Shape_Area", inplace=True)

    def test_set_geometry(self):
        geom = GeoSeries([Point(x, y) for x, y in zip(range(5), range(5))])
        original_geom = self.df.geometry

        df2 = self.df.set_geometry(geom)
        assert self.df is not df2
        assert_geoseries_equal(df2.geometry, geom, check_crs=False)
        assert_geoseries_equal(self.df.geometry, original_geom)
        assert_geoseries_equal(self.df["geometry"], self.df.geometry)
        # unknown column
        with pytest.raises(ValueError):
            self.df.set_geometry("nonexistent-column")

        # ndim error
        with pytest.raises(ValueError):
            self.df.set_geometry(self.df)

        # new crs - setting should default to GeoSeries' crs
        gs = GeoSeries(geom, crs="epsg:3857")
        new_df = self.df.set_geometry(gs)
        assert new_df.crs == "epsg:3857"

        # explicit crs overrides self and dataframe
        new_df = self.df.set_geometry(gs, crs="epsg:26909")
        assert new_df.crs == "epsg:26909"
        assert new_df.geometry.crs == "epsg:26909"

        # Series should use dataframe's
        new_df = self.df.set_geometry(geom.values)
        assert new_df.crs == self.df.crs
        assert new_df.geometry.crs == self.df.crs

    def test_set_geometry_col(self):
        g = self.df.geometry
        g_simplified = g.simplify(100)
        self.df["simplified_geometry"] = g_simplified
        df2 = self.df.set_geometry("simplified_geometry")

        # Drop is false by default
        assert "simplified_geometry" in df2
        assert_geoseries_equal(df2.geometry, g_simplified)

        # If True, drops column and renames to geometry
        df3 = self.df.set_geometry("simplified_geometry", drop=True)
        assert "simplified_geometry" not in df3
        assert_geoseries_equal(df3.geometry, g_simplified)

    def test_set_geometry_inplace(self):
        geom = [Point(x, y) for x, y in zip(range(5), range(5))]
        ret = self.df.set_geometry(geom, inplace=True)
        assert ret is None
        geom = GeoSeries(geom, index=self.df.index, crs=self.df.crs)
        assert_geoseries_equal(self.df.geometry, geom)

    def test_set_geometry_series(self):
        # Test when setting geometry with a Series that
        # alignment will occur
        #
        # Reverse the index order
        # Set the Series to be Point(i,i) where i is the index
        self.df.index = range(len(self.df) - 1, -1, -1)

        d = {}
        for i in range(len(self.df)):
            d[i] = Point(i, i)
        g = GeoSeries(d)
        # At this point, the DataFrame index is [4,3,2,1,0] and the
        # GeoSeries index is [0,1,2,3,4]. Make sure set_geometry aligns
        # them to match indexes
        df = self.df.set_geometry(g)

        for i, r in df.iterrows():
            assert i == r["geometry"].x
            assert i == r["geometry"].y

    def test_set_geometry_empty(self):
        df = pd.DataFrame(columns=["a", "geometry"], index=pd.DatetimeIndex([]))
        result = df.set_geometry("geometry")
        assert isinstance(result, GeoDataFrame)
        assert isinstance(result.index, pd.DatetimeIndex)

    def test_align(self):
        df = self.df2

        res1, res2 = df.align(df)
        assert_geodataframe_equal(res1, df)
        assert_geodataframe_equal(res2, df)

        res1, res2 = df.align(df.copy())
        assert_geodataframe_equal(res1, df)
        assert_geodataframe_equal(res2, df)

        # assert crs is / is not preserved on mixed dataframes
        df_nocrs = df.copy()
        df_nocrs.crs = None
        res1, res2 = df.align(df_nocrs)
        assert_geodataframe_equal(res1, df)
        assert res1.crs is not None
        assert_geodataframe_equal(res2, df_nocrs)
        assert res2.crs is None

        # mixed GeoDataFrame / DataFrame
        df_nogeom = pd.DataFrame(df.drop("geometry", axis=1))
        res1, res2 = df.align(df_nogeom, axis=0)
        assert_geodataframe_equal(res1, df)
        assert type(res2) == pd.DataFrame
        assert_frame_equal(res2, df_nogeom)

        # same as above but now with actual alignment
        df1 = df.iloc[1:].copy()
        df2 = df.iloc[:-1].copy()

        exp1 = df.copy()
        exp1.iloc[0] = np.nan
        exp2 = df.copy()
        exp2.iloc[-1] = np.nan
        res1, res2 = df1.align(df2)
        assert_geodataframe_equal(res1, exp1)
        assert_geodataframe_equal(res2, exp2)

        df2_nocrs = df2.copy()
        df2_nocrs.crs = None
        exp2_nocrs = exp2.copy()
        exp2_nocrs.crs = None
        res1, res2 = df1.align(df2_nocrs)
        assert_geodataframe_equal(res1, exp1)
        assert res1.crs is not None
        assert_geodataframe_equal(res2, exp2_nocrs)
        assert res2.crs is None

        df2_nogeom = pd.DataFrame(df2.drop("geometry", axis=1))
        exp2_nogeom = pd.DataFrame(exp2.drop("geometry", axis=1))
        res1, res2 = df1.align(df2_nogeom, axis=0)
        assert_geodataframe_equal(res1, exp1)
        assert type(res2) == pd.DataFrame
        assert_frame_equal(res2, exp2_nogeom)

    def test_to_json(self):
        text = self.df.to_json()
        data = json.loads(text)
        assert data["type"] == "FeatureCollection"
        assert len(data["features"]) == 5
        assert "id" in data["features"][0].keys()

    @pytest.mark.filterwarnings(
        "ignore:Geometry column does not contain geometry:UserWarning"
    )
    def test_to_json_geom_col(self):
        df = self.df.copy()
        df["geom"] = df["geometry"]
        df["geometry"] = np.arange(len(df))
        df.set_geometry("geom", inplace=True)

        text = df.to_json()
        data = json.loads(text)
        assert data["type"] == "FeatureCollection"
        assert len(data["features"]) == 5

    def test_to_json_only_geom_column(self):
        text = self.df[["geometry"]].to_json()
        data = json.loads(text)
        assert len(data["features"]) == 5
        assert "id" in data["features"][0].keys()

    def test_to_json_na(self):
        # Set a value as nan and make sure it's written
        self.df.loc[self.df["BoroName"] == "Queens", "Shape_Area"] = np.nan

        text = self.df.to_json()
        data = json.loads(text)
        assert len(data["features"]) == 5
        for f in data["features"]:
            props = f["properties"]
            assert len(props) == 4
            if props["BoroName"] == "Queens":
                assert props["Shape_Area"] is None

    def test_to_json_bad_na(self):
        # Check that a bad na argument raises error
        with pytest.raises(ValueError):
            self.df.to_json(na="garbage")

    def test_to_json_dropna(self):
        self.df.loc[self.df["BoroName"] == "Queens", "Shape_Area"] = np.nan
        self.df.loc[self.df["BoroName"] == "Bronx", "Shape_Leng"] = np.nan

        text = self.df.to_json(na="drop")
        data = json.loads(text)
        assert len(data["features"]) == 5
        for f in data["features"]:
            props = f["properties"]
            if props["BoroName"] == "Queens":
                assert len(props) == 3
                assert "Shape_Area" not in props
                # Just make sure setting it to nan in a different row
                # doesn't affect this one
                assert "Shape_Leng" in props
            elif props["BoroName"] == "Bronx":
                assert len(props) == 3
                assert "Shape_Leng" not in props
                assert "Shape_Area" in props
            else:
                assert len(props) == 4

    def test_to_json_keepna(self):
        self.df.loc[self.df["BoroName"] == "Queens", "Shape_Area"] = np.nan
        self.df.loc[self.df["BoroName"] == "Bronx", "Shape_Leng"] = np.nan

        text = self.df.to_json(na="keep")
        data = json.loads(text)
        assert len(data["features"]) == 5
        for f in data["features"]:
            props = f["properties"]
            assert len(props) == 4
            if props["BoroName"] == "Queens":
                assert np.isnan(props["Shape_Area"])
                # Just make sure setting it to nan in a different row
                # doesn't affect this one
                assert "Shape_Leng" in props
            elif props["BoroName"] == "Bronx":
                assert np.isnan(props["Shape_Leng"])
                assert "Shape_Area" in props

    def test_to_json_drop_id(self):
        text = self.df.to_json(drop_id=True)
        data = json.loads(text)
        assert len(data["features"]) == 5
        for f in data["features"]:
            assert "id" not in f.keys()

    def test_to_json_drop_id_only_geom_column(self):
        text = self.df[["geometry"]].to_json(drop_id=True)
        data = json.loads(text)
        assert len(data["features"]) == 5
        for f in data["features"]:
            assert "id" not in f.keys()

    def test_to_json_with_duplicate_columns(self):
        df = GeoDataFrame(
            data=[[1, 2, 3]], columns=["a", "b", "a"], geometry=[Point(1, 1)]
        )
        with pytest.raises(
            ValueError, match="GeoDataFrame cannot contain duplicated column names."
        ):
            df.to_json()

    def test_copy(self):
        df2 = self.df.copy()
        assert type(df2) is GeoDataFrame
        assert self.df.crs == df2.crs

    def test_to_file_crs(self):
        """
        Ensure that the file is written according to the crs
        if it is specified

        """
        tempfilename = os.path.join(self.tempdir, "crs.shp")
        # save correct CRS
        self.df.to_file(tempfilename)
        df = GeoDataFrame.from_file(tempfilename)
        assert df.crs == self.df.crs
        # overwrite CRS
        self.df.to_file(tempfilename, crs=3857)
        df = GeoDataFrame.from_file(tempfilename)
        assert df.crs == "epsg:3857"

        # specify CRS for gdf without one
        df2 = self.df.copy()
        df2.crs = None
        df2.to_file(tempfilename, crs=2263)
        df = GeoDataFrame.from_file(tempfilename)
        assert df.crs == "epsg:2263"

    def test_to_file_with_duplicate_columns(self):
        df = GeoDataFrame(
            data=[[1, 2, 3]], columns=["a", "b", "a"], geometry=[Point(1, 1)]
        )
        with pytest.raises(
            ValueError, match="GeoDataFrame cannot contain duplicated column names."
        ):
            tempfilename = os.path.join(self.tempdir, "crs.shp")
            df.to_file(tempfilename)

    def test_bool_index(self):
        # Find boros with 'B' in their name
        df = self.df[self.df["BoroName"].str.contains("B")]
        assert len(df) == 2
        boros = df["BoroName"].values
        assert "Brooklyn" in boros
        assert "Bronx" in boros
        assert type(df) is GeoDataFrame

    def test_coord_slice_points(self):
        assert self.df2.cx[-2:-1, -2:-1].empty
        assert_frame_equal(self.df2, self.df2.cx[:, :])
        assert_frame_equal(self.df2.loc[5:], self.df2.cx[5:, :])
        assert_frame_equal(self.df2.loc[5:], self.df2.cx[:, 5:])
        assert_frame_equal(self.df2.loc[5:], self.df2.cx[5:, 5:])

    def test_from_dict(self):
        data = {"A": [1], "geometry": [Point(0.0, 0.0)]}
        df = GeoDataFrame.from_dict(data, crs=3857)
        assert df.crs == "epsg:3857"
        assert df._geometry_column_name == "geometry"

        data = {"B": [1], "location": [Point(0.0, 0.0)]}
        df = GeoDataFrame.from_dict(data, geometry="location")
        assert df._geometry_column_name == "location"

    def test_from_features(self):
        fiona = pytest.importorskip("fiona")
        nybb_filename = geopandas.datasets.get_path("nybb")
        with fiona.open(nybb_filename) as f:
            features = list(f)
            crs = f.crs_wkt

        df = GeoDataFrame.from_features(features, crs=crs)
        validate_boro_df(df, case_sensitive=True)
        assert df.crs == crs

    def test_from_features_unaligned_properties(self):
        p1 = Point(1, 1)
        f1 = {
            "type": "Feature",
            "properties": {"a": 0},
            "geometry": p1.__geo_interface__,
        }

        p2 = Point(2, 2)
        f2 = {
            "type": "Feature",
            "properties": {"b": 1},
            "geometry": p2.__geo_interface__,
        }

        p3 = Point(3, 3)
        f3 = {
            "type": "Feature",
            "properties": {"a": 2},
            "geometry": p3.__geo_interface__,
        }

        df = GeoDataFrame.from_features([f1, f2, f3])

        result = df[["a", "b"]]
        expected = pd.DataFrame.from_dict(
            [{"a": 0, "b": np.nan}, {"a": np.nan, "b": 1}, {"a": 2, "b": np.nan}]
        )
        assert_frame_equal(expected, result)

    def test_from_features_geom_interface_feature(self):
        class Placemark(object):
            def __init__(self, geom, val):
                self.__geo_interface__ = {
                    "type": "Feature",
                    "properties": {"a": val},
                    "geometry": geom.__geo_interface__,
                }

        p1 = Point(1, 1)
        f1 = Placemark(p1, 0)
        p2 = Point(3, 3)
        f2 = Placemark(p2, 0)
        df = GeoDataFrame.from_features([f1, f2])
        assert sorted(df.columns) == ["a", "geometry"]
        assert df.geometry.tolist() == [p1, p2]

    def test_from_feature_collection(self):
        data = {
            "name": ["a", "b", "c"],
            "lat": [45, 46, 47.5],
            "lon": [-120, -121.2, -122.9],
        }

        df = pd.DataFrame(data)
        geometry = [Point(xy) for xy in zip(df["lon"], df["lat"])]
        gdf = GeoDataFrame(df, geometry=geometry)
        # from_features returns sorted columns
        expected = gdf[["geometry", "lat", "lon", "name"]]

        # test FeatureCollection
        res = GeoDataFrame.from_features(gdf.__geo_interface__)
        assert_frame_equal(res, expected)

        # test list of Features
        res = GeoDataFrame.from_features(gdf.__geo_interface__["features"])
        assert_frame_equal(res, expected)

        # test __geo_interface__ attribute (a GeoDataFrame has one)
        res = GeoDataFrame.from_features(gdf)
        assert_frame_equal(res, expected)

    def test_dataframe_to_geodataframe(self):
        df = pd.DataFrame(
            {"A": range(len(self.df)), "location": np.array(self.df.geometry)},
            index=self.df.index,
        )
        gf = df.set_geometry("location", crs=self.df.crs)
        assert isinstance(df, pd.DataFrame)
        assert isinstance(gf, GeoDataFrame)
        assert_geoseries_equal(gf.geometry, self.df.geometry)
        assert gf.geometry.name == "location"
        assert "geometry" not in gf

        gf2 = df.set_geometry("location", crs=self.df.crs, drop=True)
        assert isinstance(df, pd.DataFrame)
        assert isinstance(gf2, GeoDataFrame)
        assert gf2.geometry.name == "geometry"
        assert "geometry" in gf2
        assert "location" not in gf2
        assert "location" in df

        # should be a copy
        df.loc[0, "A"] = 100
        assert gf.loc[0, "A"] == 0
        assert gf2.loc[0, "A"] == 0

        with pytest.raises(ValueError):
            df.set_geometry("location", inplace=True)

    def test_geodataframe_geointerface(self):
        assert self.df.__geo_interface__["type"] == "FeatureCollection"
        assert len(self.df.__geo_interface__["features"]) == self.df.shape[0]

    def test_geodataframe_iterfeatures(self):
        df = self.df.iloc[:1].copy()
        df.loc[0, "BoroName"] = np.nan
        # when containing missing values
        # null: output the missing entries as JSON null
        result = list(df.iterfeatures(na="null"))[0]["properties"]
        assert result["BoroName"] is None
        # drop: remove the property from the feature.
        result = list(df.iterfeatures(na="drop"))[0]["properties"]
        assert "BoroName" not in result.keys()
        # keep: output the missing entries as NaN
        result = list(df.iterfeatures(na="keep"))[0]["properties"]
        assert np.isnan(result["BoroName"])

        # test for checking that the (non-null) features are python scalars and
        # not numpy scalars
        assert type(df.loc[0, "Shape_Leng"]) is np.float64
        # null
        result = list(df.iterfeatures(na="null"))[0]
        assert type(result["properties"]["Shape_Leng"]) is float
        # drop
        result = list(df.iterfeatures(na="drop"))[0]
        assert type(result["properties"]["Shape_Leng"]) is float
        # keep
        result = list(df.iterfeatures(na="keep"))[0]
        assert type(result["properties"]["Shape_Leng"]) is float

        # when only having numerical columns
        df_only_numerical_cols = df[["Shape_Leng", "Shape_Area", "geometry"]]
        assert type(df_only_numerical_cols.loc[0, "Shape_Leng"]) is np.float64
        # null
        result = list(df_only_numerical_cols.iterfeatures(na="null"))[0]
        assert type(result["properties"]["Shape_Leng"]) is float
        # drop
        result = list(df_only_numerical_cols.iterfeatures(na="drop"))[0]
        assert type(result["properties"]["Shape_Leng"]) is float
        # keep
        result = list(df_only_numerical_cols.iterfeatures(na="keep"))[0]
        assert type(result["properties"]["Shape_Leng"]) is float

        with pytest.raises(
            ValueError, match="GeoDataFrame cannot contain duplicated column names."
        ):
            df_with_duplicate_columns = df[
                ["Shape_Leng", "Shape_Leng", "Shape_Area", "geometry"]
            ]
            list(df_with_duplicate_columns.iterfeatures())

        # geometry not set
        df = GeoDataFrame({"values": [0, 1], "geom": [Point(0, 1), Point(1, 0)]})
        with pytest.raises(AttributeError):
            list(df.iterfeatures())

    def test_geodataframe_geojson_no_bbox(self):
        geo = self.df._to_geo(na="null", show_bbox=False)
        assert "bbox" not in geo.keys()
        for feature in geo["features"]:
            assert "bbox" not in feature.keys()

    def test_geodataframe_geojson_bbox(self):
        geo = self.df._to_geo(na="null", show_bbox=True)
        assert "bbox" in geo.keys()
        assert len(geo["bbox"]) == 4
        assert isinstance(geo["bbox"], tuple)
        for feature in geo["features"]:
            assert "bbox" in feature.keys()

    def test_pickle(self):
        import pickle

        df2 = pickle.loads(pickle.dumps(self.df))
        assert_geodataframe_equal(self.df, df2)

    def test_pickle_method(self):
        filename = os.path.join(self.tempdir, "df.pkl")
        self.df.to_pickle(filename)
        unpickled = pd.read_pickle(filename)
        assert_frame_equal(self.df, unpickled)
        assert self.df.crs == unpickled.crs

    def test_estimate_utm_crs(self):
        if PYPROJ_LT_3:
            with pytest.raises(RuntimeError, match=r"pyproj 3\+ required"):
                self.df.estimate_utm_crs()
        else:
            assert self.df.estimate_utm_crs() == CRS("EPSG:32618")
            assert self.df.estimate_utm_crs("NAD83") == CRS("EPSG:26918")

    def test_to_wkb(self):
        wkbs0 = [
            (
                b"\x01\x01\x00\x00\x00\x00\x00\x00\x00\x00\x00"
                b"\x00\x00\x00\x00\x00\x00\x00\x00\x00\x00"
            ),  # POINT (0 0)
            (
                b"\x01\x01\x00\x00\x00\x00\x00\x00\x00\x00"
                b"\x00\xf0?\x00\x00\x00\x00\x00\x00\xf0?"
            ),  # POINT (1 1)
        ]
        wkbs1 = [
            (
                b"\x01\x01\x00\x00\x00\x00\x00\x00\x00\x00"
                b"\x00\x00@\x00\x00\x00\x00\x00\x00\x00@"
            ),  # POINT (2 2)
            (
                b"\x01\x01\x00\x00\x00\x00\x00\x00\x00\x00"
                b"\x00\x08@\x00\x00\x00\x00\x00\x00\x08@"
            ),  # POINT (3 3)
        ]
        gs0 = GeoSeries.from_wkb(wkbs0)
        gs1 = GeoSeries.from_wkb(wkbs1)
        gdf = GeoDataFrame({"geom_col0": gs0, "geom_col1": gs1})

        expected_df = pd.DataFrame({"geom_col0": wkbs0, "geom_col1": wkbs1})
        assert_frame_equal(expected_df, gdf.to_wkb())

    def test_to_wkt(self):
        wkts0 = ["POINT (0 0)", "POINT (1 1)"]
        wkts1 = ["POINT (2 2)", "POINT (3 3)"]
        gs0 = GeoSeries.from_wkt(wkts0)
        gs1 = GeoSeries.from_wkt(wkts1)
        gdf = GeoDataFrame({"gs0": gs0, "gs1": gs1})

        expected_df = pd.DataFrame({"gs0": wkts0, "gs1": wkts1})
        assert_frame_equal(expected_df, gdf.to_wkt())

    @pytest.mark.parametrize("how", ["left", "inner", "right"])
    @pytest.mark.parametrize("predicate", ["intersects", "within", "contains"])
    @pytest.mark.skipif(
        not compat.USE_PYGEOS and not compat.HAS_RTREE,
        reason="sjoin needs `rtree` or `pygeos` dependency",
    )
    def test_sjoin(self, how, predicate):
        """
        Basic test for availability of the GeoDataFrame method. Other
        sjoin tests are located in /tools/tests/test_sjoin.py
        """
        left = read_file(geopandas.datasets.get_path("naturalearth_cities"))
        right = read_file(geopandas.datasets.get_path("naturalearth_lowres"))

        expected = geopandas.sjoin(left, right, how=how, predicate=predicate)
        result = left.sjoin(right, how=how, predicate=predicate)
        assert_geodataframe_equal(result, expected)

    @pytest.mark.parametrize("how", ["left", "inner", "right"])
    @pytest.mark.parametrize("max_distance", [None, 1])
    @pytest.mark.parametrize("distance_col", [None, "distance"])
    @pytest.mark.skipif(
        not TEST_NEAREST,
        reason=(
            "PyGEOS >= 0.10.0"
            " must be installed and activated via the geopandas.compat module to"
            " test sjoin_nearest"
        ),
    )
    def test_sjoin_nearest(self, how, max_distance, distance_col):
        """
        Basic test for availability of the GeoDataFrame method. Other
        sjoin tests are located in /tools/tests/test_sjoin.py
        """
        left = read_file(geopandas.datasets.get_path("naturalearth_cities"))
        right = read_file(geopandas.datasets.get_path("naturalearth_lowres"))

        expected = geopandas.sjoin_nearest(
            left, right, how=how, max_distance=max_distance, distance_col=distance_col
        )
        result = left.sjoin_nearest(
            right, how=how, max_distance=max_distance, distance_col=distance_col
        )
        assert_geodataframe_equal(result, expected)

    @pytest.mark.skip_no_sindex
    def test_clip(self):
        """
        Basic test for availability of the GeoDataFrame method. Other
        clip tests are located in /tools/tests/test_clip.py
        """
        left = read_file(geopandas.datasets.get_path("naturalearth_cities"))
        world = read_file(geopandas.datasets.get_path("naturalearth_lowres"))
        south_america = world[world["continent"] == "South America"]

        expected = geopandas.clip(left, south_america)
        result = left.clip(south_america)
        assert_geodataframe_equal(result, expected)

    @pytest.mark.skip_no_sindex
    def test_overlay(self, dfs, how):
        """
        Basic test for availability of the GeoDataFrame method. Other
        overlay tests are located in tests/test_overlay.py
        """
        df1, df2 = dfs

        expected = geopandas.overlay(df1, df2, how=how)
        result = df1.overlay(df2, how=how)
        assert_geodataframe_equal(result, expected)


def check_geodataframe(df, geometry_column="geometry"):
    assert isinstance(df, GeoDataFrame)
    assert isinstance(df.geometry, GeoSeries)
    assert isinstance(df[geometry_column], GeoSeries)
    assert df._geometry_column_name == geometry_column
    assert df.geometry.name == geometry_column
    assert isinstance(df.geometry.values, GeometryArray)
    assert isinstance(df.geometry.dtype, GeometryDtype)


class TestConstructor:
    def test_dict(self):
        data = {
            "A": range(3),
            "B": np.arange(3.0),
            "geometry": [Point(x, x) for x in range(3)],
        }
        df = GeoDataFrame(data)
        check_geodataframe(df)

        # with specifying other kwargs
        df = GeoDataFrame(data, index=list("abc"))
        check_geodataframe(df)
        assert_index_equal(df.index, pd.Index(list("abc")))

        df = GeoDataFrame(data, columns=["B", "A", "geometry"])
        check_geodataframe(df)
        assert_index_equal(df.columns, pd.Index(["B", "A", "geometry"]))

        df = GeoDataFrame(data, columns=["A", "geometry"])
        check_geodataframe(df)
        assert_index_equal(df.columns, pd.Index(["A", "geometry"]))
        assert_series_equal(df["A"], pd.Series(range(3), name="A"))

    def test_dict_of_series(self):

        data = {
            "A": pd.Series(range(3)),
            "B": pd.Series(np.arange(3.0)),
            "geometry": GeoSeries([Point(x, x) for x in range(3)]),
        }

        df = GeoDataFrame(data)
        check_geodataframe(df)

        df = GeoDataFrame(data, index=pd.Index([1, 2]))
        check_geodataframe(df)
        assert_index_equal(df.index, pd.Index([1, 2]))
        assert df["A"].tolist() == [1, 2]

        # one non-series -> length is not correct
        data = {
            "A": pd.Series(range(3)),
            "B": np.arange(3.0),
            "geometry": GeoSeries([Point(x, x) for x in range(3)]),
        }
        with pytest.raises(ValueError):
            GeoDataFrame(data, index=[1, 2])

    def test_dict_specified_geometry(self):

        data = {
            "A": range(3),
            "B": np.arange(3.0),
            "other_geom": [Point(x, x) for x in range(3)],
        }

        df = GeoDataFrame(data, geometry="other_geom")
        check_geodataframe(df, "other_geom")

        with pytest.raises(ValueError):
            df = GeoDataFrame(data, geometry="geometry")

        # when no geometry specified -> works but raises error once
        # trying to access geometry
        df = GeoDataFrame(data)

        with pytest.raises(AttributeError):
            _ = df.geometry

        df = df.set_geometry("other_geom")
        check_geodataframe(df, "other_geom")

        # combined with custom args
        df = GeoDataFrame(data, geometry="other_geom", columns=["B", "other_geom"])
        check_geodataframe(df, "other_geom")
        assert_index_equal(df.columns, pd.Index(["B", "other_geom"]))
        assert_series_equal(df["B"], pd.Series(np.arange(3.0), name="B"))

        df = GeoDataFrame(data, geometry="other_geom", columns=["other_geom", "A"])
        check_geodataframe(df, "other_geom")
        assert_index_equal(df.columns, pd.Index(["other_geom", "A"]))
        assert_series_equal(df["A"], pd.Series(range(3), name="A"))

    def test_array(self):
        data = {
            "A": range(3),
            "B": np.arange(3.0),
            "geometry": [Point(x, x) for x in range(3)],
        }
        with ignore_shapely2_warnings():
            a = np.array([data["A"], data["B"], data["geometry"]], dtype=object).T

        df = GeoDataFrame(a, columns=["A", "B", "geometry"])
        check_geodataframe(df)

        df = GeoDataFrame(a, columns=["A", "B", "other_geom"], geometry="other_geom")
        check_geodataframe(df, "other_geom")

    def test_from_frame(self):
        data = {
            "A": range(3),
            "B": np.arange(3.0),
            "geometry": [Point(x, x) for x in range(3)],
        }
        gpdf = GeoDataFrame(data)
        with ignore_shapely2_warnings():
            pddf = pd.DataFrame(data)
        check_geodataframe(gpdf)
        assert type(pddf) == pd.DataFrame

        for df in [gpdf, pddf]:

            res = GeoDataFrame(df)
            check_geodataframe(res)

            res = GeoDataFrame(df, index=pd.Index([0, 2]))
            check_geodataframe(res)
            assert_index_equal(res.index, pd.Index([0, 2]))
            assert res["A"].tolist() == [0, 2]

            res = GeoDataFrame(df, columns=["geometry", "B"])
            check_geodataframe(res)
            assert_index_equal(res.columns, pd.Index(["geometry", "B"]))

            with pytest.raises(ValueError):
                GeoDataFrame(df, geometry="other_geom")

    def test_from_frame_specified_geometry(self):
        data = {
            "A": range(3),
            "B": np.arange(3.0),
            "other_geom": [Point(x, x) for x in range(3)],
        }

        gpdf = GeoDataFrame(data, geometry="other_geom")
        check_geodataframe(gpdf, "other_geom")
        with ignore_shapely2_warnings():
            pddf = pd.DataFrame(data)

        for df in [gpdf, pddf]:
            res = GeoDataFrame(df, geometry="other_geom")
            check_geodataframe(res, "other_geom")

        # gdf from gdf should preserve active geometry column name
        df = GeoDataFrame(gpdf)
        check_geodataframe(df, "other_geom")

    def test_only_geometry(self):
        exp = GeoDataFrame(
            {"geometry": [Point(x, x) for x in range(3)], "other": range(3)}
        )[["geometry"]]

        df = GeoDataFrame(geometry=[Point(x, x) for x in range(3)])
        check_geodataframe(df)
        assert_geodataframe_equal(df, exp)

        df = GeoDataFrame({"geometry": [Point(x, x) for x in range(3)]})
        check_geodataframe(df)
        assert_geodataframe_equal(df, exp)

        df = GeoDataFrame(
            {"other_geom": [Point(x, x) for x in range(3)]}, geometry="other_geom"
        )
        check_geodataframe(df, "other_geom")
        exp = exp.rename(columns={"geometry": "other_geom"}).set_geometry("other_geom")
        assert_geodataframe_equal(df, exp)

    def test_no_geometries(self):
        # keeps GeoDataFrame class (no DataFrame)
        data = {"A": range(3), "B": np.arange(3.0)}
        df = GeoDataFrame(data)
        assert type(df) == GeoDataFrame

        gdf = GeoDataFrame({"x": [1]})
        assert list(gdf.x) == [1]

    def test_empty(self):
        df = GeoDataFrame()
        assert type(df) == GeoDataFrame

        df = GeoDataFrame({"A": [], "B": []}, geometry=[])
        assert type(df) == GeoDataFrame

    def test_column_ordering(self):
        geoms = [Point(1, 1), Point(2, 2), Point(3, 3)]
        gs = GeoSeries(geoms)
        gdf = GeoDataFrame(
            {"a": [1, 2, 3], "geometry": gs},
            columns=["geometry", "a"],
            geometry="geometry",
        )
        check_geodataframe(gdf)
        gdf.columns == ["geometry", "a"]

        # with non-default index
        gdf = GeoDataFrame(
            {"a": [1, 2, 3], "geometry": gs},
            columns=["geometry", "a"],
            index=pd.Index([0, 0, 1]),
            geometry="geometry",
        )
        check_geodataframe(gdf)
        gdf.columns == ["geometry", "a"]

    @pytest.mark.xfail
    def test_preserve_series_name(self):
        geoms = [Point(1, 1), Point(2, 2), Point(3, 3)]
        gs = GeoSeries(geoms)
        gdf = GeoDataFrame({"a": [1, 2, 3]}, geometry=gs)

        check_geodataframe(gdf, geometry_column="geometry")

        geoms = [Point(1, 1), Point(2, 2), Point(3, 3)]
        gs = GeoSeries(geoms, name="my_geom")
        gdf = GeoDataFrame({"a": [1, 2, 3]}, geometry=gs)

        check_geodataframe(gdf, geometry_column="my_geom")

    def test_overwrite_geometry(self):
        # GH602
        data = pd.DataFrame({"geometry": [1, 2, 3], "col1": [4, 5, 6]})
        with ignore_shapely2_warnings():
            geoms = pd.Series([Point(i, i) for i in range(3)])
        # passed geometry kwarg should overwrite geometry column in data
        res = GeoDataFrame(data, geometry=geoms)
        assert_geoseries_equal(res.geometry, GeoSeries(geoms))

    def test_repeat_geo_col(self):
        df = pd.DataFrame(
            [
                {"geometry": Point(x, y), "geom": Point(x, y)}
                for x, y in zip(range(3), range(3))
            ],
        )
        # explicitly prevent construction of gdf with repeat geometry column names
        # two columns called "geometry", geom col inferred
        df2 = df.rename(columns={"geom": "geometry"})
        with pytest.raises(ValueError):
            GeoDataFrame(df2)
        # ensure case is caught when custom geom column name is used
        # two columns called "geom", geom col explicit
        df3 = df.rename(columns={"geometry": "geom"})
        with pytest.raises(ValueError):
            GeoDataFrame(df3, geometry="geom")


def test_geodataframe_crs():
    gdf = GeoDataFrame(columns=["geometry"])
    gdf.crs = "IGNF:ETRS89UTM28"
    assert gdf.crs.to_authority() == ("IGNF", "ETRS89UTM28")<|MERGE_RESOLUTION|>--- conflicted
+++ resolved
@@ -24,12 +24,9 @@
 import pytest
 
 
-<<<<<<< HEAD
 PYPROJ_LT_3 = Version(pyproj.__version__) < Version("3")
-=======
-PYPROJ_LT_3 = LooseVersion(pyproj.__version__) < LooseVersion("3")
 TEST_NEAREST = compat.PYGEOS_GE_010 and compat.USE_PYGEOS
-pandas_133 = pd.__version__ == LooseVersion("1.3.3")
+pandas_133 = Version(pd.__version__) == Version("1.3.3")
 
 
 @pytest.fixture
@@ -58,7 +55,6 @@
     if pandas_133 and request.param in ["symmetric_difference", "identity", "union"]:
         pytest.xfail("Regression in pandas 1.3.3 (GH #2101)")
     return request.param
->>>>>>> 831108dc
 
 
 class TestDataFrame:
