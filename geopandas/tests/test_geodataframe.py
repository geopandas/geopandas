import json
import os
import shutil
import tempfile

import numpy as np
import pandas as pd

import fiona
from pyproj.exceptions import CRSError
from shapely.geometry import Point

import geopandas
from geopandas import GeoDataFrame, GeoSeries, read_file
from geopandas.array import GeometryArray, GeometryDtype, from_shapely

from geopandas.testing import assert_geodataframe_equal, assert_geoseries_equal
from geopandas.tests.util import PACKAGE_DIR, connect, create_postgis, validate_boro_df
from pandas.testing import assert_frame_equal, assert_index_equal, assert_series_equal
import pytest


class TestDataFrame:
    def setup_method(self):
        N = 10

        nybb_filename = geopandas.datasets.get_path("nybb")
        self.df = read_file(nybb_filename)
        self.tempdir = tempfile.mkdtemp()
        self.crs = "epsg:4326"
        self.df2 = GeoDataFrame(
            [
                {"geometry": Point(x, y), "value1": x + y, "value2": x * y}
                for x, y in zip(range(N), range(N))
            ],
            crs=self.crs,
        )
        self.df3 = read_file(os.path.join(PACKAGE_DIR, "examples", "null_geom.geojson"))

    def teardown_method(self):
        shutil.rmtree(self.tempdir)

    def test_df_init(self):
        assert type(self.df2) is GeoDataFrame
        assert self.df2.crs == self.crs

    def test_different_geo_colname(self):
        data = {
            "A": range(5),
            "B": range(-5, 0),
            "location": [Point(x, y) for x, y in zip(range(5), range(5))],
        }
        df = GeoDataFrame(data, crs=self.crs, geometry="location")
        locs = GeoSeries(data["location"], crs=self.crs)
        assert_geoseries_equal(df.geometry, locs)
        assert "geometry" not in df
        assert df.geometry.name == "location"
        # internal implementation detail
        assert df._geometry_column_name == "location"

        geom2 = [Point(x, y) for x, y in zip(range(5, 10), range(5))]
        with pytest.raises(CRSError):
            df.set_geometry(geom2, crs="dummy_crs")

    def test_geo_getitem(self):
        data = {
            "A": range(5),
            "B": range(-5, 0),
            "location": [Point(x, y) for x, y in zip(range(5), range(5))],
        }
        df = GeoDataFrame(data, crs=self.crs, geometry="location")
        assert isinstance(df.geometry, GeoSeries)
        df["geometry"] = df["A"]
        assert isinstance(df.geometry, GeoSeries)
        assert df.geometry[0] == data["location"][0]
        # good if this changed in the future
        assert not isinstance(df["geometry"], GeoSeries)
        assert isinstance(df["location"], GeoSeries)

        df["buff"] = df.buffer(1)
        assert isinstance(df["buff"], GeoSeries)

        df["array"] = from_shapely([Point(x, y) for x, y in zip(range(5), range(5))])
        assert isinstance(df["array"], GeoSeries)

        data["geometry"] = [Point(x + 1, y - 1) for x, y in zip(range(5), range(5))]
        df = GeoDataFrame(data, crs=self.crs)
        assert isinstance(df.geometry, GeoSeries)
        assert isinstance(df["geometry"], GeoSeries)
        # good if this changed in the future
        assert not isinstance(df["location"], GeoSeries)

    def test_getitem_no_geometry(self):
        res = self.df2[["value1", "value2"]]
        assert isinstance(res, pd.DataFrame)
        assert not isinstance(res, GeoDataFrame)

        # with different name
        df = self.df2.copy()
        df = df.rename(columns={"geometry": "geom"}).set_geometry("geom")
        assert isinstance(df, GeoDataFrame)
        res = df[["value1", "value2"]]
        assert isinstance(res, pd.DataFrame)
        assert not isinstance(res, GeoDataFrame)

        df["geometry"] = np.arange(len(df))
        res = df[["value1", "value2", "geometry"]]
        assert isinstance(res, pd.DataFrame)
        assert not isinstance(res, GeoDataFrame)

    def test_geo_setitem(self):
        data = {
            "A": range(5),
            "B": np.arange(5.0),
            "geometry": [Point(x, y) for x, y in zip(range(5), range(5))],
        }
        df = GeoDataFrame(data)
        s = GeoSeries([Point(x, y + 1) for x, y in zip(range(5), range(5))])

        # setting geometry column
        for vals in [s, s.values]:
            df["geometry"] = vals
            assert_geoseries_equal(df["geometry"], s)
            assert_geoseries_equal(df.geometry, s)

        # non-aligned values
        s2 = GeoSeries([Point(x, y + 1) for x, y in zip(range(6), range(6))])
        df["geometry"] = s2
        assert_geoseries_equal(df["geometry"], s)
        assert_geoseries_equal(df.geometry, s)

        # setting other column with geometry values -> preserve geometry type
        for vals in [s, s.values]:
            df["other_geom"] = vals
            assert isinstance(df["other_geom"].values, GeometryArray)

        # overwriting existing non-geometry column -> preserve geometry type
        data = {
            "A": range(5),
            "B": np.arange(5.0),
            "other_geom": range(5),
            "geometry": [Point(x, y) for x, y in zip(range(5), range(5))],
        }
        df = GeoDataFrame(data)
        for vals in [s, s.values]:
            df["other_geom"] = vals
            assert isinstance(df["other_geom"].values, GeometryArray)

    def test_geometry_property(self):
        assert_geoseries_equal(
            self.df.geometry,
            self.df["geometry"],
            check_dtype=True,
            check_index_type=True,
        )

        df = self.df.copy()
        new_geom = [
            Point(x, y) for x, y in zip(range(len(self.df)), range(len(self.df)))
        ]
        df.geometry = new_geom

        new_geom = GeoSeries(new_geom, index=df.index, crs=df.crs)
        assert_geoseries_equal(df.geometry, new_geom)
        assert_geoseries_equal(df["geometry"], new_geom)

        # new crs
        gs = new_geom.to_crs(crs="epsg:3857")
        df.geometry = gs
        assert df.crs == "epsg:3857"

    def test_geometry_property_errors(self):
        with pytest.raises(AttributeError):
            df = self.df.copy()
            del df["geometry"]
            df.geometry

        # list-like error
        with pytest.raises(ValueError):
            df = self.df2.copy()
            df.geometry = "value1"

        # list-like error
        with pytest.raises(ValueError):
            df = self.df.copy()
            df.geometry = "apple"

        # non-geometry error
        with pytest.raises(TypeError):
            df = self.df.copy()
            df.geometry = list(range(df.shape[0]))

        with pytest.raises(KeyError):
            df = self.df.copy()
            del df["geometry"]
            df["geometry"]

        # ndim error
        with pytest.raises(ValueError):
            df = self.df.copy()
            df.geometry = df

    def test_rename_geometry(self):
        assert self.df.geometry.name == "geometry"
        df2 = self.df.rename_geometry("new_name")
        assert df2.geometry.name == "new_name"
        df2 = self.df.rename_geometry("new_name", inplace=True)
        assert df2 is None
        assert self.df.geometry.name == "new_name"

    def test_set_geometry(self):
        geom = GeoSeries([Point(x, y) for x, y in zip(range(5), range(5))])
        original_geom = self.df.geometry

        df2 = self.df.set_geometry(geom)
        assert self.df is not df2
        assert_geoseries_equal(df2.geometry, geom, check_crs=False)
        assert_geoseries_equal(self.df.geometry, original_geom)
        assert_geoseries_equal(self.df["geometry"], self.df.geometry)
        # unknown column
        with pytest.raises(ValueError):
            self.df.set_geometry("nonexistent-column")

        # ndim error
        with pytest.raises(ValueError):
            self.df.set_geometry(self.df)

        # new crs - setting should default to GeoSeries' crs
        gs = GeoSeries(geom, crs="epsg:3857")
        new_df = self.df.set_geometry(gs)
        assert new_df.crs == "epsg:3857"

        # explicit crs overrides self and dataframe
        new_df = self.df.set_geometry(gs, crs="epsg:26909")
        assert new_df.crs == "epsg:26909"
        assert new_df.geometry.crs == "epsg:26909"

        # Series should use dataframe's
        new_df = self.df.set_geometry(geom.values)
        assert new_df.crs == self.df.crs
        assert new_df.geometry.crs == self.df.crs

    def test_set_geometry_col(self):
        g = self.df.geometry
        g_simplified = g.simplify(100)
        self.df["simplified_geometry"] = g_simplified
        df2 = self.df.set_geometry("simplified_geometry")

        # Drop is false by default
        assert "simplified_geometry" in df2
        assert_geoseries_equal(df2.geometry, g_simplified)

        # If True, drops column and renames to geometry
        df3 = self.df.set_geometry("simplified_geometry", drop=True)
        assert "simplified_geometry" not in df3
        assert_geoseries_equal(df3.geometry, g_simplified)

    def test_set_geometry_inplace(self):
        geom = [Point(x, y) for x, y in zip(range(5), range(5))]
        ret = self.df.set_geometry(geom, inplace=True)
        assert ret is None
        geom = GeoSeries(geom, index=self.df.index, crs=self.df.crs)
        assert_geoseries_equal(self.df.geometry, geom)

    def test_set_geometry_series(self):
        # Test when setting geometry with a Series that
        # alignment will occur
        #
        # Reverse the index order
        # Set the Series to be Point(i,i) where i is the index
        self.df.index = range(len(self.df) - 1, -1, -1)

        d = {}
        for i in range(len(self.df)):
            d[i] = Point(i, i)
        g = GeoSeries(d)
        # At this point, the DataFrame index is [4,3,2,1,0] and the
        # GeoSeries index is [0,1,2,3,4]. Make sure set_geometry aligns
        # them to match indexes
        df = self.df.set_geometry(g)

        for i, r in df.iterrows():
            assert i == r["geometry"].x
            assert i == r["geometry"].y

    def test_set_geometry_empty(self):
        df = pd.DataFrame(columns=["a", "geometry"], index=pd.DatetimeIndex([]))
        result = df.set_geometry("geometry")
        assert isinstance(result, GeoDataFrame)
        assert isinstance(result.index, pd.DatetimeIndex)

    def test_align(self):
        df = self.df2

        res1, res2 = df.align(df)
        assert_geodataframe_equal(res1, df)
        assert_geodataframe_equal(res2, df)

        res1, res2 = df.align(df.copy())
        assert_geodataframe_equal(res1, df)
        assert_geodataframe_equal(res2, df)

        # assert crs is / is not preserved on mixed dataframes
        df_nocrs = df.copy()
        df_nocrs.crs = None
        res1, res2 = df.align(df_nocrs)
        assert_geodataframe_equal(res1, df)
        assert res1.crs is not None
        assert_geodataframe_equal(res2, df_nocrs)
        assert res2.crs is None

        # mixed GeoDataFrame / DataFrame
        df_nogeom = pd.DataFrame(df.drop("geometry", axis=1))
        res1, res2 = df.align(df_nogeom, axis=0)
        assert_geodataframe_equal(res1, df)
        assert type(res2) == pd.DataFrame
        assert_frame_equal(res2, df_nogeom)

        # same as above but now with actual alignment
        df1 = df.iloc[1:].copy()
        df2 = df.iloc[:-1].copy()

        exp1 = df.copy()
        exp1.iloc[0] = np.nan
        exp2 = df.copy()
        exp2.iloc[-1] = np.nan
        res1, res2 = df1.align(df2)
        assert_geodataframe_equal(res1, exp1)
        assert_geodataframe_equal(res2, exp2)

        df2_nocrs = df2.copy()
        df2_nocrs.crs = None
        exp2_nocrs = exp2.copy()
        exp2_nocrs.crs = None
        res1, res2 = df1.align(df2_nocrs)
        assert_geodataframe_equal(res1, exp1)
        assert res1.crs is not None
        assert_geodataframe_equal(res2, exp2_nocrs)
        assert res2.crs is None

        df2_nogeom = pd.DataFrame(df2.drop("geometry", axis=1))
        exp2_nogeom = pd.DataFrame(exp2.drop("geometry", axis=1))
        res1, res2 = df1.align(df2_nogeom, axis=0)
        assert_geodataframe_equal(res1, exp1)
        assert type(res2) == pd.DataFrame
        assert_frame_equal(res2, exp2_nogeom)

    def test_to_json(self):
        text = self.df.to_json()
        data = json.loads(text)
<<<<<<< HEAD
        self.assertTrue(data['type'] == 'FeatureCollection')
        self.assertTrue(len(data['features']) == 5)
        # check it converts to WGS84
        coord = data['features'][0]['geometry']['coordinates'][0][0][0]
        np.testing.assert_allclose(coord, [-74.0505080640324, 40.5664220341941])

    def test_to_json_no_wgs84(self):
        text = self.df.to_json(to_wgs84=False)
        data = json.loads(text)
        # check it doesn't converts to WGS84
        coord = data['features'][0]['geometry']['coordinates'][0][0][0]
        self.assertTrue(coord == [970217.0223999023, 145643.33221435547])

    def test_to_json_no_crs(self):
        self.df.crs = None
        text = self.df.to_json()
        data = json.loads(text)
        # check it doesn't converts to WGS84
        coord = data['features'][0]['geometry']['coordinates'][0][0][0]
        self.assertTrue(coord == [970217.0223999023, 145643.33221435547])
=======
        assert data["type"] == "FeatureCollection"
        assert len(data["features"]) == 5
>>>>>>> f70a6691

    def test_to_json_geom_col(self):
        df = self.df.copy()
        df["geom"] = df["geometry"]
        df["geometry"] = np.arange(len(df))
        df.set_geometry("geom", inplace=True)

        text = df.to_json()
        data = json.loads(text)
        assert data["type"] == "FeatureCollection"
        assert len(data["features"]) == 5

    def test_to_json_na(self):
        # Set a value as nan and make sure it's written
        self.df.loc[self.df["BoroName"] == "Queens", "Shape_Area"] = np.nan

        text = self.df.to_json()
        data = json.loads(text)
        assert len(data["features"]) == 5
        for f in data["features"]:
            props = f["properties"]
            assert len(props) == 4
            if props["BoroName"] == "Queens":
                assert props["Shape_Area"] is None

    def test_to_json_bad_na(self):
        # Check that a bad na argument raises error
        with pytest.raises(ValueError):
            self.df.to_json(na="garbage")

    def test_to_json_dropna(self):
        self.df.loc[self.df["BoroName"] == "Queens", "Shape_Area"] = np.nan
        self.df.loc[self.df["BoroName"] == "Bronx", "Shape_Leng"] = np.nan

        text = self.df.to_json(na="drop")
        data = json.loads(text)
        assert len(data["features"]) == 5
        for f in data["features"]:
            props = f["properties"]
            if props["BoroName"] == "Queens":
                assert len(props) == 3
                assert "Shape_Area" not in props
                # Just make sure setting it to nan in a different row
                # doesn't affect this one
                assert "Shape_Leng" in props
            elif props["BoroName"] == "Bronx":
                assert len(props) == 3
                assert "Shape_Leng" not in props
                assert "Shape_Area" in props
            else:
                assert len(props) == 4

    def test_to_json_keepna(self):
        self.df.loc[self.df["BoroName"] == "Queens", "Shape_Area"] = np.nan
        self.df.loc[self.df["BoroName"] == "Bronx", "Shape_Leng"] = np.nan

        text = self.df.to_json(na="keep")
        data = json.loads(text)
        assert len(data["features"]) == 5
        for f in data["features"]:
            props = f["properties"]
            assert len(props) == 4
            if props["BoroName"] == "Queens":
                assert np.isnan(props["Shape_Area"])
                # Just make sure setting it to nan in a different row
                # doesn't affect this one
                assert "Shape_Leng" in props
            elif props["BoroName"] == "Bronx":
                assert np.isnan(props["Shape_Leng"])
                assert "Shape_Area" in props

    def test_copy(self):
        df2 = self.df.copy()
<<<<<<< HEAD
        self.assertTrue(type(df2) is GeoDataFrame)
        self.assertEqual(self.df.crs, df2.crs)

    def test_to_file(self):
        """ Test to_file and from_file """
        tempfilename = os.path.join(self.tempdir, 'boros.shp')
        self.df.to_file(tempfilename)
        # Read layer back in
        df = GeoDataFrame.from_file(tempfilename)
        self.assertTrue('geometry' in df)
        self.assertTrue(len(df) == 5)
        self.assertTrue(np.alltrue(df['BoroName'].values == self.boros))

        # Write layer with null geometry out to file
        tempfilename = os.path.join(self.tempdir, 'null_geom.shp')
        self.df3.to_file(tempfilename)
        # Read layer back in
        df3 = GeoDataFrame.from_file(tempfilename)
        self.assertTrue('geometry' in df3)
        self.assertTrue(len(df3) == 2)
        self.assertTrue(np.alltrue(df3['Name'].values == self.line_paths))

    def test_to_file_types(self):
        """ Test various integer type columns (GH#93) """
        tempfilename = os.path.join(self.tempdir, 'int.shp')
        int_types = [np.int, np.int8, np.int16, np.int32, np.int64, np.intp,
                     np.uint8, np.uint16, np.uint32, np.uint64, np.long]
        geometry = self.df2.geometry
        data = dict((str(i), np.arange(len(geometry), dtype=dtype))
                     for i, dtype in enumerate(int_types))
        df = GeoDataFrame(data, geometry=geometry)
        df.to_file(tempfilename)

    def test_mixed_types_to_file(self):
        """ Test that mixed geometry types raise error when writing to file """
        tempfilename = os.path.join(self.tempdir, 'test.shp')
        s = GeoDataFrame({'geometry': [Point(0, 0),
                                        Polygon([(0, 0), (1, 0), (1, 1)])]})
        with self.assertRaises(ValueError):
            s.to_file(tempfilename)

    def test_to_file_schema(self):
        """
        Ensure that the file is written according to the schema
        if it is specified

        """
        try:
            from collections import OrderedDict
        except ImportError:
            from ordereddict import OrderedDict

        tempfilename = os.path.join(self.tempdir, 'test.shp')
        properties = OrderedDict([
            ('Shape_Leng', 'float:19.11'),
            ('BoroName', 'str:40'),
            ('BoroCode', 'int:10'),
            ('Shape_Area', 'float:19.11'),
        ])
        schema = {'geometry': 'Polygon', 'properties': properties}

        # Take the first 2 features to speed things up a bit
        self.df.iloc[:2].to_file(tempfilename, schema=schema)

        with fiona.open(tempfilename) as f:
            result_schema = f.schema

        self.assertEqual(result_schema, schema)
=======
        assert type(df2) is GeoDataFrame
        assert self.df.crs == df2.crs
>>>>>>> f70a6691

    def test_bool_index(self):
        # Find boros with 'B' in their name
        df = self.df[self.df["BoroName"].str.contains("B")]
        assert len(df) == 2
        boros = df["BoroName"].values
        assert "Brooklyn" in boros
        assert "Bronx" in boros
        assert type(df) is GeoDataFrame

    def test_coord_slice_points(self):
        assert self.df2.cx[-2:-1, -2:-1].empty
        assert_frame_equal(self.df2, self.df2.cx[:, :])
        assert_frame_equal(self.df2.loc[5:], self.df2.cx[5:, :])
        assert_frame_equal(self.df2.loc[5:], self.df2.cx[:, 5:])
        assert_frame_equal(self.df2.loc[5:], self.df2.cx[5:, 5:])

    def test_from_features(self):
        nybb_filename = geopandas.datasets.get_path("nybb")
        with fiona.open(nybb_filename) as f:
            features = list(f)
            crs = f.crs_wkt

        df = GeoDataFrame.from_features(features, crs=crs)
        validate_boro_df(df, case_sensitive=True)
        assert df.crs == crs

    def test_from_features_unaligned_properties(self):
        p1 = Point(1, 1)
        f1 = {
            "type": "Feature",
            "properties": {"a": 0},
            "geometry": p1.__geo_interface__,
        }

        p2 = Point(2, 2)
        f2 = {
            "type": "Feature",
            "properties": {"b": 1},
            "geometry": p2.__geo_interface__,
        }

        p3 = Point(3, 3)
        f3 = {
            "type": "Feature",
            "properties": {"a": 2},
            "geometry": p3.__geo_interface__,
        }

        df = GeoDataFrame.from_features([f1, f2, f3])

        result = df[["a", "b"]]
        expected = pd.DataFrame.from_dict(
            [{"a": 0, "b": np.nan}, {"a": np.nan, "b": 1}, {"a": 2, "b": np.nan}]
        )
        assert_frame_equal(expected, result)

    def test_from_feature_collection(self):
        data = {
            "name": ["a", "b", "c"],
            "lat": [45, 46, 47.5],
            "lon": [-120, -121.2, -122.9],
        }

        df = pd.DataFrame(data)
        geometry = [Point(xy) for xy in zip(df["lon"], df["lat"])]
        gdf = GeoDataFrame(df, geometry=geometry)
        # from_features returns sorted columns
        expected = gdf[["geometry", "lat", "lon", "name"]]

        # test FeatureCollection
        res = GeoDataFrame.from_features(gdf.__geo_interface__)
        assert_frame_equal(res, expected)

        # test list of Features
        res = GeoDataFrame.from_features(gdf.__geo_interface__["features"])
        assert_frame_equal(res, expected)

        # test __geo_interface__ attribute (a GeoDataFrame has one)
        res = GeoDataFrame.from_features(gdf)
        assert_frame_equal(res, expected)

    def test_from_postgis_default(self):
        con = connect("test_geopandas")
        if con is None or not create_postgis(self.df):
            raise pytest.skip()

        try:
            sql = "SELECT * FROM nybb;"
            df = GeoDataFrame.from_postgis(sql, con)
        finally:
            con.close()

        validate_boro_df(df, case_sensitive=False)

    def test_from_postgis_custom_geom_col(self):
        con = connect("test_geopandas")
        geom_col = "the_geom"
        if con is None or not create_postgis(self.df, geom_col=geom_col):
            raise pytest.skip()

        try:
            sql = "SELECT * FROM nybb;"
            df = GeoDataFrame.from_postgis(sql, con, geom_col=geom_col)
        finally:
            con.close()

        validate_boro_df(df, case_sensitive=False)

    def test_dataframe_to_geodataframe(self):
        df = pd.DataFrame(
            {"A": range(len(self.df)), "location": list(self.df.geometry)},
            index=self.df.index,
        )
        gf = df.set_geometry("location", crs=self.df.crs)
        assert isinstance(df, pd.DataFrame)
        assert isinstance(gf, GeoDataFrame)
        assert_geoseries_equal(gf.geometry, self.df.geometry)
        assert gf.geometry.name == "location"
        assert "geometry" not in gf

        gf2 = df.set_geometry("location", crs=self.df.crs, drop=True)
        assert isinstance(df, pd.DataFrame)
        assert isinstance(gf2, GeoDataFrame)
        assert gf2.geometry.name == "geometry"
        assert "geometry" in gf2
        assert "location" not in gf2
        assert "location" in df

        # should be a copy
        df.loc[0, "A"] = 100
        assert gf.loc[0, "A"] == 0
        assert gf2.loc[0, "A"] == 0

        with pytest.raises(ValueError):
            df.set_geometry("location", inplace=True)

    def test_geodataframe_geointerface(self):
        assert self.df.__geo_interface__["type"] == "FeatureCollection"
        assert len(self.df.__geo_interface__["features"]) == self.df.shape[0]

    def test_geodataframe_iterfeatures(self):
        df = self.df.iloc[:1].copy()
        df.loc[0, "BoroName"] = np.nan
        # when containing missing values
        # null: ouput the missing entries as JSON null
        result = list(df.iterfeatures(na="null"))[0]["properties"]
        assert result["BoroName"] is None
        # drop: remove the property from the feature.
        result = list(df.iterfeatures(na="drop"))[0]["properties"]
        assert "BoroName" not in result.keys()
        # keep: output the missing entries as NaN
        result = list(df.iterfeatures(na="keep"))[0]["properties"]
        assert np.isnan(result["BoroName"])

        # test for checking that the (non-null) features are python scalars and
        # not numpy scalars
        assert type(df.loc[0, "Shape_Leng"]) is np.float64
        # null
        result = list(df.iterfeatures(na="null"))[0]
        assert type(result["properties"]["Shape_Leng"]) is float
        # drop
        result = list(df.iterfeatures(na="drop"))[0]
        assert type(result["properties"]["Shape_Leng"]) is float
        # keep
        result = list(df.iterfeatures(na="keep"))[0]
        assert type(result["properties"]["Shape_Leng"]) is float

        # when only having numerical columns
        df_only_numerical_cols = df[["Shape_Leng", "Shape_Area", "geometry"]]
        assert type(df_only_numerical_cols.loc[0, "Shape_Leng"]) is np.float64
        # null
        result = list(df_only_numerical_cols.iterfeatures(na="null"))[0]
        assert type(result["properties"]["Shape_Leng"]) is float
        # drop
        result = list(df_only_numerical_cols.iterfeatures(na="drop"))[0]
        assert type(result["properties"]["Shape_Leng"]) is float
        # keep
        result = list(df_only_numerical_cols.iterfeatures(na="keep"))[0]
        assert type(result["properties"]["Shape_Leng"]) is float

        # geometry not set
        df = GeoDataFrame({"values": [0, 1], "geom": [Point(0, 1), Point(1, 0)]})
        with pytest.raises(AttributeError):
            list(df.iterfeatures())

    def test_geodataframe_geojson_no_bbox(self):
        geo = self.df._to_geo(na="null", show_bbox=False)
        assert "bbox" not in geo.keys()
        for feature in geo["features"]:
            assert "bbox" not in feature.keys()

    def test_geodataframe_geojson_bbox(self):
        geo = self.df._to_geo(na="null", show_bbox=True)
        assert "bbox" in geo.keys()
        assert len(geo["bbox"]) == 4
        assert isinstance(geo["bbox"], tuple)
        for feature in geo["features"]:
            assert "bbox" in feature.keys()

    def test_pickle(self):
        import pickle

        df2 = pickle.loads(pickle.dumps(self.df))
        assert_geodataframe_equal(self.df, df2)

    def test_pickle_method(self):
        filename = os.path.join(self.tempdir, "df.pkl")
        self.df.to_pickle(filename)
        unpickled = pd.read_pickle(filename)
        assert_frame_equal(self.df, unpickled)
        assert self.df.crs == unpickled.crs


def check_geodataframe(df, geometry_column="geometry"):
    assert isinstance(df, GeoDataFrame)
    assert isinstance(df.geometry, GeoSeries)
    assert isinstance(df[geometry_column], GeoSeries)
    assert df._geometry_column_name == geometry_column
    assert df.geometry.name == geometry_column
    assert isinstance(df.geometry.values, GeometryArray)
    assert isinstance(df.geometry.dtype, GeometryDtype)


class TestConstructor:
    def test_dict(self):
        data = {
            "A": range(3),
            "B": np.arange(3.0),
            "geometry": [Point(x, x) for x in range(3)],
        }
        df = GeoDataFrame(data)
        check_geodataframe(df)

        # with specifying other kwargs
        df = GeoDataFrame(data, index=list("abc"))
        check_geodataframe(df)
        assert_index_equal(df.index, pd.Index(list("abc")))

        df = GeoDataFrame(data, columns=["B", "A", "geometry"])
        check_geodataframe(df)
        assert_index_equal(df.columns, pd.Index(["B", "A", "geometry"]))

        df = GeoDataFrame(data, columns=["A", "geometry"])
        check_geodataframe(df)
        assert_index_equal(df.columns, pd.Index(["A", "geometry"]))
        assert_series_equal(df["A"], pd.Series(range(3), name="A"))

    def test_dict_of_series(self):

        data = {
            "A": pd.Series(range(3)),
            "B": pd.Series(np.arange(3.0)),
            "geometry": GeoSeries([Point(x, x) for x in range(3)]),
        }

        df = GeoDataFrame(data)
        check_geodataframe(df)

        df = GeoDataFrame(data, index=pd.Index([1, 2]))
        check_geodataframe(df)
        assert_index_equal(df.index, pd.Index([1, 2]))
        assert df["A"].tolist() == [1, 2]

        # one non-series -> length is not correct
        data = {
            "A": pd.Series(range(3)),
            "B": np.arange(3.0),
            "geometry": GeoSeries([Point(x, x) for x in range(3)]),
        }
        with pytest.raises(ValueError):
            GeoDataFrame(data, index=[1, 2])

    def test_dict_specified_geometry(self):

        data = {
            "A": range(3),
            "B": np.arange(3.0),
            "other_geom": [Point(x, x) for x in range(3)],
        }

        df = GeoDataFrame(data, geometry="other_geom")
        check_geodataframe(df, "other_geom")

        with pytest.raises(ValueError):
            df = GeoDataFrame(data, geometry="geometry")

        # when no geometry specified -> works but raises error once
        # trying to access geometry
        df = GeoDataFrame(data)

        with pytest.raises(AttributeError):
            _ = df.geometry

        df = df.set_geometry("other_geom")
        check_geodataframe(df, "other_geom")

        # combined with custom args
        df = GeoDataFrame(data, geometry="other_geom", columns=["B", "other_geom"])
        check_geodataframe(df, "other_geom")
        assert_index_equal(df.columns, pd.Index(["B", "other_geom"]))
        assert_series_equal(df["B"], pd.Series(np.arange(3.0), name="B"))

        df = GeoDataFrame(data, geometry="other_geom", columns=["other_geom", "A"])
        check_geodataframe(df, "other_geom")
        assert_index_equal(df.columns, pd.Index(["other_geom", "A"]))
        assert_series_equal(df["A"], pd.Series(range(3), name="A"))

    def test_array(self):
        data = {
            "A": range(3),
            "B": np.arange(3.0),
            "geometry": [Point(x, x) for x in range(3)],
        }
        a = np.array([data["A"], data["B"], data["geometry"]], dtype=object).T

        df = GeoDataFrame(a, columns=["A", "B", "geometry"])
        check_geodataframe(df)

        df = GeoDataFrame(a, columns=["A", "B", "other_geom"], geometry="other_geom")
        check_geodataframe(df, "other_geom")

    def test_from_frame(self):
        data = {
            "A": range(3),
            "B": np.arange(3.0),
            "geometry": [Point(x, x) for x in range(3)],
        }
        gpdf = GeoDataFrame(data)
        pddf = pd.DataFrame(data)
        check_geodataframe(gpdf)
        assert type(pddf) == pd.DataFrame

        for df in [gpdf, pddf]:

            res = GeoDataFrame(df)
            check_geodataframe(res)

            res = GeoDataFrame(df, index=pd.Index([0, 2]))
            check_geodataframe(res)
            assert_index_equal(res.index, pd.Index([0, 2]))
            assert res["A"].tolist() == [0, 2]

            res = GeoDataFrame(df, columns=["geometry", "B"])
            check_geodataframe(res)
            assert_index_equal(res.columns, pd.Index(["geometry", "B"]))

            with pytest.raises(ValueError):
                GeoDataFrame(df, geometry="other_geom")

    def test_from_frame_specified_geometry(self):
        data = {
            "A": range(3),
            "B": np.arange(3.0),
            "other_geom": [Point(x, x) for x in range(3)],
        }

        gpdf = GeoDataFrame(data, geometry="other_geom")
        check_geodataframe(gpdf, "other_geom")
        pddf = pd.DataFrame(data)

        for df in [gpdf, pddf]:
            res = GeoDataFrame(df, geometry="other_geom")
            check_geodataframe(res, "other_geom")

        # when passing GeoDataFrame with custom geometry name to constructor
        # an invalid geodataframe is the result TODO is this desired ?
        df = GeoDataFrame(gpdf)
        with pytest.raises(AttributeError):
            df.geometry

    def test_only_geometry(self):
        exp = GeoDataFrame(
            {"geometry": [Point(x, x) for x in range(3)], "other": range(3)}
        )[["geometry"]]

        df = GeoDataFrame(geometry=[Point(x, x) for x in range(3)])
        check_geodataframe(df)
        assert_geodataframe_equal(df, exp)

        df = GeoDataFrame({"geometry": [Point(x, x) for x in range(3)]})
        check_geodataframe(df)
        assert_geodataframe_equal(df, exp)

        df = GeoDataFrame(
            {"other_geom": [Point(x, x) for x in range(3)]}, geometry="other_geom"
        )
        check_geodataframe(df, "other_geom")
        exp = exp.rename(columns={"geometry": "other_geom"}).set_geometry("other_geom")
        assert_geodataframe_equal(df, exp)

    def test_no_geometries(self):
        # keeps GeoDataFrame class (no DataFrame)
        data = {"A": range(3), "B": np.arange(3.0)}
        df = GeoDataFrame(data)
        assert type(df) == GeoDataFrame

        gdf = GeoDataFrame({"x": [1]})
        assert list(gdf.x) == [1]

    def test_empty(self):
        df = GeoDataFrame()
        assert type(df) == GeoDataFrame

        df = GeoDataFrame({"A": [], "B": []}, geometry=[])
        assert type(df) == GeoDataFrame

    def test_column_ordering(self):
        geoms = [Point(1, 1), Point(2, 2), Point(3, 3)]
        gs = GeoSeries(geoms)
        gdf = GeoDataFrame(
            {"a": [1, 2, 3], "geometry": gs},
            columns=["geometry", "a"],
            geometry="geometry",
        )
        check_geodataframe(gdf)
        gdf.columns == ["geometry", "a"]

        # with non-default index
        gdf = GeoDataFrame(
            {"a": [1, 2, 3], "geometry": gs},
            columns=["geometry", "a"],
            index=pd.Index([0, 0, 1]),
            geometry="geometry",
        )
        check_geodataframe(gdf)
        gdf.columns == ["geometry", "a"]

    @pytest.mark.xfail
    def test_preserve_series_name(self):
        geoms = [Point(1, 1), Point(2, 2), Point(3, 3)]
        gs = GeoSeries(geoms)
        gdf = GeoDataFrame({"a": [1, 2, 3]}, geometry=gs)

        check_geodataframe(gdf, geometry_column="geometry")

        geoms = [Point(1, 1), Point(2, 2), Point(3, 3)]
        gs = GeoSeries(geoms, name="my_geom")
        gdf = GeoDataFrame({"a": [1, 2, 3]}, geometry=gs)

        check_geodataframe(gdf, geometry_column="my_geom")

    def test_overwrite_geometry(self):
        # GH602
        data = pd.DataFrame({"geometry": [1, 2, 3], "col1": [4, 5, 6]})
        geoms = pd.Series([Point(i, i) for i in range(3)])
        # passed geometry kwarg should overwrite geometry column in data
        res = GeoDataFrame(data, geometry=geoms)
        assert_geoseries_equal(res.geometry, GeoSeries(geoms))


def test_geodataframe_crs():
    gdf = GeoDataFrame()
    gdf.crs = "IGNF:ETRS89UTM28"
    assert gdf.crs.to_authority() == ("IGNF", "ETRS89UTM28")<|MERGE_RESOLUTION|>--- conflicted
+++ resolved
@@ -348,31 +348,29 @@
     def test_to_json(self):
         text = self.df.to_json()
         data = json.loads(text)
-<<<<<<< HEAD
-        self.assertTrue(data['type'] == 'FeatureCollection')
-        self.assertTrue(len(data['features']) == 5)
+        assert data["type"] == "FeatureCollection"
+        assert len(data["features"]) == 5
         # check it converts to WGS84
-        coord = data['features'][0]['geometry']['coordinates'][0][0][0]
+        coord = data["features"][0]["geometry"]["coordinates"][0][0][0]
         np.testing.assert_allclose(coord, [-74.0505080640324, 40.5664220341941])
+        assert data.crs == 4326
 
     def test_to_json_no_wgs84(self):
         text = self.df.to_json(to_wgs84=False)
         data = json.loads(text)
         # check it doesn't converts to WGS84
-        coord = data['features'][0]['geometry']['coordinates'][0][0][0]
-        self.assertTrue(coord == [970217.0223999023, 145643.33221435547])
+        coord = data["features"][0]["geometry"]["coordinates"][0][0][0]
+        assert coord == [970217.0223999023, 145643.33221435547]
+        assert data.crs == self.df.crs
 
     def test_to_json_no_crs(self):
         self.df.crs = None
         text = self.df.to_json()
         data = json.loads(text)
         # check it doesn't converts to WGS84
-        coord = data['features'][0]['geometry']['coordinates'][0][0][0]
-        self.assertTrue(coord == [970217.0223999023, 145643.33221435547])
-=======
-        assert data["type"] == "FeatureCollection"
-        assert len(data["features"]) == 5
->>>>>>> f70a6691
+        coord = data["features"][0]["geometry"]["coordinates"][0][0][0]
+        assert coord == [970217.0223999023, 145643.33221435547]
+        assert data.crs == self.df.crs
 
     def test_to_json_geom_col(self):
         df = self.df.copy()
@@ -446,79 +444,8 @@
 
     def test_copy(self):
         df2 = self.df.copy()
-<<<<<<< HEAD
-        self.assertTrue(type(df2) is GeoDataFrame)
-        self.assertEqual(self.df.crs, df2.crs)
-
-    def test_to_file(self):
-        """ Test to_file and from_file """
-        tempfilename = os.path.join(self.tempdir, 'boros.shp')
-        self.df.to_file(tempfilename)
-        # Read layer back in
-        df = GeoDataFrame.from_file(tempfilename)
-        self.assertTrue('geometry' in df)
-        self.assertTrue(len(df) == 5)
-        self.assertTrue(np.alltrue(df['BoroName'].values == self.boros))
-
-        # Write layer with null geometry out to file
-        tempfilename = os.path.join(self.tempdir, 'null_geom.shp')
-        self.df3.to_file(tempfilename)
-        # Read layer back in
-        df3 = GeoDataFrame.from_file(tempfilename)
-        self.assertTrue('geometry' in df3)
-        self.assertTrue(len(df3) == 2)
-        self.assertTrue(np.alltrue(df3['Name'].values == self.line_paths))
-
-    def test_to_file_types(self):
-        """ Test various integer type columns (GH#93) """
-        tempfilename = os.path.join(self.tempdir, 'int.shp')
-        int_types = [np.int, np.int8, np.int16, np.int32, np.int64, np.intp,
-                     np.uint8, np.uint16, np.uint32, np.uint64, np.long]
-        geometry = self.df2.geometry
-        data = dict((str(i), np.arange(len(geometry), dtype=dtype))
-                     for i, dtype in enumerate(int_types))
-        df = GeoDataFrame(data, geometry=geometry)
-        df.to_file(tempfilename)
-
-    def test_mixed_types_to_file(self):
-        """ Test that mixed geometry types raise error when writing to file """
-        tempfilename = os.path.join(self.tempdir, 'test.shp')
-        s = GeoDataFrame({'geometry': [Point(0, 0),
-                                        Polygon([(0, 0), (1, 0), (1, 1)])]})
-        with self.assertRaises(ValueError):
-            s.to_file(tempfilename)
-
-    def test_to_file_schema(self):
-        """
-        Ensure that the file is written according to the schema
-        if it is specified
-
-        """
-        try:
-            from collections import OrderedDict
-        except ImportError:
-            from ordereddict import OrderedDict
-
-        tempfilename = os.path.join(self.tempdir, 'test.shp')
-        properties = OrderedDict([
-            ('Shape_Leng', 'float:19.11'),
-            ('BoroName', 'str:40'),
-            ('BoroCode', 'int:10'),
-            ('Shape_Area', 'float:19.11'),
-        ])
-        schema = {'geometry': 'Polygon', 'properties': properties}
-
-        # Take the first 2 features to speed things up a bit
-        self.df.iloc[:2].to_file(tempfilename, schema=schema)
-
-        with fiona.open(tempfilename) as f:
-            result_schema = f.schema
-
-        self.assertEqual(result_schema, schema)
-=======
         assert type(df2) is GeoDataFrame
         assert self.df.crs == df2.crs
->>>>>>> f70a6691
 
     def test_bool_index(self):
         # Find boros with 'B' in their name
