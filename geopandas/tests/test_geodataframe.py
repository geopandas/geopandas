--- conflicted
+++ resolved
@@ -981,18 +981,7 @@
     @pytest.mark.parametrize("how", ["left", "inner", "right"])
     @pytest.mark.parametrize("max_distance", [None, 1])
     @pytest.mark.parametrize("distance_col", [None, "distance"])
-<<<<<<< HEAD
-    @pytest.mark.skipif(
-        not TEST_NEAREST,
-        reason=(
-            "PyGEOS >= 0.10.0"
-            " must be installed and activated via the geopandas.compat module to"
-            " test sjoin_nearest"
-        ),
-    )
     @pytest.mark.filterwarnings("ignore:Geometry is in a geographic CRS:UserWarning")
-=======
->>>>>>> 6c1f8bf0
     def test_sjoin_nearest(self, how, max_distance, distance_col):
         """
         Basic test for availability of the GeoDataFrame method. Other
