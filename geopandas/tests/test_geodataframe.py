import json
import os
import shutil
import tempfile
from packaging.version import Version

import numpy as np
import pandas as pd

from pyproj import CRS
from pyproj.exceptions import CRSError
from shapely.geometry import Point, Polygon

import geopandas
import geopandas._compat as compat
from geopandas import GeoDataFrame, GeoSeries, read_file
from geopandas.array import GeometryArray, GeometryDtype, from_shapely
from geopandas._compat import ignore_shapely2_warnings

from geopandas.testing import assert_geodataframe_equal, assert_geoseries_equal
from geopandas.tests.util import PACKAGE_DIR, validate_boro_df
from pandas.testing import assert_frame_equal, assert_index_equal, assert_series_equal
import pytest


TEST_NEAREST = compat.PYGEOS_GE_010 and compat.USE_PYGEOS
pandas_133 = Version(pd.__version__) == Version("1.3.3")


@pytest.fixture
def dfs(request):
    s1 = GeoSeries(
        [
            Polygon([(0, 0), (2, 0), (2, 2), (0, 2)]),
            Polygon([(2, 2), (4, 2), (4, 4), (2, 4)]),
        ]
    )
    s2 = GeoSeries(
        [
            Polygon([(1, 1), (3, 1), (3, 3), (1, 3)]),
            Polygon([(3, 3), (5, 3), (5, 5), (3, 5)]),
        ]
    )
    df1 = GeoDataFrame({"col1": [1, 2], "geometry": s1})
    df2 = GeoDataFrame({"col2": [1, 2], "geometry": s2})
    return df1, df2


@pytest.fixture(
    params=["union", "intersection", "difference", "symmetric_difference", "identity"]
)
def how(request):
    if pandas_133 and request.param in ["symmetric_difference", "identity", "union"]:
        pytest.xfail("Regression in pandas 1.3.3 (GH #2101)")
    return request.param


class TestDataFrame:
    def setup_method(self):
        N = 10

        nybb_filename = geopandas.datasets.get_path("nybb")
        self.df = read_file(nybb_filename)
        self.tempdir = tempfile.mkdtemp()
        self.crs = "epsg:4326"
        self.df2 = GeoDataFrame(
            [
                {"geometry": Point(x, y), "value1": x + y, "value2": x * y}
                for x, y in zip(range(N), range(N))
            ],
            crs=self.crs,
        )
        self.df3 = read_file(
            os.path.join(PACKAGE_DIR, "geopandas", "tests", "data", "null_geom.geojson")
        )

    def teardown_method(self):
        shutil.rmtree(self.tempdir)

    def test_df_init(self):
        assert type(self.df2) is GeoDataFrame
        assert self.df2.crs == self.crs

    def test_different_geo_colname(self):
        data = {
            "A": range(5),
            "B": range(-5, 0),
            "location": [Point(x, y) for x, y in zip(range(5), range(5))],
        }
        df = GeoDataFrame(data, crs=self.crs, geometry="location")
        locs = GeoSeries(data["location"], crs=self.crs)
        assert_geoseries_equal(df.geometry, locs)
        assert "geometry" not in df
        assert df.geometry.name == "location"
        # internal implementation detail
        assert df._geometry_column_name == "location"

        geom2 = [Point(x, y) for x, y in zip(range(5, 10), range(5))]
        with pytest.raises(CRSError):
            df.set_geometry(geom2, crs="dummy_crs")

    @pytest.mark.filterwarnings("ignore:Geometry is in a geographic CRS")
    def test_geo_getitem(self):
        data = {
            "A": range(5),
            "B": range(-5, 0),
            "location": [Point(x, y) for x, y in zip(range(5), range(5))],
        }
        df = GeoDataFrame(data, crs=self.crs, geometry="location")
        assert isinstance(df.geometry, GeoSeries)
        df["geometry"] = df["A"]
        assert isinstance(df.geometry, GeoSeries)
        assert df.geometry[0] == data["location"][0]
        # good if this changed in the future
        assert not isinstance(df["geometry"], GeoSeries)
        assert isinstance(df["location"], GeoSeries)

        df["buff"] = df.buffer(1)
        assert isinstance(df["buff"], GeoSeries)

        df["array"] = from_shapely([Point(x, y) for x, y in zip(range(5), range(5))])
        assert isinstance(df["array"], GeoSeries)

        data["geometry"] = [Point(x + 1, y - 1) for x, y in zip(range(5), range(5))]
        df = GeoDataFrame(data, crs=self.crs)
        assert isinstance(df.geometry, GeoSeries)
        assert isinstance(df["geometry"], GeoSeries)
        # good if this changed in the future
        assert not isinstance(df["location"], GeoSeries)

    def test_getitem_no_geometry(self):
        res = self.df2[["value1", "value2"]]
        assert isinstance(res, pd.DataFrame)
        assert not isinstance(res, GeoDataFrame)

        # with different name
        df = self.df2.copy()
        df = df.rename(columns={"geometry": "geom"}).set_geometry("geom")
        assert isinstance(df, GeoDataFrame)
        res = df[["value1", "value2"]]
        assert isinstance(res, pd.DataFrame)
        assert not isinstance(res, GeoDataFrame)

        df["geometry"] = np.arange(len(df))
        res = df[["value1", "value2", "geometry"]]
        assert isinstance(res, pd.DataFrame)
        assert not isinstance(res, GeoDataFrame)

    def test_geo_setitem(self):
        data = {
            "A": range(5),
            "B": np.arange(5.0),
            "geometry": [Point(x, y) for x, y in zip(range(5), range(5))],
        }
        df = GeoDataFrame(data)
        s = GeoSeries([Point(x, y + 1) for x, y in zip(range(5), range(5))])

        # setting geometry column
        for vals in [s, s.values]:
            df["geometry"] = vals
            assert_geoseries_equal(df["geometry"], s)
            assert_geoseries_equal(df.geometry, s)

        # non-aligned values
        s2 = GeoSeries([Point(x, y + 1) for x, y in zip(range(6), range(6))])
        df["geometry"] = s2
        assert_geoseries_equal(df["geometry"], s)
        assert_geoseries_equal(df.geometry, s)

        # setting other column with geometry values -> preserve geometry type
        for vals in [s, s.values]:
            df["other_geom"] = vals
            assert isinstance(df["other_geom"].values, GeometryArray)

        # overwriting existing non-geometry column -> preserve geometry type
        data = {
            "A": range(5),
            "B": np.arange(5.0),
            "other_geom": range(5),
            "geometry": [Point(x, y) for x, y in zip(range(5), range(5))],
        }
        df = GeoDataFrame(data)
        for vals in [s, s.values]:
            df["other_geom"] = vals
            assert isinstance(df["other_geom"].values, GeometryArray)

    def test_geometry_property(self):
        assert_geoseries_equal(
            self.df.geometry,
            self.df["geometry"],
            check_dtype=True,
            check_index_type=True,
        )

        df = self.df.copy()
        new_geom = [
            Point(x, y) for x, y in zip(range(len(self.df)), range(len(self.df)))
        ]
        df.geometry = new_geom

        new_geom = GeoSeries(new_geom, index=df.index, crs=df.crs)
        assert_geoseries_equal(df.geometry, new_geom)
        assert_geoseries_equal(df["geometry"], new_geom)

        # new crs
        gs = new_geom.to_crs(crs="epsg:3857")
        df.geometry = gs
        assert df.crs == "epsg:3857"

    def test_geometry_property_errors(self):
        with pytest.raises(AttributeError):
            df = self.df.copy()
            del df["geometry"]
            df.geometry

        # list-like error
        with pytest.raises(ValueError):
            df = self.df2.copy()
            df.geometry = "value1"

        # list-like error
        with pytest.raises(ValueError):
            df = self.df.copy()
            df.geometry = "apple"

        # non-geometry error
        with pytest.raises(TypeError):
            df = self.df.copy()
            df.geometry = list(range(df.shape[0]))

        with pytest.raises(KeyError):
            df = self.df.copy()
            del df["geometry"]
            df["geometry"]

        # ndim error
        with pytest.raises(ValueError):
            df = self.df.copy()
            df.geometry = df

    def test_rename_geometry(self):
        assert self.df.geometry.name == "geometry"
        df2 = self.df.rename_geometry("new_name")
        assert df2.geometry.name == "new_name"
        df2 = self.df.rename_geometry("new_name", inplace=True)
        assert df2 is None
        assert self.df.geometry.name == "new_name"

        # existing column error
        msg = "Column named Shape_Area already exists"
        with pytest.raises(ValueError, match=msg):
            df2 = self.df.rename_geometry("Shape_Area")
        with pytest.raises(ValueError, match=msg):
            self.df.rename_geometry("Shape_Area", inplace=True)

    def test_set_geometry(self):
        geom = GeoSeries([Point(x, y) for x, y in zip(range(5), range(5))])
        original_geom = self.df.geometry

        df2 = self.df.set_geometry(geom)
        assert self.df is not df2
        assert_geoseries_equal(df2.geometry, geom, check_crs=False)
        assert_geoseries_equal(self.df.geometry, original_geom)
        assert_geoseries_equal(self.df["geometry"], self.df.geometry)
        # unknown column
        with pytest.raises(ValueError):
            self.df.set_geometry("nonexistent-column")

        # ndim error
        with pytest.raises(ValueError):
            self.df.set_geometry(self.df)

        # new crs - setting should default to GeoSeries' crs
        gs = GeoSeries(geom, crs="epsg:3857")
        new_df = self.df.set_geometry(gs)
        assert new_df.crs == "epsg:3857"

        # explicit crs overrides self and dataframe
        new_df = self.df.set_geometry(gs, crs="epsg:26909")
        assert new_df.crs == "epsg:26909"
        assert new_df.geometry.crs == "epsg:26909"

        # Series should use dataframe's
        new_df = self.df.set_geometry(geom.values)
        assert new_df.crs == self.df.crs
        assert new_df.geometry.crs == self.df.crs

    def test_set_geometry_col(self):
        g = self.df.geometry
        g_simplified = g.simplify(100)
        self.df["simplified_geometry"] = g_simplified
        df2 = self.df.set_geometry("simplified_geometry")

        # Drop is false by default
        assert "simplified_geometry" in df2
        assert_geoseries_equal(df2.geometry, g_simplified)

        # If True, drops column and renames to geometry
        df3 = self.df.set_geometry("simplified_geometry", drop=True)
        assert "simplified_geometry" not in df3
        assert_geoseries_equal(df3.geometry, g_simplified)

    def test_set_geometry_inplace(self):
        geom = [Point(x, y) for x, y in zip(range(5), range(5))]
        ret = self.df.set_geometry(geom, inplace=True)
        assert ret is None
        geom = GeoSeries(geom, index=self.df.index, crs=self.df.crs)
        assert_geoseries_equal(self.df.geometry, geom)

    def test_set_geometry_series(self):
        # Test when setting geometry with a Series that
        # alignment will occur
        #
        # Reverse the index order
        # Set the Series to be Point(i,i) where i is the index
        self.df.index = range(len(self.df) - 1, -1, -1)

        d = {}
        for i in range(len(self.df)):
            d[i] = Point(i, i)
        g = GeoSeries(d)
        # At this point, the DataFrame index is [4,3,2,1,0] and the
        # GeoSeries index is [0,1,2,3,4]. Make sure set_geometry aligns
        # them to match indexes
        df = self.df.set_geometry(g)

        for i, r in df.iterrows():
            assert i == r["geometry"].x
            assert i == r["geometry"].y

    def test_set_geometry_empty(self):
        df = pd.DataFrame(columns=["a", "geometry"], index=pd.DatetimeIndex([]))
        result = df.set_geometry("geometry")
        assert isinstance(result, GeoDataFrame)
        assert isinstance(result.index, pd.DatetimeIndex)

<<<<<<< HEAD
    def test_set_geometry_np_int(self):
        self.df.loc[:, 0] = self.df.geometry
        df = self.df.set_geometry(np.int64(0))
        assert df.geometry.name == 0
=======
    def test_get_geometry_invalid(self):
        df = GeoDataFrame()
        df["geom"] = self.df.geometry
        msg_geo_col_none = "active geometry column to use has not been set. "
        msg_geo_col_missing = "is not present. "

        with pytest.raises(AttributeError, match=msg_geo_col_missing):
            df.geometry
        df2 = self.df.copy()
        df2["geom2"] = df2.geometry
        df2 = df2[["BoroCode", "BoroName", "geom2"]]
        with pytest.raises(AttributeError, match=msg_geo_col_none):
            df2.geometry

        msg_other_geo_cols_present = "There are columns with geometry data type"
        msg_no_other_geo_cols = "There are no existing columns with geometry data type"
        with pytest.raises(AttributeError, match=msg_other_geo_cols_present):
            df2.geometry

        with pytest.raises(AttributeError, match=msg_no_other_geo_cols):
            GeoDataFrame().geometry
>>>>>>> cb0c8b5e

    def test_align(self):
        df = self.df2

        res1, res2 = df.align(df)
        assert_geodataframe_equal(res1, df)
        assert_geodataframe_equal(res2, df)

        res1, res2 = df.align(df.copy())
        assert_geodataframe_equal(res1, df)
        assert_geodataframe_equal(res2, df)

        # assert crs is / is not preserved on mixed dataframes
        df_nocrs = df.copy()
        df_nocrs.crs = None
        res1, res2 = df.align(df_nocrs)
        assert_geodataframe_equal(res1, df)
        assert res1.crs is not None
        assert_geodataframe_equal(res2, df_nocrs)
        assert res2.crs is None

        # mixed GeoDataFrame / DataFrame
        df_nogeom = pd.DataFrame(df.drop("geometry", axis=1))
        res1, res2 = df.align(df_nogeom, axis=0)
        assert_geodataframe_equal(res1, df)
        assert type(res2) == pd.DataFrame
        assert_frame_equal(res2, df_nogeom)

        # same as above but now with actual alignment
        df1 = df.iloc[1:].copy()
        df2 = df.iloc[:-1].copy()

        exp1 = df.copy()
        exp1.iloc[0] = np.nan
        exp2 = df.copy()
        exp2.iloc[-1] = np.nan
        res1, res2 = df1.align(df2)
        assert_geodataframe_equal(res1, exp1)
        assert_geodataframe_equal(res2, exp2)

        df2_nocrs = df2.copy()
        df2_nocrs.crs = None
        exp2_nocrs = exp2.copy()
        exp2_nocrs.crs = None
        res1, res2 = df1.align(df2_nocrs)
        assert_geodataframe_equal(res1, exp1)
        assert res1.crs is not None
        assert_geodataframe_equal(res2, exp2_nocrs)
        assert res2.crs is None

        df2_nogeom = pd.DataFrame(df2.drop("geometry", axis=1))
        exp2_nogeom = pd.DataFrame(exp2.drop("geometry", axis=1))
        res1, res2 = df1.align(df2_nogeom, axis=0)
        assert_geodataframe_equal(res1, exp1)
        assert type(res2) == pd.DataFrame
        assert_frame_equal(res2, exp2_nogeom)

    def test_to_json(self):
        text = self.df.to_json()
        data = json.loads(text)
        assert data["type"] == "FeatureCollection"
        assert len(data["features"]) == 5
        assert "id" in data["features"][0].keys()

    @pytest.mark.filterwarnings(
        "ignore:Geometry column does not contain geometry:UserWarning"
    )
    def test_to_json_geom_col(self):
        df = self.df.copy()
        df["geom"] = df["geometry"]
        df["geometry"] = np.arange(len(df))
        df.set_geometry("geom", inplace=True)

        text = df.to_json()
        data = json.loads(text)
        assert data["type"] == "FeatureCollection"
        assert len(data["features"]) == 5

    def test_to_json_only_geom_column(self):
        text = self.df[["geometry"]].to_json()
        data = json.loads(text)
        assert len(data["features"]) == 5
        assert "id" in data["features"][0].keys()

    def test_to_json_na(self):
        # Set a value as nan and make sure it's written
        self.df.loc[self.df["BoroName"] == "Queens", "Shape_Area"] = np.nan

        text = self.df.to_json()
        data = json.loads(text)
        assert len(data["features"]) == 5
        for f in data["features"]:
            props = f["properties"]
            assert len(props) == 4
            if props["BoroName"] == "Queens":
                assert props["Shape_Area"] is None

    def test_to_json_bad_na(self):
        # Check that a bad na argument raises error
        with pytest.raises(ValueError):
            self.df.to_json(na="garbage")

    def test_to_json_dropna(self):
        self.df.loc[self.df["BoroName"] == "Queens", "Shape_Area"] = np.nan
        self.df.loc[self.df["BoroName"] == "Bronx", "Shape_Leng"] = np.nan

        text = self.df.to_json(na="drop")
        data = json.loads(text)
        assert len(data["features"]) == 5
        for f in data["features"]:
            props = f["properties"]
            if props["BoroName"] == "Queens":
                assert len(props) == 3
                assert "Shape_Area" not in props
                # Just make sure setting it to nan in a different row
                # doesn't affect this one
                assert "Shape_Leng" in props
            elif props["BoroName"] == "Bronx":
                assert len(props) == 3
                assert "Shape_Leng" not in props
                assert "Shape_Area" in props
            else:
                assert len(props) == 4

    def test_to_json_keepna(self):
        self.df.loc[self.df["BoroName"] == "Queens", "Shape_Area"] = np.nan
        self.df.loc[self.df["BoroName"] == "Bronx", "Shape_Leng"] = np.nan

        text = self.df.to_json(na="keep")
        data = json.loads(text)
        assert len(data["features"]) == 5
        for f in data["features"]:
            props = f["properties"]
            assert len(props) == 4
            if props["BoroName"] == "Queens":
                assert np.isnan(props["Shape_Area"])
                # Just make sure setting it to nan in a different row
                # doesn't affect this one
                assert "Shape_Leng" in props
            elif props["BoroName"] == "Bronx":
                assert np.isnan(props["Shape_Leng"])
                assert "Shape_Area" in props

    def test_to_json_drop_id(self):
        text = self.df.to_json(drop_id=True)
        data = json.loads(text)
        assert len(data["features"]) == 5
        for f in data["features"]:
            assert "id" not in f.keys()

    def test_to_json_drop_id_only_geom_column(self):
        text = self.df[["geometry"]].to_json(drop_id=True)
        data = json.loads(text)
        assert len(data["features"]) == 5
        for f in data["features"]:
            assert "id" not in f.keys()

    def test_to_json_with_duplicate_columns(self):
        df = GeoDataFrame(
            data=[[1, 2, 3]], columns=["a", "b", "a"], geometry=[Point(1, 1)]
        )
        with pytest.raises(
            ValueError, match="GeoDataFrame cannot contain duplicated column names."
        ):
            df.to_json()

    def test_copy(self):
        df2 = self.df.copy()
        assert type(df2) is GeoDataFrame
        assert self.df.crs == df2.crs

    def test_to_file_crs(self):
        """
        Ensure that the file is written according to the crs
        if it is specified

        """
        tempfilename = os.path.join(self.tempdir, "crs.shp")
        # save correct CRS
        self.df.to_file(tempfilename)
        df = GeoDataFrame.from_file(tempfilename)
        assert df.crs == self.df.crs
        # overwrite CRS
        self.df.to_file(tempfilename, crs=3857)
        df = GeoDataFrame.from_file(tempfilename)
        assert df.crs == "epsg:3857"

        # specify CRS for gdf without one
        df2 = self.df.copy()
        df2.crs = None
        df2.to_file(tempfilename, crs=2263)
        df = GeoDataFrame.from_file(tempfilename)
        assert df.crs == "epsg:2263"

    def test_to_file_with_duplicate_columns(self):
        df = GeoDataFrame(
            data=[[1, 2, 3]], columns=["a", "b", "a"], geometry=[Point(1, 1)]
        )
        with pytest.raises(
            ValueError, match="GeoDataFrame cannot contain duplicated column names."
        ):
            tempfilename = os.path.join(self.tempdir, "crs.shp")
            df.to_file(tempfilename)

    def test_bool_index(self):
        # Find boros with 'B' in their name
        df = self.df[self.df["BoroName"].str.contains("B")]
        assert len(df) == 2
        boros = df["BoroName"].values
        assert "Brooklyn" in boros
        assert "Bronx" in boros
        assert type(df) is GeoDataFrame

    def test_coord_slice_points(self):
        assert self.df2.cx[-2:-1, -2:-1].empty
        assert_frame_equal(self.df2, self.df2.cx[:, :])
        assert_frame_equal(self.df2.loc[5:], self.df2.cx[5:, :])
        assert_frame_equal(self.df2.loc[5:], self.df2.cx[:, 5:])
        assert_frame_equal(self.df2.loc[5:], self.df2.cx[5:, 5:])

    def test_from_dict(self):
        data = {"A": [1], "geometry": [Point(0.0, 0.0)]}
        df = GeoDataFrame.from_dict(data, crs=3857)
        assert df.crs == "epsg:3857"
        assert df._geometry_column_name == "geometry"

        data = {"B": [1], "location": [Point(0.0, 0.0)]}
        df = GeoDataFrame.from_dict(data, geometry="location")
        assert df._geometry_column_name == "location"

    def test_from_features(self):
        fiona = pytest.importorskip("fiona")
        nybb_filename = geopandas.datasets.get_path("nybb")
        with fiona.open(nybb_filename) as f:
            features = list(f)
            crs = f.crs_wkt

        df = GeoDataFrame.from_features(features, crs=crs)
        validate_boro_df(df, case_sensitive=True)
        assert df.crs == crs

    def test_from_features_unaligned_properties(self):
        p1 = Point(1, 1)
        f1 = {
            "type": "Feature",
            "properties": {"a": 0},
            "geometry": p1.__geo_interface__,
        }

        p2 = Point(2, 2)
        f2 = {
            "type": "Feature",
            "properties": {"b": 1},
            "geometry": p2.__geo_interface__,
        }

        p3 = Point(3, 3)
        f3 = {
            "type": "Feature",
            "properties": {"a": 2},
            "geometry": p3.__geo_interface__,
        }

        df = GeoDataFrame.from_features([f1, f2, f3])

        result = df[["a", "b"]]
        expected = pd.DataFrame.from_dict(
            [{"a": 0, "b": np.nan}, {"a": np.nan, "b": 1}, {"a": 2, "b": np.nan}]
        )
        assert_frame_equal(expected, result)

    def test_from_features_geom_interface_feature(self):
        class Placemark(object):
            def __init__(self, geom, val):
                self.__geo_interface__ = {
                    "type": "Feature",
                    "properties": {"a": val},
                    "geometry": geom.__geo_interface__,
                }

        p1 = Point(1, 1)
        f1 = Placemark(p1, 0)
        p2 = Point(3, 3)
        f2 = Placemark(p2, 0)
        df = GeoDataFrame.from_features([f1, f2])
        assert sorted(df.columns) == ["a", "geometry"]
        assert df.geometry.tolist() == [p1, p2]

    def test_from_feature_collection(self):
        data = {
            "name": ["a", "b", "c"],
            "lat": [45, 46, 47.5],
            "lon": [-120, -121.2, -122.9],
        }

        df = pd.DataFrame(data)
        geometry = [Point(xy) for xy in zip(df["lon"], df["lat"])]
        gdf = GeoDataFrame(df, geometry=geometry)
        # from_features returns sorted columns
        expected = gdf[["geometry", "lat", "lon", "name"]]

        # test FeatureCollection
        res = GeoDataFrame.from_features(gdf.__geo_interface__)
        assert_frame_equal(res, expected)

        # test list of Features
        res = GeoDataFrame.from_features(gdf.__geo_interface__["features"])
        assert_frame_equal(res, expected)

        # test __geo_interface__ attribute (a GeoDataFrame has one)
        res = GeoDataFrame.from_features(gdf)
        assert_frame_equal(res, expected)

    def test_dataframe_to_geodataframe(self):
        df = pd.DataFrame(
            {"A": range(len(self.df)), "location": np.array(self.df.geometry)},
            index=self.df.index,
        )
        gf = df.set_geometry("location", crs=self.df.crs)
        assert isinstance(df, pd.DataFrame)
        assert isinstance(gf, GeoDataFrame)
        assert_geoseries_equal(gf.geometry, self.df.geometry)
        assert gf.geometry.name == "location"
        assert "geometry" not in gf

        gf2 = df.set_geometry("location", crs=self.df.crs, drop=True)
        assert isinstance(df, pd.DataFrame)
        assert isinstance(gf2, GeoDataFrame)
        assert gf2.geometry.name == "geometry"
        assert "geometry" in gf2
        assert "location" not in gf2
        assert "location" in df

        # should be a copy
        df.loc[0, "A"] = 100
        assert gf.loc[0, "A"] == 0
        assert gf2.loc[0, "A"] == 0

        with pytest.raises(ValueError):
            df.set_geometry("location", inplace=True)

    def test_geodataframe_geointerface(self):
        assert self.df.__geo_interface__["type"] == "FeatureCollection"
        assert len(self.df.__geo_interface__["features"]) == self.df.shape[0]

    def test_geodataframe_iterfeatures(self):
        df = self.df.iloc[:1].copy()
        df.loc[0, "BoroName"] = np.nan
        # when containing missing values
        # null: output the missing entries as JSON null
        result = list(df.iterfeatures(na="null"))[0]["properties"]
        assert result["BoroName"] is None
        # drop: remove the property from the feature.
        result = list(df.iterfeatures(na="drop"))[0]["properties"]
        assert "BoroName" not in result.keys()
        # keep: output the missing entries as NaN
        result = list(df.iterfeatures(na="keep"))[0]["properties"]
        assert np.isnan(result["BoroName"])

        # test for checking that the (non-null) features are python scalars and
        # not numpy scalars
        assert type(df.loc[0, "Shape_Leng"]) is np.float64
        # null
        result = list(df.iterfeatures(na="null"))[0]
        assert type(result["properties"]["Shape_Leng"]) is float
        # drop
        result = list(df.iterfeatures(na="drop"))[0]
        assert type(result["properties"]["Shape_Leng"]) is float
        # keep
        result = list(df.iterfeatures(na="keep"))[0]
        assert type(result["properties"]["Shape_Leng"]) is float

        # when only having numerical columns
        df_only_numerical_cols = df[["Shape_Leng", "Shape_Area", "geometry"]]
        assert type(df_only_numerical_cols.loc[0, "Shape_Leng"]) is np.float64
        # null
        result = list(df_only_numerical_cols.iterfeatures(na="null"))[0]
        assert type(result["properties"]["Shape_Leng"]) is float
        # drop
        result = list(df_only_numerical_cols.iterfeatures(na="drop"))[0]
        assert type(result["properties"]["Shape_Leng"]) is float
        # keep
        result = list(df_only_numerical_cols.iterfeatures(na="keep"))[0]
        assert type(result["properties"]["Shape_Leng"]) is float

        with pytest.raises(
            ValueError, match="GeoDataFrame cannot contain duplicated column names."
        ):
            df_with_duplicate_columns = df[
                ["Shape_Leng", "Shape_Leng", "Shape_Area", "geometry"]
            ]
            list(df_with_duplicate_columns.iterfeatures())

        # geometry not set
        df = GeoDataFrame({"values": [0, 1], "geom": [Point(0, 1), Point(1, 0)]})
        with pytest.raises(AttributeError):
            list(df.iterfeatures())

    def test_geodataframe_geojson_no_bbox(self):
        geo = self.df._to_geo(na="null", show_bbox=False)
        assert "bbox" not in geo.keys()
        for feature in geo["features"]:
            assert "bbox" not in feature.keys()

    def test_geodataframe_geojson_bbox(self):
        geo = self.df._to_geo(na="null", show_bbox=True)
        assert "bbox" in geo.keys()
        assert len(geo["bbox"]) == 4
        assert isinstance(geo["bbox"], tuple)
        for feature in geo["features"]:
            assert "bbox" in feature.keys()

    def test_pickle(self):
        import pickle

        df2 = pickle.loads(pickle.dumps(self.df))
        assert_geodataframe_equal(self.df, df2)

    def test_pickle_method(self):
        filename = os.path.join(self.tempdir, "df.pkl")
        self.df.to_pickle(filename)
        unpickled = pd.read_pickle(filename)
        assert_frame_equal(self.df, unpickled)
        assert self.df.crs == unpickled.crs

    def test_estimate_utm_crs(self):
        if compat.PYPROJ_LT_3:
            with pytest.raises(RuntimeError, match=r"pyproj 3\+ required"):
                self.df.estimate_utm_crs()
        else:
            assert self.df.estimate_utm_crs() == CRS("EPSG:32618")
            if compat.PYPROJ_GE_32:  # result is unstable in older pyproj
                assert self.df.estimate_utm_crs("NAD83") == CRS("EPSG:26918")

    def test_to_wkb(self):
        wkbs0 = [
            (
                b"\x01\x01\x00\x00\x00\x00\x00\x00\x00\x00\x00"
                b"\x00\x00\x00\x00\x00\x00\x00\x00\x00\x00"
            ),  # POINT (0 0)
            (
                b"\x01\x01\x00\x00\x00\x00\x00\x00\x00\x00"
                b"\x00\xf0?\x00\x00\x00\x00\x00\x00\xf0?"
            ),  # POINT (1 1)
        ]
        wkbs1 = [
            (
                b"\x01\x01\x00\x00\x00\x00\x00\x00\x00\x00"
                b"\x00\x00@\x00\x00\x00\x00\x00\x00\x00@"
            ),  # POINT (2 2)
            (
                b"\x01\x01\x00\x00\x00\x00\x00\x00\x00\x00"
                b"\x00\x08@\x00\x00\x00\x00\x00\x00\x08@"
            ),  # POINT (3 3)
        ]
        gs0 = GeoSeries.from_wkb(wkbs0)
        gs1 = GeoSeries.from_wkb(wkbs1)
        gdf = GeoDataFrame({"geom_col0": gs0, "geom_col1": gs1})

        expected_df = pd.DataFrame({"geom_col0": wkbs0, "geom_col1": wkbs1})
        assert_frame_equal(expected_df, gdf.to_wkb())

    def test_to_wkt(self):
        wkts0 = ["POINT (0 0)", "POINT (1 1)"]
        wkts1 = ["POINT (2 2)", "POINT (3 3)"]
        gs0 = GeoSeries.from_wkt(wkts0)
        gs1 = GeoSeries.from_wkt(wkts1)
        gdf = GeoDataFrame({"gs0": gs0, "gs1": gs1})

        expected_df = pd.DataFrame({"gs0": wkts0, "gs1": wkts1})
        assert_frame_equal(expected_df, gdf.to_wkt())

    @pytest.mark.parametrize("how", ["left", "inner", "right"])
    @pytest.mark.parametrize("predicate", ["intersects", "within", "contains"])
    @pytest.mark.skipif(
        not compat.USE_PYGEOS and not compat.HAS_RTREE,
        reason="sjoin needs `rtree` or `pygeos` dependency",
    )
    def test_sjoin(self, how, predicate):
        """
        Basic test for availability of the GeoDataFrame method. Other
        sjoin tests are located in /tools/tests/test_sjoin.py
        """
        left = read_file(geopandas.datasets.get_path("naturalearth_cities"))
        right = read_file(geopandas.datasets.get_path("naturalearth_lowres"))

        expected = geopandas.sjoin(left, right, how=how, predicate=predicate)
        result = left.sjoin(right, how=how, predicate=predicate)
        assert_geodataframe_equal(result, expected)

    @pytest.mark.parametrize("how", ["left", "inner", "right"])
    @pytest.mark.parametrize("max_distance", [None, 1])
    @pytest.mark.parametrize("distance_col", [None, "distance"])
    @pytest.mark.skipif(
        not TEST_NEAREST,
        reason=(
            "PyGEOS >= 0.10.0"
            " must be installed and activated via the geopandas.compat module to"
            " test sjoin_nearest"
        ),
    )
    def test_sjoin_nearest(self, how, max_distance, distance_col):
        """
        Basic test for availability of the GeoDataFrame method. Other
        sjoin tests are located in /tools/tests/test_sjoin.py
        """
        left = read_file(geopandas.datasets.get_path("naturalearth_cities"))
        right = read_file(geopandas.datasets.get_path("naturalearth_lowres"))

        expected = geopandas.sjoin_nearest(
            left, right, how=how, max_distance=max_distance, distance_col=distance_col
        )
        result = left.sjoin_nearest(
            right, how=how, max_distance=max_distance, distance_col=distance_col
        )
        assert_geodataframe_equal(result, expected)

    @pytest.mark.skip_no_sindex
    def test_clip(self):
        """
        Basic test for availability of the GeoDataFrame method. Other
        clip tests are located in /tools/tests/test_clip.py
        """
        left = read_file(geopandas.datasets.get_path("naturalearth_cities"))
        world = read_file(geopandas.datasets.get_path("naturalearth_lowres"))
        south_america = world[world["continent"] == "South America"]

        expected = geopandas.clip(left, south_america)
        result = left.clip(south_america)
        assert_geodataframe_equal(result, expected)

    @pytest.mark.skip_no_sindex
    def test_overlay(self, dfs, how):
        """
        Basic test for availability of the GeoDataFrame method. Other
        overlay tests are located in tests/test_overlay.py
        """
        df1, df2 = dfs

        expected = geopandas.overlay(df1, df2, how=how)
        result = df1.overlay(df2, how=how)
        assert_geodataframe_equal(result, expected)


def check_geodataframe(df, geometry_column="geometry"):
    assert isinstance(df, GeoDataFrame)
    assert isinstance(df.geometry, GeoSeries)
    assert isinstance(df[geometry_column], GeoSeries)
    assert df._geometry_column_name == geometry_column
    assert df.geometry.name == geometry_column
    assert isinstance(df.geometry.values, GeometryArray)
    assert isinstance(df.geometry.dtype, GeometryDtype)


class TestConstructor:
    def test_dict(self):
        data = {
            "A": range(3),
            "B": np.arange(3.0),
            "geometry": [Point(x, x) for x in range(3)],
        }
        df = GeoDataFrame(data)
        check_geodataframe(df)

        # with specifying other kwargs
        df = GeoDataFrame(data, index=list("abc"))
        check_geodataframe(df)
        assert_index_equal(df.index, pd.Index(list("abc")))

        df = GeoDataFrame(data, columns=["B", "A", "geometry"])
        check_geodataframe(df)
        assert_index_equal(df.columns, pd.Index(["B", "A", "geometry"]))

        df = GeoDataFrame(data, columns=["A", "geometry"])
        check_geodataframe(df)
        assert_index_equal(df.columns, pd.Index(["A", "geometry"]))
        assert_series_equal(df["A"], pd.Series(range(3), name="A"))

    def test_dict_of_series(self):

        data = {
            "A": pd.Series(range(3)),
            "B": pd.Series(np.arange(3.0)),
            "geometry": GeoSeries([Point(x, x) for x in range(3)]),
        }

        df = GeoDataFrame(data)
        check_geodataframe(df)

        df = GeoDataFrame(data, index=pd.Index([1, 2]))
        check_geodataframe(df)
        assert_index_equal(df.index, pd.Index([1, 2]))
        assert df["A"].tolist() == [1, 2]

        # one non-series -> length is not correct
        data = {
            "A": pd.Series(range(3)),
            "B": np.arange(3.0),
            "geometry": GeoSeries([Point(x, x) for x in range(3)]),
        }
        with pytest.raises(ValueError):
            GeoDataFrame(data, index=[1, 2])

    def test_dict_specified_geometry(self):

        data = {
            "A": range(3),
            "B": np.arange(3.0),
            "other_geom": [Point(x, x) for x in range(3)],
        }

        df = GeoDataFrame(data, geometry="other_geom")
        check_geodataframe(df, "other_geom")

        with pytest.raises(ValueError):
            df = GeoDataFrame(data, geometry="geometry")

        # when no geometry specified -> works but raises error once
        # trying to access geometry
        df = GeoDataFrame(data)

        with pytest.raises(AttributeError):
            _ = df.geometry

        df = df.set_geometry("other_geom")
        check_geodataframe(df, "other_geom")

        # combined with custom args
        df = GeoDataFrame(data, geometry="other_geom", columns=["B", "other_geom"])
        check_geodataframe(df, "other_geom")
        assert_index_equal(df.columns, pd.Index(["B", "other_geom"]))
        assert_series_equal(df["B"], pd.Series(np.arange(3.0), name="B"))

        df = GeoDataFrame(data, geometry="other_geom", columns=["other_geom", "A"])
        check_geodataframe(df, "other_geom")
        assert_index_equal(df.columns, pd.Index(["other_geom", "A"]))
        assert_series_equal(df["A"], pd.Series(range(3), name="A"))

    def test_array(self):
        data = {
            "A": range(3),
            "B": np.arange(3.0),
            "geometry": [Point(x, x) for x in range(3)],
        }
        with ignore_shapely2_warnings():
            a = np.array([data["A"], data["B"], data["geometry"]], dtype=object).T

        df = GeoDataFrame(a, columns=["A", "B", "geometry"])
        check_geodataframe(df)

        df = GeoDataFrame(a, columns=["A", "B", "other_geom"], geometry="other_geom")
        check_geodataframe(df, "other_geom")

    def test_from_frame(self):
        data = {
            "A": range(3),
            "B": np.arange(3.0),
            "geometry": [Point(x, x) for x in range(3)],
        }
        gpdf = GeoDataFrame(data)
        with ignore_shapely2_warnings():
            pddf = pd.DataFrame(data)
        check_geodataframe(gpdf)
        assert type(pddf) == pd.DataFrame

        for df in [gpdf, pddf]:

            res = GeoDataFrame(df)
            check_geodataframe(res)

            res = GeoDataFrame(df, index=pd.Index([0, 2]))
            check_geodataframe(res)
            assert_index_equal(res.index, pd.Index([0, 2]))
            assert res["A"].tolist() == [0, 2]

            res = GeoDataFrame(df, columns=["geometry", "B"])
            check_geodataframe(res)
            assert_index_equal(res.columns, pd.Index(["geometry", "B"]))

            with pytest.raises(ValueError):
                GeoDataFrame(df, geometry="other_geom")

    def test_from_frame_specified_geometry(self):
        data = {
            "A": range(3),
            "B": np.arange(3.0),
            "other_geom": [Point(x, x) for x in range(3)],
        }

        gpdf = GeoDataFrame(data, geometry="other_geom")
        check_geodataframe(gpdf, "other_geom")
        with ignore_shapely2_warnings():
            pddf = pd.DataFrame(data)

        for df in [gpdf, pddf]:
            res = GeoDataFrame(df, geometry="other_geom")
            check_geodataframe(res, "other_geom")

        # gdf from gdf should preserve active geometry column name
        df = GeoDataFrame(gpdf)
        check_geodataframe(df, "other_geom")

    def test_only_geometry(self):
        exp = GeoDataFrame(
            {"geometry": [Point(x, x) for x in range(3)], "other": range(3)}
        )[["geometry"]]

        df = GeoDataFrame(geometry=[Point(x, x) for x in range(3)])
        check_geodataframe(df)
        assert_geodataframe_equal(df, exp)

        df = GeoDataFrame({"geometry": [Point(x, x) for x in range(3)]})
        check_geodataframe(df)
        assert_geodataframe_equal(df, exp)

        df = GeoDataFrame(
            {"other_geom": [Point(x, x) for x in range(3)]}, geometry="other_geom"
        )
        check_geodataframe(df, "other_geom")
        exp = exp.rename(columns={"geometry": "other_geom"}).set_geometry("other_geom")
        assert_geodataframe_equal(df, exp)

    def test_no_geometries(self):
        # keeps GeoDataFrame class (no DataFrame)
        data = {"A": range(3), "B": np.arange(3.0)}
        df = GeoDataFrame(data)
        assert type(df) == GeoDataFrame

        gdf = GeoDataFrame({"x": [1]})
        assert list(gdf.x) == [1]

    def test_empty(self):
        df = GeoDataFrame()
        assert type(df) == GeoDataFrame

        df = GeoDataFrame({"A": [], "B": []}, geometry=[])
        assert type(df) == GeoDataFrame

    def test_column_ordering(self):
        geoms = [Point(1, 1), Point(2, 2), Point(3, 3)]
        gs = GeoSeries(geoms)
        gdf = GeoDataFrame(
            {"a": [1, 2, 3], "geometry": gs},
            columns=["geometry", "a"],
            geometry="geometry",
        )
        check_geodataframe(gdf)
        gdf.columns == ["geometry", "a"]

        # with non-default index
        gdf = GeoDataFrame(
            {"a": [1, 2, 3], "geometry": gs},
            columns=["geometry", "a"],
            index=pd.Index([0, 0, 1]),
            geometry="geometry",
        )
        check_geodataframe(gdf)
        gdf.columns == ["geometry", "a"]

    @pytest.mark.xfail
    def test_preserve_series_name(self):
        geoms = [Point(1, 1), Point(2, 2), Point(3, 3)]
        gs = GeoSeries(geoms)
        gdf = GeoDataFrame({"a": [1, 2, 3]}, geometry=gs)

        check_geodataframe(gdf, geometry_column="geometry")

        geoms = [Point(1, 1), Point(2, 2), Point(3, 3)]
        gs = GeoSeries(geoms, name="my_geom")
        gdf = GeoDataFrame({"a": [1, 2, 3]}, geometry=gs)

        check_geodataframe(gdf, geometry_column="my_geom")

    def test_overwrite_geometry(self):
        # GH602
        data = pd.DataFrame({"geometry": [1, 2, 3], "col1": [4, 5, 6]})
        with ignore_shapely2_warnings():
            geoms = pd.Series([Point(i, i) for i in range(3)])
        # passed geometry kwarg should overwrite geometry column in data
        res = GeoDataFrame(data, geometry=geoms)
        assert_geoseries_equal(res.geometry, GeoSeries(geoms))

    def test_repeat_geo_col(self):
        df = pd.DataFrame(
            [
                {"geometry": Point(x, y), "geom": Point(x, y)}
                for x, y in zip(range(3), range(3))
            ],
        )
        # explicitly prevent construction of gdf with repeat geometry column names
        # two columns called "geometry", geom col inferred
        df2 = df.rename(columns={"geom": "geometry"})
        with pytest.raises(ValueError):
            GeoDataFrame(df2)
        # ensure case is caught when custom geom column name is used
        # two columns called "geom", geom col explicit
        df3 = df.rename(columns={"geometry": "geom"})
        with pytest.raises(ValueError):
            GeoDataFrame(df3, geometry="geom")


def test_geodataframe_crs():
    gdf = GeoDataFrame(columns=["geometry"])
    gdf.crs = "IGNF:ETRS89UTM28"
    assert gdf.crs.to_authority() == ("IGNF", "ETRS89UTM28")<|MERGE_RESOLUTION|>--- conflicted
+++ resolved
@@ -334,12 +334,11 @@
         assert isinstance(result, GeoDataFrame)
         assert isinstance(result.index, pd.DatetimeIndex)
 
-<<<<<<< HEAD
     def test_set_geometry_np_int(self):
         self.df.loc[:, 0] = self.df.geometry
         df = self.df.set_geometry(np.int64(0))
         assert df.geometry.name == 0
-=======
+
     def test_get_geometry_invalid(self):
         df = GeoDataFrame()
         df["geom"] = self.df.geometry
@@ -361,7 +360,6 @@
 
         with pytest.raises(AttributeError, match=msg_no_other_geo_cols):
             GeoDataFrame().geometry
->>>>>>> cb0c8b5e
 
     def test_align(self):
         df = self.df2
