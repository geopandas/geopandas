import os
<<<<<<< HEAD
import warnings

from packaging.version import Version
=======
>>>>>>> d940b63f

import numpy as np
import pandas as pd

from shapely.geometry import Point, Polygon, LineString, GeometryCollection, box

import geopandas
from geopandas import GeoDataFrame, GeoSeries, overlay, read_file
from geopandas._compat import PANDAS_GE_20

from geopandas.testing import assert_geodataframe_equal, assert_geoseries_equal
import pytest

try:
    from fiona.errors import DriverError
except ImportError:

    class DriverError(Exception):
        pass


DATA = os.path.join(os.path.abspath(os.path.dirname(__file__)), "data", "overlay")


pytestmark = pytest.mark.skip_no_sindex


@pytest.fixture
def dfs(request):
    s1 = GeoSeries(
        [
            Polygon([(0, 0), (2, 0), (2, 2), (0, 2)]),
            Polygon([(2, 2), (4, 2), (4, 4), (2, 4)]),
        ]
    )
    s2 = GeoSeries(
        [
            Polygon([(1, 1), (3, 1), (3, 3), (1, 3)]),
            Polygon([(3, 3), (5, 3), (5, 5), (3, 5)]),
        ]
    )
    df1 = GeoDataFrame({"col1": [1, 2], "geometry": s1})
    df2 = GeoDataFrame({"col2": [1, 2], "geometry": s2})
    return df1, df2


@pytest.fixture(params=["default-index", "int-index", "string-index"])
def dfs_index(request, dfs):
    df1, df2 = dfs
    if request.param == "int-index":
        df1.index = [1, 2]
        df2.index = [0, 2]
    if request.param == "string-index":
        df1.index = ["row1", "row2"]
    return df1, df2


@pytest.fixture(
    params=["union", "intersection", "difference", "symmetric_difference", "identity"]
)
def how(request):
    return request.param


@pytest.fixture(params=[True, False])
def keep_geom_type(request):
    return request.param


def test_overlay(dfs_index, how):
    """
    Basic overlay test with small dummy example dataframes (from docs).
    Results obtained using QGIS 2.16 (Vector -> Geoprocessing Tools ->
    Intersection / Union / ...), saved to GeoJSON
    """
    df1, df2 = dfs_index
    result = overlay(df1, df2, how=how)

    # construction of result

    def _read(name):
        expected = read_file(
            os.path.join(DATA, "polys", "df1_df2-{0}.geojson".format(name))
        )
        expected.crs = None
        for col in expected.columns[expected.dtypes == "int32"]:
            expected[col] = expected[col].astype("int64")
        return expected

    if how == "identity":
        expected_intersection = _read("intersection")
        expected_difference = _read("difference")
        expected = pd.concat(
            [expected_intersection, expected_difference], ignore_index=True, sort=False
        )
        expected["col1"] = expected["col1"].astype(float)
    else:
        expected = _read(how)

    # TODO needed adaptations to result
    if how == "union":
        result = result.sort_values(["col1", "col2"]).reset_index(drop=True)
    elif how == "difference":
        result = result.reset_index(drop=True)

    assert_geodataframe_equal(result, expected, check_column_type=False)

    # for difference also reversed
    if how == "difference":
        result = overlay(df2, df1, how=how)
        result = result.reset_index(drop=True)
        expected = _read("difference-inverse")
        assert_geodataframe_equal(result, expected, check_column_type=False)


@pytest.mark.filterwarnings("ignore:GeoSeries crs mismatch:UserWarning")
def test_overlay_nybb(how):
    polydf = read_file(geopandas.datasets.get_path("nybb"))

    # The circles have been constructed and saved at the time the expected
    # results were created (exact output of buffer algorithm can slightly
    # change over time -> use saved ones)
    # # construct circles dataframe
    # N = 10
    # b = [int(x) for x in polydf.total_bounds]
    # polydf2 = GeoDataFrame(
    #     [
    #         {"geometry": Point(x, y).buffer(10000), "value1": x + y, "value2": x - y}
    #         for x, y in zip(
    #             range(b[0], b[2], int((b[2] - b[0]) / N)),
    #             range(b[1], b[3], int((b[3] - b[1]) / N)),
    #         )
    #     ],
    #     crs=polydf.crs,
    # )
    polydf2 = read_file(os.path.join(DATA, "nybb_qgis", "polydf2.shp"))

    result = overlay(polydf, polydf2, how=how)

    cols = ["BoroCode", "BoroName", "Shape_Leng", "Shape_Area", "value1", "value2"]
    if how == "difference":
        cols = cols[:-2]

    # expected result

    if how == "identity":
        # read union one, further down below we take the appropriate subset
        expected = read_file(os.path.join(DATA, "nybb_qgis", "qgis-union.shp"))
    else:
        expected = read_file(
            os.path.join(DATA, "nybb_qgis", "qgis-{0}.shp".format(how))
        )

    # The result of QGIS for 'union' contains incorrect geometries:
    # 24 is a full original circle overlapping with unioned geometries, and
    # 27 is a completely duplicated row)
    if how == "union":
        expected = expected.drop([24, 27])
        expected.reset_index(inplace=True, drop=True)
    # Eliminate observations without geometries (issue from QGIS)
    expected = expected[expected.is_valid]
    expected.reset_index(inplace=True, drop=True)

    if how == "identity":
        expected = expected[expected.BoroCode.notnull()].copy()

    # Order GeoDataFrames
    expected = expected.sort_values(cols).reset_index(drop=True)

    # TODO needed adaptations to result
    result = result.sort_values(cols).reset_index(drop=True)

    if how in ("union", "identity"):
        # concat < 0.23 sorts, so changes the order of the columns
        # but at least we ensure 'geometry' is the last column
        assert result.columns[-1] == "geometry"
        assert len(result.columns) == len(expected.columns)
        result = result.reindex(columns=expected.columns)

    # the ordering of the spatial index results causes slight deviations
    # in the resultant geometries for multipolygons
    # for more details on the discussion, see:
    # https://github.com/geopandas/geopandas/pull/1338
    # https://github.com/geopandas/geopandas/issues/1337

    # Temporary workaround below:

    # simplify multipolygon geometry comparison
    # since the order of the constituent polygons depends on
    # the ordering of spatial indexing results, we cannot
    # compare symmetric_difference results directly when the
    # resultant geometry is a multipolygon

    # first, check that all bounds and areas are approx equal
    # this is a very rough check for multipolygon equality
    kwargs = {}
    pd.testing.assert_series_equal(
        result.geometry.area, expected.geometry.area, **kwargs
    )
    pd.testing.assert_frame_equal(
        result.geometry.bounds, expected.geometry.bounds, **kwargs
    )

    # There are two cases where the multipolygon have a different number
    # of sub-geometries -> not solved by normalize (and thus drop for now)
    if how == "symmetric_difference":
        expected.loc[9, "geometry"] = None
        result.loc[9, "geometry"] = None

    if how == "union":
        expected.loc[24, "geometry"] = None
        result.loc[24, "geometry"] = None

    assert_geodataframe_equal(
        result,
        expected,
        normalize=True,
        check_crs=False,
        check_column_type=False,
        check_less_precise=True,
    )


def test_overlay_overlap(how):
    """
    Overlay test with overlapping geometries in both dataframes.
    Test files are created with::

        import geopandas
        from geopandas import GeoSeries, GeoDataFrame
        from shapely.geometry import Point, Polygon, LineString

        s1 = GeoSeries([Point(0, 0), Point(1.5, 0)]).buffer(1, resolution=2)
        s2 = GeoSeries([Point(1, 1), Point(2, 2)]).buffer(1, resolution=2)

        df1 = GeoDataFrame({'geometry': s1, 'col1':[1,2]})
        df2 = GeoDataFrame({'geometry': s2, 'col2':[1, 2]})

        ax = df1.plot(alpha=0.5)
        df2.plot(alpha=0.5, ax=ax, color='C1')

        df1.to_file('geopandas/geopandas/tests/data/df1_overlap.geojson',
                    driver='GeoJSON')
        df2.to_file('geopandas/geopandas/tests/data/df2_overlap.geojson',
                    driver='GeoJSON')

    and then overlay results are obtained from using  QGIS 2.16
    (Vector -> Geoprocessing Tools -> Intersection / Union / ...),
    saved to GeoJSON.
    """
    df1 = read_file(os.path.join(DATA, "overlap", "df1_overlap.geojson"))
    df2 = read_file(os.path.join(DATA, "overlap", "df2_overlap.geojson"))

    result = overlay(df1, df2, how=how)

    if how == "identity":
        raise pytest.skip()

    expected = read_file(
        os.path.join(DATA, "overlap", "df1_df2_overlap-{0}.geojson".format(how))
    )

    if how == "union":
        # the QGIS result has the last row duplicated, so removing this
        expected = expected.iloc[:-1]

    # TODO needed adaptations to result
    result = result.reset_index(drop=True)
    if how == "union":
        result = result.sort_values(["col1", "col2"]).reset_index(drop=True)

    assert_geodataframe_equal(
        result,
        expected,
        normalize=True,
        check_column_type=False,
        check_less_precise=True,
    )


@pytest.mark.parametrize("other_geometry", [False, True])
def test_geometry_not_named_geometry(dfs, how, other_geometry):
    # Issue #306
    # Add points and flip names
    df1, df2 = dfs
    df3 = df1.copy()
    df3 = df3.rename(columns={"geometry": "polygons"})
    df3 = df3.set_geometry("polygons")
    if other_geometry:
        df3["geometry"] = df1.centroid.geometry
    assert df3.geometry.name == "polygons"

    res1 = overlay(df1, df2, how=how)
    res2 = overlay(df3, df2, how=how)

    assert df3.geometry.name == "polygons"

    if how == "difference":
        # in case of 'difference', column names of left frame are preserved
        assert res2.geometry.name == "polygons"
        if other_geometry:
            assert "geometry" in res2.columns
            assert_geoseries_equal(
                res2["geometry"], df3["geometry"], check_series_type=False
            )
            res2 = res2.drop(["geometry"], axis=1)
        res2 = res2.rename(columns={"polygons": "geometry"})
        res2 = res2.set_geometry("geometry")

    # TODO if existing column is overwritten -> geometry not last column
    if other_geometry and how == "intersection":
        res2 = res2.reindex(columns=res1.columns)
    assert_geodataframe_equal(res1, res2)

    df4 = df2.copy()
    df4 = df4.rename(columns={"geometry": "geom"})
    df4 = df4.set_geometry("geom")
    if other_geometry:
        df4["geometry"] = df2.centroid.geometry
    assert df4.geometry.name == "geom"

    res1 = overlay(df1, df2, how=how)
    res2 = overlay(df1, df4, how=how)
    assert_geodataframe_equal(res1, res2)


def test_bad_how(dfs):
    df1, df2 = dfs
    with pytest.raises(ValueError):
        overlay(df1, df2, how="spandex")


def test_duplicate_column_name(dfs, how):
    if how == "difference":
        pytest.skip("Difference uses columns from one df only.")
    df1, df2 = dfs
    df2r = df2.rename(columns={"col2": "col1"})
    res = overlay(df1, df2r, how=how)
    assert ("col1_1" in res.columns) and ("col1_2" in res.columns)


def test_geoseries_warning(dfs):
    df1, df2 = dfs
    # Issue #305
    with pytest.raises(NotImplementedError):
        overlay(df1, df2.geometry, how="union")


def test_preserve_crs(dfs, how):
    df1, df2 = dfs
    result = overlay(df1, df2, how=how)
    assert result.crs is None
    crs = "epsg:4326"
    df1.crs = crs
    df2.crs = crs
    result = overlay(df1, df2, how=how)
    assert result.crs == crs


def test_crs_mismatch(dfs, how):
    df1, df2 = dfs
    df1.crs = 4326
    df2.crs = 3857
    with pytest.warns(UserWarning, match="CRS mismatch between the CRS"):
        overlay(df1, df2, how=how)


def test_empty_intersection(dfs):
    df1, df2 = dfs
    polys3 = GeoSeries(
        [
            Polygon([(-1, -1), (-3, -1), (-3, -3), (-1, -3)]),
            Polygon([(-3, -3), (-5, -3), (-5, -5), (-3, -5)]),
        ]
    )
    df3 = GeoDataFrame({"geometry": polys3, "col3": [1, 2]})
    expected = GeoDataFrame([], columns=["col1", "col3", "geometry"])
    result = overlay(df1, df3)
    assert_geodataframe_equal(result, expected, check_dtype=False)


def test_correct_index(dfs):
    # GH883 - case where the index was not properly reset
    df1, df2 = dfs
    polys3 = GeoSeries(
        [
            Polygon([(1, 1), (3, 1), (3, 3), (1, 3)]),
            Polygon([(-1, 1), (1, 1), (1, 3), (-1, 3)]),
            Polygon([(3, 3), (5, 3), (5, 5), (3, 5)]),
        ]
    )
    df3 = GeoDataFrame({"geometry": polys3, "col3": [1, 2, 3]})
    i1 = Polygon([(1, 1), (1, 3), (3, 3), (3, 1), (1, 1)])
    i2 = Polygon([(3, 3), (3, 5), (5, 5), (5, 3), (3, 3)])
    expected = GeoDataFrame(
        [[1, 1, i1], [3, 2, i2]], columns=["col3", "col2", "geometry"]
    )
    result = overlay(df3, df2, keep_geom_type=True)
    assert_geodataframe_equal(result, expected)


def test_warn_on_keep_geom_type(dfs):
    df1, df2 = dfs
    polys3 = GeoSeries(
        [
            Polygon([(1, 1), (3, 1), (3, 3), (1, 3)]),
            Polygon([(-1, 1), (1, 1), (1, 3), (-1, 3)]),
            Polygon([(3, 3), (5, 3), (5, 5), (3, 5)]),
        ]
    )
    df3 = GeoDataFrame({"geometry": polys3})

    with pytest.warns(UserWarning, match="`keep_geom_type=True` in overlay"):
        overlay(df2, df3, keep_geom_type=None)


@pytest.mark.parametrize(
    "geom_types", ["polys", "poly_line", "poly_point", "line_poly", "point_poly"]
)
def test_overlay_strict(how, keep_geom_type, geom_types):
    """
    Test of mixed geometry types on input and output. Expected results initially
    generated using following snippet.

        polys1 = gpd.GeoSeries([Polygon([(1, 1), (3, 1), (3, 3), (1, 3)]),
                                Polygon([(3, 3), (5, 3), (5, 5), (3, 5)])])
        df1 = gpd.GeoDataFrame({'col1': [1, 2], 'geometry': polys1})

        polys2 = gpd.GeoSeries([Polygon([(1, 1), (3, 1), (3, 3), (1, 3)]),
                                Polygon([(-1, 1), (1, 1), (1, 3), (-1, 3)]),
                                Polygon([(3, 3), (5, 3), (5, 5), (3, 5)])])
        df2 = gpd.GeoDataFrame({'geometry': polys2, 'col2': [1, 2, 3]})

        lines1 = gpd.GeoSeries([LineString([(2, 0), (2, 4), (6, 4)]),
                                LineString([(0, 3), (6, 3)])])
        df3 = gpd.GeoDataFrame({'col3': [1, 2], 'geometry': lines1})
        points1 = gpd.GeoSeries([Point((2, 2)),
                                 Point((3, 3))])
        df4 = gpd.GeoDataFrame({'col4': [1, 2], 'geometry': points1})

        params=["union", "intersection", "difference", "symmetric_difference",
                "identity"]
        stricts = [True, False]

        for p in params:
            for s in stricts:
                exp = gpd.overlay(df1, df2, how=p, keep_geom_type=s)
                if not exp.empty:
                    exp.to_file('polys_{p}_{s}.geojson'.format(p=p, s=s),
                                driver='GeoJSON')

        for p in params:
            for s in stricts:
                exp = gpd.overlay(df1, df3, how=p, keep_geom_type=s)
                if not exp.empty:
                    exp.to_file('poly_line_{p}_{s}.geojson'.format(p=p, s=s),
                                driver='GeoJSON')
        for p in params:
            for s in stricts:
                exp = gpd.overlay(df1, df4, how=p, keep_geom_type=s)
                if not exp.empty:
                    exp.to_file('poly_point_{p}_{s}.geojson'.format(p=p, s=s),
                                driver='GeoJSON')
    """
    polys1 = GeoSeries(
        [
            Polygon([(1, 1), (3, 1), (3, 3), (1, 3)]),
            Polygon([(3, 3), (5, 3), (5, 5), (3, 5)]),
        ]
    )
    df1 = GeoDataFrame({"col1": [1, 2], "geometry": polys1})

    polys2 = GeoSeries(
        [
            Polygon([(1, 1), (3, 1), (3, 3), (1, 3)]),
            Polygon([(-1, 1), (1, 1), (1, 3), (-1, 3)]),
            Polygon([(3, 3), (5, 3), (5, 5), (3, 5)]),
        ]
    )
    df2 = GeoDataFrame({"geometry": polys2, "col2": [1, 2, 3]})
    lines1 = GeoSeries(
        [LineString([(2, 0), (2, 4), (6, 4)]), LineString([(0, 3), (6, 3)])]
    )
    df3 = GeoDataFrame({"col3": [1, 2], "geometry": lines1})
    points1 = GeoSeries([Point((2, 2)), Point((3, 3))])
    df4 = GeoDataFrame({"col4": [1, 2], "geometry": points1})

    if geom_types == "polys":
        result = overlay(df1, df2, how=how, keep_geom_type=keep_geom_type)
    elif geom_types == "poly_line":
        result = overlay(df1, df3, how=how, keep_geom_type=keep_geom_type)
    elif geom_types == "poly_point":
        result = overlay(df1, df4, how=how, keep_geom_type=keep_geom_type)
    elif geom_types == "line_poly":
        result = overlay(df3, df1, how=how, keep_geom_type=keep_geom_type)
    elif geom_types == "point_poly":
        result = overlay(df4, df1, how=how, keep_geom_type=keep_geom_type)

    try:
        expected = read_file(
            os.path.join(
                DATA,
                "strict",
                "{t}_{h}_{s}.geojson".format(t=geom_types, h=how, s=keep_geom_type),
            )
        )

        # the order depends on the spatial index used
        # so we sort the resultant dataframes to get a consistent order
        # independently of the spatial index implementation
        assert all(expected.columns == result.columns), "Column name mismatch"
        cols = list(set(result.columns) - {"geometry"})
        expected = expected.sort_values(cols, axis=0).reset_index(drop=True)
        result = result.sort_values(cols, axis=0).reset_index(drop=True)

        assert_geodataframe_equal(
            result,
            expected,
            normalize=True,
            check_column_type=False,
            check_less_precise=True,
            check_crs=False,
            check_dtype=False,
        )

    except DriverError:  # fiona >= 1.8
        assert result.empty

    except OSError:  # fiona < 1.8
        assert result.empty

    except RuntimeError:  # pyogrio.DataSourceError
        assert result.empty


def test_mixed_geom_error():
    polys1 = GeoSeries(
        [
            Polygon([(1, 1), (3, 1), (3, 3), (1, 3)]),
            Polygon([(3, 3), (5, 3), (5, 5), (3, 5)]),
        ]
    )
    df1 = GeoDataFrame({"col1": [1, 2], "geometry": polys1})
    mixed = GeoSeries(
        [
            Polygon([(1, 1), (3, 1), (3, 3), (1, 3)]),
            LineString([(3, 3), (5, 3), (5, 5), (3, 5)]),
        ]
    )
    dfmixed = GeoDataFrame({"col1": [1, 2], "geometry": mixed})
    with pytest.raises(NotImplementedError):
        overlay(df1, dfmixed, keep_geom_type=True)


def test_keep_geom_type_error():
    gcol = GeoSeries(
        GeometryCollection(
            [
                Polygon([(1, 1), (3, 1), (3, 3), (1, 3)]),
                LineString([(3, 3), (5, 3), (5, 5), (3, 5)]),
            ]
        )
    )
    dfcol = GeoDataFrame({"col1": [2], "geometry": gcol})
    polys1 = GeoSeries(
        [
            Polygon([(1, 1), (3, 1), (3, 3), (1, 3)]),
            Polygon([(3, 3), (5, 3), (5, 5), (3, 5)]),
        ]
    )
    df1 = GeoDataFrame({"col1": [1, 2], "geometry": polys1})
    with pytest.raises(TypeError):
        overlay(dfcol, df1, keep_geom_type=True)


def test_keep_geom_type_geometry_collection():
    # GH 1581

    df1 = read_file(os.path.join(DATA, "geom_type", "df1.geojson"))
    df2 = read_file(os.path.join(DATA, "geom_type", "df2.geojson"))

    with pytest.warns(UserWarning, match="`keep_geom_type=True` in overlay"):
        intersection = overlay(df1, df2, keep_geom_type=None)
    assert len(intersection) == 1
    assert (intersection.geom_type == "Polygon").all()

    intersection = overlay(df1, df2, keep_geom_type=True)
    assert len(intersection) == 1
    assert (intersection.geom_type == "Polygon").all()

    intersection = overlay(df1, df2, keep_geom_type=False)
    assert len(intersection) == 1
    assert (intersection.geom_type == "GeometryCollection").all()


def test_keep_geom_type_geometry_collection2():
    polys1 = [
        box(0, 0, 1, 1),
        box(1, 1, 3, 3).union(box(1, 3, 5, 5)),
    ]

    polys2 = [
        box(0, 0, 1, 1),
        box(3, 1, 4, 2).union(box(4, 1, 5, 4)),
    ]
    df1 = GeoDataFrame({"left": [0, 1], "geometry": polys1})
    df2 = GeoDataFrame({"right": [0, 1], "geometry": polys2})

    result1 = overlay(df1, df2, keep_geom_type=True)
    expected1 = GeoDataFrame(
        {
            "left": [0, 1],
            "right": [0, 1],
            "geometry": [box(0, 0, 1, 1), box(4, 3, 5, 4)],
        }
    )
    assert_geodataframe_equal(result1, expected1)

    result1 = overlay(df1, df2, keep_geom_type=False)
    expected1 = GeoDataFrame(
        {
            "left": [0, 1, 1],
            "right": [0, 0, 1],
            "geometry": [
                box(0, 0, 1, 1),
                Point(1, 1),
                GeometryCollection([box(4, 3, 5, 4), LineString([(3, 1), (3, 2)])]),
            ],
        }
    )
    assert_geodataframe_equal(result1, expected1)


def test_keep_geom_type_geomcoll_different_types():
    polys1 = [box(0, 1, 1, 3), box(10, 10, 12, 12)]
    polys2 = [
        Polygon([(1, 0), (3, 0), (3, 3), (1, 3), (1, 2), (2, 2), (2, 1), (1, 1)]),
        box(11, 11, 13, 13),
    ]
    df1 = GeoDataFrame({"left": [0, 1], "geometry": polys1})
    df2 = GeoDataFrame({"right": [0, 1], "geometry": polys2})
    with warnings.catch_warnings():
        warnings.filterwarnings(
            "ignore", "`unary_union` returned None due to all-None", FutureWarning
        )
        result1 = overlay(df1, df2, keep_geom_type=True)
    expected1 = GeoDataFrame(
        {
            "left": [1],
            "right": [1],
            "geometry": [box(11, 11, 12, 12)],
        }
    )
    assert_geodataframe_equal(result1, expected1)

    result2 = overlay(df1, df2, keep_geom_type=False)
    expected2 = GeoDataFrame(
        {
            "left": [0, 1],
            "right": [0, 1],
            "geometry": [
                GeometryCollection([LineString([(1, 2), (1, 3)]), Point(1, 1)]),
                box(11, 11, 12, 12),
            ],
        }
    )
    assert_geodataframe_equal(result2, expected2)


def test_keep_geom_type_geometry_collection_difference():
    # GH 2163

    polys1 = [
        box(0, 0, 1, 1),
        box(1, 1, 2, 2),
    ]

    # the tiny sliver in the second geometry may be converted to a
    # linestring during the overlay process due to floating point errors
    # on some platforms
    polys2 = [
        box(0, 0, 1, 1),
        box(1, 1, 2, 3).union(box(2, 2, 3, 2.00000000000000001)),
    ]
    df1 = GeoDataFrame({"left": [0, 1], "geometry": polys1})
    df2 = GeoDataFrame({"right": [0, 1], "geometry": polys2})

    result1 = overlay(df2, df1, keep_geom_type=True, how="difference")
    expected1 = GeoDataFrame(
        {
            "right": [1],
            "geometry": [box(1, 2, 2, 3)],
        },
    )

    assert_geodataframe_equal(result1, expected1)


@pytest.mark.parametrize("make_valid", [True, False])
def test_overlap_make_valid(make_valid):
    bowtie = Polygon([(1, 1), (9, 9), (9, 1), (1, 9), (1, 1)])
    assert not bowtie.is_valid
    fixed_bowtie = bowtie.buffer(0)
    assert fixed_bowtie.is_valid

    df1 = GeoDataFrame({"col1": ["region"], "geometry": GeoSeries([box(0, 0, 10, 10)])})
    df_bowtie = GeoDataFrame(
        {"col1": ["invalid", "valid"], "geometry": GeoSeries([bowtie, fixed_bowtie])}
    )

    if make_valid:
        df_overlay_bowtie = overlay(df1, df_bowtie, make_valid=make_valid)
        assert df_overlay_bowtie.at[0, "geometry"].equals(fixed_bowtie)
        assert df_overlay_bowtie.at[1, "geometry"].equals(fixed_bowtie)
    else:
        with pytest.raises(ValueError, match="1 invalid input geometries"):
            overlay(df1, df_bowtie, make_valid=make_valid)


def test_empty_overlay_return_non_duplicated_columns():
    nybb = geopandas.read_file(geopandas.datasets.get_path("nybb"))
    nybb2 = nybb.copy()
    nybb2.geometry = nybb2.translate(20000000)

    result = geopandas.overlay(nybb, nybb2)

    expected = GeoDataFrame(
        columns=[
            "BoroCode_1",
            "BoroName_1",
            "Shape_Leng_1",
            "Shape_Area_1",
            "BoroCode_2",
            "BoroName_2",
            "Shape_Leng_2",
            "Shape_Area_2",
            "geometry",
        ],
        crs=nybb.crs,
    )
    assert_geodataframe_equal(result, expected, check_dtype=False)


def test_non_overlapping(how):
    p1 = Polygon([(0, 0), (2, 0), (2, 2), (0, 2)])
    p2 = Polygon([(3, 3), (5, 3), (5, 5), (3, 5)])
    df1 = GeoDataFrame({"col1": [1], "geometry": [p1]})
    df2 = GeoDataFrame({"col2": [2], "geometry": [p2]})
    result = overlay(df1, df2, how=how)

    if how == "intersection":
        if PANDAS_GE_20:
            index = None
        else:
            index = pd.Index([], dtype="object")

        expected = GeoDataFrame(
            {
                "col1": np.array([], dtype="int64"),
                "col2": np.array([], dtype="int64"),
                "geometry": [],
            },
            index=index,
        )
    elif how == "union":
        expected = GeoDataFrame(
            {
                "col1": [1, np.nan],
                "col2": [np.nan, 2],
                "geometry": [p1, p2],
            }
        )
    elif how == "identity":
        expected = GeoDataFrame(
            {
                "col1": [1.0],
                "col2": [np.nan],
                "geometry": [p1],
            }
        )
    elif how == "symmetric_difference":
        expected = GeoDataFrame(
            {
                "col1": [1, np.nan],
                "col2": [np.nan, 2],
                "geometry": [p1, p2],
            }
        )
    elif how == "difference":
        expected = GeoDataFrame(
            {
                "col1": [1],
                "geometry": [p1],
            }
        )

    assert_geodataframe_equal(result, expected)


def test_no_intersection():
    # overlapping bounds but non-overlapping geometries
    gs = GeoSeries([Point(x, x).buffer(0.1) for x in range(3)])
    gdf1 = GeoDataFrame({"foo": ["a", "b", "c"]}, geometry=gs)
    gdf2 = GeoDataFrame({"bar": ["1", "3", "5"]}, geometry=gs.translate(1))

    expected = GeoDataFrame(columns=["foo", "bar", "geometry"])
    result = overlay(gdf1, gdf2, how="intersection")
    assert_geodataframe_equal(result, expected, check_index_type=False)


class TestOverlayWikiExample:
    def setup_method(self):
        self.layer_a = GeoDataFrame(geometry=[box(0, 2, 6, 6)])

        self.layer_b = GeoDataFrame(geometry=[box(4, 0, 10, 4)])

        self.intersection = GeoDataFrame(geometry=[box(4, 2, 6, 4)])

        self.union = GeoDataFrame(
            geometry=[
                box(4, 2, 6, 4),
                Polygon([(4, 2), (0, 2), (0, 6), (6, 6), (6, 4), (4, 4), (4, 2)]),
                Polygon([(10, 0), (4, 0), (4, 2), (6, 2), (6, 4), (10, 4), (10, 0)]),
            ]
        )

        self.a_difference_b = GeoDataFrame(
            geometry=[Polygon([(4, 2), (0, 2), (0, 6), (6, 6), (6, 4), (4, 4), (4, 2)])]
        )

        self.b_difference_a = GeoDataFrame(
            geometry=[
                Polygon([(10, 0), (4, 0), (4, 2), (6, 2), (6, 4), (10, 4), (10, 0)])
            ]
        )

        self.symmetric_difference = GeoDataFrame(
            geometry=[
                Polygon([(4, 2), (0, 2), (0, 6), (6, 6), (6, 4), (4, 4), (4, 2)]),
                Polygon([(10, 0), (4, 0), (4, 2), (6, 2), (6, 4), (10, 4), (10, 0)]),
            ]
        )

        self.a_identity_b = GeoDataFrame(
            geometry=[
                box(4, 2, 6, 4),
                Polygon([(4, 2), (0, 2), (0, 6), (6, 6), (6, 4), (4, 4), (4, 2)]),
            ]
        )

        self.b_identity_a = GeoDataFrame(
            geometry=[
                box(4, 2, 6, 4),
                Polygon([(10, 0), (4, 0), (4, 2), (6, 2), (6, 4), (10, 4), (10, 0)]),
            ]
        )

    def test_intersection(self):
        df_result = overlay(self.layer_a, self.layer_b, how="intersection")
        assert df_result.geom_equals(self.intersection).all()

    def test_union(self):
        df_result = overlay(self.layer_a, self.layer_b, how="union")
        assert_geodataframe_equal(df_result, self.union)

    def test_a_difference_b(self):
        df_result = overlay(self.layer_a, self.layer_b, how="difference")
        assert_geodataframe_equal(df_result, self.a_difference_b)

    def test_b_difference_a(self):
        df_result = overlay(self.layer_b, self.layer_a, how="difference")
        assert_geodataframe_equal(df_result, self.b_difference_a)

    def test_symmetric_difference(self):
        df_result = overlay(self.layer_a, self.layer_b, how="symmetric_difference")
        assert_geodataframe_equal(df_result, self.symmetric_difference)

    def test_a_identity_b(self):
        df_result = overlay(self.layer_a, self.layer_b, how="identity")
        assert_geodataframe_equal(df_result, self.a_identity_b)

    def test_b_identity_a(self):
        df_result = overlay(self.layer_b, self.layer_a, how="identity")
        assert_geodataframe_equal(df_result, self.b_identity_a)<|MERGE_RESOLUTION|>--- conflicted
+++ resolved
@@ -1,10 +1,7 @@
 import os
-<<<<<<< HEAD
 import warnings
 
 from packaging.version import Version
-=======
->>>>>>> d940b63f
 
 import numpy as np
 import pandas as pd
