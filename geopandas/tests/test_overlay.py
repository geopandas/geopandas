import os
from distutils.version import LooseVersion

import numpy as np
import pandas as pd

from shapely.geometry import Point, Polygon, LineString, GeometryCollection, box
from fiona.errors import DriverError

import geopandas
from geopandas import GeoDataFrame, GeoSeries, overlay, read_file
from geopandas import _compat

from geopandas.testing import assert_geodataframe_equal, assert_geoseries_equal
import pytest

DATA = os.path.join(os.path.abspath(os.path.dirname(__file__)), "data", "overlay")


pytestmark = pytest.mark.skip_no_sindex
pandas_133 = pd.__version__ == LooseVersion("1.3.3")


@pytest.fixture
def dfs(request):
    s1 = GeoSeries(
        [
            Polygon([(0, 0), (2, 0), (2, 2), (0, 2)]),
            Polygon([(2, 2), (4, 2), (4, 4), (2, 4)]),
        ]
    )
    s2 = GeoSeries(
        [
            Polygon([(1, 1), (3, 1), (3, 3), (1, 3)]),
            Polygon([(3, 3), (5, 3), (5, 5), (3, 5)]),
        ]
    )
    df1 = GeoDataFrame({"col1": [1, 2], "geometry": s1})
    df2 = GeoDataFrame({"col2": [1, 2], "geometry": s2})
    return df1, df2


@pytest.fixture(params=["default-index", "int-index", "string-index"])
def dfs_index(request, dfs):
    df1, df2 = dfs
    if request.param == "int-index":
        df1.index = [1, 2]
        df2.index = [0, 2]
    if request.param == "string-index":
        df1.index = ["row1", "row2"]
    return df1, df2


@pytest.fixture(
    params=["union", "intersection", "difference", "symmetric_difference", "identity"]
)
def how(request):
    if pandas_133 and request.param in ["symmetric_difference", "identity", "union"]:
        pytest.xfail("Regression in pandas 1.3.3 (GH #2101)")
    return request.param


@pytest.fixture(params=[True, False])
def keep_geom_type(request):
    return request.param


def test_overlay(dfs_index, how):
    """
    Basic overlay test with small dummy example dataframes (from docs).
    Results obtained using QGIS 2.16 (Vector -> Geoprocessing Tools ->
    Intersection / Union / ...), saved to GeoJSON
    """
    df1, df2 = dfs_index
    result = overlay(df1, df2, how=how)

    # construction of result

    def _read(name):
        expected = read_file(
            os.path.join(DATA, "polys", "df1_df2-{0}.geojson".format(name))
        )
        expected.crs = None
        return expected

    if how == "identity":
        expected_intersection = _read("intersection")
        expected_difference = _read("difference")
        expected = pd.concat(
            [expected_intersection, expected_difference], ignore_index=True, sort=False
        )
        expected["col1"] = expected["col1"].astype(float)
    else:
        expected = _read(how)

    # TODO needed adaptations to result
    if how == "union":
        result = result.sort_values(["col1", "col2"]).reset_index(drop=True)
    elif how == "difference":
        result = result.reset_index(drop=True)

    assert_geodataframe_equal(result, expected, check_column_type=False)

    # for difference also reversed
    if how == "difference":
        result = overlay(df2, df1, how=how)
        result = result.reset_index(drop=True)
        expected = _read("difference-inverse")
        assert_geodataframe_equal(result, expected, check_column_type=False)


@pytest.mark.filterwarnings("ignore:GeoSeries crs mismatch:UserWarning")
def test_overlay_nybb(how):
    polydf = read_file(geopandas.datasets.get_path("nybb"))

    # The circles have been constructed and saved at the time the expected
    # results were created (exact output of buffer algorithm can slightly
    # change over time -> use saved ones)
    # # construct circles dataframe
    # N = 10
    # b = [int(x) for x in polydf.total_bounds]
    # polydf2 = GeoDataFrame(
    #     [
    #         {"geometry": Point(x, y).buffer(10000), "value1": x + y, "value2": x - y}
    #         for x, y in zip(
    #             range(b[0], b[2], int((b[2] - b[0]) / N)),
    #             range(b[1], b[3], int((b[3] - b[1]) / N)),
    #         )
    #     ],
    #     crs=polydf.crs,
    # )
    polydf2 = read_file(os.path.join(DATA, "nybb_qgis", "polydf2.shp"))

    result = overlay(polydf, polydf2, how=how)

    cols = ["BoroCode", "BoroName", "Shape_Leng", "Shape_Area", "value1", "value2"]
    if how == "difference":
        cols = cols[:-2]

    # expected result

    if how == "identity":
        # read union one, further down below we take the appropriate subset
        expected = read_file(os.path.join(DATA, "nybb_qgis", "qgis-union.shp"))
    else:
        expected = read_file(
            os.path.join(DATA, "nybb_qgis", "qgis-{0}.shp".format(how))
        )

    # The result of QGIS for 'union' contains incorrect geometries:
    # 24 is a full original circle overlapping with unioned geometries, and
    # 27 is a completely duplicated row)
    if how == "union":
        expected = expected.drop([24, 27])
        expected.reset_index(inplace=True, drop=True)
    # Eliminate observations without geometries (issue from QGIS)
    expected = expected[expected.is_valid]
    expected.reset_index(inplace=True, drop=True)

    if how == "identity":
        expected = expected[expected.BoroCode.notnull()].copy()

    # Order GeoDataFrames
    expected = expected.sort_values(cols).reset_index(drop=True)

    # TODO needed adaptations to result
    result = result.sort_values(cols).reset_index(drop=True)

    if how in ("union", "identity"):
        # concat < 0.23 sorts, so changes the order of the columns
        # but at least we ensure 'geometry' is the last column
        assert result.columns[-1] == "geometry"
        assert len(result.columns) == len(expected.columns)
        result = result.reindex(columns=expected.columns)

    # the ordering of the spatial index results causes slight deviations
    # in the resultant geometries for multipolygons
    # for more details on the discussion, see:
    # https://github.com/geopandas/geopandas/pull/1338
    # https://github.com/geopandas/geopandas/issues/1337

    # Temporary workaround below:

    # simplify multipolygon geometry comparison
    # since the order of the constituent polygons depends on
    # the ordering of spatial indexing results, we cannot
    # compare symmetric_difference results directly when the
    # resultant geometry is a multipolygon

    # first, check that all bounds and areas are approx equal
    # this is a very rough check for multipolygon equality
    if not _compat.PANDAS_GE_11:
        kwargs = dict(check_less_precise=True)
    else:
        kwargs = {}
    pd.testing.assert_series_equal(
        result.geometry.area, expected.geometry.area, **kwargs
    )
    pd.testing.assert_frame_equal(
        result.geometry.bounds, expected.geometry.bounds, **kwargs
    )

    # There are two cases where the multipolygon have a different number
    # of sub-geometries -> not solved by normalize (and thus drop for now)
    if how == "symmetric_difference":
        expected.loc[9, "geometry"] = None
        result.loc[9, "geometry"] = None

    if how == "union":
        expected.loc[24, "geometry"] = None
        result.loc[24, "geometry"] = None

    assert_geodataframe_equal(
        result,
        expected,
        normalize=True,
        check_crs=False,
        check_column_type=False,
        check_less_precise=True,
    )


def test_overlay_overlap(how):
    """
    Overlay test with overlapping geometries in both dataframes.
    Test files are created with::

        import geopandas
        from geopandas import GeoSeries, GeoDataFrame
        from shapely.geometry import Point, Polygon, LineString

        s1 = GeoSeries([Point(0, 0), Point(1.5, 0)]).buffer(1, resolution=2)
        s2 = GeoSeries([Point(1, 1), Point(2, 2)]).buffer(1, resolution=2)

        df1 = GeoDataFrame({'geometry': s1, 'col1':[1,2]})
        df2 = GeoDataFrame({'geometry': s2, 'col2':[1, 2]})

        ax = df1.plot(alpha=0.5)
        df2.plot(alpha=0.5, ax=ax, color='C1')

        df1.to_file('geopandas/geopandas/tests/data/df1_overlap.geojson',
                    driver='GeoJSON')
        df2.to_file('geopandas/geopandas/tests/data/df2_overlap.geojson',
                    driver='GeoJSON')

    and then overlay results are obtained from using  QGIS 2.16
    (Vector -> Geoprocessing Tools -> Intersection / Union / ...),
    saved to GeoJSON.
    """
    df1 = read_file(os.path.join(DATA, "overlap", "df1_overlap.geojson"))
    df2 = read_file(os.path.join(DATA, "overlap", "df2_overlap.geojson"))

    result = overlay(df1, df2, how=how)

    if how == "identity":
        raise pytest.skip()

    expected = read_file(
        os.path.join(DATA, "overlap", "df1_df2_overlap-{0}.geojson".format(how))
    )

    if how == "union":
        # the QGIS result has the last row duplicated, so removing this
        expected = expected.iloc[:-1]

    # TODO needed adaptations to result
    result = result.reset_index(drop=True)
    if how == "union":
        result = result.sort_values(["col1", "col2"]).reset_index(drop=True)

    assert_geodataframe_equal(
        result,
        expected,
        normalize=True,
        check_column_type=False,
        check_less_precise=True,
    )


@pytest.mark.parametrize("other_geometry", [False, True])
def test_geometry_not_named_geometry(dfs, how, other_geometry):
    # Issue #306
    # Add points and flip names
    df1, df2 = dfs
    df3 = df1.copy()
    df3 = df3.rename(columns={"geometry": "polygons"})
    df3 = df3.set_geometry("polygons")
    if other_geometry:
        df3["geometry"] = df1.centroid.geometry
    assert df3.geometry.name == "polygons"

    res1 = overlay(df1, df2, how=how)
    res2 = overlay(df3, df2, how=how)

    assert df3.geometry.name == "polygons"

    if how == "difference":
        # in case of 'difference', column names of left frame are preserved
        assert res2.geometry.name == "polygons"
        if other_geometry:
            assert "geometry" in res2.columns
            assert_geoseries_equal(
                res2["geometry"], df3["geometry"], check_series_type=False
            )
            res2 = res2.drop(["geometry"], axis=1)
        res2 = res2.rename(columns={"polygons": "geometry"})
        res2 = res2.set_geometry("geometry")

    # TODO if existing column is overwritten -> geometry not last column
    if other_geometry and how == "intersection":
        res2 = res2.reindex(columns=res1.columns)
    assert_geodataframe_equal(res1, res2)

    df4 = df2.copy()
    df4 = df4.rename(columns={"geometry": "geom"})
    df4 = df4.set_geometry("geom")
    if other_geometry:
        df4["geometry"] = df2.centroid.geometry
    assert df4.geometry.name == "geom"

    res1 = overlay(df1, df2, how=how)
    res2 = overlay(df1, df4, how=how)
    assert_geodataframe_equal(res1, res2)


def test_bad_how(dfs):
    df1, df2 = dfs
    with pytest.raises(ValueError):
        overlay(df1, df2, how="spandex")


def test_duplicate_column_name(dfs, how):
    if how == "difference":
        pytest.skip("Difference uses columns from one df only.")
    df1, df2 = dfs
    df2r = df2.rename(columns={"col2": "col1"})
    res = overlay(df1, df2r, how=how)
    assert ("col1_1" in res.columns) and ("col1_2" in res.columns)


def test_geoseries_warning(dfs):
    df1, df2 = dfs
    # Issue #305
    with pytest.raises(NotImplementedError):
        overlay(df1, df2.geometry, how="union")


def test_preserve_crs(dfs, how):
    df1, df2 = dfs
    result = overlay(df1, df2, how=how)
    assert result.crs is None
    crs = "epsg:4326"
    df1.crs = crs
    df2.crs = crs
    result = overlay(df1, df2, how=how)
    assert result.crs == crs


def test_crs_mismatch(dfs, how):
    df1, df2 = dfs
    df1.crs = 4326
    df2.crs = 3857
    with pytest.warns(UserWarning, match="CRS mismatch between the CRS"):
        overlay(df1, df2, how=how)


def test_empty_intersection(dfs):
    df1, df2 = dfs
    polys3 = GeoSeries(
        [
            Polygon([(-1, -1), (-3, -1), (-3, -3), (-1, -3)]),
            Polygon([(-3, -3), (-5, -3), (-5, -5), (-3, -5)]),
        ]
    )
    df3 = GeoDataFrame({"geometry": polys3, "col3": [1, 2]})
    expected = GeoDataFrame([], columns=["col1", "col3", "geometry"])
    result = overlay(df1, df3)
    assert_geodataframe_equal(result, expected, check_dtype=False)


def test_correct_index(dfs):
    # GH883 - case where the index was not properly reset
    df1, df2 = dfs
    polys3 = GeoSeries(
        [
            Polygon([(1, 1), (3, 1), (3, 3), (1, 3)]),
            Polygon([(-1, 1), (1, 1), (1, 3), (-1, 3)]),
            Polygon([(3, 3), (5, 3), (5, 5), (3, 5)]),
        ]
    )
    df3 = GeoDataFrame({"geometry": polys3, "col3": [1, 2, 3]})
    i1 = Polygon([(1, 1), (1, 3), (3, 3), (3, 1), (1, 1)])
    i2 = Polygon([(3, 3), (3, 5), (5, 5), (5, 3), (3, 3)])
    expected = GeoDataFrame(
        [[1, 1, i1], [3, 2, i2]], columns=["col3", "col2", "geometry"]
    )
    result = overlay(df3, df2, keep_geom_type=True)
    assert_geodataframe_equal(result, expected)


def test_warn_on_keep_geom_type(dfs):

    df1, df2 = dfs
    polys3 = GeoSeries(
        [
            Polygon([(1, 1), (3, 1), (3, 3), (1, 3)]),
            Polygon([(-1, 1), (1, 1), (1, 3), (-1, 3)]),
            Polygon([(3, 3), (5, 3), (5, 5), (3, 5)]),
        ]
    )
    df3 = GeoDataFrame({"geometry": polys3})

    with pytest.warns(UserWarning, match="`keep_geom_type=True` in overlay"):
        overlay(df2, df3, keep_geom_type=None)


@pytest.mark.parametrize(
    "geom_types", ["polys", "poly_line", "poly_point", "line_poly", "point_poly"]
)
def test_overlay_strict(how, keep_geom_type, geom_types):
    """
    Test of mixed geometry types on input and output. Expected results initially
    generated using following snippet.

        polys1 = gpd.GeoSeries([Polygon([(1, 1), (3, 1), (3, 3), (1, 3)]),
                                Polygon([(3, 3), (5, 3), (5, 5), (3, 5)])])
        df1 = gpd.GeoDataFrame({'col1': [1, 2], 'geometry': polys1})

        polys2 = gpd.GeoSeries([Polygon([(1, 1), (3, 1), (3, 3), (1, 3)]),
                                Polygon([(-1, 1), (1, 1), (1, 3), (-1, 3)]),
                                Polygon([(3, 3), (5, 3), (5, 5), (3, 5)])])
        df2 = gpd.GeoDataFrame({'geometry': polys2, 'col2': [1, 2, 3]})

        lines1 = gpd.GeoSeries([LineString([(2, 0), (2, 4), (6, 4)]),
                                LineString([(0, 3), (6, 3)])])
        df3 = gpd.GeoDataFrame({'col3': [1, 2], 'geometry': lines1})
        points1 = gpd.GeoSeries([Point((2, 2)),
                                 Point((3, 3))])
        df4 = gpd.GeoDataFrame({'col4': [1, 2], 'geometry': points1})

        params=["union", "intersection", "difference", "symmetric_difference",
                "identity"]
        stricts = [True, False]

        for p in params:
            for s in stricts:
                exp = gpd.overlay(df1, df2, how=p, keep_geom_type=s)
                if not exp.empty:
                    exp.to_file('polys_{p}_{s}.geojson'.format(p=p, s=s),
                                driver='GeoJSON')

        for p in params:
            for s in stricts:
                exp = gpd.overlay(df1, df3, how=p, keep_geom_type=s)
                if not exp.empty:
                    exp.to_file('poly_line_{p}_{s}.geojson'.format(p=p, s=s),
                                driver='GeoJSON')
        for p in params:
            for s in stricts:
                exp = gpd.overlay(df1, df4, how=p, keep_geom_type=s)
                if not exp.empty:
                    exp.to_file('poly_point_{p}_{s}.geojson'.format(p=p, s=s),
                                driver='GeoJSON')
    """
    polys1 = GeoSeries(
        [
            Polygon([(1, 1), (3, 1), (3, 3), (1, 3)]),
            Polygon([(3, 3), (5, 3), (5, 5), (3, 5)]),
        ]
    )
    df1 = GeoDataFrame({"col1": [1, 2], "geometry": polys1})

    polys2 = GeoSeries(
        [
            Polygon([(1, 1), (3, 1), (3, 3), (1, 3)]),
            Polygon([(-1, 1), (1, 1), (1, 3), (-1, 3)]),
            Polygon([(3, 3), (5, 3), (5, 5), (3, 5)]),
        ]
    )
    df2 = GeoDataFrame({"geometry": polys2, "col2": [1, 2, 3]})
    lines1 = GeoSeries(
        [LineString([(2, 0), (2, 4), (6, 4)]), LineString([(0, 3), (6, 3)])]
    )
    df3 = GeoDataFrame({"col3": [1, 2], "geometry": lines1})
    points1 = GeoSeries([Point((2, 2)), Point((3, 3))])
    df4 = GeoDataFrame({"col4": [1, 2], "geometry": points1})

    if geom_types == "polys":
        result = overlay(df1, df2, how=how, keep_geom_type=keep_geom_type)
    elif geom_types == "poly_line":
        result = overlay(df1, df3, how=how, keep_geom_type=keep_geom_type)
    elif geom_types == "poly_point":
        result = overlay(df1, df4, how=how, keep_geom_type=keep_geom_type)
    elif geom_types == "line_poly":
        result = overlay(df3, df1, how=how, keep_geom_type=keep_geom_type)
    elif geom_types == "point_poly":
        result = overlay(df4, df1, how=how, keep_geom_type=keep_geom_type)

    try:
        expected = read_file(
            os.path.join(
                DATA,
                "strict",
                "{t}_{h}_{s}.geojson".format(t=geom_types, h=how, s=keep_geom_type),
            )
        )

        # the order depends on the spatial index used
        # so we sort the resultant dataframes to get a consistent order
        # independently of the spatial index implementation
        assert all(expected.columns == result.columns), "Column name mismatch"
        cols = list(set(result.columns) - set(["geometry"]))
        expected = expected.sort_values(cols, axis=0).reset_index(drop=True)
        result = result.sort_values(cols, axis=0).reset_index(drop=True)

        assert_geodataframe_equal(
            result,
            expected,
            normalize=True,
            check_column_type=False,
            check_less_precise=True,
            check_crs=False,
            check_dtype=False,
        )

    except DriverError:  # fiona >= 1.8
        assert result.empty

    except OSError:  # fiona < 1.8
        assert result.empty


def test_mixed_geom_error():
    polys1 = GeoSeries(
        [
            Polygon([(1, 1), (3, 1), (3, 3), (1, 3)]),
            Polygon([(3, 3), (5, 3), (5, 5), (3, 5)]),
        ]
    )
    df1 = GeoDataFrame({"col1": [1, 2], "geometry": polys1})
    mixed = GeoSeries(
        [
            Polygon([(1, 1), (3, 1), (3, 3), (1, 3)]),
            LineString([(3, 3), (5, 3), (5, 5), (3, 5)]),
        ]
    )
    dfmixed = GeoDataFrame({"col1": [1, 2], "geometry": mixed})
    with pytest.raises(NotImplementedError):
        overlay(df1, dfmixed, keep_geom_type=True)


def test_keep_geom_type_error():
    gcol = GeoSeries(
        GeometryCollection(
            [
                Polygon([(1, 1), (3, 1), (3, 3), (1, 3)]),
                LineString([(3, 3), (5, 3), (5, 5), (3, 5)]),
            ]
        )
    )
    dfcol = GeoDataFrame({"col1": [2], "geometry": gcol})
    polys1 = GeoSeries(
        [
            Polygon([(1, 1), (3, 1), (3, 3), (1, 3)]),
            Polygon([(3, 3), (5, 3), (5, 5), (3, 5)]),
        ]
    )
    df1 = GeoDataFrame({"col1": [1, 2], "geometry": polys1})
    with pytest.raises(TypeError):
        overlay(dfcol, df1, keep_geom_type=True)


def test_keep_geom_type_geometry_collection():
    # GH 1581

    df1 = read_file(os.path.join(DATA, "geom_type", "df1.geojson"))
    df2 = read_file(os.path.join(DATA, "geom_type", "df2.geojson"))

    with pytest.warns(UserWarning, match="`keep_geom_type=True` in overlay"):
        intersection = overlay(df1, df2, keep_geom_type=None)
    assert len(intersection) == 1
    assert (intersection.geom_type == "Polygon").all()

    intersection = overlay(df1, df2, keep_geom_type=True)
    assert len(intersection) == 1
    assert (intersection.geom_type == "Polygon").all()

    intersection = overlay(df1, df2, keep_geom_type=False)
    assert len(intersection) == 1
    assert (intersection.geom_type == "GeometryCollection").all()


def test_keep_geom_type_geometry_collection2():
    polys1 = [
        box(0, 0, 1, 1),
        box(1, 1, 3, 3).union(box(1, 3, 5, 5)),
    ]

    polys2 = [
        box(0, 0, 1, 1),
        box(3, 1, 4, 2).union(box(4, 1, 5, 4)),
    ]
    df1 = GeoDataFrame({"left": [0, 1], "geometry": polys1})
    df2 = GeoDataFrame({"right": [0, 1], "geometry": polys2})

    result1 = overlay(df1, df2, keep_geom_type=True)
    expected1 = GeoDataFrame(
        {
            "left": [0, 1],
            "right": [0, 1],
            "geometry": [box(0, 0, 1, 1), box(4, 3, 5, 4)],
        }
    )
    assert_geodataframe_equal(result1, expected1)

    result1 = overlay(df1, df2, keep_geom_type=False)
    expected1 = GeoDataFrame(
        {
            "left": [0, 1, 1],
            "right": [0, 0, 1],
            "geometry": [
                box(0, 0, 1, 1),
                Point(1, 1),
                GeometryCollection([box(4, 3, 5, 4), LineString([(3, 1), (3, 2)])]),
            ],
        }
    )
    assert_geodataframe_equal(result1, expected1)


<<<<<<< HEAD
def test_keep_geom_type_geomcoll_different_types():
    polys1 = [box(0, 1, 1, 3), box(10, 10, 12, 12)]
    polys2 = [
        Polygon([(1, 0), (3, 0), (3, 3), (1, 3), (1, 2), (2, 2), (2, 1), (1, 1)]),
        box(11, 11, 13, 13),
    ]
    df1 = GeoDataFrame({"left": [0, 1], "geometry": polys1})
    df2 = GeoDataFrame({"right": [0, 1], "geometry": polys2})
    result1 = overlay(df1, df2, keep_geom_type=True)
    expected1 = GeoDataFrame(
        {
            "left": [1],
            "right": [1],
            "geometry": [box(11, 11, 12, 12)],
        }
    )
    assert_geodataframe_equal(result1, expected1)

    result2 = overlay(df1, df2, keep_geom_type=False)
    expected2 = GeoDataFrame(
        {
            "left": [0, 1],
            "right": [0, 1],
            "geometry": [
                GeometryCollection([LineString([(1, 2), (1, 3)]), Point(1, 1)]),
                box(11, 11, 12, 12),
            ],
        }
    )
    assert_geodataframe_equal(result2, expected2)
=======
def test_keep_geom_type_geometry_collection_difference():
    # GH 2163

    polys1 = [
        box(0, 0, 1, 1),
        box(1, 1, 2, 2),
    ]

    # the tiny sliver in the second geometry may be converted to a
    # linestring during the overlay process due to floating point errors
    # on some platforms
    polys2 = [
        box(0, 0, 1, 1),
        box(1, 1, 2, 3).union(box(2, 2, 3, 2.00000000000000001)),
    ]
    df1 = GeoDataFrame({"left": [0, 1], "geometry": polys1})
    df2 = GeoDataFrame({"right": [0, 1], "geometry": polys2})

    result1 = overlay(df2, df1, keep_geom_type=True, how="difference")
    expected1 = GeoDataFrame(
        {
            "right": [1],
            "geometry": [box(1, 2, 2, 3)],
        },
    )

    assert_geodataframe_equal(result1, expected1)
>>>>>>> 220a2f75


@pytest.mark.parametrize("make_valid", [True, False])
def test_overlap_make_valid(make_valid):
    bowtie = Polygon([(1, 1), (9, 9), (9, 1), (1, 9), (1, 1)])
    assert not bowtie.is_valid
    fixed_bowtie = bowtie.buffer(0)
    assert fixed_bowtie.is_valid

    df1 = GeoDataFrame({"col1": ["region"], "geometry": GeoSeries([box(0, 0, 10, 10)])})
    df_bowtie = GeoDataFrame(
        {"col1": ["invalid", "valid"], "geometry": GeoSeries([bowtie, fixed_bowtie])}
    )

    if make_valid:
        df_overlay_bowtie = overlay(df1, df_bowtie, make_valid=make_valid)
        assert df_overlay_bowtie.at[0, "geometry"].equals(fixed_bowtie)
        assert df_overlay_bowtie.at[1, "geometry"].equals(fixed_bowtie)
    else:
        with pytest.raises(ValueError, match="1 invalid input geometries"):
            overlay(df1, df_bowtie, make_valid=make_valid)


def test_empty_overlay_return_non_duplicated_columns():

    nybb = geopandas.read_file(geopandas.datasets.get_path("nybb"))
    nybb2 = nybb.copy()
    nybb2.geometry = nybb2.translate(20000000)

    result = geopandas.overlay(nybb, nybb2)

    expected = GeoDataFrame(
        columns=[
            "BoroCode_1",
            "BoroName_1",
            "Shape_Leng_1",
            "Shape_Area_1",
            "BoroCode_2",
            "BoroName_2",
            "Shape_Leng_2",
            "Shape_Area_2",
            "geometry",
        ],
        crs=nybb.crs,
    )
    assert_geodataframe_equal(result, expected, check_dtype=False)


def test_non_overlapping(how):
    p1 = Polygon([(0, 0), (2, 0), (2, 2), (0, 2)])
    p2 = Polygon([(3, 3), (5, 3), (5, 5), (3, 5)])
    df1 = GeoDataFrame({"col1": [1], "geometry": [p1]})
    df2 = GeoDataFrame({"col2": [2], "geometry": [p2]})
    result = overlay(df1, df2, how=how)

    if how == "intersection":
        expected = GeoDataFrame(
            {
                "col1": np.array([], dtype="int64"),
                "col2": np.array([], dtype="int64"),
                "geometry": [],
            },
            index=pd.Index([], dtype="object"),
        )
    elif how == "union":
        expected = GeoDataFrame(
            {
                "col1": [1, np.nan],
                "col2": [np.nan, 2],
                "geometry": [p1, p2],
            }
        )
    elif how == "identity":
        expected = GeoDataFrame(
            {
                "col1": [1.0],
                "col2": [np.nan],
                "geometry": [p1],
            }
        )
    elif how == "symmetric_difference":
        expected = GeoDataFrame(
            {
                "col1": [1, np.nan],
                "col2": [np.nan, 2],
                "geometry": [p1, p2],
            }
        )
    elif how == "difference":
        expected = GeoDataFrame(
            {
                "col1": [1],
                "geometry": [p1],
            }
        )

    assert_geodataframe_equal(result, expected)


def test_no_intersection():
    # overlapping bounds but non-overlapping geometries
    gs = GeoSeries([Point(x, x).buffer(0.1) for x in range(3)])
    gdf1 = GeoDataFrame({"foo": ["a", "b", "c"]}, geometry=gs)
    gdf2 = GeoDataFrame({"bar": ["1", "3", "5"]}, geometry=gs.translate(1))

    expected = GeoDataFrame(columns=["foo", "bar", "geometry"])
    result = overlay(gdf1, gdf2, how="intersection")
    assert_geodataframe_equal(result, expected, check_index_type=False)<|MERGE_RESOLUTION|>--- conflicted
+++ resolved
@@ -628,7 +628,6 @@
     assert_geodataframe_equal(result1, expected1)
 
 
-<<<<<<< HEAD
 def test_keep_geom_type_geomcoll_different_types():
     polys1 = [box(0, 1, 1, 3), box(10, 10, 12, 12)]
     polys2 = [
@@ -659,7 +658,8 @@
         }
     )
     assert_geodataframe_equal(result2, expected2)
-=======
+
+
 def test_keep_geom_type_geometry_collection_difference():
     # GH 2163
 
@@ -687,7 +687,6 @@
     )
 
     assert_geodataframe_equal(result1, expected1)
->>>>>>> 220a2f75
 
 
 @pytest.mark.parametrize("make_valid", [True, False])
