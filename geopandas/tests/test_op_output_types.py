import pandas as pd
import pyproj
import pytest
import geopandas._compat as compat

from shapely.geometry import Point

from geopandas import GeoDataFrame, GeoSeries


crs_osgb = pyproj.CRS(27700)
crs_wgs = pyproj.CRS(4326)


N = 10


@pytest.fixture(params=["geometry", "point"])
def df(request):
    geo_name = request.param

    df = GeoDataFrame(
        [
            {
                "value1": x + y,
                "value2": x * y,
                geo_name: Point(x, y),  # rename this col in tests
            }
            for x, y in zip(range(N), range(N))
        ],
        crs=crs_wgs,
        geometry=geo_name,
    )
    # want geometry2 to be a GeoSeries not Series, test behaviour of non geom col
    df["geometry2"] = df[geo_name].set_crs(crs_osgb, allow_override=True)
    return df


def _check_metadata_gdf(gdf, geo_name="geometry", crs=crs_wgs):
    assert gdf._geometry_column_name == geo_name
    assert gdf.geometry.name == geo_name
    assert gdf.crs == crs


def _check_metadata_gs(gs, name="geometry", crs=crs_wgs):
    assert gs.name == name
    assert gs.crs == crs


def assert_object(
    result, expected_type, geo_name="geometry", crs=crs_wgs, check_none_name=False
):
    """
    Helper method to make tests easier to read. Checks result is of the expected
    type. If result is a GeoDataFrame or GeoSeries, checks geo_name
    and crs match. If geo_name is None, then we expect a GeoDataFrame
    where the geometry column is invalid/ isn't set. This is never desirable,
    but is a reality of this first stage of implementation.
    """
    assert type(result) is expected_type

    if expected_type == GeoDataFrame:
        if geo_name is not None:
            _check_metadata_gdf(result, geo_name=geo_name, crs=crs)
        else:
            if check_none_name:  # TODO this is awkward
                assert result._geometry_column_name is None

            if result._geometry_column_name is None:
                msg = (
                    "You are calling a geospatial method on the GeoDataFrame, "
                    "but the active"
                )
            else:
                msg = (
                    "You are calling a geospatial method on the GeoDataFrame, but "
                    r"the active geometry column \("
                    rf"'{result._geometry_column_name}'\) is not present"
                )
            with pytest.raises(AttributeError, match=msg):
                result.geometry.name  # be explicit that geometry is invalid here
    elif expected_type == GeoSeries:
        _check_metadata_gs(result, name=geo_name, crs=crs)


def test_getitem(df):
    geo_name = df.geometry.name
    assert_object(df[["value1", "value2"]], pd.DataFrame)
    assert_object(df[[geo_name, "geometry2"]], GeoDataFrame, geo_name)
    assert_object(df[[geo_name]], GeoDataFrame, geo_name)
    assert_object(df[["geometry2", "value1"]], GeoDataFrame, None)
    assert_object(df[["geometry2"]], GeoDataFrame, None)
    assert_object(df[["value1"]], pd.DataFrame)
    # Series
    assert_object(df[geo_name], GeoSeries, geo_name)
    assert_object(df["geometry2"], GeoSeries, "geometry2", crs=crs_osgb)
    assert_object(df["value1"], pd.Series)


def test_loc(df):
    geo_name = df.geometry.name
    assert_object(df.loc[:, ["value1", "value2"]], pd.DataFrame)
    assert_object(df.loc[:, [geo_name, "geometry2"]], GeoDataFrame, geo_name)
    assert_object(df.loc[:, [geo_name]], GeoDataFrame, geo_name)
<<<<<<< HEAD
    assert_object(df.loc[:, ["geometry2", "value1"]], GeoDataFrame, None, None)
    assert_object(df.loc[:, ["geometry2"]], GeoDataFrame, None, None)
=======
    assert_object(df.loc[:, ["geometry2", "value1"]], GeoDataFrame, None)
    assert_object(df.loc[:, ["geometry2"]], GeoDataFrame, None)
>>>>>>> 351ef71e
    assert_object(df.loc[:, ["value1"]], pd.DataFrame)
    # Series
    assert_object(df.loc[:, geo_name], GeoSeries, geo_name)
    assert_object(df.loc[:, "geometry2"], GeoSeries, "geometry2", crs=crs_osgb)
    assert_object(df.loc[:, "value1"], pd.Series)


def test_iloc(df):
    geo_name = df.geometry.name
    assert_object(df.iloc[:, 0:2], pd.DataFrame)
    assert_object(df.iloc[:, 2:4], GeoDataFrame, geo_name)
    assert_object(df.iloc[:, [2]], GeoDataFrame, geo_name)
<<<<<<< HEAD
    assert_object(df.iloc[:, [3, 0]], GeoDataFrame, None, None)
    assert_object(df.iloc[:, [3]], GeoDataFrame, None, None)
=======
    assert_object(df.iloc[:, [3, 0]], GeoDataFrame, None)
    assert_object(df.iloc[:, [3]], GeoDataFrame, None)
>>>>>>> 351ef71e
    assert_object(df.iloc[:, [0]], pd.DataFrame)
    # Series
    assert_object(df.iloc[:, 2], GeoSeries, geo_name)
    assert_object(df.iloc[:, 3], GeoSeries, "geometry2", crs=crs_osgb)
    assert_object(df.iloc[:, 0], pd.Series)


def test_squeeze(df):
    geo_name = df.geometry.name
    assert_object(df[[geo_name]].squeeze(), GeoSeries, geo_name)
    assert_object(df[["geometry2"]].squeeze(), GeoSeries, "geometry2", crs=crs_osgb)


def test_to_frame(df):
    geo_name = df.geometry.name
    res1 = df[geo_name].to_frame()
    assert_object(res1, GeoDataFrame, geo_name, crs=df[geo_name].crs)

    res2 = df["geometry2"].to_frame()
    assert_object(res2, GeoDataFrame, "geometry2", crs=crs_osgb)

    res3 = df["value1"].to_frame()
    assert_object(res3, pd.DataFrame)


def test_reindex(df):
    geo_name = df.geometry.name
    assert_object(df.reindex(columns=["value1", "value2"]), pd.DataFrame)
    assert_object(df.reindex(columns=[geo_name, "geometry2"]), GeoDataFrame, geo_name)
    assert_object(df.reindex(columns=[geo_name]), GeoDataFrame, geo_name)
    assert_object(df.reindex(columns=["new_col", geo_name]), GeoDataFrame, geo_name)
<<<<<<< HEAD
    assert_object(df.reindex(columns=["geometry2", "value1"]), GeoDataFrame, None, None)
    assert_object(df.reindex(columns=["geometry2"]), GeoDataFrame, None, None)
=======
    assert_object(df.reindex(columns=["geometry2", "value1"]), GeoDataFrame, None)
    assert_object(df.reindex(columns=["geometry2"]), GeoDataFrame, None)
>>>>>>> 351ef71e
    assert_object(df.reindex(columns=["value1"]), pd.DataFrame)

    # reindexing the rows always preserves the GeoDataFrame
    assert_object(df.reindex(index=[0, 1, 20]), GeoDataFrame, geo_name)

    # reindexing both rows and columns
    assert_object(
        df.reindex(index=[0, 1, 20], columns=[geo_name]), GeoDataFrame, geo_name
    )
    assert_object(df.reindex(index=[0, 1, 20], columns=["value1"]), pd.DataFrame)


def test_drop(df):
    geo_name = df.geometry.name
    assert_object(df.drop(columns=[geo_name, "geometry2"]), pd.DataFrame)
    assert_object(df.drop(columns=["value1", "value2"]), GeoDataFrame, geo_name)
    cols = ["value1", "value2", "geometry2"]
    assert_object(df.drop(columns=cols), GeoDataFrame, geo_name)
<<<<<<< HEAD
    assert_object(df.drop(columns=[geo_name, "value2"]), GeoDataFrame, None, None)
    assert_object(
        df.drop(columns=["value1", "value2", geo_name]), GeoDataFrame, None, None
    )
=======
    assert_object(df.drop(columns=[geo_name, "value2"]), GeoDataFrame, None)
    assert_object(df.drop(columns=["value1", "value2", geo_name]), GeoDataFrame, None)
>>>>>>> 351ef71e
    assert_object(df.drop(columns=["geometry2", "value2", geo_name]), pd.DataFrame)


def test_apply(df):
    geo_name = df.geometry.name

    def identity(x):
        return x

    # axis = 0
    assert_object(df[["value1", "value2"]].apply(identity), pd.DataFrame)
    assert_object(df[[geo_name, "geometry2"]].apply(identity), GeoDataFrame, geo_name)
    assert_object(df[[geo_name]].apply(identity), GeoDataFrame, geo_name)
    assert_object(df[["geometry2", "value1"]].apply(identity), GeoDataFrame, None, None)
    assert_object(df[["geometry2"]].apply(identity), GeoDataFrame, None, None)
    assert_object(df[["value1"]].apply(identity), pd.DataFrame)

    # axis = 0, Series
    assert_object(df[geo_name].apply(identity), GeoSeries, geo_name)
    assert_object(df["geometry2"].apply(identity), GeoSeries, "geometry2", crs=crs_osgb)
    assert_object(df["value1"].apply(identity), pd.Series)

    # axis = 0, Series, no longer geometry
    assert_object(df[geo_name].apply(lambda x: str(x)), pd.Series)
    assert_object(df["geometry2"].apply(lambda x: str(x)), pd.Series)

    # axis = 1
    assert_object(df[["value1", "value2"]].apply(identity, axis=1), pd.DataFrame)
    assert_object(
        df[[geo_name, "geometry2"]].apply(identity, axis=1), GeoDataFrame, geo_name
    )
    assert_object(df[[geo_name]].apply(identity, axis=1), GeoDataFrame, geo_name)
    # TODO below should be a GeoDataFrame to be consistent with new getitem logic
    #   leave as follow up as quite complicated
    #   FrameColumnApply.series_generator returns object dtypes Series, so will have
    #   patch result of apply
    assert_object(df[["geometry2", "value1"]].apply(identity, axis=1), pd.DataFrame)

    assert_object(df[["value1"]].apply(identity, axis=1), pd.DataFrame)


def test_apply_axis1_secondary_geo_cols(df):
    def identity(x):
        return x

    assert_object(df[["geometry2"]].apply(identity, axis=1), GeoDataFrame, None, None)


def test_expanddim_in_apply():
    # https://github.com/geopandas/geopandas/pull/2296#issuecomment-1021966443
    s = GeoSeries.from_xy([0, 1], [0, 1])
    result = s.apply(lambda x: pd.Series([x.x, x.y]))
    assert_object(result, pd.DataFrame)


@pytest.mark.xfail(
    not compat.PANDAS_GE_11,
    reason="pandas <1.1 don't preserve subclass through groupby ops",  # Pandas GH33884
)
def test_expandim_in_groupby_aggregate_multiple_funcs():
    # https://github.com/geopandas/geopandas/pull/2296#issuecomment-1021966443
    # There are two calls to _constructor_expanddim here
    # SeriesGroupBy._aggregate_multiple_funcs() and
    # SeriesGroupBy._wrap_series_output() len(output) > 1

    s = GeoSeries.from_xy([0, 1, 2], [0, 1, 3])

    def union(s):
        return s.unary_union

    def total_area(s):
        return s.area.sum()

    grouped = s.groupby([0, 1, 0])
    agg = grouped.agg([total_area, union])
    assert_object(agg, GeoDataFrame, None, None, check_none_name=True)
    result = grouped.agg([union, total_area])
    assert_object(result, GeoDataFrame, None, None, check_none_name=True)
    assert_object(grouped.agg([total_area, total_area]), pd.DataFrame)
    assert_object(grouped.agg([total_area]), pd.DataFrame)


@pytest.mark.xfail(
    not compat.PANDAS_GE_11,
    reason="pandas <1.1 uses concat([Series]) in unstack",  # Pandas GH33356
)
def test_expanddim_in_unstack():
    # https://github.com/geopandas/geopandas/pull/2296#issuecomment-1021966443
    s = GeoSeries.from_xy(
        [0, 1, 2],
        [0, 1, 3],
        index=pd.MultiIndex.from_tuples([("A", "a"), ("A", "b"), ("B", "a")]),
    )
    unstack = s.unstack()
    assert_object(unstack, GeoDataFrame, None, None, False)

    if compat.PANDAS_GE_12:
        assert unstack._geometry_column_name is None
    else:  # pandas GH37369, unstack doesn't call finalize
        assert unstack._geometry_column_name == "geometry"<|MERGE_RESOLUTION|>--- conflicted
+++ resolved
@@ -102,13 +102,8 @@
     assert_object(df.loc[:, ["value1", "value2"]], pd.DataFrame)
     assert_object(df.loc[:, [geo_name, "geometry2"]], GeoDataFrame, geo_name)
     assert_object(df.loc[:, [geo_name]], GeoDataFrame, geo_name)
-<<<<<<< HEAD
-    assert_object(df.loc[:, ["geometry2", "value1"]], GeoDataFrame, None, None)
-    assert_object(df.loc[:, ["geometry2"]], GeoDataFrame, None, None)
-=======
     assert_object(df.loc[:, ["geometry2", "value1"]], GeoDataFrame, None)
     assert_object(df.loc[:, ["geometry2"]], GeoDataFrame, None)
->>>>>>> 351ef71e
     assert_object(df.loc[:, ["value1"]], pd.DataFrame)
     # Series
     assert_object(df.loc[:, geo_name], GeoSeries, geo_name)
@@ -121,13 +116,8 @@
     assert_object(df.iloc[:, 0:2], pd.DataFrame)
     assert_object(df.iloc[:, 2:4], GeoDataFrame, geo_name)
     assert_object(df.iloc[:, [2]], GeoDataFrame, geo_name)
-<<<<<<< HEAD
-    assert_object(df.iloc[:, [3, 0]], GeoDataFrame, None, None)
-    assert_object(df.iloc[:, [3]], GeoDataFrame, None, None)
-=======
     assert_object(df.iloc[:, [3, 0]], GeoDataFrame, None)
     assert_object(df.iloc[:, [3]], GeoDataFrame, None)
->>>>>>> 351ef71e
     assert_object(df.iloc[:, [0]], pd.DataFrame)
     # Series
     assert_object(df.iloc[:, 2], GeoSeries, geo_name)
@@ -159,13 +149,8 @@
     assert_object(df.reindex(columns=[geo_name, "geometry2"]), GeoDataFrame, geo_name)
     assert_object(df.reindex(columns=[geo_name]), GeoDataFrame, geo_name)
     assert_object(df.reindex(columns=["new_col", geo_name]), GeoDataFrame, geo_name)
-<<<<<<< HEAD
-    assert_object(df.reindex(columns=["geometry2", "value1"]), GeoDataFrame, None, None)
-    assert_object(df.reindex(columns=["geometry2"]), GeoDataFrame, None, None)
-=======
     assert_object(df.reindex(columns=["geometry2", "value1"]), GeoDataFrame, None)
     assert_object(df.reindex(columns=["geometry2"]), GeoDataFrame, None)
->>>>>>> 351ef71e
     assert_object(df.reindex(columns=["value1"]), pd.DataFrame)
 
     # reindexing the rows always preserves the GeoDataFrame
@@ -184,15 +169,8 @@
     assert_object(df.drop(columns=["value1", "value2"]), GeoDataFrame, geo_name)
     cols = ["value1", "value2", "geometry2"]
     assert_object(df.drop(columns=cols), GeoDataFrame, geo_name)
-<<<<<<< HEAD
-    assert_object(df.drop(columns=[geo_name, "value2"]), GeoDataFrame, None, None)
-    assert_object(
-        df.drop(columns=["value1", "value2", geo_name]), GeoDataFrame, None, None
-    )
-=======
     assert_object(df.drop(columns=[geo_name, "value2"]), GeoDataFrame, None)
     assert_object(df.drop(columns=["value1", "value2", geo_name]), GeoDataFrame, None)
->>>>>>> 351ef71e
     assert_object(df.drop(columns=["geometry2", "value2", geo_name]), pd.DataFrame)
 
 
