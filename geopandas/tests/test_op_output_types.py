import pandas as pd
import pyproj
import pytest
import geopandas._compat as compat

from shapely.geometry import Point

from geopandas import GeoDataFrame, GeoSeries


crs_osgb = pyproj.CRS(27700)
crs_wgs = pyproj.CRS(4326)


N = 10


@pytest.fixture(params=["geometry", "point"])
def df(request):
    geo_name = request.param

    df = GeoDataFrame(
        [
            {
                "value1": x + y,
                "value2": x * y,
                geo_name: Point(x, y),  # rename this col in tests
            }
            for x, y in zip(range(N), range(N))
        ],
        crs=crs_wgs,
        geometry=geo_name,
    )
    # want geometry2 to be a GeoSeries not Series, test behaviour of non geom col
    df["geometry2"] = df[geo_name].set_crs(crs_osgb, allow_override=True)
    return df


def _check_metadata_gdf(gdf, geo_name="geometry", crs=crs_wgs):
    assert gdf._geometry_column_name == geo_name
    assert gdf.geometry.name == geo_name
    assert gdf.crs == crs


def _check_metadata_gs(gs, name="geometry", crs=crs_wgs):
    assert gs.name == name
    assert gs.crs == crs


def assert_object(
    result, expected_type, geo_name="geometry", crs=crs_wgs, check_none_name=False
):
    """
    Helper method to make tests easier to read. Checks result is of the expected
    type. If result is a GeoDataFrame or GeoSeries, checks geo_name
    and crs match. If geo_name is None, then we expect a GeoDataFrame
    where the geometry column is invalid/ isn't set. This is never desirable,
    but is a reality of this first stage of implementation.
    """
    assert type(result) is expected_type

    if expected_type == GeoDataFrame:
        if geo_name is not None:
            _check_metadata_gdf(result, geo_name=geo_name, crs=crs)
        else:
<<<<<<< HEAD
            if check_none_name:
                assert result._geometry_column_name is None
            with pytest.raises(AttributeError, match="No geometry data set yet"):
=======
            if result._geometry_column_name is None:
                msg = (
                    "You are calling a geospatial method on the GeoDataFrame, "
                    "but the active"
                )
            else:
                msg = (
                    "You are calling a geospatial method on the GeoDataFrame, but "
                    r"the active geometry column \("
                    rf"'{result._geometry_column_name}'\) is not present"
                )
            with pytest.raises(AttributeError, match=msg):
>>>>>>> cb0c8b5e
                result.geometry.name  # be explicit that geometry is invalid here
    elif expected_type == GeoSeries:
        _check_metadata_gs(result, name=geo_name, crs=crs)


def test_getitem(df):
    geo_name = df.geometry.name
    assert_object(df[["value1", "value2"]], pd.DataFrame)
    assert_object(df[[geo_name, "geometry2"]], GeoDataFrame, geo_name)
    assert_object(df[[geo_name]], GeoDataFrame, geo_name)
    assert_object(df[["geometry2", "value1"]], GeoDataFrame, None, None)
    assert_object(df[["geometry2"]], GeoDataFrame, None, None)
    assert_object(df[["value1"]], pd.DataFrame)
    # Series
    assert_object(df[geo_name], GeoSeries, geo_name)
    assert_object(df["geometry2"], GeoSeries, "geometry2", crs=crs_osgb)
    assert_object(df["value1"], pd.Series)


def test_loc(df):
    geo_name = df.geometry.name
    assert_object(df.loc[:, ["value1", "value2"]], pd.DataFrame)
    assert_object(df.loc[:, [geo_name, "geometry2"]], GeoDataFrame, geo_name)
    assert_object(df.loc[:, [geo_name]], GeoDataFrame, geo_name)
    # TODO: should this set the geometry column to geometry2 or return a DataFrame?
    assert_object(df.loc[:, ["geometry2", "value1"]], GeoDataFrame, None)
    assert_object(df.loc[:, ["geometry2"]], GeoDataFrame, None)
    # Ideally this would mirror __getitem__ and below would be true
    # assert_object(df.loc[:, ["geometry2", "value1"]], pd.DataFrame)
    # assert_object(df.loc[:, ["geometry2"]], pd.DataFrame)
    assert_object(df.loc[:, ["value1"]], pd.DataFrame)
    # Series
    assert_object(df.loc[:, geo_name], GeoSeries, geo_name)
    assert_object(df.loc[:, "geometry2"], GeoSeries, "geometry2", crs=crs_osgb)
    assert_object(df.loc[:, "value1"], pd.Series)


def test_iloc(df):
    geo_name = df.geometry.name
    assert_object(df.iloc[:, 0:2], pd.DataFrame)
    assert_object(df.iloc[:, 2:4], GeoDataFrame, geo_name)
    assert_object(df.iloc[:, [2]], GeoDataFrame, geo_name)
    # TODO: should this set the geometry column to geometry2 or return a DataFrame?
    assert_object(df.iloc[:, [3, 0]], GeoDataFrame, None)
    assert_object(df.iloc[:, [3]], GeoDataFrame, None)
    # Ideally this would mirror __getitem__ and below would be true
    # assert_object(df.iloc[:, [3, 0]], pd.DataFrame)
    # assert_object(df.iloc[:, [3]], pd.DataFrame)
    assert_object(df.iloc[:, [0]], pd.DataFrame)
    # Series
    assert_object(df.iloc[:, 2], GeoSeries, geo_name)
    assert_object(df.iloc[:, 3], GeoSeries, "geometry2", crs=crs_osgb)
    assert_object(df.iloc[:, 0], pd.Series)


def test_squeeze(df):
    geo_name = df.geometry.name
    assert_object(df[[geo_name]].squeeze(), GeoSeries, geo_name)
    assert_object(df[["geometry2"]].squeeze(), GeoSeries, "geometry2", crs=crs_osgb)


def test_to_frame(df):
    geo_name = df.geometry.name
    res1 = df[geo_name].to_frame()
    assert_object(res1, GeoDataFrame, geo_name, crs=df[geo_name].crs)

    res2 = df["geometry2"].to_frame()
    assert_object(res2, GeoDataFrame, "geometry2", crs=crs_osgb)

    res3 = df["value1"].to_frame()
    assert_object(res3, pd.DataFrame)


def test_reindex(df):
    geo_name = df.geometry.name
    assert_object(df.reindex(columns=["value1", "value2"]), pd.DataFrame)
    assert_object(df.reindex(columns=[geo_name, "geometry2"]), GeoDataFrame, geo_name)
    assert_object(df.reindex(columns=[geo_name]), GeoDataFrame, geo_name)
    assert_object(df.reindex(columns=["new_col", geo_name]), GeoDataFrame, geo_name)
    # TODO: should this set the geometry column to geometry2 or return a DataFrame?
    assert_object(df.reindex(columns=["geometry2", "value1"]), GeoDataFrame, None)
    assert_object(df.reindex(columns=["geometry2"]), GeoDataFrame, None)
    # Ideally this would mirror __getitem__ and below would be true
    # assert_object(df.reindex(columns=["geometry2", "value1"]), pd.DataFrame)
    # assert_object(df.reindex(columns=["geometry2"]), pd.DataFrame)
    assert_object(df.reindex(columns=["value1"]), pd.DataFrame)

    # reindexing the rows always preserves the GeoDataFrame
    assert_object(df.reindex(index=[0, 1, 20]), GeoDataFrame, geo_name)

    # reindexing both rows and columns
    assert_object(
        df.reindex(index=[0, 1, 20], columns=[geo_name]), GeoDataFrame, geo_name
    )
    assert_object(df.reindex(index=[0, 1, 20], columns=["value1"]), pd.DataFrame)


def test_drop(df):
    geo_name = df.geometry.name
    assert_object(df.drop(columns=[geo_name, "geometry2"]), pd.DataFrame)
    assert_object(df.drop(columns=["value1", "value2"]), GeoDataFrame, geo_name)
    cols = ["value1", "value2", "geometry2"]
    assert_object(df.drop(columns=cols), GeoDataFrame, geo_name)
    # TODO: should this set the geometry column to geometry2 or return a DataFrame?
    assert_object(df.drop(columns=[geo_name, "value2"]), GeoDataFrame, None)
    assert_object(df.drop(columns=["value1", "value2", geo_name]), GeoDataFrame, None)
    # Ideally this would mirror __getitem__ and below would be true
    # assert_object(df.drop(columns=[geo_name, "value2"]), pd.DataFrame)
    # assert_object(df.drop(columns=["value1", "value2", geo_name]), pd.DataFrame)
    assert_object(df.drop(columns=["geometry2", "value2", geo_name]), pd.DataFrame)


def test_apply(df):
    geo_name = df.geometry.name

    def identity(x):
        return x

    # axis = 0
    assert_object(df[["value1", "value2"]].apply(identity), pd.DataFrame)
    assert_object(df[[geo_name, "geometry2"]].apply(identity), GeoDataFrame, geo_name)
    assert_object(df[[geo_name]].apply(identity), GeoDataFrame, geo_name)
    assert_object(df[["geometry2", "value1"]].apply(identity), GeoDataFrame, None, None)
    assert_object(df[["geometry2"]].apply(identity), GeoDataFrame, None, None)
    assert_object(df[["value1"]].apply(identity), pd.DataFrame)

    # axis = 0, Series
    assert_object(df[geo_name].apply(identity), GeoSeries, geo_name)
    assert_object(df["geometry2"].apply(identity), GeoSeries, "geometry2", crs=crs_osgb)
    assert_object(df["value1"].apply(identity), pd.Series)

    # axis = 0, Series, no longer geometry
    assert_object(df[geo_name].apply(lambda x: str(x)), pd.Series)
    assert_object(df["geometry2"].apply(lambda x: str(x)), pd.Series)

    # axis = 1
    assert_object(df[["value1", "value2"]].apply(identity, axis=1), pd.DataFrame)
    assert_object(
        df[[geo_name, "geometry2"]].apply(identity, axis=1), GeoDataFrame, geo_name
    )
    assert_object(df[[geo_name]].apply(identity, axis=1), GeoDataFrame, geo_name)
    # TODO below should be a GeoDataFrame to be consistent with new getitem logic
    #   leave as follow up as quite complicated
    #   FrameColumnApply.series_generator returns object dtypes Series, so will have
    #   patch result of apply
    assert_object(df[["geometry2", "value1"]].apply(identity, axis=1), pd.DataFrame)
<<<<<<< HEAD
    assert_object(df[["geometry2"]].apply(identity, axis=1), pd.DataFrame)
    assert_object(df[["value1"]].apply(identity, axis=1), pd.DataFrame)


def test_expanddim_in_apply():
    # https://github.com/geopandas/geopandas/pull/2296#issuecomment-1021966443
    s = GeoSeries.from_xy([0, 1], [0, 1])
    assert_object(s.apply(lambda x: pd.Series([x.x, x.y])), pd.DataFrame)


@pytest.mark.xfail(
    not compat.PANDAS_GE_11,
    reason="pandas <1.1 don't preserve subclass through groupby ops",  # Pandas GH33884
)
def test_expandim_in_groupby_aggregate_multiple_funcs():
    # https://github.com/geopandas/geopandas/pull/2296#issuecomment-1021966443
    # There are two calls to _constructor_expanddim here
    # SeriesGroupBy._aggregate_multiple_funcs() and
    # SeriesGroupBy._wrap_series_output() len(output) > 1

    s = GeoSeries.from_xy([0, 1, 2], [0, 1, 3])

    def union(s):
        return s.unary_union

    def total_area(s):
        return s.area.sum()

    grouped = s.groupby([0, 1, 0])
    agg = grouped.agg([total_area, union])
    assert_object(agg, GeoDataFrame, None, None, True)
    assert_object(grouped.agg([union, total_area]), GeoDataFrame, None, None, True)
    assert_object(grouped.agg([total_area, total_area]), pd.DataFrame)
    assert_object(grouped.agg([total_area]), pd.DataFrame)


@pytest.mark.xfail(
    not compat.PANDAS_GE_11,
    reason="pandas <1.1 uses concat([Series]) in unstack",  # Pandas GH33356
)
def test_expanddim_in_unstack():
    # https://github.com/geopandas/geopandas/pull/2296#issuecomment-1021966443
    s = GeoSeries.from_xy(
        [0, 1, 2],
        [0, 1, 3],
        index=pd.MultiIndex.from_tuples([("A", "a"), ("A", "b"), ("B", "a")]),
    )
    unstack = s.unstack()
    assert_object(unstack, GeoDataFrame, None, None, False)
    # TODO this is not what we want, but have to overload GeoDataFrame.droplevel to fix
    # (In 10.2 unstack._geometry_column_name = "geometry", sideways regression)
    assert unstack._geometry_column_name == 0
=======

    assert_object(df[["value1"]].apply(identity, axis=1), pd.DataFrame)
    # if compat # https://github.com/pandas-dev/pandas/pull/30091


def test_apply_axis1_secondary_geo_cols(df):
    def identity(x):
        return x

    assert_object(df[["geometry2"]].apply(identity, axis=1), GeoDataFrame, None, None)
>>>>>>> cb0c8b5e
<|MERGE_RESOLUTION|>--- conflicted
+++ resolved
@@ -63,11 +63,9 @@
         if geo_name is not None:
             _check_metadata_gdf(result, geo_name=geo_name, crs=crs)
         else:
-<<<<<<< HEAD
-            if check_none_name:
+            if check_none_name:  # TODO this is awkward
                 assert result._geometry_column_name is None
-            with pytest.raises(AttributeError, match="No geometry data set yet"):
-=======
+
             if result._geometry_column_name is None:
                 msg = (
                     "You are calling a geospatial method on the GeoDataFrame, "
@@ -80,7 +78,6 @@
                     rf"'{result._geometry_column_name}'\) is not present"
                 )
             with pytest.raises(AttributeError, match=msg):
->>>>>>> cb0c8b5e
                 result.geometry.name  # be explicit that geometry is invalid here
     elif expected_type == GeoSeries:
         _check_metadata_gs(result, name=geo_name, crs=crs)
@@ -227,9 +224,16 @@
     #   FrameColumnApply.series_generator returns object dtypes Series, so will have
     #   patch result of apply
     assert_object(df[["geometry2", "value1"]].apply(identity, axis=1), pd.DataFrame)
-<<<<<<< HEAD
-    assert_object(df[["geometry2"]].apply(identity, axis=1), pd.DataFrame)
+
     assert_object(df[["value1"]].apply(identity, axis=1), pd.DataFrame)
+    # if compat # https://github.com/pandas-dev/pandas/pull/30091
+
+
+def test_apply_axis1_secondary_geo_cols(df):
+    def identity(x):
+        return x
+
+    assert_object(df[["geometry2"]].apply(identity, axis=1), GeoDataFrame, None, None)
 
 
 def test_expanddim_in_apply():
@@ -279,16 +283,4 @@
     assert_object(unstack, GeoDataFrame, None, None, False)
     # TODO this is not what we want, but have to overload GeoDataFrame.droplevel to fix
     # (In 10.2 unstack._geometry_column_name = "geometry", sideways regression)
-    assert unstack._geometry_column_name == 0
-=======
-
-    assert_object(df[["value1"]].apply(identity, axis=1), pd.DataFrame)
-    # if compat # https://github.com/pandas-dev/pandas/pull/30091
-
-
-def test_apply_axis1_secondary_geo_cols(df):
-    def identity(x):
-        return x
-
-    assert_object(df[["geometry2"]].apply(identity, axis=1), GeoDataFrame, None, None)
->>>>>>> cb0c8b5e
+    assert unstack._geometry_column_name == 0