<<<<<<< HEAD
from packaging.version import Version

=======
import uuid

import geopandas as gpd
>>>>>>> f02ca073
import numpy as np
import pandas as pd

import shapely

import geopandas as gpd
from geopandas._compat import HAS_PYPROJ

import pytest

folium = pytest.importorskip("folium")
branca = pytest.importorskip("branca")
matplotlib = pytest.importorskip("matplotlib")
mapclassify = pytest.importorskip("mapclassify")
geodatasets = pytest.importorskip("geodatasets")

from branca.colormap import StepColormap
from matplotlib import cm, colors

BRANCA_05 = Version(branca.__version__) > Version("0.4.2")
FOLIUM_G_014 = Version(folium.__version__) > Version("0.14.0")


@pytest.fixture(scope="class")
def _setup_class_test_explore(
    nybb_filename, naturalearth_lowres, naturalearth_cities, request
):
    request.cls.nybb = gpd.read_file(nybb_filename)
    request.cls.world = gpd.read_file(naturalearth_lowres)
    request.cls.cities = gpd.read_file(naturalearth_cities)
    request.cls.chicago = gpd.read_file(geodatasets.get_path("geoda.chicago_commpop"))
    request.cls.world["range"] = range(len(request.cls.world))
    request.cls.missing = request.cls.world.copy()
    np.random.seed(42)
    request.cls.missing.loc[
        np.random.choice(request.cls.missing.index, 40), "continent"
    ] = np.nan
    request.cls.missing.loc[
        np.random.choice(request.cls.missing.index, 40), "pop_est"
    ] = np.nan


@pytest.mark.usefixtures("_setup_class_test_explore")
class TestExplore:
    def _fetch_map_string(self, m):
        out = m._parent.render()
        out_str = "".join(out.split())
        return out_str

    def test_simple_pass(self):
        """Make sure default pass"""
        self.nybb.explore()
        self.world.explore()
        self.cities.explore()
        self.world.geometry.explore()

    def test_choropleth_pass(self):
        """Make sure default choropleth pass"""
        self.world.explore(column="pop_est")

    @pytest.mark.skipif(not HAS_PYPROJ, reason="requires pyproj")
    def test_map_settings_default(self):
        """Check default map settings"""
        m = self.world.explore()
        assert m.location == [
            pytest.approx(-3.1774349999999956, rel=1e-6),
            pytest.approx(2.842170943040401e-14, rel=1e-6),
        ]
        assert m.options["zoom"] == 10
        assert m.options["zoomControl"] is True
        assert m.position == "relative"
        assert m.height == (100.0, "%")
        assert m.width == (100.0, "%")
        assert m.left == (0, "%")
        assert m.top == (0, "%")
        assert m.global_switches.no_touch is False
        assert m.global_switches.disable_3d is False
        assert "openstreetmap" in m.to_dict()["children"].keys()

    @pytest.mark.skipif(not HAS_PYPROJ, reason="requires pyproj")
    def test_map_settings_custom(self):
        """Check custom map settings"""
        m = self.nybb.explore(
            zoom_control=False,
            width=200,
            height=200,
        )
        assert m.location == [
            pytest.approx(40.70582377450201, rel=1e-6),
            pytest.approx(-73.9778006856748, rel=1e-6),
        ]
        assert m.options["zoom"] == 10
        assert m.options["zoomControl"] is False
        assert m.height == (200.0, "px")
        assert m.width == (200.0, "px")

        # custom XYZ tiles
        m = self.nybb.explore(
            zoom_control=False,
            width=200,
            height=200,
            tiles="https://mt1.google.com/vt/lyrs=m&x={x}&y={y}&z={z}",
            attr="Google",
        )

        out_str = self._fetch_map_string(m)
        s = '"https://mt1.google.com/vt/lyrs=m\\u0026x={x}\\u0026y={y}\\u0026z={z}"'
        assert s in out_str
        assert '"attribution":"Google"' in out_str

        m = self.nybb.explore(location=(40, 5))
        assert m.location == [40, 5]
        assert m.options["zoom"] == 10

        m = self.nybb.explore(zoom_start=8)
        assert m.location == [
            pytest.approx(40.70582377450201, rel=1e-6),
            pytest.approx(-73.9778006856748, rel=1e-6),
        ]
        assert m.options["zoom"] == 8

        m = self.nybb.explore(location=(40, 5), zoom_start=8)
        assert m.location == [40, 5]
        assert m.options["zoom"] == 8

    def test_simple_color(self):
        """Check color settings"""
        # single named color
        m = self.nybb.explore(color="red")
        out_str = self._fetch_map_string(m)
        assert '"fillColor":"red"' in out_str

        # list of colors
        colors = ["#333333", "#367324", "#95824f", "#fcaa00", "#ffcc33"]
        m2 = self.nybb.explore(color=colors)
        out_str = self._fetch_map_string(m2)
        for c in colors:
            assert f'"fillColor":"{c}"' in out_str

        # column of colors
        df = self.nybb.copy()
        df["colors"] = colors
        m3 = df.explore(color="colors")
        out_str = self._fetch_map_string(m3)
        for c in colors:
            assert f'"fillColor":"{c}"' in out_str

        # line GeoSeries
        m4 = self.nybb.boundary.explore(color="red")
        out_str = self._fetch_map_string(m4)
        assert '"fillColor":"red"' in out_str

    def test_choropleth_linear(self):
        """Check choropleth colors"""
        # default cmap
        m = self.nybb.explore(column="Shape_Leng")
        out_str = self._fetch_map_string(m)
        assert 'color":"#440154"' in out_str
        assert 'color":"#fde725"' in out_str
        assert 'color":"#50c46a"' in out_str
        assert 'color":"#481467"' in out_str
        assert 'color":"#3d4e8a"' in out_str

        # named cmap
        m = self.nybb.explore(column="Shape_Leng", cmap="PuRd")
        out_str = self._fetch_map_string(m)
        assert 'color":"#f7f4f9"' in out_str
        assert 'color":"#67001f"' in out_str
        assert 'color":"#d31760"' in out_str
        assert 'color":"#f0ecf5"' in out_str
        assert 'color":"#d6bedc"' in out_str

    def test_choropleth_mapclassify(self):
        """Mapclassify bins"""
        # quantiles
        m = self.nybb.explore(column="Shape_Leng", scheme="quantiles")
        out_str = self._fetch_map_string(m)
        assert 'color":"#21918c"' in out_str
        assert 'color":"#3b528b"' in out_str
        assert 'color":"#5ec962"' in out_str
        assert 'color":"#fde725"' in out_str
        assert 'color":"#440154"' in out_str

        # headtail
        m = self.world.explore(column="pop_est", scheme="headtailbreaks")
        out_str = self._fetch_map_string(m)
        assert '"fillColor":"#3b528b"' in out_str
        assert '"fillColor":"#21918c"' in out_str
        assert '"fillColor":"#5ec962"' in out_str
        assert '"fillColor":"#fde725"' in out_str
        assert '"fillColor":"#440154"' in out_str

        # custom k
        m = self.world.explore(column="pop_est", scheme="naturalbreaks", k=3)
        out_str = self._fetch_map_string(m)
        assert '"fillColor":"#21918c"' in out_str
        assert '"fillColor":"#fde725"' in out_str
        assert '"fillColor":"#440154"' in out_str

        # UserDefined overriding default k
        m = self.chicago.explore(
            column="POP2010",
            scheme="UserDefined",
            classification_kwds={"bins": [25000, 50000, 75000, 100000]},
        )
        out_str = self._fetch_map_string(m)
        assert '"fillColor":"#fde725"' in out_str
        assert '"fillColor":"#35b779"' in out_str
        assert '"fillColor":"#31688e"' in out_str
        assert '"fillColor":"#440154"' in out_str

    def test_categorical(self):
        """Categorical maps"""
        # auto detection
        m = self.world.explore(column="continent")
        out_str = self._fetch_map_string(m)
        assert 'color":"#9467bd","continent":"Europe"' in out_str
        assert 'color":"#c49c94","continent":"NorthAmerica"' in out_str
        assert 'color":"#1f77b4","continent":"Africa"' in out_str
        assert 'color":"#98df8a","continent":"Asia"' in out_str
        assert 'color":"#ff7f0e","continent":"Antarctica"' in out_str
        assert 'color":"#9edae5","continent":"SouthAmerica"' in out_str
        assert 'color":"#7f7f7f","continent":"Oceania"' in out_str
        assert 'color":"#dbdb8d","continent":"Sevenseas(openocean)"' in out_str

        # forced categorical
        m = self.nybb.explore(column="BoroCode", categorical=True)
        out_str = self._fetch_map_string(m)
        assert 'color":"#9edae5"' in out_str
        assert 'color":"#c7c7c7"' in out_str
        assert 'color":"#8c564b"' in out_str
        assert 'color":"#1f77b4"' in out_str
        assert 'color":"#98df8a"' in out_str

        # pandas.Categorical
        df = self.world.copy()
        df["categorical"] = pd.Categorical(df["name"])
        m = df.explore(column="categorical")
        out_str = self._fetch_map_string(m)
        for c in np.apply_along_axis(colors.to_hex, 1, cm.tab20(range(20))):
            assert f'"fillColor":"{c}"' in out_str

        # custom cmap
        m = self.nybb.explore(column="BoroName", cmap="Set1")
        out_str = self._fetch_map_string(m)
        assert 'color":"#999999"' in out_str
        assert 'color":"#a65628"' in out_str
        assert 'color":"#4daf4a"' in out_str
        assert 'color":"#e41a1c"' in out_str
        assert 'color":"#ff7f00"' in out_str

        # custom list of colors
        cmap = ["#333432", "#3b6e8c", "#bc5b4f", "#8fa37e", "#efc758"]
        m = self.nybb.explore(column="BoroName", cmap=cmap)
        out_str = self._fetch_map_string(m)
        for c in cmap:
            assert f'"fillColor":"{c}"' in out_str

        # shorter list (to make it repeat)
        cmap = ["#333432", "#3b6e8c"]
        m = self.nybb.explore(column="BoroName", cmap=cmap)
        out_str = self._fetch_map_string(m)
        for c in cmap:
            assert f'"fillColor":"{c}"' in out_str

        with pytest.raises(ValueError, match="'cmap' is invalid."):
            self.nybb.explore(column="BoroName", cmap="nonsense")

    def test_categories(self):
        m = self.nybb[["BoroName", "geometry"]].explore(
            column="BoroName",
            categories=["Brooklyn", "Staten Island", "Queens", "Bronx", "Manhattan"],
        )
        out_str = self._fetch_map_string(m)
        assert '"Bronx","__folium_color":"#c7c7c7"' in out_str
        assert '"Manhattan","__folium_color":"#9edae5"' in out_str
        assert '"Brooklyn","__folium_color":"#1f77b4"' in out_str
        assert '"StatenIsland","__folium_color":"#98df8a"' in out_str
        assert '"Queens","__folium_color":"#8c564b"' in out_str

        df = self.nybb.copy()
        df["categorical"] = pd.Categorical(df["BoroName"])
        with pytest.raises(ValueError, match="Cannot specify 'categories'"):
            df.explore("categorical", categories=["Brooklyn", "Staten Island"])

    def test_bool(self):
        df = self.nybb.copy()
        df["bool"] = [True, False, True, False, True]
        df["bool_extension"] = pd.array([True, False, True, False, True])
        m1 = df.explore("bool")
        m2 = df.explore("bool_extension")

        out1_str = self._fetch_map_string(m1)
        assert '"__folium_color":"#9edae5","bool":true' in out1_str
        assert '"__folium_color":"#1f77b4","bool":false' in out1_str

        out2_str = self._fetch_map_string(m2)
        assert '"__folium_color":"#9edae5","bool":true' in out2_str
        assert '"__folium_color":"#1f77b4","bool":false' in out2_str

    def test_datetime(self):
        df = self.nybb.copy().head(2)
        date1 = pd.Timestamp(2022, 1, 1, 1, 22, 0, 0)
        date2 = pd.Timestamp(2025, 1, 1, 1, 22, 0, 0)
        df["datetime"] = [date1, date2]
        m1 = df.explore("datetime")

        out1_str = self._fetch_map_string(m1)
        assert '"__folium_color":"#9edae5","datetime":"2025-01-0101:22:00"' in out1_str
        assert '"__folium_color":"#1f77b4","datetime":"2022-01-0101:22:00"' in out1_str

    def test_non_json_serialisable(self):
        df = self.nybb.copy().head(2)
        uuid1 = uuid.UUID("12345678123456781234567812345678")
        uuid2 = uuid.UUID("12345678123456781234567812345679")
        df["object"] = [uuid1, uuid2]
        m1 = df.explore("object")

        out1_str = self._fetch_map_string(m1)
        assert (
            '"__folium_color":"#9edae5","object":"12345678-1234-5678-1234-567812345679"}'
            in out1_str
        )
        assert (
            '"__folium_color":"#1f77b4","object":"12345678-1234-5678-1234-567812345678"'
            in out1_str
        )

    def test_string(self):
        df = self.nybb.copy()
        df["string"] = pd.array([1, 2, 3, 4, 5], dtype="string")
        m = df.explore("string")
        out_str = self._fetch_map_string(m)
        assert '"__folium_color":"#9edae5","string":"5"' in out_str

    def test_column_values(self):
        """
        Check that the dataframe plot method returns same values with an
        input string (column in df), pd.Series, or np.array
        """
        column_array = np.array(self.world["pop_est"])
        m1 = self.world.explore(column="pop_est")  # column name
        m2 = self.world.explore(column=column_array)  # np.array
        m3 = self.world.explore(column=self.world["pop_est"])  # pd.Series
        assert m1.location == m2.location == m3.location

        m1_fields = self.world.explore(column=column_array, tooltip=True, popup=True)
        out1_fields_str = self._fetch_map_string(m1_fields)
        assert (
            'fields=["pop_est","continent","name","iso_a3","gdp_md_est","range"]'
            in out1_fields_str
        )
        assert (
            'aliases=["pop_est","continent","name","iso_a3","gdp_md_est","range"]'
            in out1_fields_str
        )

        m2_fields = self.world.explore(
            column=self.world["pop_est"], tooltip=True, popup=True
        )
        out2_fields_str = self._fetch_map_string(m2_fields)
        assert (
            'fields=["pop_est","continent","name","iso_a3","gdp_md_est","range"]'
            in out2_fields_str
        )
        assert (
            'aliases=["pop_est","continent","name","iso_a3","gdp_md_est","range"]'
            in out2_fields_str
        )

        # GeoDataframe and the given list have different number of rows
        with pytest.raises(ValueError, match="different number of rows"):
            self.world.explore(column=np.array([1, 2, 3]))

    def test_no_crs(self):
        """Naive geometry get no tiles"""
        df = self.world.copy()
        df.crs = None
        m = df.explore()
        assert "openstreetmap" not in m.to_dict()["children"].keys()

    def test_style_kwds(self):
        """Style keywords"""
        m = self.world.explore(
            style_kwds={"fillOpacity": 0.1, "weight": 0.5, "fillColor": "orange"}
        )
        out_str = self._fetch_map_string(m)
        assert '"fillColor":"orange","fillOpacity":0.1,"weight":0.5' in out_str
        m = self.world.explore(column="pop_est", style_kwds={"color": "black"})
        assert '"color":"black"' in self._fetch_map_string(m)

        # custom style_function - geopandas/issues/2350
        m = self.world.explore(
            style_kwds={
                "style_function": lambda x: {
                    "fillColor": (
                        "red" if x["properties"]["gdp_md_est"] < 10**6 else "green"
                    ),
                    "color": (
                        "black" if x["properties"]["gdp_md_est"] < 10**6 else "white"
                    ),
                }
            }
        )
        # two lines with formatting instructions from style_function.
        # make sure each passes test
        assert all(
            ('"fillColor":"green"' in t and '"color":"white"' in t)
            or ('"fillColor":"red"' in t and '"color":"black"' in t)
            for t in [
                "".join(line.split())
                for line in m._parent.render().split("\n")
                if "return" in line and "color" in line
            ]
        )

        # style function has to be callable
        with pytest.raises(ValueError, match="'style_function' has to be a callable"):
            self.world.explore(style_kwds={"style_function": "not callable"})

    def test_tooltip(self):
        """Test tooltip"""
        # default with no tooltip or popup
        m = self.world.explore()
        assert "GeoJsonTooltip" in str(m.to_dict())
        assert "GeoJsonPopup" not in str(m.to_dict())

        # True
        m = self.world.explore(tooltip=True, popup=True)
        assert "GeoJsonTooltip" in str(m.to_dict())
        assert "GeoJsonPopup" in str(m.to_dict())
        out_str = self._fetch_map_string(m)
        assert (
            'fields=["pop_est","continent","name","iso_a3","gdp_md_est","range"]'
            in out_str
        )
        assert (
            'aliases=["pop_est","continent","name","iso_a3","gdp_md_est","range"]'
            in out_str
        )

        # True choropleth
        m = self.world.explore(column="pop_est", tooltip=True, popup=True)
        assert "GeoJsonTooltip" in str(m.to_dict())
        assert "GeoJsonPopup" in str(m.to_dict())
        out_str = self._fetch_map_string(m)
        assert (
            'fields=["pop_est","continent","name","iso_a3","gdp_md_est","range"]'
            in out_str
        )
        assert (
            'aliases=["pop_est","continent","name","iso_a3","gdp_md_est","range"]'
            in out_str
        )

        # single column
        m = self.world.explore(tooltip="pop_est", popup="iso_a3")
        out_str = self._fetch_map_string(m)
        assert 'fields=["pop_est"]' in out_str
        assert 'aliases=["pop_est"]' in out_str
        assert 'fields=["iso_a3"]' in out_str
        assert 'aliases=["iso_a3"]' in out_str

        # list
        m = self.world.explore(
            tooltip=["pop_est", "continent"], popup=["iso_a3", "gdp_md_est"]
        )
        out_str = self._fetch_map_string(m)
        assert 'fields=["pop_est","continent"]' in out_str
        assert 'aliases=["pop_est","continent"]' in out_str
        assert 'fields=["iso_a3","gdp_md_est"' in out_str
        assert 'aliases=["iso_a3","gdp_md_est"]' in out_str

        # number
        m = self.world.explore(tooltip=2, popup=2)
        out_str = self._fetch_map_string(m)
        assert 'fields=["pop_est","continent"]' in out_str
        assert 'aliases=["pop_est","continent"]' in out_str

        # keywords tooltip
        m = self.world.explore(
            tooltip=True,
            popup=False,
            tooltip_kwds={"aliases": [0, 1, 2, 3, 4, 5], "sticky": False},
        )
        out_str = self._fetch_map_string(m)
        assert (
            'fields=["pop_est","continent","name","iso_a3","gdp_md_est","range"]'
            in out_str
        )
        assert "aliases=[0,1,2,3,4,5]" in out_str
        assert '"sticky":false' in out_str

        # keywords popup
        m = self.world.explore(
            tooltip=False,
            popup=True,
            popup_kwds={"aliases": [0, 1, 2, 3, 4, 5]},
        )
        out_str = self._fetch_map_string(m)
        assert (
            'fields=["pop_est","continent","name","iso_a3","gdp_md_est","range"]'
            in out_str
        )
        assert "aliases=[0,1,2,3,4,5]" in out_str
        assert "<th>${aliases[i]" in out_str

        # no labels
        m = self.world.explore(
            tooltip=True,
            popup=True,
            tooltip_kwds={"labels": False},
            popup_kwds={"labels": False},
        )
        out_str = self._fetch_map_string(m)
        assert "<th>${aliases[i]" not in out_str

        # named index
        gdf = self.nybb.set_index("BoroName")
        m = gdf.explore()
        out_str = self._fetch_map_string(m)
        assert "BoroName" in out_str

    def test_escape_special_characters(self):
        # check if special characters are escaped
        gdf = self.world.copy()
        gdf["name"] = """{{{what a mess}}} they are so different."""
        m = gdf.explore()
        out_str = self._fetch_map_string(m)
        assert """{{{""" in out_str
        assert """}}}""" in out_str

    def test_default_markers(self):
        # check overridden default for points
        m = self.cities.explore()
        strings = ['"radius":2', '"fill":true', "CircleMarker(latlng,opts)"]
        out_str = self._fetch_map_string(m)
        for s in strings:
            assert s in out_str

        m = self.cities.explore(marker_kwds={"radius": 5, "fill": False})
        strings = ['"radius":5', '"fill":false', "CircleMarker(latlng,opts)"]
        out_str = self._fetch_map_string(m)
        for s in strings:
            assert s in out_str

    def test_custom_markers(self):
        # Markers
        m = self.cities.explore(
            marker_type="marker",
            marker_kwds={"icon": folium.Icon(icon="star")},
        )
        assert ""","icon":"star",""" in self._fetch_map_string(m)

        # Circle Markers
        m = self.cities.explore(marker_type="circle", marker_kwds={"fill_color": "red"})
        assert ""","fillColor":"red",""" in self._fetch_map_string(m)

        # Folium Markers
        m = self.cities.explore(
            marker_type=folium.Circle(
                radius=4, fill_color="orange", fill_opacity=0.4, color="black", weight=1
            ),
        )
        assert ""","color":"black",""" in self._fetch_map_string(m)

        # Circle
        m = self.cities.explore(marker_type="circle_marker", marker_kwds={"radius": 10})
        assert ""","radius":10,""" in self._fetch_map_string(m)

        # Unsupported Markers
        with pytest.raises(
            ValueError,
            match="Only 'marker', 'circle', and 'circle_marker' are supported",
        ):
            self.cities.explore(marker_type="dummy")

    def test_vmin_vmax(self):
        df = self.world.copy()
        df["range"] = range(len(df))
        m = df.explore("range", vmin=-100, vmax=1000)
        out_str = self._fetch_map_string(m)
        assert 'case"176":return{"color":"#3b528b","fillColor":"#3b528b"' in out_str
        assert 'case"119":return{"color":"#414287","fillColor":"#414287"' in out_str
        assert 'case"3":return{"color":"#482173","fillColor":"#482173"' in out_str

        # test 0
        df2 = self.nybb.copy()
        df2["values"] = df2["BoroCode"] * 10.0
        m = df2[df2["values"] >= 30].explore("values", vmin=0)
        out_str = self._fetch_map_string(m)
        if FOLIUM_G_014:
            assert 'case"0":return{"color":"#fde725","fillColor":"#fde725"' in out_str
            assert 'case"1":return{"color":"#7ad151","fillColor":"#7ad151"' in out_str
            assert 'default:return{"color":"#22a884","fillColor":"#22a884"' in out_str
        else:
            assert 'case"1":return{"color":"#7ad151","fillColor":"#7ad151"' in out_str
            assert 'case"2":return{"color":"#22a884","fillColor":"#22a884"' in out_str
            assert 'default:return{"color":"#fde725","fillColor":"#fde725"' in out_str

        df2["values_negative"] = df2["BoroCode"] * -10.0
        m = df2[df2["values_negative"] <= 30].explore("values_negative", vmax=0)
        out_str = self._fetch_map_string(m)
        assert 'case"1":return{"color":"#414487","fillColor":"#414487"' in out_str
        assert 'case"2":return{"color":"#2a788e","fillColor":"#2a788e"' in out_str

    def test_missing_vals(self):
        m = self.missing.explore("continent")
        assert '"fillColor":null' in self._fetch_map_string(m)

        m = self.missing.explore("pop_est")
        assert '"fillColor":null' in self._fetch_map_string(m)

        m = self.missing.explore("pop_est", missing_kwds={"color": "red"})
        assert '"fillColor":"red"' in self._fetch_map_string(m)

        m = self.missing.explore("continent", missing_kwds={"color": "red"})
        assert '"fillColor":"red"' in self._fetch_map_string(m)

    def test_categorical_legend(self):
        m = self.world.explore("continent", legend=True)
        out_str = self._fetch_map_string(m)
        assert "#1f77b4'></span>Africa" in out_str
        assert "#ff7f0e'></span>Antarctica" in out_str
        assert "#98df8a'></span>Asia" in out_str
        assert "#9467bd'></span>Europe" in out_str
        assert "#c49c94'></span>NorthAmerica" in out_str
        assert "#7f7f7f'></span>Oceania" in out_str
        assert "#dbdb8d'></span>Sevenseas(openocean)" in out_str
        assert "#9edae5'></span>SouthAmerica" in out_str

        m = self.missing.explore(
            "continent", legend=True, missing_kwds={"color": "red"}
        )
        out_str = self._fetch_map_string(m)
        assert "red'></span>NaN" in out_str

    def test_colorbar(self):
        def quoted_in(find, s):
            return find in s or find.replace("'", '"') in s

        m = self.world.explore("range", legend=True)
        out_str = self._fetch_map_string(m)
        assert "attr(\"id\",'legend')" in out_str
        assert quoted_in("text('range')", out_str)

        m = self.world.explore(
            "range", legend=True, legend_kwds={"caption": "my_caption"}
        )
        out_str = self._fetch_map_string(m)
        assert "attr(\"id\",'legend')" in out_str
        assert quoted_in("text('my_caption')", out_str)

        m = self.missing.explore("pop_est", legend=True, missing_kwds={"color": "red"})
        out_str = self._fetch_map_string(m)
        assert "red'></span>NaN" in out_str

        # do not scale legend
        m = self.world.explore(
            "pop_est",
            legend=True,
            legend_kwds={"scale": False},
            scheme="Headtailbreaks",
        )
        out_str = self._fetch_map_string(m)
        assert out_str.count("#440154ff") == 100
        assert out_str.count("#3b528bff") == 100
        assert out_str.count("#21918cff") == 100
        assert out_str.count("#5ec962ff") == 100
        assert out_str.count("#fde725ff") == 100

        # scale legend accordingly
        m = self.world.explore(
            "pop_est",
            legend=True,
            scheme="Headtailbreaks",
        )
        out_str = self._fetch_map_string(m)
        assert out_str.count("#440154ff") == 16
        assert out_str.count("#3b528bff") == 50
        assert out_str.count("#21918cff") == 138
        assert out_str.count("#5ec962ff") == 290
        assert out_str.count("#fde725ff") == 6

        # discrete cmap
        m = self.world.explore("pop_est", legend=True, cmap="Pastel2")
        out_str = self._fetch_map_string(m)

        assert out_str.count("b3e2cdff") == 63
        assert out_str.count("fdcdacff") == 62
        assert out_str.count("cbd5e8ff") == 63
        assert out_str.count("f4cae4ff") == 62
        assert out_str.count("e6f5c9ff") == 62
        assert out_str.count("fff2aeff") == 63
        assert out_str.count("f1e2ccff") == 62
        assert out_str.count("ccccccff") == 63

    @pytest.mark.skipif(not BRANCA_05, reason="requires branca >= 0.5.0")
    def test_colorbar_max_labels(self):
        import re

        # linear
        m = self.world.explore("pop_est", legend_kwds={"max_labels": 3})
        out_str = self._fetch_map_string(m)
        tick_str = re.search(r"tickValues\(\[[\',\,\.,0-9]*\]\)", out_str).group(0)
        assert (
            tick_str.replace(",''", "")
            == "tickValues([140.0,471386328.07843137,942772516.1568627])"
        )

        # scheme
        m = self.world.explore(
            "pop_est", scheme="headtailbreaks", legend_kwds={"max_labels": 3}
        )
        out_str = self._fetch_map_string(m)
        assert "tickValues([140.0,'',184117213.1818182,'',1382066377.0,''])" in out_str

        # short cmap
        m = self.world.explore("pop_est", legend_kwds={"max_labels": 3}, cmap="tab10")
        out_str = self._fetch_map_string(m)

        tick_str = re.search(r"tickValues\(\[[\',\,\.,0-9]*\]\)", out_str).group(0)
        assert (
            tick_str
            == "tickValues([140.0,'','','',559086084.0,'','','',1118172028.0,'','',''])"
        )

    @pytest.mark.skipif(not HAS_PYPROJ, reason="requires pyproj")
    def test_xyzservices_providers(self):
        xyzservices = pytest.importorskip("xyzservices")

        m = self.nybb.explore(tiles=xyzservices.providers.CartoDB.PositronNoLabels)
        out_str = self._fetch_map_string(m)

        assert (
            '"https://a.basemaps.cartocdn.com/light_nolabels/{z}/{x}/{y}{r}.png"'
            in out_str
        )
        assert (
            'attribution":"\\u0026copy;\\u003cahref=\\"https://www.openstreetmap.org'
            in out_str
        )
        assert '"maxNativeZoom":20,"maxZoom":20,"minZoom":0' in out_str

    @pytest.mark.skipif(not HAS_PYPROJ, reason="requires pyproj")
    def test_xyzservices_query_name(self):
        pytest.importorskip("xyzservices")

        m = self.nybb.explore(tiles="CartoDB Positron No Labels")
        out_str = self._fetch_map_string(m)

        assert (
            '"https://a.basemaps.cartocdn.com/light_nolabels/{z}/{x}/{y}{r}.png"'
            in out_str
        )
        assert (
            'attribution":"\\u0026copy;\\u003cahref=\\"https://www.openstreetmap.org'
            in out_str
        )
        assert '"maxNativeZoom":20,"maxZoom":20,"minZoom":0' in out_str

    @pytest.mark.skipif(not HAS_PYPROJ, reason="requires pyproj")
    def test_xyzservices_providers_min_zoom_override(self):
        xyzservices = pytest.importorskip("xyzservices")

        m = self.nybb.explore(
            tiles=xyzservices.providers.CartoDB.PositronNoLabels, min_zoom=3
        )
        out_str = self._fetch_map_string(m)

        assert '"maxNativeZoom":20,"maxZoom":20,"minZoom":3' in out_str

    @pytest.mark.skipif(not HAS_PYPROJ, reason="requires pyproj")
    def test_xyzservices_providers_max_zoom_override(self):
        xyzservices = pytest.importorskip("xyzservices")

        m = self.nybb.explore(
            tiles=xyzservices.providers.CartoDB.PositronNoLabels, max_zoom=12
        )
        out_str = self._fetch_map_string(m)

        assert '"maxNativeZoom":12,"maxZoom":12,"minZoom":0' in out_str

    @pytest.mark.skipif(not HAS_PYPROJ, reason="requires pyproj")
    def test_xyzservices_providers_both_zooms_override(self):
        xyzservices = pytest.importorskip("xyzservices")

        m = self.nybb.explore(
            tiles=xyzservices.providers.CartoDB.PositronNoLabels,
            min_zoom=3,
            max_zoom=12,
        )
        out_str = self._fetch_map_string(m)

        assert '"maxNativeZoom":12,"maxZoom":12,"minZoom":3' in out_str

    def test_linearrings(self):
        rings = self.nybb.explode(index_parts=True).exterior
        m = rings.explore()
        out_str = self._fetch_map_string(m)

        assert out_str.count("LineString") == len(rings)

    def test_mapclassify_categorical_legend(self):
        m = self.missing.explore(
            column="pop_est",
            legend=True,
            scheme="naturalbreaks",
            missing_kwds={"color": "red", "label": "missing"},
            legend_kwds={"colorbar": False, "interval": True},
        )
        out_str = self._fetch_map_string(m)

        strings = [
            "[140.00,21803000.00]",
            "(21803000.00,66834405.00]",
            "(66834405.00,163046161.00]",
            "(163046161.00,328239523.00]",
            "(328239523.00,1397715000.00]",
            "missing",
        ]
        for s in strings:
            assert s in out_str

        # interval=False
        m = self.missing.explore(
            column="pop_est",
            legend=True,
            scheme="naturalbreaks",
            missing_kwds={"color": "red", "label": "missing"},
            legend_kwds={"colorbar": False, "interval": False},
        )
        out_str = self._fetch_map_string(m)

        strings = [
            ">140.00,21803000.00",
            ">21803000.00,66834405.00",
            ">66834405.00,163046161.00",
            ">163046161.00,328239523.00",
            ">328239523.00,1397715000.00",
            "missing",
        ]
        for s in strings:
            assert s in out_str

        # custom labels
        m = self.world.explore(
            column="pop_est",
            legend=True,
            scheme="naturalbreaks",
            k=5,
            legend_kwds={"colorbar": False, "labels": ["s", "m", "l", "xl", "xxl"]},
        )
        out_str = self._fetch_map_string(m)

        strings = [">s<", ">m<", ">l<", ">xl<", ">xxl<"]
        for s in strings:
            assert s in out_str

        # fmt
        m = self.missing.explore(
            column="pop_est",
            legend=True,
            scheme="naturalbreaks",
            missing_kwds={"color": "red", "label": "missing"},
            legend_kwds={"colorbar": False, "fmt": "{:.0f}"},
        )
        out_str = self._fetch_map_string(m)

        strings = [
            ">140,21803000",
            ">21803000,66834405",
            ">66834405,163046161",
            ">163046161,328239523",
            ">328239523,1397715000",
            "missing",
        ]
        for s in strings:
            assert s in out_str

    def test_given_m(self):
        "Check that geometry is mapped onto a given folium.Map"
        m = folium.Map()
        self.nybb.explore(m=m, tooltip=False, highlight=False)

        out_str = self._fetch_map_string(m)

        assert out_str.count("BoroCode") == 5
        # should not change map settings
        assert m.options["zoom"] == 1

    def test_highlight(self):
        m = self.nybb.explore(highlight=True)
        out_str = self._fetch_map_string(m)

        assert '"fillOpacity":0.75' in out_str

        m = self.nybb.explore(
            highlight=True, highlight_kwds={"fillOpacity": 1, "color": "red"}
        )
        out_str = self._fetch_map_string(m)

        assert '{"color":"red","fillOpacity":1}' in out_str

    def test_custom_colormaps(self):
        step = StepColormap(["green", "yellow", "red"], vmin=0, vmax=100000000)

        m = self.world.explore("pop_est", cmap=step, tooltip=["name"], legend=True)

        strings = [
            'fillColor":"#008000ff"',  # Green
            '"fillColor":"#ffff00ff"',  # Yellow
            '"fillColor":"#ff0000ff"',  # Red
        ]

        out_str = self._fetch_map_string(m)
        for s in strings:
            assert s in out_str

        assert out_str.count("008000ff") == 304
        assert out_str.count("ffff00ff") == 188
        assert out_str.count("ff0000ff") == 191

        # Using custom function colormap
        def my_color_function(field):
            """Maps low values to green and high values to red."""
            if field > 100000000:
                return "#ff0000"
            else:
                return "#008000"

        m = self.world.explore("pop_est", cmap=my_color_function, legend=False)

        strings = [
            '"color":"#ff0000","fillColor":"#ff0000"',
            '"color":"#008000","fillColor":"#008000"',
        ]

        for s in strings:
            assert s in self._fetch_map_string(m)

        # matplotlib.Colormap
        cmap = colors.ListedColormap(["red", "green", "blue", "white", "black"])

        m = self.nybb.explore("BoroName", cmap=cmap)
        strings = [
            '"fillColor":"#ff0000"',  # Red
            '"fillColor":"#008000"',  # Green
            '"fillColor":"#0000ff"',  # Blue
            '"fillColor":"#ffffff"',  # White
            '"fillColor":"#000000"',  # Black
        ]

        out_str = self._fetch_map_string(m)
        for s in strings:
            assert s in out_str

    def test_multiple_geoseries(self):
        """
        Additional GeoSeries need to be removed as they cannot be converted to GeoJSON
        """
        gdf = self.nybb
        gdf["boundary"] = gdf.boundary
        gdf["centroid"] = gdf.centroid

        gdf.explore()

    def test_map_kwds(self):
        def check():
            out_str = self._fetch_map_string(m)
            assert "zoomControl:false" in out_str
            assert "dragging:false" in out_str
            assert "scrollWheelZoom:false" in out_str

        # check that folium and leaflet Map() parameters can be passed
        m = self.world.explore(
            zoom_control=False, map_kwds={"dragging": False, "scrollWheelZoom": False}
        )
        check()
        with pytest.raises(
            ValueError, match="'zoom_control' cannot be specified in 'map_kwds'"
        ):
            self.world.explore(
                map_kwds={
                    "dragging": False,
                    "scrollWheelZoom": False,
                    "zoom_control": False,
                }
            )

    def test_none_geometry(self):
        # None and empty geoms are dropped prior plotting
        df = self.nybb.copy()
        df.loc[0, df.geometry.name] = None
        m = df.explore()
        self._fetch_map_string(m)

    def test_empty_geometry(self):
        # None and empty geoms are dropped prior plotting
        df = self.nybb.copy()
        df.loc[0, df.geometry.name] = shapely.Point()
        m = df.explore()
        self._fetch_map_string(m)<|MERGE_RESOLUTION|>--- conflicted
+++ resolved
@@ -1,11 +1,6 @@
-<<<<<<< HEAD
+import uuid
 from packaging.version import Version
 
-=======
-import uuid
-
-import geopandas as gpd
->>>>>>> f02ca073
 import numpy as np
 import pandas as pd
 
