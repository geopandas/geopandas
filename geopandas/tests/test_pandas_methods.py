--- conflicted
+++ resolved
@@ -1,9 +1,6 @@
 import os
-<<<<<<< HEAD
 import warnings
-=======
 from packaging.version import Version
->>>>>>> de3f690c
 
 import numpy as np
 from numpy.testing import assert_array_equal
