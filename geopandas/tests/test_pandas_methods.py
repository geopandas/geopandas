from __future__ import absolute_import

from distutils.version import LooseVersion

from six import PY3

import pytest

import numpy as np
import pandas as pd
from numpy.testing import assert_array_equal
from pandas.util.testing import assert_frame_equal, assert_series_equal

import shapely
from shapely.geometry import Point

from geopandas import GeoDataFrame, GeoSeries
from geopandas.tests.util import assert_geoseries_equal


@pytest.fixture
def s():
    return GeoSeries([Point(x, y) for x, y in zip(range(3), range(3))])


@pytest.fixture
def df():
    return GeoDataFrame({'geometry': [Point(x, x) for x in range(3)],
                         'value1': np.arange(3, dtype='int64'),
                         'value2': np.array([1, 2, 1], dtype='int64')})


def test_repr(s, df):
    assert 'POINT' in repr(s)
    assert 'POINT' in repr(df)


def test_indexing(s, df):

    # accessing scalar from the geometry (colunm)
    exp = Point(1, 1)
    assert s[1] == exp
    assert s.loc[1] == exp
    assert s.iloc[1] == exp
    assert df.loc[1, 'geometry'] == exp
<<<<<<< HEAD
=======
    # geometry is last column by default
>>>>>>> 5ef56e5a
    assert df.iloc[1, 2] == exp

    # multiple values
    exp = GeoSeries([Point(2, 2), Point(0, 0)], index=[2, 0])
    assert_geoseries_equal(s.loc[[2, 0]], exp)
    assert_geoseries_equal(s.iloc[[2, 0]], exp)
    assert_geoseries_equal(s.reindex([2, 0]), exp)
    assert_geoseries_equal(df.loc[[2, 2], 'geometry'], exp)
    # TODO here iloc does not return a GeoSeries
<<<<<<< HEAD
    assert_series_equal(df.iloc[[2, 2], 0], exp, check_series_type=False,
=======
    assert_series_equal(df.iloc[[2, 0], 2], exp, check_series_type=False,
>>>>>>> 5ef56e5a
                        check_names=False)

    # boolean indexing
    exp = GeoSeries([Point(0, 0), Point(2, 2)], index=[0, 2])
    mask = np.array([True, False, True])
    assert_geoseries_equal(s[mask], exp)
    assert_geoseries_equal(s.loc[mask], exp)
    assert_geoseries_equal(df[mask]['geometry'], exp)
    assert_geoseries_equal(df.loc[mask, 'geometry'], exp)


@pytest.mark.xfail(reason="Don't support mutating geometries")
def test_assignment(s, df):
    exp = GeoSeries([Point(10, 10), Point(1, 1), Point(2, 2)])

    s2 = s.copy()
    s2[0] = Point(10, 10)
    assert_geoseries_equal(s2, exp)

    s2 = s.copy()
    s2.loc[0] = Point(10, 10)
    assert_geoseries_equal(s2, exp)

    s2 = s.copy()
    s2.iloc[0] = Point(10, 10)
    assert_geoseries_equal(s2, exp)

    df2 = df.copy()
    df2.loc[0, 'geometry'] = Point(10, 10)
    assert_geoseries_equal(df2['geometry'], exp)

    df2 = df.copy()
    df2.iloc[0, 0] = Point(10, 10)
    assert_geoseries_equal(df2['geometry'], exp)


def test_assign(df):
    res = df.assign(new=1)
    exp = df.copy()
    exp['new'] = 1
    assert isinstance(res, GeoDataFrame)
    assert_frame_equal(res, exp, )


def test_astype(s):

    with pytest.raises(TypeError):
        s.astype(int)

    assert s.astype(str)[0] == 'POINT (0 0)'


def test_to_csv(df):
<<<<<<< HEAD

=======
>>>>>>> 5ef56e5a
    exp = ('value1,value2,geometry\n0,1,POINT (0 0)\n1,2,POINT (1 1)\n'
           '2,1,POINT (2 2)\n')
    assert df.to_csv(index=False) == exp


@pytest.mark.skipif(str(pd.__version__) < LooseVersion('0.17'),
                    reason="s.max() does not raise on 0.16")
def test_numerical_operations(s, df):

    # df methods ignore the geometry column
    exp = pd.Series([3, 4], index=['value1', 'value2'])
    assert_series_equal(df.sum(), exp)

    # series methods raise error
    with pytest.raises(TypeError):
        s.sum()

    if PY3:
        # in python 2, objects are still orderable
        with pytest.raises(TypeError):
            s.max()

    with pytest.raises(TypeError):
        s.idxmax()

    # numerical ops raise an error
    with pytest.raises(TypeError):
        df + 1

    with pytest.raises(TypeError):
        s + 1

    # boolean comparisons work
    res = df == 100
    exp = pd.DataFrame(False, index=df.index, columns=df.columns)
    assert_frame_equal(res, exp)


def test_where(s):
    res = s.where(np.array([True, False, True]))
    exp = s.copy()
    exp[1] = np.nan
    assert_series_equal(res, exp)


def test_select_dtypes(df):
    res = df.select_dtypes(include=[np.number])
    exp = df[['value1', 'value2']]
    assert_frame_equal(res, exp)


# Missing values


@pytest.mark.xfail
def test_fillna():
    # this currently does not work (it seems to fill in the second coordinate
    # of the point
    s2 = GeoSeries([Point(0, 0), None, Point(2, 2)])
    res = s2.fillna(Point(1, 1))
    assert_geoseries_equal(res, s)


@pytest.mark.xfail
def test_dropna():
    # this currently does not work (doesn't drop)
    s2 = GeoSeries([Point(0, 0), None, Point(2, 2)])
    res = s2.dropna()
    exp = s2.loc[[0, 2]]
    assert_geoseries_equal(res, exp)


def test_isnull():
    for NA in [None, np.nan]:
        s2 = GeoSeries([Point(0, 0), NA, Point(2, 2)])
        res = s2.isnull()
        exp = pd.Series([False, True, False])
        assert_series_equal(res, exp)
        res = s2.notnull()
        assert_series_equal(res, ~exp)


# Groupby / algos


@pytest.mark.xfail
def test_unique():
    # this currently raises a TypeError
    s = GeoSeries([Point(0, 0), Point(0, 0), Point(2, 2)])
    exp = np.array([Point(0, 0), Point(2, 2)])
    assert_array_equal(s.unique(), exp)

@pytest.mark.xfail
def test_value_counts():
    # each object is considered unique
    s = GeoSeries([Point(0, 0), Point(1, 1), Point(0, 0)])
    res = s.value_counts()
    exp = pd.Series([2, 1], index=[Point(0, 0), Point(1, 1)])
    assert_series_equal(res, exp)


def test_groupby(df):

    # counts work fine
    res = df.groupby('value2').count()
    exp = pd.DataFrame({'geometry': [2, 1], 'value1': [2, 1],
                        'value2': [1, 2]}).set_index('value2')
    assert_frame_equal(res, exp)

    # reductions ignore geometry column
    res = df.groupby('value2').sum()
    exp = pd.DataFrame({'value1': [2, 1],
                        'value2': [1, 2]}, dtype='int64').set_index('value2')
    assert_frame_equal(res, exp)

    # applying on the geometry column
    res = df.groupby('value2')['geometry'].apply(lambda x: x.cascaded_union)
    exp = pd.Series([shapely.geometry.MultiPoint([(0, 0), (2, 2)]),
                     Point(1, 1)],
                    index=pd.Index([1, 2], name='value2'), name='geometry')
    assert_series_equal(res, exp)


def test_groupby_groups(df):
    g = df.groupby('value2')
    res = g.get_group(1)
    assert isinstance(res, GeoDataFrame)
    exp = df.loc[[0, 2]]
    assert_frame_equal(res, exp)<|MERGE_RESOLUTION|>--- conflicted
+++ resolved
@@ -43,10 +43,7 @@
     assert s.loc[1] == exp
     assert s.iloc[1] == exp
     assert df.loc[1, 'geometry'] == exp
-<<<<<<< HEAD
-=======
     # geometry is last column by default
->>>>>>> 5ef56e5a
     assert df.iloc[1, 2] == exp
 
     # multiple values
@@ -54,13 +51,9 @@
     assert_geoseries_equal(s.loc[[2, 0]], exp)
     assert_geoseries_equal(s.iloc[[2, 0]], exp)
     assert_geoseries_equal(s.reindex([2, 0]), exp)
-    assert_geoseries_equal(df.loc[[2, 2], 'geometry'], exp)
+    assert_geoseries_equal(df.loc[[2, 0], 'geometry'], exp)
     # TODO here iloc does not return a GeoSeries
-<<<<<<< HEAD
-    assert_series_equal(df.iloc[[2, 2], 0], exp, check_series_type=False,
-=======
     assert_series_equal(df.iloc[[2, 0], 2], exp, check_series_type=False,
->>>>>>> 5ef56e5a
                         check_names=False)
 
     # boolean indexing
@@ -114,10 +107,6 @@
 
 
 def test_to_csv(df):
-<<<<<<< HEAD
-
-=======
->>>>>>> 5ef56e5a
     exp = ('value1,value2,geometry\n0,1,POINT (0 0)\n1,2,POINT (1 1)\n'
            '2,1,POINT (2 2)\n')
     assert df.to_csv(index=False) == exp
