--- conflicted
+++ resolved
@@ -1,15 +1,9 @@
 import os.path
 import sqlite3
 
-<<<<<<< HEAD
-from geopandas import GeoDataFrame, GeoSeries
-import shapely.wkb
-
-=======
 from geopandas import GeoDataFrame
 from geopandas.testing import (
     geom_equals, geom_almost_equals, assert_geoseries_equal)  # flake8: noqa
->>>>>>> f03781cc
 
 HERE = os.path.abspath(os.path.dirname(__file__))
 PACKAGE_DIR = os.path.dirname(os.path.dirname(HERE))
