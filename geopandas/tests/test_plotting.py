--- conflicted
+++ resolved
@@ -650,15 +650,7 @@
                 column="pop_est", scheme="QUANTILES", k=3, cmap="OrRd", legend=True
             )
         labels = [t.get_text() for t in ax.get_legend().get_texts()]
-<<<<<<< HEAD
         expected = [u'[       140.00,    5217064.00]', u'(   5217064.00,   19532732.33]', u'(  19532732.33, 1379302771.00]']
-=======
-        expected = [
-            u"140.00 - 5217064.00",
-            u"5217064.00 - 19532732.33",
-            u"19532732.33 - 1379302771.00",
-        ]
->>>>>>> bb64312f
         assert labels == expected
 
     def test_negative_legend(self):
@@ -666,11 +658,7 @@
             column="NEGATIVES", scheme="FISHER_JENKS", k=3, cmap="OrRd", legend=True
         )
         labels = [t.get_text() for t in ax.get_legend().get_texts()]
-<<<<<<< HEAD
         expected = [u'[-10.00,  -3.41]', u'( -3.41,   3.30]', u'(  3.30,  10.00]']
-=======
-        expected = [u"-10.00 - -3.41", u"-3.41 - 3.30", u"3.30 - 10.00"]
->>>>>>> bb64312f
         assert labels == expected
 
     @pytest.mark.parametrize("scheme", ["FISHER_JENKS", "FISHERJENKS"])
@@ -688,11 +676,7 @@
             legend=True,
         )
         labels = [t.get_text() for t in ax.get_legend().get_texts()]
-<<<<<<< HEAD
         expected = ['[       140.00,    9961396.00]', '(   9961396.00, 1379302771.00]' ]
-=======
-        expected = ["140.00 - 9961396.00", "9961396.00 - 1379302771.00"]
->>>>>>> bb64312f
         assert labels == expected
 
     def test_invalid_scheme(self):
