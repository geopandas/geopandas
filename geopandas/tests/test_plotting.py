import itertools
import warnings

import numpy as np

from shapely.affinity import rotate
from shapely.geometry import (
    MultiPolygon,
    Polygon,
    LineString,
    LinearRing,
    Point,
    MultiPoint,
    MultiLineString,
    GeometryCollection,
)


from geopandas import GeoDataFrame, GeoSeries, read_file
from geopandas.datasets import get_path

import pytest

matplotlib = pytest.importorskip("matplotlib")
matplotlib.use("Agg")
import matplotlib.pyplot as plt  # noqa


@pytest.fixture(autouse=True)
def close_figures(request):
    yield
    plt.close("all")


try:
    cycle = matplotlib.rcParams["axes.prop_cycle"].by_key()
    MPL_DFT_COLOR = cycle["color"][0]
except KeyError:
    MPL_DFT_COLOR = matplotlib.rcParams["axes.color_cycle"][0]


class TestPointPlotting:
    def setup_method(self):
        self.N = 10
        self.points = GeoSeries(Point(i, i) for i in range(self.N))

        values = np.arange(self.N)

        self.df = GeoDataFrame({"geometry": self.points, "values": values})
        self.df["exp"] = (values * 10) ** 3

        multipoint1 = MultiPoint(self.points)
        multipoint2 = rotate(multipoint1, 90)
        self.df2 = GeoDataFrame(
            {"geometry": [multipoint1, multipoint2], "values": [0, 1]}
        )

    def test_figsize(self):

        ax = self.points.plot(figsize=(1, 1))
        np.testing.assert_array_equal(ax.figure.get_size_inches(), (1, 1))

        ax = self.df.plot(figsize=(1, 1))
        np.testing.assert_array_equal(ax.figure.get_size_inches(), (1, 1))

    def test_default_colors(self):

        # # without specifying values -> uniform color

        # GeoSeries
        ax = self.points.plot()
        _check_colors(
            self.N, ax.collections[0].get_facecolors(), [MPL_DFT_COLOR] * self.N
        )

        # GeoDataFrame
        ax = self.df.plot()
        _check_colors(
            self.N, ax.collections[0].get_facecolors(), [MPL_DFT_COLOR] * self.N
        )

        # # with specifying values -> different colors for all 10 values
        ax = self.df.plot(column="values")
        cmap = plt.get_cmap()
        expected_colors = cmap(np.arange(self.N) / (self.N - 1))
        _check_colors(self.N, ax.collections[0].get_facecolors(), expected_colors)

    def test_colormap(self):

        # without specifying values but cmap specified -> no uniform color
        # but different colors for all points

        # GeoSeries
        ax = self.points.plot(cmap="RdYlGn")
        cmap = plt.get_cmap("RdYlGn")
        exp_colors = cmap(np.arange(self.N) / (self.N - 1))
        _check_colors(self.N, ax.collections[0].get_facecolors(), exp_colors)

        ax = self.df.plot(cmap="RdYlGn")
        _check_colors(self.N, ax.collections[0].get_facecolors(), exp_colors)

        # # with specifying values -> different colors for all 10 values
        ax = self.df.plot(column="values", cmap="RdYlGn")
        cmap = plt.get_cmap("RdYlGn")
        _check_colors(self.N, ax.collections[0].get_facecolors(), exp_colors)

        # when using a cmap with specified lut -> limited number of different
        # colors
        ax = self.points.plot(cmap=plt.get_cmap("Set1", lut=5))
        cmap = plt.get_cmap("Set1", lut=5)
        exp_colors = cmap(list(range(5)) * 3)
        _check_colors(self.N, ax.collections[0].get_facecolors(), exp_colors)

    def test_single_color(self):

        ax = self.points.plot(color="green")
        _check_colors(self.N, ax.collections[0].get_facecolors(), ["green"] * self.N)

        ax = self.df.plot(color="green")
        _check_colors(self.N, ax.collections[0].get_facecolors(), ["green"] * self.N)

        # check rgba tuple GH1178
        ax = self.df.plot(color=(0.5, 0.5, 0.5))
        _check_colors(
            self.N, ax.collections[0].get_facecolors(), [(0.5, 0.5, 0.5)] * self.N
        )
        ax = self.df.plot(color=(0.5, 0.5, 0.5, 0.5))
        _check_colors(
            self.N, ax.collections[0].get_facecolors(), [(0.5, 0.5, 0.5, 0.5)] * self.N
        )
        with pytest.raises((ValueError, TypeError)):
            self.df.plot(color="not color")

        with warnings.catch_warnings(record=True) as _:  # don't print warning
            # 'color' overrides 'column'
            ax = self.df.plot(column="values", color="green")
            _check_colors(
                self.N, ax.collections[0].get_facecolors(), ["green"] * self.N
            )

    def test_markersize(self):

        ax = self.points.plot(markersize=10)
        assert ax.collections[0].get_sizes() == [10]

        ax = self.df.plot(markersize=10)
        assert ax.collections[0].get_sizes() == [10]

        ax = self.df.plot(column="values", markersize=10)
        assert ax.collections[0].get_sizes() == [10]

        ax = self.df.plot(markersize="values")
        assert (ax.collections[0].get_sizes() == self.df["values"]).all()

        ax = self.df.plot(column="values", markersize="values")
        assert (ax.collections[0].get_sizes() == self.df["values"]).all()

    def test_style_kwargs(self):

        ax = self.points.plot(edgecolors="k")
        assert (ax.collections[0].get_edgecolor() == [0, 0, 0, 1]).all()

    def test_legend(self):
        with warnings.catch_warnings(record=True) as _:  # don't print warning
            # legend ignored if color is given.
            ax = self.df.plot(column="values", color="green", legend=True)
            assert len(ax.get_figure().axes) == 1  # no separate legend axis

        # legend ignored if no column is given.
        ax = self.df.plot(legend=True)
        assert len(ax.get_figure().axes) == 1  # no separate legend axis

        # # Continuous legend
        # the colorbar matches the Point colors
        ax = self.df.plot(column="values", cmap="RdYlGn", legend=True)
        point_colors = ax.collections[0].get_facecolors()
        cbar_colors = ax.get_figure().axes[1].collections[0].get_facecolors()
        # first point == bottom of colorbar
        np.testing.assert_array_equal(point_colors[0], cbar_colors[0])
        # last point == top of colorbar
        np.testing.assert_array_equal(point_colors[-1], cbar_colors[-1])

        # # Categorical legend
        # the colorbar matches the Point colors
        ax = self.df.plot(column="values", categorical=True, legend=True)
        point_colors = ax.collections[0].get_facecolors()
        cbar_colors = ax.get_legend().axes.collections[0].get_facecolors()
        # first point == bottom of colorbar
        np.testing.assert_array_equal(point_colors[0], cbar_colors[0])
        # last point == top of colorbar
        np.testing.assert_array_equal(point_colors[-1], cbar_colors[-1])

        # # Normalized legend
        # the colorbar matches the Point colors
        norm = matplotlib.colors.LogNorm(
            vmin=self.df[1:].exp.min(), vmax=self.df[1:].exp.max()
        )
        ax = self.df[1:].plot(column="exp", cmap="RdYlGn", legend=True, norm=norm)
        point_colors = ax.collections[0].get_facecolors()
        cbar_colors = ax.get_figure().axes[1].collections[0].get_facecolors()
        # first point == bottom of colorbar
        np.testing.assert_array_equal(point_colors[0], cbar_colors[0])
        # last point == top of colorbar
        np.testing.assert_array_equal(point_colors[-1], cbar_colors[-1])
        # colorbar generated proper long transition
        assert cbar_colors.shape == (256, 4)

    def test_subplots_norm(self):
        # colors of subplots are the same as for plot (norm is applied)
        cmap = matplotlib.cm.viridis_r
        norm = matplotlib.colors.Normalize(vmin=0, vmax=20)
        ax = self.df.plot(column="values", cmap=cmap, norm=norm)
        actual_colors_orig = ax.collections[0].get_facecolors()
        exp_colors = cmap(np.arange(10) / (20))
        np.testing.assert_array_equal(exp_colors, actual_colors_orig)
        fig, ax = plt.subplots()
        self.df[1:].plot(column="values", ax=ax, norm=norm, cmap=cmap)
        actual_colors_sub = ax.collections[0].get_facecolors()
        np.testing.assert_array_equal(actual_colors_orig[1], actual_colors_sub[0])

    def test_empty_plot(self):
        s = GeoSeries([])
        with pytest.warns(UserWarning):
            ax = s.plot()
        assert len(ax.collections) == 0
        df = GeoDataFrame([])
        with pytest.warns(UserWarning):
            ax = df.plot()
        assert len(ax.collections) == 0

    def test_multipoints(self):

        # MultiPoints
        ax = self.df2.plot()
        _check_colors(4, ax.collections[0].get_facecolors(), [MPL_DFT_COLOR] * 4)

        ax = self.df2.plot(column="values")
        cmap = plt.get_cmap()
        expected_colors = [cmap(0)] * self.N + [cmap(1)] * self.N
        _check_colors(2, ax.collections[0].get_facecolors(), expected_colors)

        ax = self.df2.plot(color=["r", "b"])
        # colors are repeated for all components within a MultiPolygon
        _check_colors(2, ax.collections[0].get_facecolors(), ["r"] * 10 + ["b"] * 10)

    def test_misssing(self):
        self.df.loc[0, "values"] = np.nan
        ax = self.df.plot("values")
        cmap = plt.get_cmap()
        expected_colors = cmap(np.arange(self.N - 1) / (self.N - 2))
        _check_colors(self.N - 1, ax.collections[0].get_facecolors(), expected_colors)

        ax = self.df.plot("values", missing_kwds={"color": "r"})
        cmap = plt.get_cmap()
        expected_colors = cmap(np.arange(self.N - 1) / (self.N - 2))
        _check_colors(1, ax.collections[1].get_facecolors(), ["r"])
        _check_colors(self.N - 1, ax.collections[0].get_facecolors(), expected_colors)

        ax = self.df.plot(
            "values", missing_kwds={"color": "r"}, categorical=True, legend=True
        )
        _check_colors(1, ax.collections[1].get_facecolors(), ["r"])
        point_colors = ax.collections[0].get_facecolors()
        nan_color = ax.collections[1].get_facecolors()
        leg_colors = ax.get_legend().axes.collections[0].get_facecolors()
        leg_colors1 = ax.get_legend().axes.collections[1].get_facecolors()
        np.testing.assert_array_equal(point_colors[0], leg_colors[0])
        np.testing.assert_array_equal(nan_color[0], leg_colors1[0])


class TestPointZPlotting:
    def setup_method(self):
        self.N = 10
        self.points = GeoSeries(Point(i, i, i) for i in range(self.N))
        values = np.arange(self.N)
        self.df = GeoDataFrame({"geometry": self.points, "values": values})

    def test_plot(self):
        # basic test that points with z coords don't break plotting
        self.df.plot()


class TestLineStringPlotting:
    def setup_method(self):
        self.N = 10
        values = np.arange(self.N)
        self.lines = GeoSeries(
            [LineString([(0, i), (4, i + 0.5), (9, i)]) for i in range(self.N)],
            index=list("ABCDEFGHIJ"),
        )
        self.df = GeoDataFrame({"geometry": self.lines, "values": values})

        multiline1 = MultiLineString(self.lines.loc["A":"B"].values)
        multiline2 = MultiLineString(self.lines.loc["C":"D"].values)
        self.df2 = GeoDataFrame(
            {"geometry": [multiline1, multiline2], "values": [0, 1]}
        )

        self.linearrings = GeoSeries(
            [LinearRing([(0, i), (4, i + 0.5), (9, i)]) for i in range(self.N)],
            index=list("ABCDEFGHIJ"),
        )
        self.df3 = GeoDataFrame({"geometry": self.linearrings, "values": values})

    def test_single_color(self):

        ax = self.lines.plot(color="green")
        _check_colors(self.N, ax.collections[0].get_colors(), ["green"] * self.N)

        ax = self.df.plot(color="green")
        _check_colors(self.N, ax.collections[0].get_colors(), ["green"] * self.N)

        ax = self.linearrings.plot(color="green")
        _check_colors(self.N, ax.collections[0].get_colors(), ["green"] * self.N)

        ax = self.df3.plot(color="green")
        _check_colors(self.N, ax.collections[0].get_colors(), ["green"] * self.N)

        # check rgba tuple GH1178
        ax = self.df.plot(color=(0.5, 0.5, 0.5, 0.5))
        _check_colors(
            self.N, ax.collections[0].get_colors(), [(0.5, 0.5, 0.5, 0.5)] * self.N
        )
        ax = self.df.plot(color=(0.5, 0.5, 0.5, 0.5))
        _check_colors(
            self.N, ax.collections[0].get_colors(), [(0.5, 0.5, 0.5, 0.5)] * self.N
        )
        with pytest.raises((TypeError, ValueError)):
            self.df.plot(color="not color")

        with warnings.catch_warnings(record=True) as _:  # don't print warning
            # 'color' overrides 'column'
            ax = self.df.plot(column="values", color="green")
            _check_colors(self.N, ax.collections[0].get_colors(), ["green"] * self.N)

    def test_style_kwargs(self):
        # linestyle (style patterns depend on linewidth, therefore pin to 1)
        linestyle = "dashed"
        linewidth = 1

        ax = self.lines.plot(linestyle=linestyle, linewidth=linewidth)
        exp_ls = _style_to_linestring_onoffseq(linestyle, linewidth)
        for ls in ax.collections[0].get_linestyles():
            assert ls[0] == exp_ls[0]
            assert ls[1] == exp_ls[1]

        ax = self.df.plot(linestyle=linestyle, linewidth=linewidth)
        for ls in ax.collections[0].get_linestyles():
            assert ls[0] == exp_ls[0]
            assert ls[1] == exp_ls[1]

        ax = self.df.plot(column="values", linestyle=linestyle, linewidth=linewidth)
        for ls in ax.collections[0].get_linestyles():
            assert ls[0] == exp_ls[0]
            assert ls[1] == exp_ls[1]

    def test_subplots_norm(self):
        # colors of subplots are the same as for plot (norm is applied)
        cmap = matplotlib.cm.viridis_r
        norm = matplotlib.colors.Normalize(vmin=0, vmax=20)
        ax = self.df.plot(column="values", cmap=cmap, norm=norm)
        actual_colors_orig = ax.collections[0].get_edgecolors()
        exp_colors = cmap(np.arange(10) / (20))
        np.testing.assert_array_equal(exp_colors, actual_colors_orig)
        fig, ax = plt.subplots()
        self.df[1:].plot(column="values", ax=ax, norm=norm, cmap=cmap)
        actual_colors_sub = ax.collections[0].get_edgecolors()
        np.testing.assert_array_equal(actual_colors_orig[1], actual_colors_sub[0])

    def test_multilinestrings(self):

        # MultiLineStrings
        ax = self.df2.plot()
        assert len(ax.collections[0].get_paths()) == 4
        _check_colors(4, ax.collections[0].get_facecolors(), [MPL_DFT_COLOR] * 4)

        ax = self.df2.plot("values")
        cmap = plt.get_cmap(lut=2)
        # colors are repeated for all components within a MultiLineString
        expected_colors = [cmap(0), cmap(0), cmap(1), cmap(1)]
        _check_colors(4, ax.collections[0].get_facecolors(), expected_colors)

        ax = self.df2.plot(color=["r", "b"])
        # colors are repeated for all components within a MultiLineString
        _check_colors(4, ax.collections[0].get_facecolors(), ["r", "r", "b", "b"])


class TestPolygonPlotting:
    def setup_method(self):

        t1 = Polygon([(0, 0), (1, 0), (1, 1)])
        t2 = Polygon([(1, 0), (2, 0), (2, 1)])
        self.polys = GeoSeries([t1, t2], index=list("AB"))
        self.df = GeoDataFrame({"geometry": self.polys, "values": [0, 1]})

        multipoly1 = MultiPolygon([t1, t2])
        multipoly2 = rotate(multipoly1, 180)
        self.df2 = GeoDataFrame(
            {"geometry": [multipoly1, multipoly2], "values": [0, 1]}
        )

        t3 = Polygon([(2, 0), (3, 0), (3, 1)])
        df_nan = GeoDataFrame({"geometry": t3, "values": [np.nan]})
        self.df3 = self.df.append(df_nan)

    def test_single_color(self):

        ax = self.polys.plot(color="green")
        _check_colors(2, ax.collections[0].get_facecolors(), ["green"] * 2)
        # color only sets facecolor
        _check_colors(2, ax.collections[0].get_edgecolors(), ["k"] * 2)

        ax = self.df.plot(color="green")
        _check_colors(2, ax.collections[0].get_facecolors(), ["green"] * 2)
        _check_colors(2, ax.collections[0].get_edgecolors(), ["k"] * 2)

        # check rgba tuple GH1178
        ax = self.df.plot(color=(0.5, 0.5, 0.5))
        _check_colors(2, ax.collections[0].get_facecolors(), [(0.5, 0.5, 0.5)] * 2)
        ax = self.df.plot(color=(0.5, 0.5, 0.5, 0.5))
        _check_colors(2, ax.collections[0].get_facecolors(), [(0.5, 0.5, 0.5, 0.5)] * 2)
        with pytest.raises((TypeError, ValueError)):
            self.df.plot(color="not color")

        with warnings.catch_warnings(record=True) as _:  # don't print warning
            # 'color' overrides 'values'
            ax = self.df.plot(column="values", color="green")
            _check_colors(2, ax.collections[0].get_facecolors(), ["green"] * 2)

    def test_vmin_vmax(self):
        # when vmin == vmax, all polygons should be the same color

        # non-categorical
        ax = self.df.plot(column="values", categorical=False, vmin=0, vmax=0)
        actual_colors = ax.collections[0].get_facecolors()
        np.testing.assert_array_equal(actual_colors[0], actual_colors[1])

        # categorical
        ax = self.df.plot(column="values", categorical=True, vmin=0, vmax=0)
        actual_colors = ax.collections[0].get_facecolors()
        np.testing.assert_array_equal(actual_colors[0], actual_colors[1])

        # vmin vmax set correctly for array with NaN (GitHub issue 877)
        ax = self.df3.plot(column="values")
        actual_colors = ax.collections[0].get_facecolors()
        assert np.any(np.not_equal(actual_colors[0], actual_colors[1]))

    def test_style_kwargs(self):

        # facecolor overrides default cmap when color is not set
        ax = self.polys.plot(facecolor="k")
        _check_colors(2, ax.collections[0].get_facecolors(), ["k"] * 2)

        # facecolor overrides more general-purpose color when both are set
        ax = self.polys.plot(color="red", facecolor="k")
        # TODO with new implementation, color overrides facecolor
        # _check_colors(2, ax.collections[0], ['k']*2, alpha=0.5)

        # edgecolor
        ax = self.polys.plot(edgecolor="red")
        np.testing.assert_array_equal(
            [(1, 0, 0, 1)], ax.collections[0].get_edgecolors()
        )

        ax = self.df.plot("values", edgecolor="red")
        np.testing.assert_array_equal(
            [(1, 0, 0, 1)], ax.collections[0].get_edgecolors()
        )

        # alpha sets both edge and face
        ax = self.polys.plot(facecolor="g", edgecolor="r", alpha=0.4)
        _check_colors(2, ax.collections[0].get_facecolors(), ["g"] * 2, alpha=0.4)
        _check_colors(2, ax.collections[0].get_edgecolors(), ["r"] * 2, alpha=0.4)

        # check rgba tuple GH1178 for face and edge
        ax = self.df.plot(facecolor=(0.5, 0.5, 0.5), edgecolor=(0.4, 0.5, 0.6))
        _check_colors(2, ax.collections[0].get_facecolors(), [(0.5, 0.5, 0.5)] * 2)
        _check_colors(2, ax.collections[0].get_edgecolors(), [(0.4, 0.5, 0.6)] * 2)

        ax = self.df.plot(
            facecolor=(0.5, 0.5, 0.5, 0.5), edgecolor=(0.4, 0.5, 0.6, 0.5)
        )
        _check_colors(2, ax.collections[0].get_facecolors(), [(0.5, 0.5, 0.5, 0.5)] * 2)
        _check_colors(2, ax.collections[0].get_edgecolors(), [(0.4, 0.5, 0.6, 0.5)] * 2)

    def test_legend_kwargs(self):

        ax = self.df.plot(
            column="values",
            categorical=True,
            legend=True,
            legend_kwds={"frameon": False},
        )
        assert ax.get_legend().get_frame_on() is False

    def test_colorbar_kwargs(self):
        # Test if kwargs are passed to colorbar

        label_txt = "colorbar test"

        ax = self.df.plot(
            column="values",
            categorical=False,
            legend=True,
            legend_kwds={"label": label_txt},
        )

        assert ax.get_figure().axes[1].get_ylabel() == label_txt

        ax = self.df.plot(
            column="values",
            categorical=False,
            legend=True,
            legend_kwds={"label": label_txt, "orientation": "horizontal"},
        )

        assert ax.get_figure().axes[1].get_xlabel() == label_txt

    def test_multipolygons(self):

        # MultiPolygons
        ax = self.df2.plot()
        assert len(ax.collections[0].get_paths()) == 4
        _check_colors(4, ax.collections[0].get_facecolors(), [MPL_DFT_COLOR] * 4)

        ax = self.df2.plot("values")
        cmap = plt.get_cmap(lut=2)
        # colors are repeated for all components within a MultiPolygon
        expected_colors = [cmap(0), cmap(0), cmap(1), cmap(1)]
        _check_colors(4, ax.collections[0].get_facecolors(), expected_colors)

        ax = self.df2.plot(color=["r", "b"])
        # colors are repeated for all components within a MultiPolygon
        _check_colors(4, ax.collections[0].get_facecolors(), ["r", "r", "b", "b"])

    def test_subplots_norm(self):
        # colors of subplots are the same as for plot (norm is applied)
        cmap = matplotlib.cm.viridis_r
        norm = matplotlib.colors.Normalize(vmin=0, vmax=10)
        ax = self.df.plot(column="values", cmap=cmap, norm=norm)
        actual_colors_orig = ax.collections[0].get_facecolors()
        exp_colors = cmap(np.arange(2) / (10))
        np.testing.assert_array_equal(exp_colors, actual_colors_orig)
        fig, ax = plt.subplots()
        self.df[1:].plot(column="values", ax=ax, norm=norm, cmap=cmap)
        actual_colors_sub = ax.collections[0].get_facecolors()
        np.testing.assert_array_equal(actual_colors_orig[1], actual_colors_sub[0])


class TestPolygonZPlotting:
    def setup_method(self):

        t1 = Polygon([(0, 0, 0), (1, 0, 0), (1, 1, 1)])
        t2 = Polygon([(1, 0, 0), (2, 0, 0), (2, 1, 1)])
        self.polys = GeoSeries([t1, t2], index=list("AB"))
        self.df = GeoDataFrame({"geometry": self.polys, "values": [0, 1]})

        multipoly1 = MultiPolygon([t1, t2])
        multipoly2 = rotate(multipoly1, 180)
        self.df2 = GeoDataFrame(
            {"geometry": [multipoly1, multipoly2], "values": [0, 1]}
        )

    def test_plot(self):
        # basic test that points with z coords don't break plotting
        self.df.plot()


class TestGeometryCollectionPlotting:
    def setup_method(self):
        coll1 = GeometryCollection(
            [
                Polygon([(1, 0), (2, 0), (2, 1)]),
                MultiLineString([((0.5, 0.5), (1, 1)), ((1, 0.5), (1.5, 1))]),
            ]
        )
        coll2 = GeometryCollection(
            [Point(0.75, 0.25), Polygon([(2, 2), (3, 2), (2, 3)])]
        )

        self.series = GeoSeries([coll1, coll2])
        self.df = GeoDataFrame({"geometry": self.series, "values": [1, 2]})

    def test_colors(self):
        # default uniform color
        ax = self.series.plot()
        _check_colors(1, ax.collections[0].get_facecolors(), [MPL_DFT_COLOR])  # poly
        _check_colors(2, ax.collections[1].get_edgecolors(), [MPL_DFT_COLOR])  # line
        _check_colors(2, ax.collections[2].get_facecolors(), [MPL_DFT_COLOR])  # point

    def test_values(self):
        ax = self.df.plot("values")
        cmap = plt.get_cmap()
        exp_colors = cmap(np.arange(2) / 1)
        _check_colors(1, ax.collections[0].get_facecolors(), exp_colors)  # poly
        _check_colors(2, ax.collections[1].get_edgecolors(), [exp_colors[0]])  # line
        _check_colors(2, ax.collections[2].get_facecolors(), [exp_colors[1]])  # point


class TestNonuniformGeometryPlotting:
    def setup_method(self):
        pytest.importorskip("matplotlib", "1.5.0")

        poly = Polygon([(1, 0), (2, 0), (2, 1)])
        line = LineString([(0.5, 0.5), (1, 1), (1, 0.5), (1.5, 1)])
        point = Point(0.75, 0.25)
        self.series = GeoSeries([poly, line, point])
        self.df = GeoDataFrame({"geometry": self.series, "values": [1, 2, 3]})

    def test_colors(self):
        # default uniform color
        ax = self.series.plot()
        _check_colors(1, ax.collections[0].get_facecolors(), [MPL_DFT_COLOR])
        _check_colors(1, ax.collections[1].get_edgecolors(), [MPL_DFT_COLOR])
        _check_colors(1, ax.collections[2].get_facecolors(), [MPL_DFT_COLOR])

        # colormap: different colors
        ax = self.series.plot(cmap="RdYlGn")
        cmap = plt.get_cmap("RdYlGn")
        exp_colors = cmap(np.arange(3) / (3 - 1))
        _check_colors(1, ax.collections[0].get_facecolors(), [exp_colors[0]])
        _check_colors(1, ax.collections[1].get_edgecolors(), [exp_colors[1]])
        _check_colors(1, ax.collections[2].get_facecolors(), [exp_colors[2]])

    def test_style_kwargs(self):
        ax = self.series.plot(markersize=10)
        assert ax.collections[2].get_sizes() == [10]
        ax = self.df.plot(markersize=10)
        assert ax.collections[2].get_sizes() == [10]


class TestMapclassifyPlotting:
    @classmethod
    def setup_class(cls):
        try:
            import mapclassify  # noqa
        except ImportError:
            try:
                import pysal  # noqa
            except ImportError:
                pytest.importorskip("mapclassify")
        pth = get_path("naturalearth_lowres")
        cls.df = read_file(pth)
        cls.df["NEGATIVES"] = np.linspace(-10, 10, len(cls.df.index))

    def test_legend(self):
        with warnings.catch_warnings(record=True) as _:  # don't print warning
            # warning coming from scipy.stats
            ax = self.df.plot(
                column="pop_est", scheme="QUANTILES", k=3, cmap="OrRd", legend=True
            )
        labels = [t.get_text() for t in ax.get_legend().get_texts()]
        expected = [
            u"140.00 - 5217064.00",
            u"5217064.00 - 19532732.33",
            u"19532732.33 - 1379302771.00",
        ]
        assert labels == expected

    def test_negative_legend(self):
        ax = self.df.plot(
            column="NEGATIVES", scheme="FISHER_JENKS", k=3, cmap="OrRd", legend=True
        )
        labels = [t.get_text() for t in ax.get_legend().get_texts()]
        expected = [u"-10.00 - -3.41", u"-3.41 - 3.30", u"3.30 - 10.00"]
        assert labels == expected

    @pytest.mark.parametrize("scheme", ["FISHER_JENKS", "FISHERJENKS"])
    def test_scheme_name_compat(self, scheme):
        ax = self.df.plot(column="NEGATIVES", scheme=scheme, k=3, legend=True)
        assert len(ax.get_legend().get_texts()) == 3

    def test_classification_kwds(self):
        ax = self.df.plot(
            column="pop_est",
            scheme="percentiles",
            k=3,
            classification_kwds={"pct": [50, 100]},
            cmap="OrRd",
            legend=True,
        )
        labels = [t.get_text() for t in ax.get_legend().get_texts()]
        expected = ["140.00 - 9961396.00", "9961396.00 - 1379302771.00"]
        assert labels == expected

    def test_invalid_scheme(self):
        with pytest.raises(ValueError):
            scheme = "invalid_scheme_*#&)(*#"
            self.df.plot(
                column="gdp_md_est", scheme=scheme, k=3, cmap="OrRd", legend=True
            )

    def test_cax_legend_passing(self):
        """Pass a 'cax' argument to 'df.plot(.)', that is valid only if 'ax' is
        passed as well (if not, a new figure is created ad hoc, and 'cax' is
        ignored)
        """
        ax = plt.axes()
        from mpl_toolkits.axes_grid1 import make_axes_locatable

        divider = make_axes_locatable(ax)
        cax = divider.append_axes("right", size="5%", pad=0.1)
        with pytest.raises(ValueError):
            ax = self.df.plot(column="pop_est", cmap="OrRd", legend=True, cax=cax)

    def test_cax_legend_height(self):
        """Pass a cax argument to 'df.plot(.)', the legend location must be
        aligned with those of main plot
        """
        # base case
        with warnings.catch_warnings(record=True) as _:  # don't print warning
            ax = self.df.plot(column="pop_est", cmap="OrRd", legend=True)
        plot_height = ax.get_figure().get_axes()[0].get_position().height
        legend_height = ax.get_figure().get_axes()[1].get_position().height
        assert abs(plot_height - legend_height) >= 1e-6
        # fix heights with cax argument
        ax2 = plt.axes()
        from mpl_toolkits.axes_grid1 import make_axes_locatable

        divider = make_axes_locatable(ax2)
        cax = divider.append_axes("right", size="5%", pad=0.1)
        with warnings.catch_warnings(record=True) as _:
            ax2 = self.df.plot(
                column="pop_est", cmap="OrRd", legend=True, cax=cax, ax=ax2
            )
        plot_height = ax2.get_figure().get_axes()[0].get_position().height
        legend_height = ax2.get_figure().get_axes()[1].get_position().height
        assert abs(plot_height - legend_height) < 1e-6


class TestPlotCollections:
    def setup_method(self):
        self.N = 3
        self.values = np.arange(self.N)
        self.points = GeoSeries(Point(i, i) for i in range(self.N))
        self.lines = GeoSeries(
            [LineString([(0, i), (4, i + 0.5), (9, i)]) for i in range(self.N)]
        )
        self.polygons = GeoSeries(
            [Polygon([(0, i), (4, i + 0.5), (9, i)]) for i in range(self.N)]
        )

    def test_points(self):
        # failing with matplotlib 1.4.3 (edge stays black even when specified)
        pytest.importorskip("matplotlib", "1.5.0")

        from geopandas.plotting import _plot_point_collection, plot_point_collection
        from matplotlib.collections import PathCollection

        fig, ax = plt.subplots()
        coll = _plot_point_collection(ax, self.points)
        assert isinstance(coll, PathCollection)
        ax.cla()

        # default: single default matplotlib color
        coll = _plot_point_collection(ax, self.points)
        _check_colors(self.N, coll.get_facecolors(), [MPL_DFT_COLOR] * self.N)
        # edgecolor depends on matplotlib version
        # _check_colors(self.N, coll.get_edgecolors(), [MPL_DFT_COLOR]*self.N)
        ax.cla()

        # specify single other color
        coll = _plot_point_collection(ax, self.points, color="g")
        _check_colors(self.N, coll.get_facecolors(), ["g"] * self.N)
        _check_colors(self.N, coll.get_edgecolors(), ["g"] * self.N)
        ax.cla()

        # specify edgecolor/facecolor
        coll = _plot_point_collection(ax, self.points, facecolor="g", edgecolor="r")
        _check_colors(self.N, coll.get_facecolors(), ["g"] * self.N)
        _check_colors(self.N, coll.get_edgecolors(), ["r"] * self.N)
        ax.cla()

        # list of colors
        coll = _plot_point_collection(ax, self.points, color=["r", "g", "b"])
        _check_colors(self.N, coll.get_facecolors(), ["r", "g", "b"])
        _check_colors(self.N, coll.get_edgecolors(), ["r", "g", "b"])
        ax.cla()

        coll = _plot_point_collection(
            ax,
            self.points,
            color=[(0.5, 0.5, 0.5, 0.5), (0.1, 0.2, 0.3, 0.5), (0.4, 0.5, 0.6, 0.5)],
        )
        _check_colors(
            self.N,
            coll.get_facecolors(),
            [(0.5, 0.5, 0.5, 0.5), (0.1, 0.2, 0.3, 0.5), (0.4, 0.5, 0.6, 0.5)],
        )
        _check_colors(
            self.N,
            coll.get_edgecolors(),
            [(0.5, 0.5, 0.5, 0.5), (0.1, 0.2, 0.3, 0.5), (0.4, 0.5, 0.6, 0.5)],
        )
        ax.cla()

        # not a color
<<<<<<< HEAD
        with pytest.raises((TypeError, ValueError)):
            plot_point_collection(ax, self.points, color="not color")
=======
        with pytest.raises(TypeError):
            _plot_point_collection(ax, self.points, color="not color")

        # check DeprecationWarning
        with pytest.warns(DeprecationWarning):
            plot_point_collection(ax, self.points)
>>>>>>> 2fd59c33

    def test_points_values(self):
        from geopandas.plotting import _plot_point_collection

        # default colormap
        fig, ax = plt.subplots()
        coll = _plot_point_collection(ax, self.points, self.values)
        fig.canvas.draw_idle()
        cmap = plt.get_cmap()
        expected_colors = cmap(np.arange(self.N) / (self.N - 1))
        _check_colors(self.N, coll.get_facecolors(), expected_colors)
        # edgecolor depends on matplotlib version
        # _check_colors(self.N, coll.get_edgecolors(), expected_colors)

    def test_linestrings(self):
        from geopandas.plotting import (
            _plot_linestring_collection,
            plot_linestring_collection,
        )
        from matplotlib.collections import LineCollection

        fig, ax = plt.subplots()
        coll = _plot_linestring_collection(ax, self.lines)
        assert isinstance(coll, LineCollection)
        ax.cla()

        # default: single default matplotlib color
        coll = _plot_linestring_collection(ax, self.lines)
        _check_colors(self.N, coll.get_color(), [MPL_DFT_COLOR] * self.N)
        ax.cla()

        # specify single other color
        coll = _plot_linestring_collection(ax, self.lines, color="g")
        _check_colors(self.N, coll.get_colors(), ["g"] * self.N)
        ax.cla()

        # specify edgecolor / facecolor
        coll = _plot_linestring_collection(ax, self.lines, facecolor="g", edgecolor="r")
        _check_colors(self.N, coll.get_facecolors(), ["g"] * self.N)
        _check_colors(self.N, coll.get_edgecolors(), ["r"] * self.N)
        ax.cla()

        # list of colors
        coll = _plot_linestring_collection(ax, self.lines, color=["r", "g", "b"])
        _check_colors(self.N, coll.get_colors(), ["r", "g", "b"])
        ax.cla()

        coll = _plot_linestring_collection(
            ax,
            self.lines,
            color=[(0.5, 0.5, 0.5, 0.5), (0.1, 0.2, 0.3, 0.5), (0.4, 0.5, 0.6, 0.5)],
        )
        _check_colors(
            self.N,
            coll.get_colors(),
            [(0.5, 0.5, 0.5, 0.5), (0.1, 0.2, 0.3, 0.5), (0.4, 0.5, 0.6, 0.5)],
        )
        ax.cla()

        # pass through of kwargs
        coll = _plot_linestring_collection(ax, self.lines, linestyle="--", linewidth=1)
        exp_ls = _style_to_linestring_onoffseq("dashed", 1)
        res_ls = coll.get_linestyle()[0]
        assert res_ls[0] == exp_ls[0]
        assert res_ls[1] == exp_ls[1]
        ax.cla()

        # not a color
<<<<<<< HEAD
        with pytest.raises((TypeError, ValueError)):
            plot_linestring_collection(ax, self.lines, color="not color")
=======
        with pytest.raises(TypeError):
            _plot_linestring_collection(ax, self.lines, color="not color")

        # check DeprecationWarning
        with pytest.warns(DeprecationWarning):
            plot_linestring_collection(ax, self.lines)
>>>>>>> 2fd59c33

    def test_linestrings_values(self):
        from geopandas.plotting import _plot_linestring_collection

        fig, ax = plt.subplots()

        # default colormap
        coll = _plot_linestring_collection(ax, self.lines, self.values)
        fig.canvas.draw_idle()
        cmap = plt.get_cmap()
        expected_colors = cmap(np.arange(self.N) / (self.N - 1))
        _check_colors(self.N, coll.get_color(), expected_colors)
        ax.cla()

        # specify colormap
        coll = _plot_linestring_collection(ax, self.lines, self.values, cmap="RdBu")
        fig.canvas.draw_idle()
        cmap = plt.get_cmap("RdBu")
        expected_colors = cmap(np.arange(self.N) / (self.N - 1))
        _check_colors(self.N, coll.get_color(), expected_colors)
        ax.cla()

        # specify vmin/vmax
        coll = _plot_linestring_collection(ax, self.lines, self.values, vmin=3, vmax=5)
        fig.canvas.draw_idle()
        cmap = plt.get_cmap()
        expected_colors = cmap([0])
        _check_colors(self.N, coll.get_color(), expected_colors)
        ax.cla()

    def test_polygons(self):
        from geopandas.plotting import _plot_polygon_collection, plot_polygon_collection
        from matplotlib.collections import PatchCollection

        fig, ax = plt.subplots()
        coll = _plot_polygon_collection(ax, self.polygons)
        assert isinstance(coll, PatchCollection)
        ax.cla()

        # default: single default matplotlib color
        coll = _plot_polygon_collection(ax, self.polygons)
        _check_colors(self.N, coll.get_facecolor(), [MPL_DFT_COLOR] * self.N)
        _check_colors(self.N, coll.get_edgecolor(), ["k"] * self.N)
        ax.cla()

        # default: color sets both facecolor and edgecolor
        coll = _plot_polygon_collection(ax, self.polygons, color="g")
        _check_colors(self.N, coll.get_facecolor(), ["g"] * self.N)
        _check_colors(self.N, coll.get_edgecolor(), ["g"] * self.N)
        ax.cla()

        # default: color can be passed as a list
        coll = _plot_polygon_collection(ax, self.polygons, color=["g", "b", "r"])
        _check_colors(self.N, coll.get_facecolor(), ["g", "b", "r"])
        _check_colors(self.N, coll.get_edgecolor(), ["g", "b", "r"])
        ax.cla()

        coll = _plot_polygon_collection(
            ax,
            self.polygons,
            color=[(0.5, 0.5, 0.5, 0.5), (0.1, 0.2, 0.3, 0.5), (0.4, 0.5, 0.6, 0.5)],
        )
        _check_colors(
            self.N,
            coll.get_facecolor(),
            [(0.5, 0.5, 0.5, 0.5), (0.1, 0.2, 0.3, 0.5), (0.4, 0.5, 0.6, 0.5)],
        )
        _check_colors(
            self.N,
            coll.get_edgecolor(),
            [(0.5, 0.5, 0.5, 0.5), (0.1, 0.2, 0.3, 0.5), (0.4, 0.5, 0.6, 0.5)],
        )
        ax.cla()

        # only setting facecolor keeps default for edgecolor
        coll = _plot_polygon_collection(ax, self.polygons, facecolor="g")
        _check_colors(self.N, coll.get_facecolor(), ["g"] * self.N)
        _check_colors(self.N, coll.get_edgecolor(), ["k"] * self.N)
        ax.cla()

        # custom facecolor and edgecolor
        coll = _plot_polygon_collection(ax, self.polygons, facecolor="g", edgecolor="r")
        _check_colors(self.N, coll.get_facecolor(), ["g"] * self.N)
        _check_colors(self.N, coll.get_edgecolor(), ["r"] * self.N)
        ax.cla()

        # not a color
<<<<<<< HEAD
        with pytest.raises((TypeError, ValueError)):
            plot_polygon_collection(ax, self.polygons, color="not color")
=======
        with pytest.raises(TypeError):
            _plot_polygon_collection(ax, self.polygons, color="not color")
        # check DeprecationWarning
        with pytest.warns(DeprecationWarning):
            plot_polygon_collection(ax, self.polygons)
>>>>>>> 2fd59c33

    def test_polygons_values(self):
        from geopandas.plotting import _plot_polygon_collection

        fig, ax = plt.subplots()

        # default colormap, edge is still black by default
        coll = _plot_polygon_collection(ax, self.polygons, self.values)
        fig.canvas.draw_idle()
        cmap = plt.get_cmap()
        exp_colors = cmap(np.arange(self.N) / (self.N - 1))
        _check_colors(self.N, coll.get_facecolor(), exp_colors)
        # edgecolor depends on matplotlib version
        # _check_colors(self.N, coll.get_edgecolor(), ['k'] * self.N)
        ax.cla()

        # specify colormap
        coll = _plot_polygon_collection(ax, self.polygons, self.values, cmap="RdBu")
        fig.canvas.draw_idle()
        cmap = plt.get_cmap("RdBu")
        exp_colors = cmap(np.arange(self.N) / (self.N - 1))
        _check_colors(self.N, coll.get_facecolor(), exp_colors)
        ax.cla()

        # specify vmin/vmax
        coll = _plot_polygon_collection(ax, self.polygons, self.values, vmin=3, vmax=5)
        fig.canvas.draw_idle()
        cmap = plt.get_cmap()
        exp_colors = cmap([0])
        _check_colors(self.N, coll.get_facecolor(), exp_colors)
        ax.cla()

        # override edgecolor
        coll = _plot_polygon_collection(ax, self.polygons, self.values, edgecolor="g")
        fig.canvas.draw_idle()
        cmap = plt.get_cmap()
        exp_colors = cmap(np.arange(self.N) / (self.N - 1))
        _check_colors(self.N, coll.get_facecolor(), exp_colors)
        _check_colors(self.N, coll.get_edgecolor(), ["g"] * self.N)
        ax.cla()


def test_column_values():
    """
    Check that the dataframe plot method returns same values with an
    input string (column in df), pd.Series, or np.array
    """
    # Build test data
    t1 = Polygon([(0, 0), (1, 0), (1, 1)])
    t2 = Polygon([(1, 0), (2, 0), (2, 1)])
    polys = GeoSeries([t1, t2], index=list("AB"))
    df = GeoDataFrame({"geometry": polys, "values": [0, 1]})

    # Test with continous values
    ax = df.plot(column="values")
    colors = ax.collections[0].get_facecolors()
    ax = df.plot(column=df["values"])
    colors_series = ax.collections[0].get_facecolors()
    np.testing.assert_array_equal(colors, colors_series)
    ax = df.plot(column=df["values"].values)
    colors_array = ax.collections[0].get_facecolors()
    np.testing.assert_array_equal(colors, colors_array)

    # Test with categorical values
    ax = df.plot(column="values", categorical=True)
    colors = ax.collections[0].get_facecolors()
    ax = df.plot(column=df["values"], categorical=True)
    colors_series = ax.collections[0].get_facecolors()
    np.testing.assert_array_equal(colors, colors_series)
    ax = df.plot(column=df["values"].values, categorical=True)
    colors_array = ax.collections[0].get_facecolors()
    np.testing.assert_array_equal(colors, colors_array)

    # Check raised error: is df rows number equal to column legth?
    with pytest.raises(ValueError, match="different number of rows"):
        ax = df.plot(column=np.array([1, 2, 3]))


def _check_colors(N, actual_colors, expected_colors, alpha=None):
    """
    Asserts that the members of `collection` match the `expected_colors`
    (in order)

    Parameters
    ----------
    N : int
        The number of geometries believed to be in collection.
        matplotlib.collection is implemented such that the number of geoms in
        `collection` doesn't have to match the number of colors assignments in
        the collection: the colors will cycle to meet the needs of the geoms.
        `N` helps us resolve this.
    collection : matplotlib.collections.Collection
        The colors of this collection's patches are read from
        `collection.get_facecolors()`
    expected_colors : sequence of RGBA tuples
    alpha : float (optional)
        If set, this alpha transparency will be applied to the
        `expected_colors`. (Any transparency on the `collection` is assumed
        to be set in its own facecolor RGBA tuples.)
    """
    import matplotlib.colors as colors

    conv = colors.colorConverter

    # Convert 2D numpy array to a list of RGBA tuples.
    actual_colors = map(tuple, actual_colors)
    all_actual_colors = list(itertools.islice(itertools.cycle(actual_colors), N))

    for actual, expected in zip(all_actual_colors, expected_colors):
        assert actual == conv.to_rgba(expected, alpha=alpha), "{} != {}".format(
            actual, conv.to_rgba(expected, alpha=alpha)
        )


def _style_to_linestring_onoffseq(linestyle, linewidth):
    """ Converts a linestyle string representation, namely one of:
            ['dashed',  'dotted', 'dashdot', 'solid'],
        documented in `Collections.set_linestyle`,
        to the form `onoffseq`.
    """
    offset, dashes = matplotlib.lines._get_dash_pattern(linestyle)
    return matplotlib.lines._scale_dashes(offset, dashes, linewidth)<|MERGE_RESOLUTION|>--- conflicted
+++ resolved
@@ -795,17 +795,12 @@
         ax.cla()
 
         # not a color
-<<<<<<< HEAD
         with pytest.raises((TypeError, ValueError)):
-            plot_point_collection(ax, self.points, color="not color")
-=======
-        with pytest.raises(TypeError):
             _plot_point_collection(ax, self.points, color="not color")
 
         # check DeprecationWarning
         with pytest.warns(DeprecationWarning):
             plot_point_collection(ax, self.points)
->>>>>>> 2fd59c33
 
     def test_points_values(self):
         from geopandas.plotting import _plot_point_collection
@@ -874,17 +869,11 @@
         ax.cla()
 
         # not a color
-<<<<<<< HEAD
         with pytest.raises((TypeError, ValueError)):
-            plot_linestring_collection(ax, self.lines, color="not color")
-=======
-        with pytest.raises(TypeError):
             _plot_linestring_collection(ax, self.lines, color="not color")
-
         # check DeprecationWarning
         with pytest.warns(DeprecationWarning):
             plot_linestring_collection(ax, self.lines)
->>>>>>> 2fd59c33
 
     def test_linestrings_values(self):
         from geopandas.plotting import _plot_linestring_collection
@@ -972,16 +961,11 @@
         ax.cla()
 
         # not a color
-<<<<<<< HEAD
         with pytest.raises((TypeError, ValueError)):
-            plot_polygon_collection(ax, self.polygons, color="not color")
-=======
-        with pytest.raises(TypeError):
             _plot_polygon_collection(ax, self.polygons, color="not color")
         # check DeprecationWarning
         with pytest.warns(DeprecationWarning):
             plot_polygon_collection(ax, self.polygons)
->>>>>>> 2fd59c33
 
     def test_polygons_values(self):
         from geopandas.plotting import _plot_polygon_collection
