--- conflicted
+++ resolved
@@ -277,7 +277,6 @@
             assert ls[0] == exp_ls[0]
             assert ls[1] == exp_ls[1]
 
-<<<<<<< HEAD
     def test_subplots_norm(self):
         # colors of subplots are the same as for plot (norm is applied)
         cmap = matplotlib.cm.viridis_r
@@ -290,7 +289,7 @@
         self.df[1:].plot(column="values", ax=ax, norm=norm, cmap=cmap)
         actual_colors_sub = ax.collections[0].get_edgecolors()
         np.testing.assert_array_equal(actual_colors_orig[1], actual_colors_sub[0])
-=======
+
     def test_multilinestrings(self):
 
         # MultiLineStrings
@@ -307,7 +306,6 @@
         ax = self.df2.plot(color=["r", "b"])
         # colors are repeated for all components within a MultiLineString
         _check_colors(4, ax.collections[0].get_facecolors(), ["r", "r", "b", "b"])
->>>>>>> fbbb1668
 
 
 class TestPolygonPlotting:
@@ -434,8 +432,11 @@
         # colors are repeated for all components within a MultiPolygon
         expected_colors = [cmap(0), cmap(0), cmap(1), cmap(1)]
         _check_colors(4, ax.collections[0].get_facecolors(), expected_colors)
-
-<<<<<<< HEAD
+        
+        ax = self.df2.plot(color=["r", "b"])
+        # colors are repeated for all components within a MultiPolygon
+        _check_colors(4, ax.collections[0].get_facecolors(), ["r", "r", "b", "b"])
+
     def test_subplots_norm(self):
         # colors of subplots are the same as for plot (norm is applied)
         cmap = matplotlib.cm.viridis_r
@@ -448,11 +449,6 @@
         self.df[1:].plot(column="values", ax=ax, norm=norm, cmap=cmap)
         actual_colors_sub = ax.collections[0].get_facecolors()
         np.testing.assert_array_equal(actual_colors_orig[1], actual_colors_sub[0])
-=======
-        ax = self.df2.plot(color=["r", "b"])
-        # colors are repeated for all components within a MultiPolygon
-        _check_colors(4, ax.collections[0].get_facecolors(), ["r", "r", "b", "b"])
->>>>>>> fbbb1668
 
 
 class TestPolygonZPlotting:
