from packaging.version import Version
import itertools
import warnings

import numpy as np
import pandas as pd

from shapely import wkt
from shapely.affinity import rotate
from shapely.geometry import (
    MultiPolygon,
    Polygon,
    LineString,
    LinearRing,
    Point,
    MultiPoint,
    MultiLineString,
    GeometryCollection,
    box,
)


from geopandas import GeoDataFrame, GeoSeries, read_file
from geopandas.datasets import get_path
import geopandas._compat as compat
from geopandas.plotting import GeoplotAccessor

import pytest

matplotlib = pytest.importorskip("matplotlib")
matplotlib.use("Agg")
import matplotlib.pyplot as plt  # noqa

try:  # skipif and importorskip do not work for decorators
    from matplotlib.testing.decorators import check_figures_equal

    if Version(matplotlib.__version__) >= Version("3.3.0"):

        MPL_DECORATORS = True
    else:
        MPL_DECORATORS = False
except ImportError:
    MPL_DECORATORS = False


@pytest.fixture(autouse=True)
def close_figures(request):
    yield
    plt.close("all")


try:
    cycle = matplotlib.rcParams["axes.prop_cycle"].by_key()
    MPL_DFT_COLOR = cycle["color"][0]
except KeyError:
    MPL_DFT_COLOR = matplotlib.rcParams["axes.color_cycle"][0]

plt.rcParams.update({"figure.max_open_warning": 0})


class TestPointPlotting:
    def setup_method(self):
        self.N = 10
        self.points = GeoSeries(Point(i, i) for i in range(self.N))

        values = np.arange(self.N)

        self.df = GeoDataFrame({"geometry": self.points, "values": values})
        self.df["exp"] = (values * 10) ** 3

        multipoint1 = MultiPoint(self.points)
        multipoint2 = rotate(multipoint1, 90)
        self.df2 = GeoDataFrame(
            {"geometry": [multipoint1, multipoint2], "values": [0, 1]}
        )

    def test_figsize(self):

        ax = self.points.plot(figsize=(1, 1))
        np.testing.assert_array_equal(ax.figure.get_size_inches(), (1, 1))

        ax = self.df.plot(figsize=(1, 1))
        np.testing.assert_array_equal(ax.figure.get_size_inches(), (1, 1))

    def test_default_colors(self):

        # # without specifying values -> uniform color

        # GeoSeries
        ax = self.points.plot()
        _check_colors(
            self.N, ax.collections[0].get_facecolors(), [MPL_DFT_COLOR] * self.N
        )

        # GeoDataFrame
        ax = self.df.plot()
        _check_colors(
            self.N, ax.collections[0].get_facecolors(), [MPL_DFT_COLOR] * self.N
        )

        # # with specifying values -> different colors for all 10 values
        ax = self.df.plot(column="values")
        cmap = plt.get_cmap()
        expected_colors = cmap(np.arange(self.N) / (self.N - 1))
        _check_colors(self.N, ax.collections[0].get_facecolors(), expected_colors)

    def test_series_color_no_index(self):

        # Color order with ordered index
        colors_ord = pd.Series(["a", "b", "c", "a", "b", "c", "a", "b", "c", "a"])

        # Plot using Series as color
        ax1 = self.df.plot(colors_ord)

        # Correct answer: Add as column to df and plot
        self.df["colors_ord"] = colors_ord
        ax2 = self.df.plot("colors_ord")

        # Confirm out-of-order index re-sorted
        point_colors1 = ax1.collections[0].get_facecolors()
        point_colors2 = ax2.collections[0].get_facecolors()
        np.testing.assert_array_equal(point_colors1[1], point_colors2[1])

    def test_series_color_index(self):

        # Color order with out-of-order index
        colors_ord = pd.Series(
            ["a", "a", "a", "a", "b", "b", "b", "c", "c", "c"],
            index=[0, 3, 6, 9, 1, 4, 7, 2, 5, 8],
        )

        # Plot using Series as color
        ax1 = self.df.plot(colors_ord)

        # Correct answer: Add as column to df and plot
        self.df["colors_ord"] = colors_ord
        ax2 = self.df.plot("colors_ord")

        # Confirm out-of-order index re-sorted
        point_colors1 = ax1.collections[0].get_facecolors()
        point_colors2 = ax2.collections[0].get_facecolors()
        np.testing.assert_array_equal(point_colors1[1], point_colors2[1])

    def test_colormap(self):

        # without specifying values but cmap specified -> no uniform color
        # but different colors for all points

        # GeoSeries
        ax = self.points.plot(cmap="RdYlGn")
        cmap = plt.get_cmap("RdYlGn")
        exp_colors = cmap(np.arange(self.N) / (self.N - 1))
        _check_colors(self.N, ax.collections[0].get_facecolors(), exp_colors)

        ax = self.df.plot(cmap="RdYlGn")
        _check_colors(self.N, ax.collections[0].get_facecolors(), exp_colors)

        # # with specifying values -> different colors for all 10 values
        ax = self.df.plot(column="values", cmap="RdYlGn")
        cmap = plt.get_cmap("RdYlGn")
        _check_colors(self.N, ax.collections[0].get_facecolors(), exp_colors)

        # when using a cmap with specified lut -> limited number of different
        # colors
        ax = self.points.plot(cmap=plt.get_cmap("Set1", lut=5))
        cmap = plt.get_cmap("Set1", lut=5)
        exp_colors = cmap(list(range(5)) * 2)
        _check_colors(self.N, ax.collections[0].get_facecolors(), exp_colors)

    def test_single_color(self):

        ax = self.points.plot(color="green")
        _check_colors(self.N, ax.collections[0].get_facecolors(), ["green"] * self.N)

        ax = self.df.plot(color="green")
        _check_colors(self.N, ax.collections[0].get_facecolors(), ["green"] * self.N)

        # check rgba tuple GH1178
        ax = self.df.plot(color=(0.5, 0.5, 0.5))
        _check_colors(
            self.N, ax.collections[0].get_facecolors(), [(0.5, 0.5, 0.5)] * self.N
        )
        ax = self.df.plot(color=(0.5, 0.5, 0.5, 0.5))
        _check_colors(
            self.N, ax.collections[0].get_facecolors(), [(0.5, 0.5, 0.5, 0.5)] * self.N
        )
        with pytest.raises((ValueError, TypeError)):
            self.df.plot(color="not color")

        with warnings.catch_warnings(record=True) as _:  # don't print warning
            # 'color' overrides 'column'
            ax = self.df.plot(column="values", color="green")
            _check_colors(
                self.N, ax.collections[0].get_facecolors(), ["green"] * self.N
            )

    def test_markersize(self):

        ax = self.points.plot(markersize=10)
        assert ax.collections[0].get_sizes() == [10]

        ax = self.df.plot(markersize=10)
        assert ax.collections[0].get_sizes() == [10]

        ax = self.df.plot(column="values", markersize=10)
        assert ax.collections[0].get_sizes() == [10]

        ax = self.df.plot(markersize="values")
        assert (ax.collections[0].get_sizes() == self.df["values"]).all()

        ax = self.df.plot(column="values", markersize="values")
        assert (ax.collections[0].get_sizes() == self.df["values"]).all()

    def test_markerstyle(self):
        ax = self.df2.plot(marker="+")
        expected = _style_to_vertices("+")
        np.testing.assert_array_equal(
            expected, ax.collections[0].get_paths()[0].vertices
        )

    def test_style_kwargs(self):

        ax = self.points.plot(edgecolors="k")
        assert (ax.collections[0].get_edgecolor() == [0, 0, 0, 1]).all()

    def test_style_kwargs_alpha(self):
        ax = self.df.plot(alpha=0.7)
        np.testing.assert_array_equal([0.7], ax.collections[0].get_alpha())
        try:
            ax = self.df.plot(alpha=np.linspace(0, 0.0, 1.0, self.N))
        except TypeError:
            # no list allowed for alpha up to matplotlib 3.3
            pass
        else:
            np.testing.assert_array_equal(
                np.linspace(0, 0.0, 1.0, self.N), ax.collections[0].get_alpha()
            )

    def test_legend(self):
        with warnings.catch_warnings(record=True) as _:  # don't print warning
            # legend ignored if color is given.
            ax = self.df.plot(column="values", color="green", legend=True)
            assert len(ax.get_figure().axes) == 1  # no separate legend axis

        # legend ignored if no column is given.
        ax = self.df.plot(legend=True)
        assert len(ax.get_figure().axes) == 1  # no separate legend axis

        # # Continuous legend
        # the colorbar matches the Point colors
        ax = self.df.plot(column="values", cmap="RdYlGn", legend=True)
        point_colors = ax.collections[0].get_facecolors()
        cbar_colors = _get_colorbar_ax(ax.get_figure()).collections[-1].get_facecolors()
        # first point == bottom of colorbar
        np.testing.assert_array_equal(point_colors[0], cbar_colors[0])
        # last point == top of colorbar
        np.testing.assert_array_equal(point_colors[-1], cbar_colors[-1])

        # # Categorical legend
        # the colorbar matches the Point colors
        ax = self.df.plot(column="values", categorical=True, legend=True)
        point_colors = ax.collections[0].get_facecolors()
        cbar_colors = ax.get_legend().axes.collections[-1].get_facecolors()
        # first point == bottom of colorbar
        np.testing.assert_array_equal(point_colors[0], cbar_colors[0])
        # last point == top of colorbar
        np.testing.assert_array_equal(point_colors[-1], cbar_colors[-1])

        # # Normalized legend
        # the colorbar matches the Point colors
        norm = matplotlib.colors.LogNorm(
            vmin=self.df[1:].exp.min(), vmax=self.df[1:].exp.max()
        )
        ax = self.df[1:].plot(column="exp", cmap="RdYlGn", legend=True, norm=norm)
        point_colors = ax.collections[0].get_facecolors()
        cbar_colors = _get_colorbar_ax(ax.get_figure()).collections[-1].get_facecolors()
        # first point == bottom of colorbar
        np.testing.assert_array_equal(point_colors[0], cbar_colors[0])
        # last point == top of colorbar
        np.testing.assert_array_equal(point_colors[-1], cbar_colors[-1])
        # colorbar generated proper long transition
        assert cbar_colors.shape == (256, 4)

    def test_subplots_norm(self):
        # colors of subplots are the same as for plot (norm is applied)
        cmap = matplotlib.cm.viridis_r
        norm = matplotlib.colors.Normalize(vmin=0, vmax=20)
        ax = self.df.plot(column="values", cmap=cmap, norm=norm)
        actual_colors_orig = ax.collections[0].get_facecolors()
        exp_colors = cmap(np.arange(10) / (20))
        np.testing.assert_array_equal(exp_colors, actual_colors_orig)
        fig, ax = plt.subplots()
        self.df[1:].plot(column="values", ax=ax, norm=norm, cmap=cmap)
        actual_colors_sub = ax.collections[0].get_facecolors()
        np.testing.assert_array_equal(actual_colors_orig[1], actual_colors_sub[0])

    def test_empty_plot(self):

        s = GeoSeries([Polygon()])
        with pytest.warns(UserWarning):
            ax = s.plot()
        assert len(ax.collections) == 0
        s = GeoSeries([])
        with pytest.warns(UserWarning):
            ax = s.plot()
        assert len(ax.collections) == 0
        df = GeoDataFrame([], columns=["geometry"])
        with pytest.warns(UserWarning):
            ax = df.plot()
        assert len(ax.collections) == 0

    def test_empty_geometry(self):

        if compat.USE_PYGEOS:
            s = GeoSeries([wkt.loads("POLYGON EMPTY")])
            s = GeoSeries(
                [Polygon([(0, 0), (1, 0), (1, 1)]), wkt.loads("POLYGON EMPTY")]
            )
            ax = s.plot()
            assert len(ax.collections) == 1
        if not compat.USE_PYGEOS:
            s = GeoSeries([Polygon([(0, 0), (1, 0), (1, 1)]), Polygon()])
            ax = s.plot()
            assert len(ax.collections) == 1

        # more complex case with GEOMETRYCOLLECTION EMPTY, POINT EMPTY and NONE
        poly = Polygon([(-1, -1), (-1, 2), (2, 2), (2, -1), (-1, -1)])
        point = Point(0, 1)
        point_ = Point(10, 10)
        empty_point = Point()

        gdf = GeoDataFrame(geometry=[point, empty_point, point_])
        gdf["geometry"] = gdf.intersection(poly)
        gdf.loc[3] = [None]
        ax = gdf.plot()
        assert len(ax.collections) == 1

    def test_empty_geometry_colors(self):

        from matplotlib.collections import (
            PatchCollection,
            LineCollection,
            PathCollection,
        )
        from shapely.geometry import box

        # second shape (x>5) should be blue (colors shouldn't
        # reassigned if some shapes are cropped to be empty)
        test_shapes = [
            GeoSeries(
                [
                    box(0, 0, 1, 1),
                    box(7, 7, 8, 8),
                ],
                index=["r", "b"],
            ),
            GeoSeries(
                [
                    LineString([(1, 1), (1, 2)]),
                    LineString([(7, 1), (7, 2)]),
                ],
                index=["r", "b"],
            ),
            GeoSeries(
                [
                    Point(1, 1),
                    Point(7, 7),
                ],
                index=["r", "b"],
            ),
        ]

        for s in test_shapes:
            type_name = type(s.iat[0]).__name__

            # only covers blue shape, cropping red shape to be empty
            s2 = s.intersection(box(5, 0, 10, 10))

            # should show blue (red should not be reassigned just
            # because first shape is empty)
            ax = s2.plot(color=["red", "blue"])

            # find the color of anything with x>5, and make sure it is
            # blue
            for child in ax.get_children():
                if isinstance(child, (PatchCollection)):
                    for path, color in zip(child.get_paths(), child.get_facecolor()):
                        if len(path.vertices) == 0:
                            continue
                        x1 = path.vertices[0][0]
                        if x1 > 5:
                            assert color[2] == 1, f"{type_name} should be blue"
                        break
                    else:
                        raise Exception(f"shape not found in {type_name} test")
                    break
                if isinstance(child, (LineCollection)):
                    for path, color in zip(child.get_paths(), child.get_color()):
                        if len(path.vertices) == 0:
                            continue
                        x1 = path.vertices[0][0]
                        if x1 > 5:
                            assert color[2] == 1, f"{type_name} should be blue"
                        break
                    else:
                        raise Exception(f"shape not found in {type_name} test")
                    break
                if isinstance(child, PathCollection):
                    for coord, color in zip(
                        child.get_offsets().data, child.get_facecolor()
                    ):
                        x1 = coord[0]
                        if x1 > 5:
                            assert color[2] == 1, f"{type_name} should be blue"
                        break
                    else:
                        raise Exception(f"shape not found in {type_name} test")
                    break
            else:
                raise Exception(f"collection not found in {type_name} test")

    def test_multipoints(self):

        # MultiPoints
        ax = self.df2.plot()
        _check_colors(4, ax.collections[0].get_facecolors(), [MPL_DFT_COLOR] * 4)

        ax = self.df2.plot(column="values")
        cmap = plt.get_cmap(lut=2)
        expected_colors = [cmap(0)] * self.N + [cmap(1)] * self.N
        _check_colors(20, ax.collections[0].get_facecolors(), expected_colors)

        ax = self.df2.plot(color=["r", "b"])
        # colors are repeated for all components within a MultiPolygon
        _check_colors(20, ax.collections[0].get_facecolors(), ["r"] * 10 + ["b"] * 10)

    def test_multipoints_alpha(self):
        ax = self.df2.plot(alpha=0.7)
        np.testing.assert_array_equal([0.7], ax.collections[0].get_alpha())
        try:
            ax = self.df2.plot(alpha=[0.7, 0.2])
        except TypeError:
            # no list allowed for alpha up to matplotlib 3.3
            pass
        else:
            np.testing.assert_array_equal(
                [0.7] * 10 + [0.2] * 10, ax.collections[0].get_alpha()
            )

    def test_categories(self):
        self.df["cats_object"] = ["cat1", "cat2"] * 5
        self.df["nums"] = [1, 2] * 5
        self.df["singlecat_object"] = ["cat2"] * 10
        self.df["cats"] = pd.Categorical(["cat1", "cat2"] * 5)
        self.df["singlecat"] = pd.Categorical(
            ["cat2"] * 10, categories=["cat1", "cat2"]
        )
        self.df["cats_ordered"] = pd.Categorical(
            ["cat2", "cat1"] * 5, categories=["cat2", "cat1"]
        )
        self.df["bool"] = [False, True] * 5
        self.df["bool_extension"] = pd.array([False, True] * 5)
        self.df["cats_string"] = pd.array(["cat1", "cat2"] * 5, dtype="string")

        ax1 = self.df.plot("cats_object", legend=True)
        ax2 = self.df.plot("cats", legend=True)
        ax3 = self.df.plot("singlecat_object", categories=["cat1", "cat2"], legend=True)
        ax4 = self.df.plot("singlecat", legend=True)
        ax5 = self.df.plot("cats_ordered", legend=True)
        ax6 = self.df.plot("nums", categories=[1, 2], legend=True)
        ax7 = self.df.plot("bool", legend=True)
        ax8 = self.df.plot("bool_extension", legend=True)
        ax9 = self.df.plot("cats_string", legend=True)

        point_colors1 = ax1.collections[0].get_facecolors()
        for ax in [ax2, ax3, ax4, ax5, ax6, ax7, ax8, ax9]:
            point_colors2 = ax.collections[0].get_facecolors()
            np.testing.assert_array_equal(point_colors1[1], point_colors2[1])

        legend1 = [x.get_markerfacecolor() for x in ax1.get_legend().get_lines()]
        for ax in [ax2, ax3, ax4, ax5, ax6, ax7, ax8, ax9]:
            legend2 = [x.get_markerfacecolor() for x in ax.get_legend().get_lines()]
            np.testing.assert_array_equal(legend1, legend2)

        with pytest.raises(TypeError):
            self.df.plot(column="cats_object", categories="non_list")

        with pytest.raises(
            ValueError, match="Column contains values not listed in categories."
        ):
            self.df.plot(column="cats_object", categories=["cat1"])

        with pytest.raises(
            ValueError, match="Cannot specify 'categories' when column has"
        ):
            self.df.plot(column="cats", categories=["cat1"])

    def test_missing(self):
        self.df.loc[0, "values"] = np.nan
        ax = self.df.plot("values")
        cmap = plt.get_cmap()
        expected_colors = cmap(np.arange(self.N - 1) / (self.N - 2))
        _check_colors(self.N - 1, ax.collections[0].get_facecolors(), expected_colors)

        ax = self.df.plot("values", missing_kwds={"color": "r"})
        cmap = plt.get_cmap()
        expected_colors = cmap(np.arange(self.N - 1) / (self.N - 2))
        _check_colors(1, ax.collections[1].get_facecolors(), ["r"])
        _check_colors(self.N - 1, ax.collections[0].get_facecolors(), expected_colors)

        ax = self.df.plot(
            "values", missing_kwds={"color": "r"}, categorical=True, legend=True
        )
        _check_colors(1, ax.collections[1].get_facecolors(), ["r"])
        point_colors = ax.collections[0].get_facecolors()
        nan_color = ax.collections[1].get_facecolors()
        leg_colors = ax.get_legend().axes.collections[0].get_facecolors()
        leg_colors1 = ax.get_legend().axes.collections[1].get_facecolors()
        np.testing.assert_array_equal(point_colors[0], leg_colors[0])
        np.testing.assert_array_equal(nan_color[0], leg_colors1[0])

    def test_no_missing_and_missing_kwds(self):
        # GH2210
        df = self.df.copy()
        df["category"] = df["values"].astype("str")
        df.plot("category", missing_kwds={"facecolor": "none"}, legend=True)


class TestPointZPlotting:
    def setup_method(self):
        self.N = 10
        self.points = GeoSeries(Point(i, i, i) for i in range(self.N))
        values = np.arange(self.N)
        self.df = GeoDataFrame({"geometry": self.points, "values": values})

    def test_plot(self):
        # basic test that points with z coords don't break plotting
        self.df.plot()


class TestLineStringPlotting:
    def setup_method(self):
        self.N = 10
        values = np.arange(self.N)
        self.lines = GeoSeries(
            [LineString([(0, i), (4, i + 0.5), (9, i)]) for i in range(self.N)],
            index=list("ABCDEFGHIJ"),
        )
        self.df = GeoDataFrame({"geometry": self.lines, "values": values})

        multiline1 = MultiLineString(self.lines.loc["A":"B"].values)
        multiline2 = MultiLineString(self.lines.loc["C":"D"].values)
        self.df2 = GeoDataFrame(
            {"geometry": [multiline1, multiline2], "values": [0, 1]}
        )

        self.linearrings = GeoSeries(
            [LinearRing([(0, i), (4, i + 0.5), (9, i)]) for i in range(self.N)],
            index=list("ABCDEFGHIJ"),
        )
        self.df3 = GeoDataFrame({"geometry": self.linearrings, "values": values})

    def test_single_color(self):

        ax = self.lines.plot(color="green")
        _check_colors(self.N, ax.collections[0].get_colors(), ["green"] * self.N)

        ax = self.df.plot(color="green")
        _check_colors(self.N, ax.collections[0].get_colors(), ["green"] * self.N)

        ax = self.linearrings.plot(color="green")
        _check_colors(self.N, ax.collections[0].get_colors(), ["green"] * self.N)

        ax = self.df3.plot(color="green")
        _check_colors(self.N, ax.collections[0].get_colors(), ["green"] * self.N)

        # check rgba tuple GH1178
        ax = self.df.plot(color=(0.5, 0.5, 0.5, 0.5))
        _check_colors(
            self.N, ax.collections[0].get_colors(), [(0.5, 0.5, 0.5, 0.5)] * self.N
        )
        ax = self.df.plot(color=(0.5, 0.5, 0.5, 0.5))
        _check_colors(
            self.N, ax.collections[0].get_colors(), [(0.5, 0.5, 0.5, 0.5)] * self.N
        )
        with pytest.raises((TypeError, ValueError)):
            self.df.plot(color="not color")

        with warnings.catch_warnings(record=True) as _:  # don't print warning
            # 'color' overrides 'column'
            ax = self.df.plot(column="values", color="green")
            _check_colors(self.N, ax.collections[0].get_colors(), ["green"] * self.N)

    def test_style_kwargs_linestyle(self):
        # single
        for ax in [
            self.lines.plot(linestyle=":", linewidth=1),
            self.df.plot(linestyle=":", linewidth=1),
            self.df.plot(column="values", linestyle=":", linewidth=1),
        ]:
            assert [(0.0, [1.0, 1.65])] == ax.collections[0].get_linestyle()

        # tuple
        ax = self.lines.plot(linestyle=(0, (3, 10, 1, 15)), linewidth=1)
        assert [(0, [3, 10, 1, 15])] == ax.collections[0].get_linestyle()

        # multiple
        ls = [("dashed", "dotted", "dashdot", "solid")[k % 4] for k in range(self.N)]
        exp_ls = [_style_to_linestring_onoffseq(st, 1) for st in ls]
        for ax in [
            self.lines.plot(linestyle=ls, linewidth=1),
            self.lines.plot(linestyles=ls, linewidth=1),
            self.df.plot(linestyle=ls, linewidth=1),
            self.df.plot(column="values", linestyle=ls, linewidth=1),
        ]:
            assert exp_ls == ax.collections[0].get_linestyle()

    def test_style_kwargs_linewidth(self):
        # single
        for ax in [
            self.lines.plot(linewidth=2),
            self.df.plot(linewidth=2),
            self.df.plot(column="values", linewidth=2),
        ]:
            np.testing.assert_array_equal([2], ax.collections[0].get_linewidths())

        # multiple
        lw = [(0, 1, 2, 5.5, 10)[k % 5] for k in range(self.N)]
        for ax in [
            self.lines.plot(linewidth=lw),
            self.lines.plot(linewidths=lw),
            self.df.plot(linewidth=lw),
            self.df.plot(column="values", linewidth=lw),
        ]:
            np.testing.assert_array_equal(lw, ax.collections[0].get_linewidths())

    def test_style_kwargs_alpha(self):
        ax = self.df.plot(alpha=0.7)
        np.testing.assert_array_equal([0.7], ax.collections[0].get_alpha())
        try:
            ax = self.df.plot(alpha=np.linspace(0, 0.0, 1.0, self.N))
        except TypeError:
            # no list allowed for alpha up to matplotlib 3.3
            pass
        else:
            np.testing.assert_array_equal(
                np.linspace(0, 0.0, 1.0, self.N), ax.collections[0].get_alpha()
            )

    def test_style_kwargs_path_effects(self):
        from matplotlib.patheffects import withStroke

        effects = [withStroke(linewidth=8, foreground="b")]
        ax = self.df.plot(color="orange", path_effects=effects)
        assert ax.collections[0].get_path_effects()[0].__dict__["_gc"] == {
            "linewidth": 8,
            "foreground": "b",
        }

    def test_subplots_norm(self):
        # colors of subplots are the same as for plot (norm is applied)
        cmap = matplotlib.cm.viridis_r
        norm = matplotlib.colors.Normalize(vmin=0, vmax=20)
        ax = self.df.plot(column="values", cmap=cmap, norm=norm)
        actual_colors_orig = ax.collections[0].get_edgecolors()
        exp_colors = cmap(np.arange(10) / (20))
        np.testing.assert_array_equal(exp_colors, actual_colors_orig)
        fig, ax = plt.subplots()
        self.df[1:].plot(column="values", ax=ax, norm=norm, cmap=cmap)
        actual_colors_sub = ax.collections[0].get_edgecolors()
        np.testing.assert_array_equal(actual_colors_orig[1], actual_colors_sub[0])

    def test_multilinestrings(self):

        # MultiLineStrings
        ax = self.df2.plot()
        assert len(ax.collections[0].get_paths()) == 4
        _check_colors(4, ax.collections[0].get_edgecolors(), [MPL_DFT_COLOR] * 4)

        ax = self.df2.plot("values")
        cmap = plt.get_cmap(lut=2)
        # colors are repeated for all components within a MultiLineString
        expected_colors = [cmap(0), cmap(0), cmap(1), cmap(1)]
        _check_colors(4, ax.collections[0].get_edgecolors(), expected_colors)

        ax = self.df2.plot(color=["r", "b"])
        # colors are repeated for all components within a MultiLineString
        _check_colors(4, ax.collections[0].get_edgecolors(), ["r", "r", "b", "b"])


class TestPolygonPlotting:
    def setup_method(self):

        t1 = Polygon([(0, 0), (1, 0), (1, 1)])
        t2 = Polygon([(1, 0), (2, 0), (2, 1)])
        self.polys = GeoSeries([t1, t2], index=list("AB"))
        self.df = GeoDataFrame({"geometry": self.polys, "values": [0, 1]})

        multipoly1 = MultiPolygon([t1, t2])
        multipoly2 = rotate(multipoly1, 180)
        self.df2 = GeoDataFrame(
            {"geometry": [multipoly1, multipoly2], "values": [0, 1]}
        )

        t3 = Polygon([(2, 0), (3, 0), (3, 1)])
        df_nan = GeoDataFrame({"geometry": t3, "values": [np.nan]})
        self.df3 = pd.concat([self.df, df_nan])

    def test_single_color(self):

        ax = self.polys.plot(color="green")
        _check_colors(2, ax.collections[0].get_facecolors(), ["green"] * 2)
        # color only sets facecolor
        assert len(ax.collections[0].get_edgecolors()) == 0

        ax = self.df.plot(color="green")
        _check_colors(2, ax.collections[0].get_facecolors(), ["green"] * 2)
        assert len(ax.collections[0].get_edgecolors()) == 0

        # check rgba tuple GH1178
        ax = self.df.plot(color=(0.5, 0.5, 0.5))
        _check_colors(2, ax.collections[0].get_facecolors(), [(0.5, 0.5, 0.5)] * 2)
        ax = self.df.plot(color=(0.5, 0.5, 0.5, 0.5))
        _check_colors(2, ax.collections[0].get_facecolors(), [(0.5, 0.5, 0.5, 0.5)] * 2)
        with pytest.raises((TypeError, ValueError)):
            self.df.plot(color="not color")

        with warnings.catch_warnings(record=True) as _:  # don't print warning
            # 'color' overrides 'values'
            ax = self.df.plot(column="values", color="green")
            _check_colors(2, ax.collections[0].get_facecolors(), ["green"] * 2)

    def test_vmin_vmax(self):
        # when vmin == vmax, all polygons should be the same color

        # non-categorical
        ax = self.df.plot(column="values", categorical=False, vmin=0, vmax=0)
        actual_colors = ax.collections[0].get_facecolors()
        np.testing.assert_array_equal(actual_colors[0], actual_colors[1])

        # categorical
        ax = self.df.plot(column="values", categorical=True, vmin=0, vmax=0)
        actual_colors = ax.collections[0].get_facecolors()
        np.testing.assert_array_equal(actual_colors[0], actual_colors[1])

        # vmin vmax set correctly for array with NaN (GitHub issue 877)
        ax = self.df3.plot(column="values")
        actual_colors = ax.collections[0].get_facecolors()
        assert np.any(np.not_equal(actual_colors[0], actual_colors[1]))

    def test_style_kwargs_color(self):

        # facecolor overrides default cmap when color is not set
        ax = self.polys.plot(facecolor="k")
        _check_colors(2, ax.collections[0].get_facecolors(), ["k"] * 2)

        # facecolor overrides more general-purpose color when both are set
        ax = self.polys.plot(color="red", facecolor="k")
        # TODO with new implementation, color overrides facecolor
        # _check_colors(2, ax.collections[0], ['k']*2, alpha=0.5)

        # edgecolor
        ax = self.polys.plot(edgecolor="red")
        np.testing.assert_array_equal(
            [(1, 0, 0, 1)], ax.collections[0].get_edgecolors()
        )

        ax = self.df.plot("values", edgecolor="red")
        np.testing.assert_array_equal(
            [(1, 0, 0, 1)], ax.collections[0].get_edgecolors()
        )

        # alpha sets both edge and face
        ax = self.polys.plot(facecolor="g", edgecolor="r", alpha=0.4)
        _check_colors(2, ax.collections[0].get_facecolors(), ["g"] * 2, alpha=0.4)
        _check_colors(2, ax.collections[0].get_edgecolors(), ["r"] * 2, alpha=0.4)

        # check rgba tuple GH1178 for face and edge
        ax = self.df.plot(facecolor=(0.5, 0.5, 0.5), edgecolor=(0.4, 0.5, 0.6))
        _check_colors(2, ax.collections[0].get_facecolors(), [(0.5, 0.5, 0.5)] * 2)
        _check_colors(2, ax.collections[0].get_edgecolors(), [(0.4, 0.5, 0.6)] * 2)

        ax = self.df.plot(
            facecolor=(0.5, 0.5, 0.5, 0.5), edgecolor=(0.4, 0.5, 0.6, 0.5)
        )
        _check_colors(2, ax.collections[0].get_facecolors(), [(0.5, 0.5, 0.5, 0.5)] * 2)
        _check_colors(2, ax.collections[0].get_edgecolors(), [(0.4, 0.5, 0.6, 0.5)] * 2)

    def test_style_kwargs_linestyle(self):
        #   single
        ax = self.df.plot(linestyle=":", linewidth=1)
        assert [(0.0, [1.0, 1.65])] == ax.collections[0].get_linestyle()

        # tuple
        ax = self.df.plot(linestyle=(0, (3, 10, 1, 15)), linewidth=1)
        assert [(0, [3, 10, 1, 15])] == ax.collections[0].get_linestyle()

        #   multiple
        ls = ["dashed", "dotted"]
        exp_ls = [_style_to_linestring_onoffseq(st, 1) for st in ls]
        for ax in [
            self.df.plot(linestyle=ls, linewidth=1),
            self.df.plot(linestyles=ls, linewidth=1),
        ]:
            assert exp_ls == ax.collections[0].get_linestyle()

    def test_style_kwargs_linewidth(self):
        #   single
        ax = self.df.plot(linewidth=2)
        np.testing.assert_array_equal([2], ax.collections[0].get_linewidths())
        #   multiple
        for ax in [self.df.plot(linewidth=[2, 4]), self.df.plot(linewidths=[2, 4])]:
            np.testing.assert_array_equal([2, 4], ax.collections[0].get_linewidths())

        # alpha
        ax = self.df.plot(alpha=0.7)
        np.testing.assert_array_equal([0.7], ax.collections[0].get_alpha())
        try:
            ax = self.df.plot(alpha=[0.7, 0.2])
        except TypeError:
            # no list allowed for alpha up to matplotlib 3.3
            pass
        else:
            np.testing.assert_array_equal([0.7, 0.2], ax.collections[0].get_alpha())

    def test_legend_kwargs(self):

        ax = self.df.plot(
            column="values",
            categorical=True,
            legend=True,
            legend_kwds={"frameon": False},
        )
        assert ax.get_legend().get_frame_on() is False

    def test_colorbar_kwargs(self):
        # Test if kwargs are passed to colorbar

        label_txt = "colorbar test"

        ax = self.df.plot(
            column="values",
            categorical=False,
            legend=True,
            legend_kwds={"label": label_txt},
        )
        cax = _get_colorbar_ax(ax.get_figure())
        assert cax.get_ylabel() == label_txt

        ax = self.df.plot(
            column="values",
            categorical=False,
            legend=True,
            legend_kwds={"label": label_txt, "orientation": "horizontal"},
        )

        cax = _get_colorbar_ax(ax.get_figure())
        assert cax.get_xlabel() == label_txt

    def test_fmt_ignore(self):
        # test if fmt is removed if scheme is not passed (it would raise Error)
        # GH #1253

        self.df.plot(
            column="values",
            categorical=True,
            legend=True,
            legend_kwds={"fmt": "{:.0f}"},
        )

        self.df.plot(column="values", legend=True, legend_kwds={"fmt": "{:.0f}"})

    def test_multipolygons_color(self):

        # MultiPolygons
        ax = self.df2.plot()
        assert len(ax.collections[0].get_paths()) == 4
        _check_colors(4, ax.collections[0].get_facecolors(), [MPL_DFT_COLOR] * 4)

        ax = self.df2.plot("values")
        cmap = plt.get_cmap(lut=2)
        # colors are repeated for all components within a MultiPolygon
        expected_colors = [cmap(0), cmap(0), cmap(1), cmap(1)]
        _check_colors(4, ax.collections[0].get_facecolors(), expected_colors)

        ax = self.df2.plot(color=["r", "b"])
        # colors are repeated for all components within a MultiPolygon
        _check_colors(4, ax.collections[0].get_facecolors(), ["r", "r", "b", "b"])

    def test_multipolygons_linestyle(self):
        # single
        ax = self.df2.plot(linestyle=":", linewidth=1)
        assert [(0.0, [1.0, 1.65])] == ax.collections[0].get_linestyle()

        # tuple
        ax = self.df2.plot(linestyle=(0, (3, 10, 1, 15)), linewidth=1)
        assert [(0, [3, 10, 1, 15])] == ax.collections[0].get_linestyle()

        # multiple
        ls = ["dashed", "dotted"]
        exp_ls = [_style_to_linestring_onoffseq(st, 1) for st in ls for i in range(2)]
        for ax in [
            self.df2.plot(linestyle=ls, linewidth=1),
            self.df2.plot(linestyles=ls, linewidth=1),
        ]:
            assert exp_ls == ax.collections[0].get_linestyle()

    def test_multipolygons_linewidth(self):
        # single
        ax = self.df2.plot(linewidth=2)
        np.testing.assert_array_equal([2], ax.collections[0].get_linewidths())

        # multiple
        for ax in [self.df2.plot(linewidth=[2, 4]), self.df2.plot(linewidths=[2, 4])]:
            np.testing.assert_array_equal(
                [2, 2, 4, 4], ax.collections[0].get_linewidths()
            )

    def test_multipolygons_alpha(self):
        ax = self.df2.plot(alpha=0.7)
        np.testing.assert_array_equal([0.7], ax.collections[0].get_alpha())
        try:
            ax = self.df2.plot(alpha=[0.7, 0.2])
        except TypeError:
            # no list allowed for alpha up to matplotlib 3.3
            pass
        else:
            np.testing.assert_array_equal(
                [0.7, 0.7, 0.2, 0.2], ax.collections[0].get_alpha()
            )

    def test_subplots_norm(self):
        # colors of subplots are the same as for plot (norm is applied)
        cmap = matplotlib.cm.viridis_r
        norm = matplotlib.colors.Normalize(vmin=0, vmax=10)
        ax = self.df.plot(column="values", cmap=cmap, norm=norm)
        actual_colors_orig = ax.collections[0].get_facecolors()
        exp_colors = cmap(np.arange(2) / (10))
        np.testing.assert_array_equal(exp_colors, actual_colors_orig)
        fig, ax = plt.subplots()
        self.df[1:].plot(column="values", ax=ax, norm=norm, cmap=cmap)
        actual_colors_sub = ax.collections[0].get_facecolors()
        np.testing.assert_array_equal(actual_colors_orig[1], actual_colors_sub[0])


class TestPolygonZPlotting:
    def setup_method(self):

        t1 = Polygon([(0, 0, 0), (1, 0, 0), (1, 1, 1)])
        t2 = Polygon([(1, 0, 0), (2, 0, 0), (2, 1, 1)])
        self.polys = GeoSeries([t1, t2], index=list("AB"))
        self.df = GeoDataFrame({"geometry": self.polys, "values": [0, 1]})

        multipoly1 = MultiPolygon([t1, t2])
        multipoly2 = rotate(multipoly1, 180)
        self.df2 = GeoDataFrame(
            {"geometry": [multipoly1, multipoly2], "values": [0, 1]}
        )

    def test_plot(self):
        # basic test that points with z coords don't break plotting
        self.df.plot()


class TestColorParamArray:
    def setup_method(self):
        geom = []
        color = []
        for a, b in [(0, 2), (4, 6)]:
            b = box(a, a, b, b)
            geom += [b, b.buffer(0.8).exterior, b.centroid]
            color += ["red", "green", "blue"]

        self.gdf = GeoDataFrame({"geometry": geom, "color_rgba": color})
        self.mgdf = self.gdf.dissolve(self.gdf.geom_type)

    def test_color_single(self):
        ax = self.gdf.plot(color=self.gdf["color_rgba"])

        _check_colors(
            4,
            np.concatenate([c.get_edgecolor() for c in ax.collections]),
            ["green"] * 2 + ["blue"] * 2,
        )
        _check_colors(
            4,
            np.concatenate([c.get_facecolor() for c in ax.collections]),
            ["red"] * 2 + ["blue"] * 2,
        )

    def test_color_multi(self):
        ax = self.mgdf.plot(color=self.mgdf["color_rgba"])

        _check_colors(
            4,
            np.concatenate([c.get_edgecolor() for c in ax.collections]),
            ["green"] * 2 + ["blue"] * 2,
        )
        _check_colors(
            4,
            np.concatenate([c.get_facecolor() for c in ax.collections]),
            ["red"] * 2 + ["blue"] * 2,
        )


class TestGeometryCollectionPlotting:
    def setup_method(self):
        coll1 = GeometryCollection(
            [
                Polygon([(1, 0), (2, 0), (2, 1)]),
                MultiLineString([((0.5, 0.5), (1, 1)), ((1, 0.5), (1.5, 1))]),
            ]
        )
        coll2 = GeometryCollection(
            [Point(0.75, 0.25), Polygon([(2, 2), (3, 2), (2, 3)])]
        )

        self.series = GeoSeries([coll1, coll2])
        self.df = GeoDataFrame({"geometry": self.series, "values": [1, 2]})

    def test_colors(self):
        # default uniform color
        ax = self.series.plot()
        _check_colors(
            2, ax.collections[0].get_facecolors(), [MPL_DFT_COLOR] * 2
        )  # poly
        _check_colors(
            2, ax.collections[1].get_edgecolors(), [MPL_DFT_COLOR] * 2
        )  # line
        _check_colors(1, ax.collections[2].get_facecolors(), [MPL_DFT_COLOR])  # point

    def test_values(self):
        ax = self.df.plot("values")
        cmap = plt.get_cmap()
        exp_colors = cmap([0.0, 1.0])
        _check_colors(2, ax.collections[0].get_facecolors(), exp_colors)  # poly
        _check_colors(
            2, ax.collections[1].get_edgecolors(), [exp_colors[0]] * 2
        )  # line
        _check_colors(1, ax.collections[2].get_facecolors(), [exp_colors[1]])  # point


class TestNonuniformGeometryPlotting:
    def setup_method(self):
        pytest.importorskip("matplotlib", "1.5.0")

        poly = Polygon([(1, 0), (2, 0), (2, 1)])
        line = LineString([(0.5, 0.5), (1, 1), (1, 0.5), (1.5, 1)])
        point = Point(0.75, 0.25)
        self.series = GeoSeries([poly, line, point])
        self.df = GeoDataFrame({"geometry": self.series, "values": [1, 2, 3]})

    def test_colors(self):
        # default uniform color
        ax = self.series.plot()
        _check_colors(1, ax.collections[0].get_facecolors(), [MPL_DFT_COLOR])
        _check_colors(1, ax.collections[1].get_edgecolors(), [MPL_DFT_COLOR])
        _check_colors(1, ax.collections[2].get_facecolors(), [MPL_DFT_COLOR])

        # colormap: different colors
        ax = self.series.plot(cmap="RdYlGn")
        cmap = plt.get_cmap("RdYlGn")
        exp_colors = cmap(np.arange(3) / (3 - 1))
        _check_colors(1, ax.collections[0].get_facecolors(), [exp_colors[0]])
        _check_colors(1, ax.collections[1].get_edgecolors(), [exp_colors[1]])
        _check_colors(1, ax.collections[2].get_facecolors(), [exp_colors[2]])

    def test_style_kwargs(self):
        ax = self.series.plot(markersize=10)
        assert ax.collections[2].get_sizes() == [10]
        ax = self.df.plot(markersize=10)
        assert ax.collections[2].get_sizes() == [10]

    def test_style_kwargs_linestyle(self):
        # single
        for ax in [
            self.series.plot(linestyle=":", linewidth=1),
            self.df.plot(linestyle=":", linewidth=1),
        ]:
            assert [(0.0, [1.0, 1.65])] == ax.collections[0].get_linestyle()

        # tuple
        ax = self.series.plot(linestyle=(0, (3, 10, 1, 15)), linewidth=1)
        assert [(0, [3, 10, 1, 15])] == ax.collections[0].get_linestyle()

    @pytest.mark.skip(
        reason="array-like style_kwds not supported for mixed geometry types (#1379)"
    )
    def test_style_kwargs_linestyle_listlike(self):
        # multiple
        ls = ["solid", "dotted", "dashdot"]
        exp_ls = [_style_to_linestring_onoffseq(style, 1) for style in ls]
        for ax in [
            self.series.plot(linestyle=ls, linewidth=1),
            self.series.plot(linestyles=ls, linewidth=1),
            self.df.plot(linestyles=ls, linewidth=1),
        ]:
            assert exp_ls == ax.collections[0].get_linestyle()

    def test_style_kwargs_linewidth(self):
        # single
        ax = self.df.plot(linewidth=2)
        np.testing.assert_array_equal([2], ax.collections[0].get_linewidths())

    @pytest.mark.skip(
        reason="array-like style_kwds not supported for mixed geometry types (#1379)"
    )
    def test_style_kwargs_linewidth_listlike(self):
        # multiple
        for ax in [
            self.series.plot(linewidths=[2, 4, 5.5]),
            self.series.plot(linewidths=[2, 4, 5.5]),
            self.df.plot(linewidths=[2, 4, 5.5]),
        ]:
            np.testing.assert_array_equal(
                [2, 4, 5.5], ax.collections[0].get_linewidths()
            )

    def test_style_kwargs_alpha(self):
        ax = self.df.plot(alpha=0.7)
        np.testing.assert_array_equal([0.7], ax.collections[0].get_alpha())
        # TODO splitting array-like arguments for the different plot types
        # is not yet supported - https://github.com/geopandas/geopandas/issues/1379
        # try:
        #     ax = self.df.plot(alpha=[0.7, 0.2, 0.9])
        # except TypeError:
        #     # no list allowed for alpha up to matplotlib 3.3
        #     pass
        # else:
        #     np.testing.assert_array_equal(
        #         [0.7, 0.2, 0.9], ax.collections[0].get_alpha()
        #     )


class TestGeographicAspect:
    def setup_class(self):
        pth = get_path("naturalearth_lowres")
        df = read_file(pth)
        self.north = df.loc[df.continent == "North America"]
        self.north_proj = self.north.to_crs("ESRI:102008")
        bounds = self.north.total_bounds
        y_coord = np.mean([bounds[1], bounds[3]])
        self.exp = 1 / np.cos(y_coord * np.pi / 180)

    def test_auto(self):
        ax = self.north.geometry.plot()
        assert ax.get_aspect() == self.exp
        ax2 = self.north_proj.geometry.plot()
        assert ax2.get_aspect() in ["equal", 1.0]
        ax = self.north.plot()
        assert ax.get_aspect() == self.exp
        ax2 = self.north_proj.plot()
        assert ax2.get_aspect() in ["equal", 1.0]
        ax3 = self.north.plot("pop_est")
        assert ax3.get_aspect() == self.exp
        ax4 = self.north_proj.plot("pop_est")
        assert ax4.get_aspect() in ["equal", 1.0]

    def test_manual(self):
        ax = self.north.geometry.plot(aspect="equal")
        assert ax.get_aspect() in ["equal", 1.0]
        self.north.geometry.plot(ax=ax, aspect=None)
        assert ax.get_aspect() in ["equal", 1.0]
        ax2 = self.north.geometry.plot(aspect=0.5)
        assert ax2.get_aspect() == 0.5
        self.north.geometry.plot(ax=ax2, aspect=None)
        assert ax2.get_aspect() == 0.5
        ax3 = self.north_proj.geometry.plot(aspect=0.5)
        assert ax3.get_aspect() == 0.5
        self.north_proj.geometry.plot(ax=ax3, aspect=None)
        assert ax3.get_aspect() == 0.5
        ax = self.north.plot(aspect="equal")
        assert ax.get_aspect() in ["equal", 1.0]
        self.north.plot(ax=ax, aspect=None)
        assert ax.get_aspect() in ["equal", 1.0]
        ax2 = self.north.plot(aspect=0.5)
        assert ax2.get_aspect() == 0.5
        self.north.plot(ax=ax2, aspect=None)
        assert ax2.get_aspect() == 0.5
        ax3 = self.north_proj.plot(aspect=0.5)
        assert ax3.get_aspect() == 0.5
        self.north_proj.plot(ax=ax3, aspect=None)
        assert ax3.get_aspect() == 0.5
        ax = self.north.plot("pop_est", aspect="equal")
        assert ax.get_aspect() in ["equal", 1.0]
        self.north.plot("pop_est", ax=ax, aspect=None)
        assert ax.get_aspect() in ["equal", 1.0]
        ax2 = self.north.plot("pop_est", aspect=0.5)
        assert ax2.get_aspect() == 0.5
        self.north.plot("pop_est", ax=ax2, aspect=None)
        assert ax2.get_aspect() == 0.5
        ax3 = self.north_proj.plot("pop_est", aspect=0.5)
        assert ax3.get_aspect() == 0.5
        self.north_proj.plot("pop_est", ax=ax3, aspect=None)
        assert ax3.get_aspect() == 0.5


class TestMapclassifyPlotting:
    @classmethod
    def setup_class(cls):
        try:
            import mapclassify  # noqa
        except ImportError:
            pytest.importorskip("mapclassify")
        cls.mc = mapclassify
        cls.classifiers = list(mapclassify.classifiers.CLASSIFIERS)
        cls.classifiers.remove("UserDefined")
        pth = get_path("naturalearth_lowres")
        cls.df = read_file(pth)
        cls.df["NEGATIVES"] = np.linspace(-10, 10, len(cls.df.index))
        cls.df["low_vals"] = np.linspace(0, 0.3, cls.df.shape[0])
        cls.df["mid_vals"] = np.linspace(0.3, 0.7, cls.df.shape[0])
        cls.df["high_vals"] = np.linspace(0.7, 1.0, cls.df.shape[0])
        cls.df.loc[cls.df.index[:20:2], "high_vals"] = np.nan
        cls.nybb = read_file(get_path("nybb"))
        cls.nybb["vals"] = [0.001, 0.002, 0.003, 0.004, 0.005]

    def test_legend(self):
        with warnings.catch_warnings(record=True) as _:  # don't print warning
            # warning coming from scipy.stats
            ax = self.df.plot(
                column="pop_est", scheme="QUANTILES", k=3, cmap="OrRd", legend=True
            )
        labels = [t.get_text() for t in ax.get_legend().get_texts()]
        expected = [
<<<<<<< HEAD
            "       140.00,    5217064.00",
            "   5217064.00,   19532732.33",
            "  19532732.33, 1379302771.00",
=======
            s.split("|")[0][1:-2]
            for s in str(self.mc.Quantiles(self.df["pop_est"], k=3)).split("\n")[4:]
>>>>>>> 2d2f8d62
        ]
        assert labels == expected

    def test_bin_labels(self):
        ax = self.df.plot(
            column="pop_est",
            scheme="QUANTILES",
            k=3,
            cmap="OrRd",
            legend=True,
            legend_kwds={"labels": ["foo", "bar", "baz"]},
        )
        labels = [t.get_text() for t in ax.get_legend().get_texts()]
        expected = ["foo", "bar", "baz"]
        assert labels == expected

    def test_invalid_labels_length(self):
        with pytest.raises(ValueError):
            self.df.plot(
                column="pop_est",
                scheme="QUANTILES",
                k=3,
                cmap="OrRd",
                legend=True,
                legend_kwds={"labels": ["foo", "bar"]},
            )

    def test_negative_legend(self):
        ax = self.df.plot(
            column="NEGATIVES", scheme="FISHER_JENKS", k=3, cmap="OrRd", legend=True
        )
        labels = [t.get_text() for t in ax.get_legend().get_texts()]
        expected = ["-10.00,  -3.41", " -3.41,   3.30", "  3.30,  10.00"]
        assert labels == expected

    def test_fmt(self):
        ax = self.df.plot(
            column="NEGATIVES",
            scheme="FISHER_JENKS",
            k=3,
            cmap="OrRd",
            legend=True,
            legend_kwds={"fmt": "{:.0f}"},
        )
        labels = [t.get_text() for t in ax.get_legend().get_texts()]
        expected = ["-10,  -3", " -3,   3", "  3,  10"]
        assert labels == expected

    def test_interval(self):
        ax = self.df.plot(
            column="NEGATIVES",
            scheme="FISHER_JENKS",
            k=3,
            cmap="OrRd",
            legend=True,
            legend_kwds={"interval": True},
        )
        labels = [t.get_text() for t in ax.get_legend().get_texts()]
        expected = ["[-10.00,  -3.41]", "( -3.41,   3.30]", "(  3.30,  10.00]"]
        assert labels == expected

    @pytest.mark.parametrize("scheme", ["FISHER_JENKS", "FISHERJENKS"])
    def test_scheme_name_compat(self, scheme):
        ax = self.df.plot(column="NEGATIVES", scheme=scheme, k=3, legend=True)
        assert len(ax.get_legend().get_texts()) == 3

    def test_schemes(self):
        # test if all available classifiers pass
        for scheme in self.classifiers:
            self.df.plot(column="pop_est", scheme=scheme, legend=True)

    def test_classification_kwds(self):
        ax = self.df.plot(
            column="pop_est",
            scheme="percentiles",
            k=3,
            classification_kwds={"pct": [50, 100]},
            cmap="OrRd",
            legend=True,
        )
        labels = [t.get_text() for t in ax.get_legend().get_texts()]
        expected = [
            s.split("|")[0][1:-2]
            for s in str(self.mc.Percentiles(self.df["pop_est"], pct=[50, 100])).split(
                "\n"
            )[4:]
        ]

        assert labels == expected

    def test_invalid_scheme(self):
        with pytest.raises(ValueError):
            scheme = "invalid_scheme_*#&)(*#"
            self.df.plot(
                column="gdp_md_est", scheme=scheme, k=3, cmap="OrRd", legend=True
            )

    def test_cax_legend_passing(self):
        """Pass a 'cax' argument to 'df.plot(.)', that is valid only if 'ax' is
        passed as well (if not, a new figure is created ad hoc, and 'cax' is
        ignored)
        """
        ax = plt.axes()
        from mpl_toolkits.axes_grid1 import make_axes_locatable

        divider = make_axes_locatable(ax)
        cax = divider.append_axes("right", size="5%", pad=0.1)
        with pytest.raises(ValueError):
            ax = self.df.plot(column="pop_est", cmap="OrRd", legend=True, cax=cax)

    def test_cax_legend_height(self):
        """Pass a cax argument to 'df.plot(.)', the legend location must be
        aligned with those of main plot
        """
        # base case
        with warnings.catch_warnings(record=True) as _:  # don't print warning
            ax = self.df.plot(column="pop_est", cmap="OrRd", legend=True)
        plot_height = _get_ax(ax.get_figure(), "").get_position().height
        legend_height = _get_ax(ax.get_figure(), "<colorbar>").get_position().height
        assert abs(plot_height - legend_height) >= 1e-6
        # fix heights with cax argument
        fig, ax2 = plt.subplots()
        from mpl_toolkits.axes_grid1 import make_axes_locatable

        divider = make_axes_locatable(ax2)
        cax = divider.append_axes("right", size="5%", pad=0.1, label="fixed_colorbar")
        with warnings.catch_warnings(record=True) as _:
            ax2 = self.df.plot(
                column="pop_est", cmap="OrRd", legend=True, cax=cax, ax=ax2
            )
        plot_height = _get_ax(fig, "").get_position().height
        legend_height = _get_ax(fig, "fixed_colorbar").get_position().height
        assert abs(plot_height - legend_height) < 1e-6

    def test_empty_bins(self):
        bins = np.arange(1, 11) / 10
        ax = self.df.plot(
            "low_vals",
            scheme="UserDefined",
            classification_kwds={"bins": bins},
            legend=True,
        )
        expected = np.array(
            [
                [0.281412, 0.155834, 0.469201, 1.0],
                [0.267004, 0.004874, 0.329415, 1.0],
                [0.244972, 0.287675, 0.53726, 1.0],
            ]
        )
        assert all(
            [
                (z == expected).all(axis=1).any()
                for z in ax.collections[0].get_facecolors()
            ]
        )
        labels = [
            "0.00, 0.10",
            "0.10, 0.20",
            "0.20, 0.30",
            "0.30, 0.40",
            "0.40, 0.50",
            "0.50, 0.60",
            "0.60, 0.70",
            "0.70, 0.80",
            "0.80, 0.90",
            "0.90, 1.00",
        ]
        legend = [t.get_text() for t in ax.get_legend().get_texts()]
        assert labels == legend

        legend_colors_exp = [
            (0.267004, 0.004874, 0.329415, 1.0),
            (0.281412, 0.155834, 0.469201, 1.0),
            (0.244972, 0.287675, 0.53726, 1.0),
            (0.190631, 0.407061, 0.556089, 1.0),
            (0.147607, 0.511733, 0.557049, 1.0),
            (0.119699, 0.61849, 0.536347, 1.0),
            (0.20803, 0.718701, 0.472873, 1.0),
            (0.430983, 0.808473, 0.346476, 1.0),
            (0.709898, 0.868751, 0.169257, 1.0),
            (0.993248, 0.906157, 0.143936, 1.0),
        ]

        assert [
            line.get_markerfacecolor() for line in ax.get_legend().get_lines()
        ] == legend_colors_exp

        ax2 = self.df.plot(
            "mid_vals",
            scheme="UserDefined",
            classification_kwds={"bins": bins},
            legend=True,
        )
        expected = np.array(
            [
                [0.244972, 0.287675, 0.53726, 1.0],
                [0.190631, 0.407061, 0.556089, 1.0],
                [0.147607, 0.511733, 0.557049, 1.0],
                [0.119699, 0.61849, 0.536347, 1.0],
                [0.20803, 0.718701, 0.472873, 1.0],
            ]
        )
        assert all(
            [
                (z == expected).all(axis=1).any()
                for z in ax2.collections[0].get_facecolors()
            ]
        )

        labels = [
            "-inf, 0.10",
            "0.10, 0.20",
            "0.20, 0.30",
            "0.30, 0.40",
            "0.40, 0.50",
            "0.50, 0.60",
            "0.60, 0.70",
            "0.70, 0.80",
            "0.80, 0.90",
            "0.90, 1.00",
        ]
        legend = [t.get_text() for t in ax2.get_legend().get_texts()]
        assert labels == legend
        assert [
            line.get_markerfacecolor() for line in ax2.get_legend().get_lines()
        ] == legend_colors_exp

        ax3 = self.df.plot(
            "high_vals",
            scheme="UserDefined",
            classification_kwds={"bins": bins},
            legend=True,
        )
        expected = np.array(
            [
                [0.709898, 0.868751, 0.169257, 1.0],
                [0.993248, 0.906157, 0.143936, 1.0],
                [0.430983, 0.808473, 0.346476, 1.0],
            ]
        )
        assert all(
            [
                (z == expected).all(axis=1).any()
                for z in ax3.collections[0].get_facecolors()
            ]
        )

        legend = [t.get_text() for t in ax3.get_legend().get_texts()]
        assert labels == legend

        assert [
            line.get_markerfacecolor() for line in ax3.get_legend().get_lines()
        ] == legend_colors_exp

    def test_equally_formatted_bins(self):
        ax = self.nybb.plot(
            "vals",
            scheme="quantiles",
            legend=True,
        )
        labels = [t.get_text() for t in ax.get_legend().get_texts()]
        expected = [
            "0.00, 0.00",
            "0.00, 0.00",
            "0.00, 0.00",
            "0.00, 0.00",
            "0.00, 0.01",
        ]
        assert labels == expected

        ax2 = self.nybb.plot(
            "vals", scheme="quantiles", legend=True, legend_kwds=dict(fmt="{:.3f}")
        )
        labels = [t.get_text() for t in ax2.get_legend().get_texts()]
        expected = [
            "0.001, 0.002",
            "0.002, 0.003",
            "0.003, 0.003",
            "0.003, 0.004",
            "0.004, 0.005",
        ]
        assert labels == expected


class TestPlotCollections:
    def setup_method(self):
        self.N = 3
        self.values = np.arange(self.N)
        self.points = GeoSeries(Point(i, i) for i in range(self.N))
        self.lines = GeoSeries(
            [LineString([(0, i), (4, i + 0.5), (9, i)]) for i in range(self.N)]
        )
        self.polygons = GeoSeries(
            [Polygon([(0, i), (4, i + 0.5), (9, i)]) for i in range(self.N)]
        )

    def test_points(self):
        from geopandas.plotting import _plot_point_collection, plot_point_collection
        from matplotlib.collections import PathCollection

        fig, ax = plt.subplots()
        coll = _plot_point_collection(ax, self.points)
        assert isinstance(coll, PathCollection)
        ax.cla()

        # default: single default matplotlib color
        coll = _plot_point_collection(ax, self.points)
        _check_colors(self.N, coll.get_facecolors(), [MPL_DFT_COLOR] * self.N)
        # edgecolor depends on matplotlib version
        # _check_colors(self.N, coll.get_edgecolors(), [MPL_DFT_COLOR]*self.N)
        ax.cla()

        # specify single other color
        coll = _plot_point_collection(ax, self.points, color="g")
        _check_colors(self.N, coll.get_facecolors(), ["g"] * self.N)
        _check_colors(self.N, coll.get_edgecolors(), ["g"] * self.N)
        ax.cla()

        # specify edgecolor/facecolor
        coll = _plot_point_collection(ax, self.points, facecolor="g", edgecolor="r")
        _check_colors(self.N, coll.get_facecolors(), ["g"] * self.N)
        _check_colors(self.N, coll.get_edgecolors(), ["r"] * self.N)
        ax.cla()

        # list of colors
        coll = _plot_point_collection(ax, self.points, color=["r", "g", "b"])
        _check_colors(self.N, coll.get_facecolors(), ["r", "g", "b"])
        _check_colors(self.N, coll.get_edgecolors(), ["r", "g", "b"])
        ax.cla()

        coll = _plot_point_collection(
            ax,
            self.points,
            color=[(0.5, 0.5, 0.5, 0.5), (0.1, 0.2, 0.3, 0.5), (0.4, 0.5, 0.6, 0.5)],
        )
        _check_colors(
            self.N,
            coll.get_facecolors(),
            [(0.5, 0.5, 0.5, 0.5), (0.1, 0.2, 0.3, 0.5), (0.4, 0.5, 0.6, 0.5)],
        )
        _check_colors(
            self.N,
            coll.get_edgecolors(),
            [(0.5, 0.5, 0.5, 0.5), (0.1, 0.2, 0.3, 0.5), (0.4, 0.5, 0.6, 0.5)],
        )
        ax.cla()

        # not a color
        with pytest.raises((TypeError, ValueError)):
            _plot_point_collection(ax, self.points, color="not color")

        # check FutureWarning
        with pytest.warns(FutureWarning):
            plot_point_collection(ax, self.points)

    def test_points_values(self):
        from geopandas.plotting import _plot_point_collection

        # default colormap
        fig, ax = plt.subplots()
        coll = _plot_point_collection(ax, self.points, self.values)
        fig.canvas.draw_idle()
        cmap = plt.get_cmap()
        expected_colors = cmap(np.arange(self.N) / (self.N - 1))
        _check_colors(self.N, coll.get_facecolors(), expected_colors)
        # edgecolor depends on matplotlib version
        # _check_colors(self.N, coll.get_edgecolors(), expected_colors)

    def test_linestrings(self):
        from geopandas.plotting import (
            _plot_linestring_collection,
            plot_linestring_collection,
        )
        from matplotlib.collections import LineCollection

        fig, ax = plt.subplots()
        coll = _plot_linestring_collection(ax, self.lines)
        assert isinstance(coll, LineCollection)
        ax.cla()

        # default: single default matplotlib color
        coll = _plot_linestring_collection(ax, self.lines)
        _check_colors(self.N, coll.get_color(), [MPL_DFT_COLOR] * self.N)
        ax.cla()

        # specify single other color
        coll = _plot_linestring_collection(ax, self.lines, color="g")
        _check_colors(self.N, coll.get_colors(), ["g"] * self.N)
        ax.cla()

        # specify edgecolor / facecolor
        coll = _plot_linestring_collection(ax, self.lines, facecolor="g", edgecolor="r")
        _check_colors(self.N, coll.get_facecolors(), ["g"] * self.N)
        _check_colors(self.N, coll.get_edgecolors(), ["r"] * self.N)
        ax.cla()

        # list of colors
        coll = _plot_linestring_collection(ax, self.lines, color=["r", "g", "b"])
        _check_colors(self.N, coll.get_colors(), ["r", "g", "b"])
        ax.cla()

        coll = _plot_linestring_collection(
            ax,
            self.lines,
            color=[(0.5, 0.5, 0.5, 0.5), (0.1, 0.2, 0.3, 0.5), (0.4, 0.5, 0.6, 0.5)],
        )
        _check_colors(
            self.N,
            coll.get_colors(),
            [(0.5, 0.5, 0.5, 0.5), (0.1, 0.2, 0.3, 0.5), (0.4, 0.5, 0.6, 0.5)],
        )
        ax.cla()

        # pass through of kwargs
        coll = _plot_linestring_collection(ax, self.lines, linestyle="--", linewidth=1)
        exp_ls = _style_to_linestring_onoffseq("dashed", 1)
        res_ls = coll.get_linestyle()[0]
        assert res_ls[0] == exp_ls[0]
        assert res_ls[1] == exp_ls[1]
        ax.cla()

        # not a color
        with pytest.raises((TypeError, ValueError)):
            _plot_linestring_collection(ax, self.lines, color="not color")
        # check FutureWarning
        with pytest.warns(FutureWarning):
            plot_linestring_collection(ax, self.lines)

    def test_linestrings_values(self):
        from geopandas.plotting import _plot_linestring_collection

        fig, ax = plt.subplots()

        # default colormap
        coll = _plot_linestring_collection(ax, self.lines, self.values)
        fig.canvas.draw_idle()
        cmap = plt.get_cmap()
        expected_colors = cmap(np.arange(self.N) / (self.N - 1))
        _check_colors(self.N, coll.get_color(), expected_colors)
        ax.cla()

        # specify colormap
        coll = _plot_linestring_collection(ax, self.lines, self.values, cmap="RdBu")
        fig.canvas.draw_idle()
        cmap = plt.get_cmap("RdBu")
        expected_colors = cmap(np.arange(self.N) / (self.N - 1))
        _check_colors(self.N, coll.get_color(), expected_colors)
        ax.cla()

        # specify vmin/vmax
        coll = _plot_linestring_collection(ax, self.lines, self.values, vmin=3, vmax=5)
        fig.canvas.draw_idle()
        cmap = plt.get_cmap()
        expected_colors = [cmap(0)]
        _check_colors(self.N, coll.get_color(), expected_colors * 3)
        ax.cla()

    def test_polygons(self):
        from geopandas.plotting import _plot_polygon_collection, plot_polygon_collection
        from matplotlib.collections import PatchCollection

        fig, ax = plt.subplots()
        coll = _plot_polygon_collection(ax, self.polygons)
        assert isinstance(coll, PatchCollection)
        ax.cla()

        # default: single default matplotlib color
        coll = _plot_polygon_collection(ax, self.polygons)
        _check_colors(self.N, coll.get_facecolor(), [MPL_DFT_COLOR] * self.N)
        assert len(coll.get_edgecolor()) == 0
        ax.cla()

        # default: color sets both facecolor and edgecolor
        coll = _plot_polygon_collection(ax, self.polygons, color="g")
        _check_colors(self.N, coll.get_facecolor(), ["g"] * self.N)
        _check_colors(self.N, coll.get_edgecolor(), ["g"] * self.N)
        ax.cla()

        # default: color can be passed as a list
        coll = _plot_polygon_collection(ax, self.polygons, color=["g", "b", "r"])
        _check_colors(self.N, coll.get_facecolor(), ["g", "b", "r"])
        _check_colors(self.N, coll.get_edgecolor(), ["g", "b", "r"])
        ax.cla()

        coll = _plot_polygon_collection(
            ax,
            self.polygons,
            color=[(0.5, 0.5, 0.5, 0.5), (0.1, 0.2, 0.3, 0.5), (0.4, 0.5, 0.6, 0.5)],
        )
        _check_colors(
            self.N,
            coll.get_facecolor(),
            [(0.5, 0.5, 0.5, 0.5), (0.1, 0.2, 0.3, 0.5), (0.4, 0.5, 0.6, 0.5)],
        )
        _check_colors(
            self.N,
            coll.get_edgecolor(),
            [(0.5, 0.5, 0.5, 0.5), (0.1, 0.2, 0.3, 0.5), (0.4, 0.5, 0.6, 0.5)],
        )
        ax.cla()

        # only setting facecolor keeps default for edgecolor
        coll = _plot_polygon_collection(ax, self.polygons, facecolor="g")
        _check_colors(self.N, coll.get_facecolor(), ["g"] * self.N)
        assert len(coll.get_edgecolor()) == 0
        ax.cla()

        # custom facecolor and edgecolor
        coll = _plot_polygon_collection(ax, self.polygons, facecolor="g", edgecolor="r")
        _check_colors(self.N, coll.get_facecolor(), ["g"] * self.N)
        _check_colors(self.N, coll.get_edgecolor(), ["r"] * self.N)
        ax.cla()

        # not a color
        with pytest.raises((TypeError, ValueError)):
            _plot_polygon_collection(ax, self.polygons, color="not color")
        # check FutureWarning
        with pytest.warns(FutureWarning):
            plot_polygon_collection(ax, self.polygons)

    def test_polygons_values(self):
        from geopandas.plotting import _plot_polygon_collection

        fig, ax = plt.subplots()

        # default colormap, edge is still black by default
        coll = _plot_polygon_collection(ax, self.polygons, self.values)
        fig.canvas.draw_idle()
        cmap = plt.get_cmap()
        exp_colors = cmap(np.arange(self.N) / (self.N - 1))
        _check_colors(self.N, coll.get_facecolor(), exp_colors)
        # edgecolor depends on matplotlib version
        # _check_colors(self.N, coll.get_edgecolor(), ['k'] * self.N)
        ax.cla()

        # specify colormap
        coll = _plot_polygon_collection(ax, self.polygons, self.values, cmap="RdBu")
        fig.canvas.draw_idle()
        cmap = plt.get_cmap("RdBu")
        exp_colors = cmap(np.arange(self.N) / (self.N - 1))
        _check_colors(self.N, coll.get_facecolor(), exp_colors)
        ax.cla()

        # specify vmin/vmax
        coll = _plot_polygon_collection(ax, self.polygons, self.values, vmin=3, vmax=5)
        fig.canvas.draw_idle()
        cmap = plt.get_cmap()
        exp_colors = [cmap(0)]
        _check_colors(self.N, coll.get_facecolor(), exp_colors * 3)
        ax.cla()

        # override edgecolor
        coll = _plot_polygon_collection(ax, self.polygons, self.values, edgecolor="g")
        fig.canvas.draw_idle()
        cmap = plt.get_cmap()
        exp_colors = cmap(np.arange(self.N) / (self.N - 1))
        _check_colors(self.N, coll.get_facecolor(), exp_colors)
        _check_colors(self.N, coll.get_edgecolor(), ["g"] * self.N)
        ax.cla()


class TestGeoplotAccessor:
    def setup_method(self):
        geometries = [Polygon([(0, 0), (1, 0), (1, 1)]), Point(1, 3)]
        x = [1, 2]
        y = [10, 20]
        self.gdf = GeoDataFrame(
            {"geometry": geometries, "x": x, "y": y}, crs="EPSG:4326"
        )
        self.df = pd.DataFrame({"x": x, "y": y})

    def compare_figures(self, kind, fig_test, fig_ref, kwargs):
        """Compare Figures."""
        ax_pandas_1 = fig_test.subplots()
        self.df.plot(kind=kind, ax=ax_pandas_1, **kwargs)
        ax_geopandas_1 = fig_ref.subplots()
        self.gdf.plot(kind=kind, ax=ax_geopandas_1, **kwargs)

        ax_pandas_2 = fig_test.subplots()
        getattr(self.df.plot, kind)(ax=ax_pandas_2, **kwargs)
        ax_geopandas_2 = fig_ref.subplots()
        getattr(self.gdf.plot, kind)(ax=ax_geopandas_2, **kwargs)

    _pandas_kinds = []

    _pandas_kinds = GeoplotAccessor._pandas_kinds

    if MPL_DECORATORS:

        @pytest.mark.parametrize("kind", _pandas_kinds)
        @check_figures_equal(extensions=["png", "pdf"])
        def test_pandas_kind(self, kind, fig_test, fig_ref):
            """Test Pandas kind."""
            import importlib

            _scipy_dependent_kinds = ["kde", "density"]  # Needs scipy
            _y_kinds = ["pie"]  # Needs y
            _xy_kinds = ["scatter", "hexbin"]  # Needs x & y
            kwargs = {}
            if kind in _scipy_dependent_kinds:
                if not importlib.util.find_spec("scipy"):
                    with pytest.raises(
                        ModuleNotFoundError, match="No module named 'scipy'"
                    ):
                        self.gdf.plot(kind=kind)
                    return
            elif kind in _y_kinds:
                kwargs = {"y": "y"}
            elif kind in _xy_kinds:
                kwargs = {"x": "x", "y": "y"}
                if kind == "hexbin":  # increase gridsize to reduce duration
                    kwargs["gridsize"] = 10

            self.compare_figures(kind, fig_test, fig_ref, kwargs)
            plt.close("all")

        @check_figures_equal(extensions=["png", "pdf"])
        def test_geo_kind(self, fig_test, fig_ref):
            """Test Geo kind."""
            ax1 = fig_test.subplots()
            self.gdf.plot(ax=ax1)
            ax2 = fig_ref.subplots()
            getattr(self.gdf.plot, "geo")(ax=ax2)
            plt.close("all")

    def test_invalid_kind(self):
        """Test invalid kinds."""
        with pytest.raises(ValueError, match="error is not a valid plot kind"):
            self.gdf.plot(kind="error")
        with pytest.raises(
            AttributeError,
            match="'GeoplotAccessor' object has no attribute 'error'",
        ):
            self.gdf.plot.error()


def test_column_values():
    """
    Check that the dataframe plot method returns same values with an
    input string (column in df), pd.Series, or np.array
    """
    # Build test data
    t1 = Polygon([(0, 0), (1, 0), (1, 1)])
    t2 = Polygon([(1, 0), (2, 0), (2, 1)])
    polys = GeoSeries([t1, t2], index=list("AB"))
    df = GeoDataFrame({"geometry": polys, "values": [0, 1]})

    # Test with continuous values
    ax = df.plot(column="values")
    colors = ax.collections[0].get_facecolors()
    ax = df.plot(column=df["values"])
    colors_series = ax.collections[0].get_facecolors()
    np.testing.assert_array_equal(colors, colors_series)
    ax = df.plot(column=df["values"].values)
    colors_array = ax.collections[0].get_facecolors()
    np.testing.assert_array_equal(colors, colors_array)

    # Test with categorical values
    ax = df.plot(column="values", categorical=True)
    colors = ax.collections[0].get_facecolors()
    ax = df.plot(column=df["values"], categorical=True)
    colors_series = ax.collections[0].get_facecolors()
    np.testing.assert_array_equal(colors, colors_series)
    ax = df.plot(column=df["values"].values, categorical=True)
    colors_array = ax.collections[0].get_facecolors()
    np.testing.assert_array_equal(colors, colors_array)

    # Check raised error: is df rows number equal to column length?
    with pytest.raises(ValueError, match="different number of rows"):
        ax = df.plot(column=np.array([1, 2, 3]))


def test_polygon_patch():
    # test adapted from descartes by Sean Gillies
    # (BSD license, https://pypi.org/project/descartes).
    from geopandas.plotting import _PolygonPatch
    from matplotlib.patches import PathPatch

    polygon = (
        Point(0, 0).buffer(10.0).difference(MultiPoint([(-5, 0), (5, 0)]).buffer(3.0))
    )

    patch = _PolygonPatch(polygon)
    assert isinstance(patch, PathPatch)
    path = patch.get_path()
    if compat.GEOS_GE_390:
        assert len(path.vertices) == len(path.codes) == 195
    else:
        assert len(path.vertices) == len(path.codes) == 198


def _check_colors(N, actual_colors, expected_colors, alpha=None):
    """
    Asserts that the members of `collection` match the `expected_colors`
    (in order)

    Parameters
    ----------
    N : int
        The number of geometries believed to be in collection.
        matplotlib.collection is implemented such that the number of geoms in
        `collection` doesn't have to match the number of colors assignments in
        the collection: the colors will cycle to meet the needs of the geoms.
        `N` helps us resolve this.
    collection : matplotlib.collections.Collection
        The colors of this collection's patches are read from
        `collection.get_facecolors()`
    expected_colors : sequence of RGBA tuples
    alpha : float (optional)
        If set, this alpha transparency will be applied to the
        `expected_colors`. (Any transparency on the `collection` is assumed
        to be set in its own facecolor RGBA tuples.)
    """
    import matplotlib.colors as colors

    conv = colors.colorConverter

    # Convert 2D numpy array to a list of RGBA tuples.
    actual_colors = map(tuple, actual_colors)
    all_actual_colors = list(itertools.islice(itertools.cycle(actual_colors), N))

    assert len(all_actual_colors) == len(expected_colors), (
        "Different " "lengths of actual and expected colors!"
    )

    for actual, expected in zip(all_actual_colors, expected_colors):
        assert actual == conv.to_rgba(expected, alpha=alpha), "{} != {}".format(
            actual, conv.to_rgba(expected, alpha=alpha)
        )


def _style_to_linestring_onoffseq(linestyle, linewidth):
    """Converts a linestyle string representation, namely one of:
        ['dashed',  'dotted', 'dashdot', 'solid'],
    documented in `Collections.set_linestyle`,
    to the form `onoffseq`.
    """
    offset, dashes = matplotlib.lines._get_dash_pattern(linestyle)
    return matplotlib.lines._scale_dashes(offset, dashes, linewidth)


def _style_to_vertices(markerstyle):
    """Converts a markerstyle string to a path."""
    # TODO: Vertices values are twice the actual path; unclear, why.
    path = matplotlib.markers.MarkerStyle(markerstyle).get_path()
    return path.vertices / 2


def _get_ax(fig, label):
    """
    Helper function to not rely on the order of `fig.axes`.
    Previously, we did `fig.axes[1]`, but in matplotlib 3.4 the order switched
    and the colorbar ax was first and subplot ax second.
    """
    for ax in fig.axes:
        if ax.get_label() == label:
            return ax
    else:
        raise ValueError("no ax found with label {0}".format(label))


def _get_colorbar_ax(fig):
    return _get_ax(fig, "<colorbar>")<|MERGE_RESOLUTION|>--- conflicted
+++ resolved
@@ -1223,14 +1223,8 @@
             )
         labels = [t.get_text() for t in ax.get_legend().get_texts()]
         expected = [
-<<<<<<< HEAD
-            "       140.00,    5217064.00",
-            "   5217064.00,   19532732.33",
-            "  19532732.33, 1379302771.00",
-=======
             s.split("|")[0][1:-2]
             for s in str(self.mc.Quantiles(self.df["pop_est"], k=3)).split("\n")[4:]
->>>>>>> 2d2f8d62
         ]
         assert labels == expected
 
