from __future__ import absolute_import, division

import itertools
import warnings

import numpy as np

from shapely.affinity import rotate
from shapely.geometry import (
    MultiPolygon,
    Polygon,
    LineString,
    Point,
    MultiPoint,
    MultiLineString,
)


from geopandas import GeoDataFrame, GeoSeries, read_file
from geopandas.datasets import get_path

import pytest

matplotlib = pytest.importorskip("matplotlib")
matplotlib.use("Agg")
import matplotlib.pyplot as plt  # noqa


@pytest.fixture(autouse=True)
def close_figures(request):
    yield
    plt.close("all")


try:
    cycle = matplotlib.rcParams["axes.prop_cycle"].by_key()
    MPL_DFT_COLOR = cycle["color"][0]
except KeyError:
    MPL_DFT_COLOR = matplotlib.rcParams["axes.color_cycle"][0]


class TestPointPlotting:
    def setup_method(self):
        self.N = 10
        self.points = GeoSeries(Point(i, i) for i in range(self.N))

        values = np.arange(self.N)

        self.df = GeoDataFrame({"geometry": self.points, "values": values})
        self.df["exp"] = (values * 10) ** 3

        multipoint1 = MultiPoint(self.points)
        multipoint2 = rotate(multipoint1, 90)
        self.df2 = GeoDataFrame(
            {"geometry": [multipoint1, multipoint2], "values": [0, 1]}
        )

    def test_figsize(self):

        ax = self.points.plot(figsize=(1, 1))
        np.testing.assert_array_equal(ax.figure.get_size_inches(), (1, 1))

        ax = self.df.plot(figsize=(1, 1))
        np.testing.assert_array_equal(ax.figure.get_size_inches(), (1, 1))

    def test_default_colors(self):

        # # without specifying values -> uniform color

        # GeoSeries
        ax = self.points.plot()
        _check_colors(
            self.N, ax.collections[0].get_facecolors(), [MPL_DFT_COLOR] * self.N
        )

        # GeoDataFrame
        ax = self.df.plot()
        _check_colors(
            self.N, ax.collections[0].get_facecolors(), [MPL_DFT_COLOR] * self.N
        )

        # # with specifying values -> different colors for all 10 values
        ax = self.df.plot(column="values")
        cmap = plt.get_cmap()
        expected_colors = cmap(np.arange(self.N) / (self.N - 1))
        _check_colors(self.N, ax.collections[0].get_facecolors(), expected_colors)

    def test_colormap(self):

        # without specifying values but cmap specified -> no uniform color
        # but different colors for all points

        # GeoSeries
        ax = self.points.plot(cmap="RdYlGn")
        cmap = plt.get_cmap("RdYlGn")
        exp_colors = cmap(np.arange(self.N) / (self.N - 1))
        _check_colors(self.N, ax.collections[0].get_facecolors(), exp_colors)

        ax = self.df.plot(cmap="RdYlGn")
        _check_colors(self.N, ax.collections[0].get_facecolors(), exp_colors)

        # # with specifying values -> different colors for all 10 values
        ax = self.df.plot(column="values", cmap="RdYlGn")
        cmap = plt.get_cmap("RdYlGn")
        _check_colors(self.N, ax.collections[0].get_facecolors(), exp_colors)

        # when using a cmap with specified lut -> limited number of different
        # colors
        ax = self.points.plot(cmap=plt.get_cmap("Set1", lut=5))
        cmap = plt.get_cmap("Set1", lut=5)
        exp_colors = cmap(list(range(5)) * 3)
        _check_colors(self.N, ax.collections[0].get_facecolors(), exp_colors)

    def test_single_color(self):

        ax = self.points.plot(color="green")
        _check_colors(self.N, ax.collections[0].get_facecolors(), ["green"] * self.N)

        ax = self.df.plot(color="green")
        _check_colors(self.N, ax.collections[0].get_facecolors(), ["green"] * self.N)

        with warnings.catch_warnings(record=True) as _:  # don't print warning
            # 'color' overrides 'column'
            ax = self.df.plot(column="values", color="green")
            _check_colors(
                self.N, ax.collections[0].get_facecolors(), ["green"] * self.N
            )

    def test_markersize(self):

        ax = self.points.plot(markersize=10)
        assert ax.collections[0].get_sizes() == [10]

        ax = self.df.plot(markersize=10)
        assert ax.collections[0].get_sizes() == [10]

        ax = self.df.plot(column="values", markersize=10)
        assert ax.collections[0].get_sizes() == [10]

        ax = self.df.plot(markersize="values")
        assert (ax.collections[0].get_sizes() == self.df["values"]).all()

        ax = self.df.plot(column="values", markersize="values")
        assert (ax.collections[0].get_sizes() == self.df["values"]).all()

    def test_style_kwargs(self):

        ax = self.points.plot(edgecolors="k")
        assert (ax.collections[0].get_edgecolor() == [0, 0, 0, 1]).all()

    def test_legend(self):
        with warnings.catch_warnings(record=True) as _:  # don't print warning
            # legend ignored if color is given.
            ax = self.df.plot(column="values", color="green", legend=True)
            assert len(ax.get_figure().axes) == 1  # no separate legend axis

        # legend ignored if no column is given.
        ax = self.df.plot(legend=True)
        assert len(ax.get_figure().axes) == 1  # no separate legend axis

        # # Continuous legend
        # the colorbar matches the Point colors
        ax = self.df.plot(column="values", cmap="RdYlGn", legend=True)
        point_colors = ax.collections[0].get_facecolors()
        cbar_colors = ax.get_figure().axes[1].collections[0].get_facecolors()
        # first point == bottom of colorbar
        np.testing.assert_array_equal(point_colors[0], cbar_colors[0])
        # last point == top of colorbar
        np.testing.assert_array_equal(point_colors[-1], cbar_colors[-1])

        # # Categorical legend
        # the colorbar matches the Point colors
        ax = self.df.plot(column="values", categorical=True, legend=True)
        point_colors = ax.collections[0].get_facecolors()
        cbar_colors = ax.get_legend().axes.collections[0].get_facecolors()
        # first point == bottom of colorbar
        np.testing.assert_array_equal(point_colors[0], cbar_colors[0])
        # last point == top of colorbar
        np.testing.assert_array_equal(point_colors[-1], cbar_colors[-1])

        # # Normalized legend
        # the colorbar matches the Point colors
        norm = matplotlib.colors.LogNorm(
            vmin=self.df[1:].exp.min(), vmax=self.df[1:].exp.max()
        )
        ax = self.df[1:].plot(column="exp", cmap="RdYlGn", legend=True, norm=norm)
        point_colors = ax.collections[0].get_facecolors()
        cbar_colors = ax.get_figure().axes[1].collections[0].get_facecolors()
        # first point == bottom of colorbar
        np.testing.assert_array_equal(point_colors[0], cbar_colors[0])
        # last point == top of colorbar
        np.testing.assert_array_equal(point_colors[-1], cbar_colors[-1])
        # colorbar generated proper long transition
        assert cbar_colors.shape == (256, 4)

    def test_subplots_norm(self):
        # colors of subplots are the same as for plot (norm is applied)
        cmap = matplotlib.cm.viridis_r
        norm = matplotlib.colors.Normalize(vmin=0, vmax=20)
        ax = self.df.plot(column="values", cmap=cmap, norm=norm)
        actual_colors_orig = ax.collections[0].get_facecolors()
        exp_colors = cmap(np.arange(10) / (20))
        np.testing.assert_array_equal(exp_colors, actual_colors_orig)
        fig, ax = plt.subplots()
        self.df[1:].plot(column="values", ax=ax, norm=norm, cmap=cmap)
        actual_colors_sub = ax.collections[0].get_facecolors()
        np.testing.assert_array_equal(actual_colors_orig[1], actual_colors_sub[0])

    def test_empty_plot(self):
        s = GeoSeries([])
        with pytest.warns(UserWarning):
            ax = s.plot()
        assert len(ax.collections) == 0
        df = GeoDataFrame([])
        with pytest.warns(UserWarning):
            ax = df.plot()
        assert len(ax.collections) == 0

    def test_multipoints(self):

        # MultiPoints
        ax = self.df2.plot()
        _check_colors(4, ax.collections[0].get_facecolors(), [MPL_DFT_COLOR] * 4)

        ax = self.df2.plot(column="values")
        cmap = plt.get_cmap()
        expected_colors = [cmap(0)] * self.N + [cmap(1)] * self.N
        _check_colors(2, ax.collections[0].get_facecolors(), expected_colors)

        ax = self.df2.plot(color=["r", "b"])
        # colors are repeated for all components within a MultiPolygon
        _check_colors(2, ax.collections[0].get_facecolors(), ["r"] * 10 + ["b"] * 10)


class TestPointZPlotting:
    def setup_method(self):
        self.N = 10
        self.points = GeoSeries(Point(i, i, i) for i in range(self.N))
        values = np.arange(self.N)
        self.df = GeoDataFrame({"geometry": self.points, "values": values})

    def test_plot(self):
        # basic test that points with z coords don't break plotting
        self.df.plot()


class TestLineStringPlotting:
    def setup_method(self):
        self.N = 10
        values = np.arange(self.N)
        self.lines = GeoSeries(
            [LineString([(0, i), (4, i + 0.5), (9, i)]) for i in range(self.N)],
            index=list("ABCDEFGHIJ"),
        )
        self.df = GeoDataFrame({"geometry": self.lines, "values": values})

        multiline1 = MultiLineString(self.lines.loc["A":"B"].values)
        multiline2 = MultiLineString(self.lines.loc["C":"D"].values)
        self.df2 = GeoDataFrame(
            {"geometry": [multiline1, multiline2], "values": [0, 1]}
        )

    def test_single_color(self):

        ax = self.lines.plot(color="green")
        _check_colors(self.N, ax.collections[0].get_colors(), ["green"] * self.N)

        ax = self.df.plot(color="green")
        _check_colors(self.N, ax.collections[0].get_colors(), ["green"] * self.N)

        with warnings.catch_warnings(record=True) as _:  # don't print warning
            # 'color' overrides 'column'
            ax = self.df.plot(column="values", color="green")
            _check_colors(self.N, ax.collections[0].get_colors(), ["green"] * self.N)

    def test_style_kwargs(self):
        # linestyle (style patterns depend on linewidth, therefore pin to 1)
        linestyle = "dashed"
        linewidth = 1

        ax = self.lines.plot(linestyle=linestyle, linewidth=linewidth)
        exp_ls = _style_to_linestring_onoffseq(linestyle, linewidth)
        for ls in ax.collections[0].get_linestyles():
            assert ls[0] == exp_ls[0]
            assert ls[1] == exp_ls[1]

        ax = self.df.plot(linestyle=linestyle, linewidth=linewidth)
        for ls in ax.collections[0].get_linestyles():
            assert ls[0] == exp_ls[0]
            assert ls[1] == exp_ls[1]

        ax = self.df.plot(column="values", linestyle=linestyle, linewidth=linewidth)
        for ls in ax.collections[0].get_linestyles():
            assert ls[0] == exp_ls[0]
            assert ls[1] == exp_ls[1]

    def test_subplots_norm(self):
        # colors of subplots are the same as for plot (norm is applied)
        cmap = matplotlib.cm.viridis_r
        norm = matplotlib.colors.Normalize(vmin=0, vmax=20)
        ax = self.df.plot(column="values", cmap=cmap, norm=norm)
        actual_colors_orig = ax.collections[0].get_edgecolors()
        exp_colors = cmap(np.arange(10) / (20))
        np.testing.assert_array_equal(exp_colors, actual_colors_orig)
        fig, ax = plt.subplots()
        self.df[1:].plot(column="values", ax=ax, norm=norm, cmap=cmap)
        actual_colors_sub = ax.collections[0].get_edgecolors()
        np.testing.assert_array_equal(actual_colors_orig[1], actual_colors_sub[0])

    def test_multilinestrings(self):

        # MultiLineStrings
        ax = self.df2.plot()
        assert len(ax.collections[0].get_paths()) == 4
        _check_colors(4, ax.collections[0].get_facecolors(), [MPL_DFT_COLOR] * 4)

        ax = self.df2.plot("values")
        cmap = plt.get_cmap(lut=2)
        # colors are repeated for all components within a MultiLineString
        expected_colors = [cmap(0), cmap(0), cmap(1), cmap(1)]
        _check_colors(4, ax.collections[0].get_facecolors(), expected_colors)

        ax = self.df2.plot(color=["r", "b"])
        # colors are repeated for all components within a MultiLineString
        _check_colors(4, ax.collections[0].get_facecolors(), ["r", "r", "b", "b"])


class TestPolygonPlotting:
    def setup_method(self):

        t1 = Polygon([(0, 0), (1, 0), (1, 1)])
        t2 = Polygon([(1, 0), (2, 0), (2, 1)])
        self.polys = GeoSeries([t1, t2], index=list("AB"))
        self.df = GeoDataFrame({"geometry": self.polys, "values": [0, 1]})

        multipoly1 = MultiPolygon([t1, t2])
        multipoly2 = rotate(multipoly1, 180)
        self.df2 = GeoDataFrame(
            {"geometry": [multipoly1, multipoly2], "values": [0, 1]}
        )

        t3 = Polygon([(2, 0), (3, 0), (3, 1)])
        df_nan = GeoDataFrame({"geometry": t3, "values": [np.nan]})
        self.df3 = self.df.append(df_nan)

    def test_single_color(self):

        ax = self.polys.plot(color="green")
        _check_colors(2, ax.collections[0].get_facecolors(), ["green"] * 2)
        # color only sets facecolor
        _check_colors(2, ax.collections[0].get_edgecolors(), ["k"] * 2)

        ax = self.df.plot(color="green")
        _check_colors(2, ax.collections[0].get_facecolors(), ["green"] * 2)
        _check_colors(2, ax.collections[0].get_edgecolors(), ["k"] * 2)

        with warnings.catch_warnings(record=True) as _:  # don't print warning
            # 'color' overrides 'values'
            ax = self.df.plot(column="values", color="green")
            _check_colors(2, ax.collections[0].get_facecolors(), ["green"] * 2)

    def test_vmin_vmax(self):
        # when vmin == vmax, all polygons should be the same color

        # non-categorical
        ax = self.df.plot(column="values", categorical=False, vmin=0, vmax=0)
        actual_colors = ax.collections[0].get_facecolors()
        np.testing.assert_array_equal(actual_colors[0], actual_colors[1])

        # categorical
        ax = self.df.plot(column="values", categorical=True, vmin=0, vmax=0)
        actual_colors = ax.collections[0].get_facecolors()
        np.testing.assert_array_equal(actual_colors[0], actual_colors[1])

        # vmin vmax set correctly for array with NaN (GitHub issue 877)
        ax = self.df3.plot(column="values")
        actual_colors = ax.collections[0].get_facecolors()
        assert np.any(np.not_equal(actual_colors[0], actual_colors[1]))

    def test_style_kwargs(self):

        # facecolor overrides default cmap when color is not set
        ax = self.polys.plot(facecolor="k")
        _check_colors(2, ax.collections[0].get_facecolors(), ["k"] * 2)

        # facecolor overrides more general-purpose color when both are set
        ax = self.polys.plot(color="red", facecolor="k")
        # TODO with new implementation, color overrides facecolor
        # _check_colors(2, ax.collections[0], ['k']*2, alpha=0.5)

        # edgecolor
        ax = self.polys.plot(edgecolor="red")
        np.testing.assert_array_equal(
            [(1, 0, 0, 1)], ax.collections[0].get_edgecolors()
        )

        ax = self.df.plot("values", edgecolor="red")
        np.testing.assert_array_equal(
            [(1, 0, 0, 1)], ax.collections[0].get_edgecolors()
        )

        # alpha sets both edge and face
        ax = self.polys.plot(facecolor="g", edgecolor="r", alpha=0.4)
        _check_colors(2, ax.collections[0].get_facecolors(), ["g"] * 2, alpha=0.4)
        _check_colors(2, ax.collections[0].get_edgecolors(), ["r"] * 2, alpha=0.4)

    def test_legend_kwargs(self):

        ax = self.df.plot(
            column="values",
            categorical=True,
            legend=True,
            legend_kwds={"frameon": False},
        )
        assert ax.get_legend().get_frame_on() is False

    def test_colorbar_kwargs(self):
        # Test if kwargs are passed to colorbar

        label_txt = "colorbar test"

        ax = self.df.plot(
            column="values",
            categorical=False,
            legend=True,
            legend_kwds={"label": label_txt},
        )

        assert ax.get_figure().axes[1].get_ylabel() == label_txt

        ax = self.df.plot(
            column="values",
            categorical=False,
            legend=True,
            legend_kwds={"label": label_txt, "orientation": "horizontal"},
        )

        assert ax.get_figure().axes[1].get_xlabel() == label_txt

    def test_multipolygons(self):

        # MultiPolygons
        ax = self.df2.plot()
        assert len(ax.collections[0].get_paths()) == 4
        _check_colors(4, ax.collections[0].get_facecolors(), [MPL_DFT_COLOR] * 4)

        ax = self.df2.plot("values")
        cmap = plt.get_cmap(lut=2)
        # colors are repeated for all components within a MultiPolygon
        expected_colors = [cmap(0), cmap(0), cmap(1), cmap(1)]
        _check_colors(4, ax.collections[0].get_facecolors(), expected_colors)

        ax = self.df2.plot(color=["r", "b"])
        # colors are repeated for all components within a MultiPolygon
        _check_colors(4, ax.collections[0].get_facecolors(), ["r", "r", "b", "b"])

    def test_subplots_norm(self):
        # colors of subplots are the same as for plot (norm is applied)
        cmap = matplotlib.cm.viridis_r
        norm = matplotlib.colors.Normalize(vmin=0, vmax=10)
        ax = self.df.plot(column="values", cmap=cmap, norm=norm)
        actual_colors_orig = ax.collections[0].get_facecolors()
        exp_colors = cmap(np.arange(2) / (10))
        np.testing.assert_array_equal(exp_colors, actual_colors_orig)
        fig, ax = plt.subplots()
        self.df[1:].plot(column="values", ax=ax, norm=norm, cmap=cmap)
        actual_colors_sub = ax.collections[0].get_facecolors()
        np.testing.assert_array_equal(actual_colors_orig[1], actual_colors_sub[0])


class TestPolygonZPlotting:
    def setup_method(self):

        t1 = Polygon([(0, 0, 0), (1, 0, 0), (1, 1, 1)])
        t2 = Polygon([(1, 0, 0), (2, 0, 0), (2, 1, 1)])
        self.polys = GeoSeries([t1, t2], index=list("AB"))
        self.df = GeoDataFrame({"geometry": self.polys, "values": [0, 1]})

        multipoly1 = MultiPolygon([t1, t2])
        multipoly2 = rotate(multipoly1, 180)
        self.df2 = GeoDataFrame(
            {"geometry": [multipoly1, multipoly2], "values": [0, 1]}
        )

    def test_plot(self):
        # basic test that points with z coords don't break plotting
        self.df.plot()


class TestNonuniformGeometryPlotting:
    def setup_method(self):
        pytest.importorskip("matplotlib", "1.5.0")

        poly = Polygon([(1, 0), (2, 0), (2, 1)])
        line = LineString([(0.5, 0.5), (1, 1), (1, 0.5), (1.5, 1)])
        point = Point(0.75, 0.25)
        self.series = GeoSeries([poly, line, point])
        self.df = GeoDataFrame({"geometry": self.series, "values": [1, 2, 3]})

    def test_colors(self):
        # default uniform color
        ax = self.series.plot()
        _check_colors(1, ax.collections[0].get_facecolors(), [MPL_DFT_COLOR])
        _check_colors(1, ax.collections[1].get_edgecolors(), [MPL_DFT_COLOR])
        _check_colors(1, ax.collections[2].get_facecolors(), [MPL_DFT_COLOR])

        # colormap: different colors
        ax = self.series.plot(cmap="RdYlGn")
        cmap = plt.get_cmap("RdYlGn")
        exp_colors = cmap(np.arange(3) / (3 - 1))
        _check_colors(1, ax.collections[0].get_facecolors(), [exp_colors[0]])
        _check_colors(1, ax.collections[1].get_edgecolors(), [exp_colors[1]])
        _check_colors(1, ax.collections[2].get_facecolors(), [exp_colors[2]])

    def test_style_kwargs(self):
        ax = self.series.plot(markersize=10)
        assert ax.collections[2].get_sizes() == [10]
        ax = self.df.plot(markersize=10)
        assert ax.collections[2].get_sizes() == [10]


class TestMapclassifyPlotting:
    @classmethod
    def setup_class(cls):
        try:
            import mapclassify  # noqa
        except ImportError:
            try:
                import pysal  # noqa
            except ImportError:
                pytest.importorskip("mapclassify")
        pth = get_path("naturalearth_lowres")
        cls.df = read_file(pth)
        cls.df["NEGATIVES"] = np.linspace(-10, 10, len(cls.df.index))

    def test_legend(self):
        with warnings.catch_warnings(record=True) as _:  # don't print warning
            # warning coming from scipy.stats
            ax = self.df.plot(
                column="pop_est", scheme="QUANTILES", k=3, cmap="OrRd", legend=True
            )
        labels = [t.get_text() for t in ax.get_legend().get_texts()]
        expected = [
            u"140.00 - 5217064.00",
            u"5217064.00 - 19532732.33",
            u"19532732.33 - 1379302771.00",
        ]
        assert labels == expected

    def test_negative_legend(self):
        ax = self.df.plot(
            column="NEGATIVES", scheme="FISHER_JENKS", k=3, cmap="OrRd", legend=True
        )
        labels = [t.get_text() for t in ax.get_legend().get_texts()]
        expected = [u"-10.00 - -3.41", u"-3.41 - 3.30", u"3.30 - 10.00"]
        assert labels == expected

    @pytest.mark.parametrize("scheme", ["FISHER_JENKS", "FISHERJENKS"])
    def test_scheme_name_compat(self, scheme):
        ax = self.df.plot(column="NEGATIVES", scheme=scheme, k=3, legend=True)
        assert len(ax.get_legend().get_texts()) == 3

    def test_classification_kwds(self):
        ax = self.df.plot(
            column="pop_est",
            scheme="percentiles",
            k=3,
            classification_kwds={"pct": [50, 100]},
            cmap="OrRd",
            legend=True,
        )
        labels = [t.get_text() for t in ax.get_legend().get_texts()]
        expected = ["140.00 - 9961396.00", "9961396.00 - 1379302771.00"]
        assert labels == expected

    def test_invalid_scheme(self):
        with pytest.raises(ValueError):
            scheme = "invalid_scheme_*#&)(*#"
            self.df.plot(
                column="gdp_md_est", scheme=scheme, k=3, cmap="OrRd", legend=True
            )

    def test_cax_legend_passing(self):
        """Pass a 'cax' argument to 'df.plot(.)', that is valid only if 'ax' is
        passed as well (if not, a new figure is created ad hoc, and 'cax' is
        ignored)
        """
        ax = plt.axes()
        from mpl_toolkits.axes_grid1 import make_axes_locatable

        divider = make_axes_locatable(ax)
        cax = divider.append_axes("right", size="5%", pad=0.1)
        with pytest.raises(ValueError):
            ax = self.df.plot(column="pop_est", cmap="OrRd", legend=True, cax=cax)

    def test_cax_legend_height(self):
        """Pass a cax argument to 'df.plot(.)', the legend location must be
        aligned with those of main plot
        """
        # base case
        with warnings.catch_warnings(record=True) as _:  # don't print warning
            ax = self.df.plot(column="pop_est", cmap="OrRd", legend=True)
        plot_height = ax.get_figure().get_axes()[0].get_position().height
        legend_height = ax.get_figure().get_axes()[1].get_position().height
        assert abs(plot_height - legend_height) >= 1e-6
        # fix heights with cax argument
        ax2 = plt.axes()
        from mpl_toolkits.axes_grid1 import make_axes_locatable

        divider = make_axes_locatable(ax2)
        cax = divider.append_axes("right", size="5%", pad=0.1)
        with warnings.catch_warnings(record=True) as _:
            ax2 = self.df.plot(
                column="pop_est", cmap="OrRd", legend=True, cax=cax, ax=ax2
            )
        plot_height = ax2.get_figure().get_axes()[0].get_position().height
        legend_height = ax2.get_figure().get_axes()[1].get_position().height
        assert abs(plot_height - legend_height) < 1e-6


class TestPlotCollections:
    def setup_method(self):
        self.N = 3
        self.values = np.arange(self.N)
        self.points = GeoSeries(Point(i, i) for i in range(self.N))
        self.lines = GeoSeries(
            [LineString([(0, i), (4, i + 0.5), (9, i)]) for i in range(self.N)]
        )
        self.polygons = GeoSeries(
            [Polygon([(0, i), (4, i + 0.5), (9, i)]) for i in range(self.N)]
        )

    def test_points(self):
        # failing with matplotlib 1.4.3 (edge stays black even when specified)
        pytest.importorskip("matplotlib", "1.5.0")

        from geopandas.plotting import _plot_point_collection
        from matplotlib.collections import PathCollection

        fig, ax = plt.subplots()
        coll = _plot_point_collection(ax, self.points)
        assert isinstance(coll, PathCollection)
        ax.cla()

        # default: single default matplotlib color
        coll = _plot_point_collection(ax, self.points)
        _check_colors(self.N, coll.get_facecolors(), [MPL_DFT_COLOR] * self.N)
        # edgecolor depends on matplotlib version
        # _check_colors(self.N, coll.get_edgecolors(), [MPL_DFT_COLOR]*self.N)
        ax.cla()

        # specify single other color
<<<<<<< HEAD
        coll = _plot_point_collection(ax, self.points, color='g')
        _check_colors(self.N, coll.get_facecolors(), ['g'] * self.N)
        _check_colors(self.N, coll.get_edgecolors(), ['g'] * self.N)
        ax.cla()

        # specify edgecolor/facecolor
        coll = _plot_point_collection(ax, self.points, facecolor='g',
                                      edgecolor='r')
        _check_colors(self.N, coll.get_facecolors(), ['g'] * self.N)
        _check_colors(self.N, coll.get_edgecolors(), ['r'] * self.N)
        ax.cla()

        # list of colors
        coll = _plot_point_collection(ax, self.points, color=['r', 'g', 'b'])
        _check_colors(self.N, coll.get_facecolors(), ['r', 'g', 'b'])
        _check_colors(self.N, coll.get_edgecolors(), ['r', 'g', 'b'])
=======
        coll = plot_point_collection(ax, self.points, color="g")
        _check_colors(self.N, coll.get_facecolors(), ["g"] * self.N)
        _check_colors(self.N, coll.get_edgecolors(), ["g"] * self.N)
        ax.cla()

        # specify edgecolor/facecolor
        coll = plot_point_collection(ax, self.points, facecolor="g", edgecolor="r")
        _check_colors(self.N, coll.get_facecolors(), ["g"] * self.N)
        _check_colors(self.N, coll.get_edgecolors(), ["r"] * self.N)
        ax.cla()

        # list of colors
        coll = plot_point_collection(ax, self.points, color=["r", "g", "b"])
        _check_colors(self.N, coll.get_facecolors(), ["r", "g", "b"])
        _check_colors(self.N, coll.get_edgecolors(), ["r", "g", "b"])
>>>>>>> da3aef6d
        ax.cla()

    def test_points_values(self):
        from geopandas.plotting import _plot_point_collection

        # default colormap
        fig, ax = plt.subplots()
        coll = _plot_point_collection(ax, self.points, self.values)
        fig.canvas.draw_idle()
        cmap = plt.get_cmap()
        expected_colors = cmap(np.arange(self.N) / (self.N - 1))
        _check_colors(self.N, coll.get_facecolors(), expected_colors)
        # edgecolor depends on matplotlib version
        # _check_colors(self.N, coll.get_edgecolors(), expected_colors)

    def test_linestrings(self):
        from geopandas.plotting import _plot_linestring_collection
        from matplotlib.collections import LineCollection

        fig, ax = plt.subplots()
        coll = _plot_linestring_collection(ax, self.lines)
        assert isinstance(coll, LineCollection)
        ax.cla()

        # default: single default matplotlib color
        coll = _plot_linestring_collection(ax, self.lines)
        _check_colors(self.N, coll.get_color(), [MPL_DFT_COLOR] * self.N)
        ax.cla()

        # specify single other color
<<<<<<< HEAD
        coll = _plot_linestring_collection(ax, self.lines, color='g')
        _check_colors(self.N, coll.get_colors(), ['g'] * self.N)
        ax.cla()

        # specify edgecolor / facecolor
        coll = _plot_linestring_collection(ax, self.lines, facecolor='g',
                                           edgecolor='r')
        _check_colors(self.N, coll.get_facecolors(), ['g'] * self.N)
        _check_colors(self.N, coll.get_edgecolors(), ['r'] * self.N)
        ax.cla()

        # list of colors
        coll = _plot_linestring_collection(ax, self.lines,
                                           color=['r', 'g', 'b'])
        _check_colors(self.N, coll.get_colors(), ['r', 'g', 'b'])
        ax.cla()

        # pass through of kwargs
        coll = _plot_linestring_collection(ax, self.lines, linestyle='--',
                                           linewidth=1)
        exp_ls = _style_to_linestring_onoffseq('dashed', 1)
=======
        coll = plot_linestring_collection(ax, self.lines, color="g")
        _check_colors(self.N, coll.get_colors(), ["g"] * self.N)
        ax.cla()

        # specify edgecolor / facecolor
        coll = plot_linestring_collection(ax, self.lines, facecolor="g", edgecolor="r")
        _check_colors(self.N, coll.get_facecolors(), ["g"] * self.N)
        _check_colors(self.N, coll.get_edgecolors(), ["r"] * self.N)
        ax.cla()

        # list of colors
        coll = plot_linestring_collection(ax, self.lines, color=["r", "g", "b"])
        _check_colors(self.N, coll.get_colors(), ["r", "g", "b"])
        ax.cla()

        # pass through of kwargs
        coll = plot_linestring_collection(ax, self.lines, linestyle="--", linewidth=1)
        exp_ls = _style_to_linestring_onoffseq("dashed", 1)
>>>>>>> da3aef6d
        res_ls = coll.get_linestyle()[0]
        assert res_ls[0] == exp_ls[0]
        assert res_ls[1] == exp_ls[1]
        ax.cla()

    def test_linestrings_values(self):
        from geopandas.plotting import _plot_linestring_collection

        fig, ax = plt.subplots()

        # default colormap
        coll = _plot_linestring_collection(ax, self.lines, self.values)
        fig.canvas.draw_idle()
        cmap = plt.get_cmap()
        expected_colors = cmap(np.arange(self.N) / (self.N - 1))
        _check_colors(self.N, coll.get_color(), expected_colors)
        ax.cla()

        # specify colormap
<<<<<<< HEAD
        coll = _plot_linestring_collection(ax, self.lines, self.values,
                                           cmap='RdBu')
=======
        coll = plot_linestring_collection(ax, self.lines, self.values, cmap="RdBu")
>>>>>>> da3aef6d
        fig.canvas.draw_idle()
        cmap = plt.get_cmap("RdBu")
        expected_colors = cmap(np.arange(self.N) / (self.N - 1))
        _check_colors(self.N, coll.get_color(), expected_colors)
        ax.cla()

        # specify vmin/vmax
<<<<<<< HEAD
        coll = _plot_linestring_collection(ax, self.lines, self.values,
                                           vmin=3, vmax=5)
=======
        coll = plot_linestring_collection(ax, self.lines, self.values, vmin=3, vmax=5)
>>>>>>> da3aef6d
        fig.canvas.draw_idle()
        cmap = plt.get_cmap()
        expected_colors = cmap([0])
        _check_colors(self.N, coll.get_color(), expected_colors)
        ax.cla()

    def test_polygons(self):
        from geopandas.plotting import _plot_polygon_collection
        from matplotlib.collections import PatchCollection

        fig, ax = plt.subplots()
        coll = _plot_polygon_collection(ax, self.polygons)
        assert isinstance(coll, PatchCollection)
        ax.cla()

        # default: single default matplotlib color
        coll = _plot_polygon_collection(ax, self.polygons)
        _check_colors(self.N, coll.get_facecolor(), [MPL_DFT_COLOR] * self.N)
        _check_colors(self.N, coll.get_edgecolor(), ["k"] * self.N)
        ax.cla()

        # default: color sets both facecolor and edgecolor
<<<<<<< HEAD
        coll = _plot_polygon_collection(ax, self.polygons, color='g')
        _check_colors(self.N, coll.get_facecolor(), ['g'] * self.N)
        _check_colors(self.N, coll.get_edgecolor(), ['g'] * self.N)
        ax.cla()

        # only setting facecolor keeps default for edgecolor
        coll = _plot_polygon_collection(ax, self.polygons, facecolor='g')
        _check_colors(self.N, coll.get_facecolor(), ['g'] * self.N)
        _check_colors(self.N, coll.get_edgecolor(), ['k'] * self.N)
        ax.cla()

        # custom facecolor and edgecolor
        coll = _plot_polygon_collection(ax, self.polygons, facecolor='g',
                                        edgecolor='r')
        _check_colors(self.N, coll.get_facecolor(), ['g'] * self.N)
        _check_colors(self.N, coll.get_edgecolor(), ['r'] * self.N)
=======
        coll = plot_polygon_collection(ax, self.polygons, color="g")
        _check_colors(self.N, coll.get_facecolor(), ["g"] * self.N)
        _check_colors(self.N, coll.get_edgecolor(), ["g"] * self.N)
        ax.cla()

        # default: color can be passed as a list
        coll = plot_polygon_collection(ax, self.polygons, color=["g", "b", "r"])
        _check_colors(self.N, coll.get_facecolor(), ["g", "b", "r"])
        _check_colors(self.N, coll.get_edgecolor(), ["g", "b", "r"])
        ax.cla()

        # only setting facecolor keeps default for edgecolor
        coll = plot_polygon_collection(ax, self.polygons, facecolor="g")
        _check_colors(self.N, coll.get_facecolor(), ["g"] * self.N)
        _check_colors(self.N, coll.get_edgecolor(), ["k"] * self.N)
        ax.cla()

        # custom facecolor and edgecolor
        coll = plot_polygon_collection(ax, self.polygons, facecolor="g", edgecolor="r")
        _check_colors(self.N, coll.get_facecolor(), ["g"] * self.N)
        _check_colors(self.N, coll.get_edgecolor(), ["r"] * self.N)
>>>>>>> da3aef6d
        ax.cla()

    def test_polygons_values(self):
        from geopandas.plotting import _plot_polygon_collection

        fig, ax = plt.subplots()

        # default colormap, edge is still black by default
        coll = _plot_polygon_collection(ax, self.polygons, self.values)
        fig.canvas.draw_idle()
        cmap = plt.get_cmap()
        exp_colors = cmap(np.arange(self.N) / (self.N - 1))
        _check_colors(self.N, coll.get_facecolor(), exp_colors)
        # edgecolor depends on matplotlib version
        # _check_colors(self.N, coll.get_edgecolor(), ['k'] * self.N)
        ax.cla()

        # specify colormap
<<<<<<< HEAD
        coll = _plot_polygon_collection(ax, self.polygons, self.values,
                                        cmap='RdBu')
=======
        coll = plot_polygon_collection(ax, self.polygons, self.values, cmap="RdBu")
>>>>>>> da3aef6d
        fig.canvas.draw_idle()
        cmap = plt.get_cmap("RdBu")
        exp_colors = cmap(np.arange(self.N) / (self.N - 1))
        _check_colors(self.N, coll.get_facecolor(), exp_colors)
        ax.cla()

        # specify vmin/vmax
<<<<<<< HEAD
        coll = _plot_polygon_collection(ax, self.polygons, self.values,
                                        vmin=3, vmax=5)
=======
        coll = plot_polygon_collection(ax, self.polygons, self.values, vmin=3, vmax=5)
>>>>>>> da3aef6d
        fig.canvas.draw_idle()
        cmap = plt.get_cmap()
        exp_colors = cmap([0])
        _check_colors(self.N, coll.get_facecolor(), exp_colors)
        ax.cla()

        # override edgecolor
<<<<<<< HEAD
        coll = _plot_polygon_collection(ax, self.polygons, self.values,
                                        edgecolor='g')
=======
        coll = plot_polygon_collection(ax, self.polygons, self.values, edgecolor="g")
>>>>>>> da3aef6d
        fig.canvas.draw_idle()
        cmap = plt.get_cmap()
        exp_colors = cmap(np.arange(self.N) / (self.N - 1))
        _check_colors(self.N, coll.get_facecolor(), exp_colors)
        _check_colors(self.N, coll.get_edgecolor(), ["g"] * self.N)
        ax.cla()


def test_column_values():
    """
    Check that the dataframe plot method returns same values with an
    input string (column in df), pd.Series, or np.array
    """
    # Build test data
    t1 = Polygon([(0, 0), (1, 0), (1, 1)])
    t2 = Polygon([(1, 0), (2, 0), (2, 1)])
    polys = GeoSeries([t1, t2], index=list("AB"))
    df = GeoDataFrame({"geometry": polys, "values": [0, 1]})

    # Test with continous values
    ax = df.plot(column="values")
    colors = ax.collections[0].get_facecolors()
    ax = df.plot(column=df["values"])
    colors_series = ax.collections[0].get_facecolors()
    np.testing.assert_array_equal(colors, colors_series)
    ax = df.plot(column=df["values"].values)
    colors_array = ax.collections[0].get_facecolors()
    np.testing.assert_array_equal(colors, colors_array)

    # Test with categorical values
    ax = df.plot(column="values", categorical=True)
    colors = ax.collections[0].get_facecolors()
    ax = df.plot(column=df["values"], categorical=True)
    colors_series = ax.collections[0].get_facecolors()
    np.testing.assert_array_equal(colors, colors_series)
    ax = df.plot(column=df["values"].values, categorical=True)
    colors_array = ax.collections[0].get_facecolors()
    np.testing.assert_array_equal(colors, colors_array)

    # Check raised error: is df rows number equal to column legth?
    with pytest.raises(ValueError, match="different number of rows"):
        ax = df.plot(column=np.array([1, 2, 3]))


def _check_colors(N, actual_colors, expected_colors, alpha=None):
    """
    Asserts that the members of `collection` match the `expected_colors`
    (in order)

    Parameters
    ----------
    N : int
        The number of geometries believed to be in collection.
        matplotlib.collection is implemented such that the number of geoms in
        `collection` doesn't have to match the number of colors assignments in
        the collection: the colors will cycle to meet the needs of the geoms.
        `N` helps us resolve this.
    collection : matplotlib.collections.Collection
        The colors of this collection's patches are read from
        `collection.get_facecolors()`
    expected_colors : sequence of RGBA tuples
    alpha : float (optional)
        If set, this alpha transparency will be applied to the
        `expected_colors`. (Any transparency on the `collection` is assumed
        to be set in its own facecolor RGBA tuples.)
    """
    import matplotlib.colors as colors

    conv = colors.colorConverter

    # Convert 2D numpy array to a list of RGBA tuples.
    actual_colors = map(tuple, actual_colors)
    all_actual_colors = list(itertools.islice(itertools.cycle(actual_colors), N))

    for actual, expected in zip(all_actual_colors, expected_colors):
        assert actual == conv.to_rgba(expected, alpha=alpha), "{} != {}".format(
            actual, conv.to_rgba(expected, alpha=alpha)
        )


def _style_to_linestring_onoffseq(linestyle, linewidth):
    """ Converts a linestyle string representation, namely one of:
            ['dashed',  'dotted', 'dashdot', 'solid'],
        documented in `Collections.set_linestyle`,
        to the form `onoffseq`.
    """
    offset, dashes = matplotlib.lines._get_dash_pattern(linestyle)
    return matplotlib.lines._scale_dashes(offset, dashes, linewidth)<|MERGE_RESOLUTION|>--- conflicted
+++ resolved
@@ -650,40 +650,21 @@
         ax.cla()
 
         # specify single other color
-<<<<<<< HEAD
-        coll = _plot_point_collection(ax, self.points, color='g')
-        _check_colors(self.N, coll.get_facecolors(), ['g'] * self.N)
-        _check_colors(self.N, coll.get_edgecolors(), ['g'] * self.N)
-        ax.cla()
-
-        # specify edgecolor/facecolor
-        coll = _plot_point_collection(ax, self.points, facecolor='g',
-                                      edgecolor='r')
-        _check_colors(self.N, coll.get_facecolors(), ['g'] * self.N)
-        _check_colors(self.N, coll.get_edgecolors(), ['r'] * self.N)
-        ax.cla()
-
-        # list of colors
-        coll = _plot_point_collection(ax, self.points, color=['r', 'g', 'b'])
-        _check_colors(self.N, coll.get_facecolors(), ['r', 'g', 'b'])
-        _check_colors(self.N, coll.get_edgecolors(), ['r', 'g', 'b'])
-=======
-        coll = plot_point_collection(ax, self.points, color="g")
+        coll = _plot_point_collection(ax, self.points, color="g")
         _check_colors(self.N, coll.get_facecolors(), ["g"] * self.N)
         _check_colors(self.N, coll.get_edgecolors(), ["g"] * self.N)
         ax.cla()
 
         # specify edgecolor/facecolor
-        coll = plot_point_collection(ax, self.points, facecolor="g", edgecolor="r")
+        coll = _plot_point_collection(ax, self.points, facecolor="g", edgecolor="r")
         _check_colors(self.N, coll.get_facecolors(), ["g"] * self.N)
         _check_colors(self.N, coll.get_edgecolors(), ["r"] * self.N)
         ax.cla()
 
         # list of colors
-        coll = plot_point_collection(ax, self.points, color=["r", "g", "b"])
+        coll = _plot_point_collection(ax, self.points, color=["r", "g", "b"])
         _check_colors(self.N, coll.get_facecolors(), ["r", "g", "b"])
         _check_colors(self.N, coll.get_edgecolors(), ["r", "g", "b"])
->>>>>>> da3aef6d
         ax.cla()
 
     def test_points_values(self):
@@ -714,48 +695,24 @@
         ax.cla()
 
         # specify single other color
-<<<<<<< HEAD
-        coll = _plot_linestring_collection(ax, self.lines, color='g')
-        _check_colors(self.N, coll.get_colors(), ['g'] * self.N)
+        coll = _plot_linestring_collection(ax, self.lines, color="g")
+        _check_colors(self.N, coll.get_colors(), ["g"] * self.N)
         ax.cla()
 
         # specify edgecolor / facecolor
-        coll = _plot_linestring_collection(ax, self.lines, facecolor='g',
-                                           edgecolor='r')
-        _check_colors(self.N, coll.get_facecolors(), ['g'] * self.N)
-        _check_colors(self.N, coll.get_edgecolors(), ['r'] * self.N)
-        ax.cla()
-
-        # list of colors
-        coll = _plot_linestring_collection(ax, self.lines,
-                                           color=['r', 'g', 'b'])
-        _check_colors(self.N, coll.get_colors(), ['r', 'g', 'b'])
-        ax.cla()
-
-        # pass through of kwargs
-        coll = _plot_linestring_collection(ax, self.lines, linestyle='--',
-                                           linewidth=1)
-        exp_ls = _style_to_linestring_onoffseq('dashed', 1)
-=======
-        coll = plot_linestring_collection(ax, self.lines, color="g")
-        _check_colors(self.N, coll.get_colors(), ["g"] * self.N)
-        ax.cla()
-
-        # specify edgecolor / facecolor
-        coll = plot_linestring_collection(ax, self.lines, facecolor="g", edgecolor="r")
+        coll = _plot_linestring_collection(ax, self.lines, facecolor="g", edgecolor="r")
         _check_colors(self.N, coll.get_facecolors(), ["g"] * self.N)
         _check_colors(self.N, coll.get_edgecolors(), ["r"] * self.N)
         ax.cla()
 
         # list of colors
-        coll = plot_linestring_collection(ax, self.lines, color=["r", "g", "b"])
+        coll = _plot_linestring_collection(ax, self.lines, color=["r", "g", "b"])
         _check_colors(self.N, coll.get_colors(), ["r", "g", "b"])
         ax.cla()
 
         # pass through of kwargs
-        coll = plot_linestring_collection(ax, self.lines, linestyle="--", linewidth=1)
+        coll = _plot_linestring_collection(ax, self.lines, linestyle="--", linewidth=1)
         exp_ls = _style_to_linestring_onoffseq("dashed", 1)
->>>>>>> da3aef6d
         res_ls = coll.get_linestyle()[0]
         assert res_ls[0] == exp_ls[0]
         assert res_ls[1] == exp_ls[1]
@@ -775,12 +732,7 @@
         ax.cla()
 
         # specify colormap
-<<<<<<< HEAD
-        coll = _plot_linestring_collection(ax, self.lines, self.values,
-                                           cmap='RdBu')
-=======
-        coll = plot_linestring_collection(ax, self.lines, self.values, cmap="RdBu")
->>>>>>> da3aef6d
+        coll = _plot_linestring_collection(ax, self.lines, self.values, cmap="RdBu")
         fig.canvas.draw_idle()
         cmap = plt.get_cmap("RdBu")
         expected_colors = cmap(np.arange(self.N) / (self.N - 1))
@@ -788,12 +740,7 @@
         ax.cla()
 
         # specify vmin/vmax
-<<<<<<< HEAD
-        coll = _plot_linestring_collection(ax, self.lines, self.values,
-                                           vmin=3, vmax=5)
-=======
-        coll = plot_linestring_collection(ax, self.lines, self.values, vmin=3, vmax=5)
->>>>>>> da3aef6d
+        coll = _plot_linestring_collection(ax, self.lines, self.values, vmin=3, vmax=5)
         fig.canvas.draw_idle()
         cmap = plt.get_cmap()
         expected_colors = cmap([0])
@@ -816,46 +763,27 @@
         ax.cla()
 
         # default: color sets both facecolor and edgecolor
-<<<<<<< HEAD
-        coll = _plot_polygon_collection(ax, self.polygons, color='g')
-        _check_colors(self.N, coll.get_facecolor(), ['g'] * self.N)
-        _check_colors(self.N, coll.get_edgecolor(), ['g'] * self.N)
-        ax.cla()
-
-        # only setting facecolor keeps default for edgecolor
-        coll = _plot_polygon_collection(ax, self.polygons, facecolor='g')
-        _check_colors(self.N, coll.get_facecolor(), ['g'] * self.N)
-        _check_colors(self.N, coll.get_edgecolor(), ['k'] * self.N)
-        ax.cla()
-
-        # custom facecolor and edgecolor
-        coll = _plot_polygon_collection(ax, self.polygons, facecolor='g',
-                                        edgecolor='r')
-        _check_colors(self.N, coll.get_facecolor(), ['g'] * self.N)
-        _check_colors(self.N, coll.get_edgecolor(), ['r'] * self.N)
-=======
-        coll = plot_polygon_collection(ax, self.polygons, color="g")
+        coll = _plot_polygon_collection(ax, self.polygons, color="g")
         _check_colors(self.N, coll.get_facecolor(), ["g"] * self.N)
         _check_colors(self.N, coll.get_edgecolor(), ["g"] * self.N)
         ax.cla()
 
         # default: color can be passed as a list
-        coll = plot_polygon_collection(ax, self.polygons, color=["g", "b", "r"])
+        coll = _plot_polygon_collection(ax, self.polygons, color=["g", "b", "r"])
         _check_colors(self.N, coll.get_facecolor(), ["g", "b", "r"])
         _check_colors(self.N, coll.get_edgecolor(), ["g", "b", "r"])
         ax.cla()
 
         # only setting facecolor keeps default for edgecolor
-        coll = plot_polygon_collection(ax, self.polygons, facecolor="g")
+        coll = _plot_polygon_collection(ax, self.polygons, facecolor="g")
         _check_colors(self.N, coll.get_facecolor(), ["g"] * self.N)
         _check_colors(self.N, coll.get_edgecolor(), ["k"] * self.N)
         ax.cla()
 
         # custom facecolor and edgecolor
-        coll = plot_polygon_collection(ax, self.polygons, facecolor="g", edgecolor="r")
+        coll = _plot_polygon_collection(ax, self.polygons, facecolor="g", edgecolor="r")
         _check_colors(self.N, coll.get_facecolor(), ["g"] * self.N)
         _check_colors(self.N, coll.get_edgecolor(), ["r"] * self.N)
->>>>>>> da3aef6d
         ax.cla()
 
     def test_polygons_values(self):
@@ -874,12 +802,7 @@
         ax.cla()
 
         # specify colormap
-<<<<<<< HEAD
-        coll = _plot_polygon_collection(ax, self.polygons, self.values,
-                                        cmap='RdBu')
-=======
-        coll = plot_polygon_collection(ax, self.polygons, self.values, cmap="RdBu")
->>>>>>> da3aef6d
+        coll = _plot_polygon_collection(ax, self.polygons, self.values, cmap="RdBu")
         fig.canvas.draw_idle()
         cmap = plt.get_cmap("RdBu")
         exp_colors = cmap(np.arange(self.N) / (self.N - 1))
@@ -887,12 +810,7 @@
         ax.cla()
 
         # specify vmin/vmax
-<<<<<<< HEAD
-        coll = _plot_polygon_collection(ax, self.polygons, self.values,
-                                        vmin=3, vmax=5)
-=======
-        coll = plot_polygon_collection(ax, self.polygons, self.values, vmin=3, vmax=5)
->>>>>>> da3aef6d
+        coll = _plot_polygon_collection(ax, self.polygons, self.values, vmin=3, vmax=5)
         fig.canvas.draw_idle()
         cmap = plt.get_cmap()
         exp_colors = cmap([0])
@@ -900,12 +818,7 @@
         ax.cla()
 
         # override edgecolor
-<<<<<<< HEAD
-        coll = _plot_polygon_collection(ax, self.polygons, self.values,
-                                        edgecolor='g')
-=======
-        coll = plot_polygon_collection(ax, self.polygons, self.values, edgecolor="g")
->>>>>>> da3aef6d
+        coll = _plot_polygon_collection(ax, self.polygons, self.values, edgecolor="g")
         fig.canvas.draw_idle()
         cmap = plt.get_cmap()
         exp_colors = cmap(np.arange(self.N) / (self.N - 1))
