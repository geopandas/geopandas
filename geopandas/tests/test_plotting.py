from __future__ import absolute_import, division

import itertools
import warnings

import numpy as np

from shapely.affinity import rotate
from shapely.geometry import (
    MultiPolygon,
    Polygon,
    LineString,
    Point,
    MultiPoint,
    MultiLineString,
)


from geopandas import GeoDataFrame, GeoSeries, read_file
from geopandas.datasets import get_path

import pytest

matplotlib = pytest.importorskip("matplotlib")
matplotlib.use("Agg")
import matplotlib.pyplot as plt  # noqa


@pytest.fixture(autouse=True)
def close_figures(request):
    yield
    plt.close("all")


try:
    cycle = matplotlib.rcParams["axes.prop_cycle"].by_key()
    MPL_DFT_COLOR = cycle["color"][0]
except KeyError:
    MPL_DFT_COLOR = matplotlib.rcParams["axes.color_cycle"][0]


class TestPointPlotting:
    def setup_method(self):
        self.N = 10
        self.points = GeoSeries(Point(i, i) for i in range(self.N))

        values = np.arange(self.N)

        self.df = GeoDataFrame({"geometry": self.points, "values": values})
        self.df["exp"] = (values * 10) ** 3

        multipoint1 = MultiPoint(self.points)
        multipoint2 = rotate(multipoint1, 90)
        self.df2 = GeoDataFrame(
            {"geometry": [multipoint1, multipoint2], "values": [0, 1]}
        )

    def test_figsize(self):

        ax = self.points.plot(figsize=(1, 1))
        np.testing.assert_array_equal(ax.figure.get_size_inches(), (1, 1))

        ax = self.df.plot(figsize=(1, 1))
        np.testing.assert_array_equal(ax.figure.get_size_inches(), (1, 1))

    def test_default_colors(self):

        # # without specifying values -> uniform color

        # GeoSeries
        ax = self.points.plot()
        _check_colors(
            self.N, ax.collections[0].get_facecolors(), [MPL_DFT_COLOR] * self.N
        )

        # GeoDataFrame
        ax = self.df.plot()
        _check_colors(
            self.N, ax.collections[0].get_facecolors(), [MPL_DFT_COLOR] * self.N
        )

        # # with specifying values -> different colors for all 10 values
        ax = self.df.plot(column="values")
        cmap = plt.get_cmap()
        expected_colors = cmap(np.arange(self.N) / (self.N - 1))
        _check_colors(self.N, ax.collections[0].get_facecolors(), expected_colors)

    def test_colormap(self):

        # without specifying values but cmap specified -> no uniform color
        # but different colors for all points

        # GeoSeries
        ax = self.points.plot(cmap="RdYlGn")
        cmap = plt.get_cmap("RdYlGn")
        exp_colors = cmap(np.arange(self.N) / (self.N - 1))
        _check_colors(self.N, ax.collections[0].get_facecolors(), exp_colors)

        ax = self.df.plot(cmap="RdYlGn")
        _check_colors(self.N, ax.collections[0].get_facecolors(), exp_colors)

        # # with specifying values -> different colors for all 10 values
        ax = self.df.plot(column="values", cmap="RdYlGn")
        cmap = plt.get_cmap("RdYlGn")
        _check_colors(self.N, ax.collections[0].get_facecolors(), exp_colors)

        # when using a cmap with specified lut -> limited number of different
        # colors
        ax = self.points.plot(cmap=plt.get_cmap("Set1", lut=5))
        cmap = plt.get_cmap("Set1", lut=5)
        exp_colors = cmap(list(range(5)) * 3)
        _check_colors(self.N, ax.collections[0].get_facecolors(), exp_colors)

    def test_single_color(self):

        ax = self.points.plot(color="green")
        _check_colors(self.N, ax.collections[0].get_facecolors(), ["green"] * self.N)

        ax = self.df.plot(color="green")
        _check_colors(self.N, ax.collections[0].get_facecolors(), ["green"] * self.N)

        with warnings.catch_warnings(record=True) as _:  # don't print warning
            # 'color' overrides 'column'
            ax = self.df.plot(column="values", color="green")
            _check_colors(
                self.N, ax.collections[0].get_facecolors(), ["green"] * self.N
            )

    def test_markersize(self):

        ax = self.points.plot(markersize=10)
        assert ax.collections[0].get_sizes() == [10]

        ax = self.df.plot(markersize=10)
        assert ax.collections[0].get_sizes() == [10]

        ax = self.df.plot(column="values", markersize=10)
        assert ax.collections[0].get_sizes() == [10]

        ax = self.df.plot(markersize="values")
        assert (ax.collections[0].get_sizes() == self.df["values"]).all()

        ax = self.df.plot(column="values", markersize="values")
        assert (ax.collections[0].get_sizes() == self.df["values"]).all()

    def test_style_kwargs(self):

        ax = self.points.plot(edgecolors="k")
        assert (ax.collections[0].get_edgecolor() == [0, 0, 0, 1]).all()

    def test_legend(self):
        with warnings.catch_warnings(record=True) as _:  # don't print warning
            # legend ignored if color is given.
            ax = self.df.plot(column="values", color="green", legend=True)
            assert len(ax.get_figure().axes) == 1  # no separate legend axis

        # legend ignored if no column is given.
        ax = self.df.plot(legend=True)
        assert len(ax.get_figure().axes) == 1  # no separate legend axis

        # # Continuous legend
        # the colorbar matches the Point colors
        ax = self.df.plot(column="values", cmap="RdYlGn", legend=True)
        point_colors = ax.collections[0].get_facecolors()
        cbar_colors = ax.get_figure().axes[1].collections[0].get_facecolors()
        # first point == bottom of colorbar
        np.testing.assert_array_equal(point_colors[0], cbar_colors[0])
        # last point == top of colorbar
        np.testing.assert_array_equal(point_colors[-1], cbar_colors[-1])

        # # Categorical legend
        # the colorbar matches the Point colors
        ax = self.df.plot(column="values", categorical=True, legend=True)
        point_colors = ax.collections[0].get_facecolors()
        cbar_colors = ax.get_legend().axes.collections[0].get_facecolors()
        # first point == bottom of colorbar
        np.testing.assert_array_equal(point_colors[0], cbar_colors[0])
        # last point == top of colorbar
        np.testing.assert_array_equal(point_colors[-1], cbar_colors[-1])

<<<<<<< HEAD
        # # Normalized legend
        # the colorbar matches the Point colors
        norm = matplotlib.colors.LogNorm(vmin=self.df.exp.min(), vmax=self.df.exp.max())
        ax = self.df[1:].plot(column="exp", cmap="RdYlGn", legend=True, norm=norm)
        point_colors = ax.collections[0].get_facecolors()
        cbar_colors = ax.get_figure().axes[1].collections[0].get_facecolors()
        # first point == bottom of colorbar
        np.testing.assert_array_equal(point_colors[0], cbar_colors[0])
        # last point == top of colorbar
        np.testing.assert_array_equal(point_colors[-1], cbar_colors[-1])
        # colorbar generated proper long transition
        assert cbar_colors.shape == (256, 4)
=======
    def test_subplots_norm(self):
        # colors of subplots are the same as for plot (norm is applied)
        cmap = matplotlib.cm.viridis_r
        norm = matplotlib.colors.Normalize(vmin=0, vmax=20)
        ax = self.df.plot(column="values", cmap=cmap, norm=norm)
        actual_colors_orig = ax.collections[0].get_facecolors()
        exp_colors = cmap(np.arange(10) / (20))
        np.testing.assert_array_equal(exp_colors, actual_colors_orig)
        fig, ax = plt.subplots()
        self.df[1:].plot(column="values", ax=ax, norm=norm, cmap=cmap)
        actual_colors_sub = ax.collections[0].get_facecolors()
        np.testing.assert_array_equal(actual_colors_orig[1], actual_colors_sub[0])
>>>>>>> f6b835ce

    def test_empty_plot(self):
        s = GeoSeries([])
        with pytest.warns(UserWarning):
            ax = s.plot()
        assert len(ax.collections) == 0
        df = GeoDataFrame([])
        with pytest.warns(UserWarning):
            ax = df.plot()
        assert len(ax.collections) == 0

    def test_multipoints(self):

        # MultiPoints
        ax = self.df2.plot()
        _check_colors(4, ax.collections[0].get_facecolors(), [MPL_DFT_COLOR] * 4)

        ax = self.df2.plot(column="values")
        cmap = plt.get_cmap()
        expected_colors = [cmap(0)] * self.N + [cmap(1)] * self.N
        _check_colors(2, ax.collections[0].get_facecolors(), expected_colors)

        ax = self.df2.plot(color=["r", "b"])
        # colors are repeated for all components within a MultiPolygon
        _check_colors(2, ax.collections[0].get_facecolors(), ["r"] * 10 + ["b"] * 10)


class TestPointZPlotting:
    def setup_method(self):
        self.N = 10
        self.points = GeoSeries(Point(i, i, i) for i in range(self.N))
        values = np.arange(self.N)
        self.df = GeoDataFrame({"geometry": self.points, "values": values})

    def test_plot(self):
        # basic test that points with z coords don't break plotting
        self.df.plot()


class TestLineStringPlotting:
    def setup_method(self):
        self.N = 10
        values = np.arange(self.N)
        self.lines = GeoSeries(
            [LineString([(0, i), (4, i + 0.5), (9, i)]) for i in range(self.N)],
            index=list("ABCDEFGHIJ"),
        )
        self.df = GeoDataFrame({"geometry": self.lines, "values": values})

        multiline1 = MultiLineString(self.lines.loc["A":"B"].values)
        multiline2 = MultiLineString(self.lines.loc["C":"D"].values)
        self.df2 = GeoDataFrame(
            {"geometry": [multiline1, multiline2], "values": [0, 1]}
        )

    def test_single_color(self):

        ax = self.lines.plot(color="green")
        _check_colors(self.N, ax.collections[0].get_colors(), ["green"] * self.N)

        ax = self.df.plot(color="green")
        _check_colors(self.N, ax.collections[0].get_colors(), ["green"] * self.N)

        with warnings.catch_warnings(record=True) as _:  # don't print warning
            # 'color' overrides 'column'
            ax = self.df.plot(column="values", color="green")
            _check_colors(self.N, ax.collections[0].get_colors(), ["green"] * self.N)

    def test_style_kwargs(self):
        # linestyle (style patterns depend on linewidth, therefore pin to 1)
        linestyle = "dashed"
        linewidth = 1

        ax = self.lines.plot(linestyle=linestyle, linewidth=linewidth)
        exp_ls = _style_to_linestring_onoffseq(linestyle, linewidth)
        for ls in ax.collections[0].get_linestyles():
            assert ls[0] == exp_ls[0]
            assert ls[1] == exp_ls[1]

        ax = self.df.plot(linestyle=linestyle, linewidth=linewidth)
        for ls in ax.collections[0].get_linestyles():
            assert ls[0] == exp_ls[0]
            assert ls[1] == exp_ls[1]

        ax = self.df.plot(column="values", linestyle=linestyle, linewidth=linewidth)
        for ls in ax.collections[0].get_linestyles():
            assert ls[0] == exp_ls[0]
            assert ls[1] == exp_ls[1]

    def test_subplots_norm(self):
        # colors of subplots are the same as for plot (norm is applied)
        cmap = matplotlib.cm.viridis_r
        norm = matplotlib.colors.Normalize(vmin=0, vmax=20)
        ax = self.df.plot(column="values", cmap=cmap, norm=norm)
        actual_colors_orig = ax.collections[0].get_edgecolors()
        exp_colors = cmap(np.arange(10) / (20))
        np.testing.assert_array_equal(exp_colors, actual_colors_orig)
        fig, ax = plt.subplots()
        self.df[1:].plot(column="values", ax=ax, norm=norm, cmap=cmap)
        actual_colors_sub = ax.collections[0].get_edgecolors()
        np.testing.assert_array_equal(actual_colors_orig[1], actual_colors_sub[0])

    def test_multilinestrings(self):

        # MultiLineStrings
        ax = self.df2.plot()
        assert len(ax.collections[0].get_paths()) == 4
        _check_colors(4, ax.collections[0].get_facecolors(), [MPL_DFT_COLOR] * 4)

        ax = self.df2.plot("values")
        cmap = plt.get_cmap(lut=2)
        # colors are repeated for all components within a MultiLineString
        expected_colors = [cmap(0), cmap(0), cmap(1), cmap(1)]
        _check_colors(4, ax.collections[0].get_facecolors(), expected_colors)

        ax = self.df2.plot(color=["r", "b"])
        # colors are repeated for all components within a MultiLineString
        _check_colors(4, ax.collections[0].get_facecolors(), ["r", "r", "b", "b"])


class TestPolygonPlotting:
    def setup_method(self):

        t1 = Polygon([(0, 0), (1, 0), (1, 1)])
        t2 = Polygon([(1, 0), (2, 0), (2, 1)])
        self.polys = GeoSeries([t1, t2], index=list("AB"))
        self.df = GeoDataFrame({"geometry": self.polys, "values": [0, 1]})

        multipoly1 = MultiPolygon([t1, t2])
        multipoly2 = rotate(multipoly1, 180)
        self.df2 = GeoDataFrame(
            {"geometry": [multipoly1, multipoly2], "values": [0, 1]}
        )

        t3 = Polygon([(2, 0), (3, 0), (3, 1)])
        df_nan = GeoDataFrame({"geometry": t3, "values": [np.nan]})
        self.df3 = self.df.append(df_nan)

    def test_single_color(self):

        ax = self.polys.plot(color="green")
        _check_colors(2, ax.collections[0].get_facecolors(), ["green"] * 2)
        # color only sets facecolor
        _check_colors(2, ax.collections[0].get_edgecolors(), ["k"] * 2)

        ax = self.df.plot(color="green")
        _check_colors(2, ax.collections[0].get_facecolors(), ["green"] * 2)
        _check_colors(2, ax.collections[0].get_edgecolors(), ["k"] * 2)

        with warnings.catch_warnings(record=True) as _:  # don't print warning
            # 'color' overrides 'values'
            ax = self.df.plot(column="values", color="green")
            _check_colors(2, ax.collections[0].get_facecolors(), ["green"] * 2)

    def test_vmin_vmax(self):
        # when vmin == vmax, all polygons should be the same color

        # non-categorical
        ax = self.df.plot(column="values", categorical=False, vmin=0, vmax=0)
        actual_colors = ax.collections[0].get_facecolors()
        np.testing.assert_array_equal(actual_colors[0], actual_colors[1])

        # categorical
        ax = self.df.plot(column="values", categorical=True, vmin=0, vmax=0)
        actual_colors = ax.collections[0].get_facecolors()
        np.testing.assert_array_equal(actual_colors[0], actual_colors[1])

        # vmin vmax set correctly for array with NaN (GitHub issue 877)
        ax = self.df3.plot(column="values")
        actual_colors = ax.collections[0].get_facecolors()
        assert np.any(np.not_equal(actual_colors[0], actual_colors[1]))

    def test_style_kwargs(self):

        # facecolor overrides default cmap when color is not set
        ax = self.polys.plot(facecolor="k")
        _check_colors(2, ax.collections[0].get_facecolors(), ["k"] * 2)

        # facecolor overrides more general-purpose color when both are set
        ax = self.polys.plot(color="red", facecolor="k")
        # TODO with new implementation, color overrides facecolor
        # _check_colors(2, ax.collections[0], ['k']*2, alpha=0.5)

        # edgecolor
        ax = self.polys.plot(edgecolor="red")
        np.testing.assert_array_equal(
            [(1, 0, 0, 1)], ax.collections[0].get_edgecolors()
        )

        ax = self.df.plot("values", edgecolor="red")
        np.testing.assert_array_equal(
            [(1, 0, 0, 1)], ax.collections[0].get_edgecolors()
        )

        # alpha sets both edge and face
        ax = self.polys.plot(facecolor="g", edgecolor="r", alpha=0.4)
        _check_colors(2, ax.collections[0].get_facecolors(), ["g"] * 2, alpha=0.4)
        _check_colors(2, ax.collections[0].get_edgecolors(), ["r"] * 2, alpha=0.4)

    def test_legend_kwargs(self):

        ax = self.df.plot(
            column="values",
            categorical=True,
            legend=True,
            legend_kwds={"frameon": False},
        )
        assert ax.get_legend().get_frame_on() is False

    def test_colorbar_kwargs(self):
        # Test if kwargs are passed to colorbar

        label_txt = "colorbar test"

        ax = self.df.plot(
            column="values",
            categorical=False,
            legend=True,
            legend_kwds={"label": label_txt},
        )

        assert ax.get_figure().axes[1].get_ylabel() == label_txt

        ax = self.df.plot(
            column="values",
            categorical=False,
            legend=True,
            legend_kwds={"label": label_txt, "orientation": "horizontal"},
        )

        assert ax.get_figure().axes[1].get_xlabel() == label_txt

    def test_multipolygons(self):

        # MultiPolygons
        ax = self.df2.plot()
        assert len(ax.collections[0].get_paths()) == 4
        _check_colors(4, ax.collections[0].get_facecolors(), [MPL_DFT_COLOR] * 4)

        ax = self.df2.plot("values")
        cmap = plt.get_cmap(lut=2)
        # colors are repeated for all components within a MultiPolygon
        expected_colors = [cmap(0), cmap(0), cmap(1), cmap(1)]
        _check_colors(4, ax.collections[0].get_facecolors(), expected_colors)

        ax = self.df2.plot(color=["r", "b"])
        # colors are repeated for all components within a MultiPolygon
        _check_colors(4, ax.collections[0].get_facecolors(), ["r", "r", "b", "b"])

    def test_subplots_norm(self):
        # colors of subplots are the same as for plot (norm is applied)
        cmap = matplotlib.cm.viridis_r
        norm = matplotlib.colors.Normalize(vmin=0, vmax=10)
        ax = self.df.plot(column="values", cmap=cmap, norm=norm)
        actual_colors_orig = ax.collections[0].get_facecolors()
        exp_colors = cmap(np.arange(2) / (10))
        np.testing.assert_array_equal(exp_colors, actual_colors_orig)
        fig, ax = plt.subplots()
        self.df[1:].plot(column="values", ax=ax, norm=norm, cmap=cmap)
        actual_colors_sub = ax.collections[0].get_facecolors()
        np.testing.assert_array_equal(actual_colors_orig[1], actual_colors_sub[0])


class TestPolygonZPlotting:
    def setup_method(self):

        t1 = Polygon([(0, 0, 0), (1, 0, 0), (1, 1, 1)])
        t2 = Polygon([(1, 0, 0), (2, 0, 0), (2, 1, 1)])
        self.polys = GeoSeries([t1, t2], index=list("AB"))
        self.df = GeoDataFrame({"geometry": self.polys, "values": [0, 1]})

        multipoly1 = MultiPolygon([t1, t2])
        multipoly2 = rotate(multipoly1, 180)
        self.df2 = GeoDataFrame(
            {"geometry": [multipoly1, multipoly2], "values": [0, 1]}
        )

    def test_plot(self):
        # basic test that points with z coords don't break plotting
        self.df.plot()


class TestNonuniformGeometryPlotting:
    def setup_method(self):
        pytest.importorskip("matplotlib", "1.5.0")

        poly = Polygon([(1, 0), (2, 0), (2, 1)])
        line = LineString([(0.5, 0.5), (1, 1), (1, 0.5), (1.5, 1)])
        point = Point(0.75, 0.25)
        self.series = GeoSeries([poly, line, point])
        self.df = GeoDataFrame({"geometry": self.series, "values": [1, 2, 3]})

    def test_colors(self):
        # default uniform color
        ax = self.series.plot()
        _check_colors(1, ax.collections[0].get_facecolors(), [MPL_DFT_COLOR])
        _check_colors(1, ax.collections[1].get_edgecolors(), [MPL_DFT_COLOR])
        _check_colors(1, ax.collections[2].get_facecolors(), [MPL_DFT_COLOR])

        # colormap: different colors
        ax = self.series.plot(cmap="RdYlGn")
        cmap = plt.get_cmap("RdYlGn")
        exp_colors = cmap(np.arange(3) / (3 - 1))
        _check_colors(1, ax.collections[0].get_facecolors(), [exp_colors[0]])
        _check_colors(1, ax.collections[1].get_edgecolors(), [exp_colors[1]])
        _check_colors(1, ax.collections[2].get_facecolors(), [exp_colors[2]])

    def test_style_kwargs(self):
        ax = self.series.plot(markersize=10)
        assert ax.collections[2].get_sizes() == [10]
        ax = self.df.plot(markersize=10)
        assert ax.collections[2].get_sizes() == [10]


class TestMapclassifyPlotting:
    @classmethod
    def setup_class(cls):
        try:
            import mapclassify  # noqa
        except ImportError:
            try:
                import pysal  # noqa
            except ImportError:
                pytest.importorskip("mapclassify")
        pth = get_path("naturalearth_lowres")
        cls.df = read_file(pth)
        cls.df["NEGATIVES"] = np.linspace(-10, 10, len(cls.df.index))

    def test_legend(self):
        with warnings.catch_warnings(record=True) as _:  # don't print warning
            # warning coming from scipy.stats
            ax = self.df.plot(
                column="pop_est", scheme="QUANTILES", k=3, cmap="OrRd", legend=True
            )
        labels = [t.get_text() for t in ax.get_legend().get_texts()]
        expected = [
            u"140.00 - 5217064.00",
            u"5217064.00 - 19532732.33",
            u"19532732.33 - 1379302771.00",
        ]
        assert labels == expected

    def test_negative_legend(self):
        ax = self.df.plot(
            column="NEGATIVES", scheme="FISHER_JENKS", k=3, cmap="OrRd", legend=True
        )
        labels = [t.get_text() for t in ax.get_legend().get_texts()]
        expected = [u"-10.00 - -3.41", u"-3.41 - 3.30", u"3.30 - 10.00"]
        assert labels == expected

    @pytest.mark.parametrize("scheme", ["FISHER_JENKS", "FISHERJENKS"])
    def test_scheme_name_compat(self, scheme):
        ax = self.df.plot(column="NEGATIVES", scheme=scheme, k=3, legend=True)
        assert len(ax.get_legend().get_texts()) == 3

    def test_classification_kwds(self):
        ax = self.df.plot(
            column="pop_est",
            scheme="percentiles",
            k=3,
            classification_kwds={"pct": [50, 100]},
            cmap="OrRd",
            legend=True,
        )
        labels = [t.get_text() for t in ax.get_legend().get_texts()]
        expected = ["140.00 - 9961396.00", "9961396.00 - 1379302771.00"]
        assert labels == expected

    def test_invalid_scheme(self):
        with pytest.raises(ValueError):
            scheme = "invalid_scheme_*#&)(*#"
            self.df.plot(
                column="gdp_md_est", scheme=scheme, k=3, cmap="OrRd", legend=True
            )

    def test_cax_legend_passing(self):
        """Pass a 'cax' argument to 'df.plot(.)', that is valid only if 'ax' is
        passed as well (if not, a new figure is created ad hoc, and 'cax' is
        ignored)
        """
        ax = plt.axes()
        from mpl_toolkits.axes_grid1 import make_axes_locatable

        divider = make_axes_locatable(ax)
        cax = divider.append_axes("right", size="5%", pad=0.1)
        with pytest.raises(ValueError):
            ax = self.df.plot(column="pop_est", cmap="OrRd", legend=True, cax=cax)

    def test_cax_legend_height(self):
        """Pass a cax argument to 'df.plot(.)', the legend location must be
        aligned with those of main plot
        """
        # base case
        with warnings.catch_warnings(record=True) as _:  # don't print warning
            ax = self.df.plot(column="pop_est", cmap="OrRd", legend=True)
        plot_height = ax.get_figure().get_axes()[0].get_position().height
        legend_height = ax.get_figure().get_axes()[1].get_position().height
        assert abs(plot_height - legend_height) >= 1e-6
        # fix heights with cax argument
        ax2 = plt.axes()
        from mpl_toolkits.axes_grid1 import make_axes_locatable

        divider = make_axes_locatable(ax2)
        cax = divider.append_axes("right", size="5%", pad=0.1)
        with warnings.catch_warnings(record=True) as _:
            ax2 = self.df.plot(
                column="pop_est", cmap="OrRd", legend=True, cax=cax, ax=ax2
            )
        plot_height = ax2.get_figure().get_axes()[0].get_position().height
        legend_height = ax2.get_figure().get_axes()[1].get_position().height
        assert abs(plot_height - legend_height) < 1e-6


class TestPlotCollections:
    def setup_method(self):
        self.N = 3
        self.values = np.arange(self.N)
        self.points = GeoSeries(Point(i, i) for i in range(self.N))
        self.lines = GeoSeries(
            [LineString([(0, i), (4, i + 0.5), (9, i)]) for i in range(self.N)]
        )
        self.polygons = GeoSeries(
            [Polygon([(0, i), (4, i + 0.5), (9, i)]) for i in range(self.N)]
        )

    def test_points(self):
        # failing with matplotlib 1.4.3 (edge stays black even when specified)
        pytest.importorskip("matplotlib", "1.5.0")

        from geopandas.plotting import plot_point_collection
        from matplotlib.collections import PathCollection

        fig, ax = plt.subplots()
        coll = plot_point_collection(ax, self.points)
        assert isinstance(coll, PathCollection)
        ax.cla()

        # default: single default matplotlib color
        coll = plot_point_collection(ax, self.points)
        _check_colors(self.N, coll.get_facecolors(), [MPL_DFT_COLOR] * self.N)
        # edgecolor depends on matplotlib version
        # _check_colors(self.N, coll.get_edgecolors(), [MPL_DFT_COLOR]*self.N)
        ax.cla()

        # specify single other color
        coll = plot_point_collection(ax, self.points, color="g")
        _check_colors(self.N, coll.get_facecolors(), ["g"] * self.N)
        _check_colors(self.N, coll.get_edgecolors(), ["g"] * self.N)
        ax.cla()

        # specify edgecolor/facecolor
        coll = plot_point_collection(ax, self.points, facecolor="g", edgecolor="r")
        _check_colors(self.N, coll.get_facecolors(), ["g"] * self.N)
        _check_colors(self.N, coll.get_edgecolors(), ["r"] * self.N)
        ax.cla()

        # list of colors
        coll = plot_point_collection(ax, self.points, color=["r", "g", "b"])
        _check_colors(self.N, coll.get_facecolors(), ["r", "g", "b"])
        _check_colors(self.N, coll.get_edgecolors(), ["r", "g", "b"])
        ax.cla()

    def test_points_values(self):
        from geopandas.plotting import plot_point_collection

        # default colormap
        fig, ax = plt.subplots()
        coll = plot_point_collection(ax, self.points, self.values)
        fig.canvas.draw_idle()
        cmap = plt.get_cmap()
        expected_colors = cmap(np.arange(self.N) / (self.N - 1))
        _check_colors(self.N, coll.get_facecolors(), expected_colors)
        # edgecolor depends on matplotlib version
        # _check_colors(self.N, coll.get_edgecolors(), expected_colors)

    def test_linestrings(self):
        from geopandas.plotting import plot_linestring_collection
        from matplotlib.collections import LineCollection

        fig, ax = plt.subplots()
        coll = plot_linestring_collection(ax, self.lines)
        assert isinstance(coll, LineCollection)
        ax.cla()

        # default: single default matplotlib color
        coll = plot_linestring_collection(ax, self.lines)
        _check_colors(self.N, coll.get_color(), [MPL_DFT_COLOR] * self.N)
        ax.cla()

        # specify single other color
        coll = plot_linestring_collection(ax, self.lines, color="g")
        _check_colors(self.N, coll.get_colors(), ["g"] * self.N)
        ax.cla()

        # specify edgecolor / facecolor
        coll = plot_linestring_collection(ax, self.lines, facecolor="g", edgecolor="r")
        _check_colors(self.N, coll.get_facecolors(), ["g"] * self.N)
        _check_colors(self.N, coll.get_edgecolors(), ["r"] * self.N)
        ax.cla()

        # list of colors
        coll = plot_linestring_collection(ax, self.lines, color=["r", "g", "b"])
        _check_colors(self.N, coll.get_colors(), ["r", "g", "b"])
        ax.cla()

        # pass through of kwargs
        coll = plot_linestring_collection(ax, self.lines, linestyle="--", linewidth=1)
        exp_ls = _style_to_linestring_onoffseq("dashed", 1)
        res_ls = coll.get_linestyle()[0]
        assert res_ls[0] == exp_ls[0]
        assert res_ls[1] == exp_ls[1]
        ax.cla()

    def test_linestrings_values(self):
        from geopandas.plotting import plot_linestring_collection

        fig, ax = plt.subplots()

        # default colormap
        coll = plot_linestring_collection(ax, self.lines, self.values)
        fig.canvas.draw_idle()
        cmap = plt.get_cmap()
        expected_colors = cmap(np.arange(self.N) / (self.N - 1))
        _check_colors(self.N, coll.get_color(), expected_colors)
        ax.cla()

        # specify colormap
        coll = plot_linestring_collection(ax, self.lines, self.values, cmap="RdBu")
        fig.canvas.draw_idle()
        cmap = plt.get_cmap("RdBu")
        expected_colors = cmap(np.arange(self.N) / (self.N - 1))
        _check_colors(self.N, coll.get_color(), expected_colors)
        ax.cla()

        # specify vmin/vmax
        coll = plot_linestring_collection(ax, self.lines, self.values, vmin=3, vmax=5)
        fig.canvas.draw_idle()
        cmap = plt.get_cmap()
        expected_colors = cmap([0])
        _check_colors(self.N, coll.get_color(), expected_colors)
        ax.cla()

    def test_polygons(self):
        from geopandas.plotting import plot_polygon_collection
        from matplotlib.collections import PatchCollection

        fig, ax = plt.subplots()
        coll = plot_polygon_collection(ax, self.polygons)
        assert isinstance(coll, PatchCollection)
        ax.cla()

        # default: single default matplotlib color
        coll = plot_polygon_collection(ax, self.polygons)
        _check_colors(self.N, coll.get_facecolor(), [MPL_DFT_COLOR] * self.N)
        _check_colors(self.N, coll.get_edgecolor(), ["k"] * self.N)
        ax.cla()

        # default: color sets both facecolor and edgecolor
        coll = plot_polygon_collection(ax, self.polygons, color="g")
        _check_colors(self.N, coll.get_facecolor(), ["g"] * self.N)
        _check_colors(self.N, coll.get_edgecolor(), ["g"] * self.N)
        ax.cla()

        # default: color can be passed as a list
        coll = plot_polygon_collection(ax, self.polygons, color=["g", "b", "r"])
        _check_colors(self.N, coll.get_facecolor(), ["g", "b", "r"])
        _check_colors(self.N, coll.get_edgecolor(), ["g", "b", "r"])
        ax.cla()

        # only setting facecolor keeps default for edgecolor
        coll = plot_polygon_collection(ax, self.polygons, facecolor="g")
        _check_colors(self.N, coll.get_facecolor(), ["g"] * self.N)
        _check_colors(self.N, coll.get_edgecolor(), ["k"] * self.N)
        ax.cla()

        # custom facecolor and edgecolor
        coll = plot_polygon_collection(ax, self.polygons, facecolor="g", edgecolor="r")
        _check_colors(self.N, coll.get_facecolor(), ["g"] * self.N)
        _check_colors(self.N, coll.get_edgecolor(), ["r"] * self.N)
        ax.cla()

    def test_polygons_values(self):
        from geopandas.plotting import plot_polygon_collection

        fig, ax = plt.subplots()

        # default colormap, edge is still black by default
        coll = plot_polygon_collection(ax, self.polygons, self.values)
        fig.canvas.draw_idle()
        cmap = plt.get_cmap()
        exp_colors = cmap(np.arange(self.N) / (self.N - 1))
        _check_colors(self.N, coll.get_facecolor(), exp_colors)
        # edgecolor depends on matplotlib version
        # _check_colors(self.N, coll.get_edgecolor(), ['k'] * self.N)
        ax.cla()

        # specify colormap
        coll = plot_polygon_collection(ax, self.polygons, self.values, cmap="RdBu")
        fig.canvas.draw_idle()
        cmap = plt.get_cmap("RdBu")
        exp_colors = cmap(np.arange(self.N) / (self.N - 1))
        _check_colors(self.N, coll.get_facecolor(), exp_colors)
        ax.cla()

        # specify vmin/vmax
        coll = plot_polygon_collection(ax, self.polygons, self.values, vmin=3, vmax=5)
        fig.canvas.draw_idle()
        cmap = plt.get_cmap()
        exp_colors = cmap([0])
        _check_colors(self.N, coll.get_facecolor(), exp_colors)
        ax.cla()

        # override edgecolor
        coll = plot_polygon_collection(ax, self.polygons, self.values, edgecolor="g")
        fig.canvas.draw_idle()
        cmap = plt.get_cmap()
        exp_colors = cmap(np.arange(self.N) / (self.N - 1))
        _check_colors(self.N, coll.get_facecolor(), exp_colors)
        _check_colors(self.N, coll.get_edgecolor(), ["g"] * self.N)
        ax.cla()


def test_column_values():
    """
    Check that the dataframe plot method returns same values with an
    input string (column in df), pd.Series, or np.array
    """
    # Build test data
    t1 = Polygon([(0, 0), (1, 0), (1, 1)])
    t2 = Polygon([(1, 0), (2, 0), (2, 1)])
    polys = GeoSeries([t1, t2], index=list("AB"))
    df = GeoDataFrame({"geometry": polys, "values": [0, 1]})

    # Test with continous values
    ax = df.plot(column="values")
    colors = ax.collections[0].get_facecolors()
    ax = df.plot(column=df["values"])
    colors_series = ax.collections[0].get_facecolors()
    np.testing.assert_array_equal(colors, colors_series)
    ax = df.plot(column=df["values"].values)
    colors_array = ax.collections[0].get_facecolors()
    np.testing.assert_array_equal(colors, colors_array)

    # Test with categorical values
    ax = df.plot(column="values", categorical=True)
    colors = ax.collections[0].get_facecolors()
    ax = df.plot(column=df["values"], categorical=True)
    colors_series = ax.collections[0].get_facecolors()
    np.testing.assert_array_equal(colors, colors_series)
    ax = df.plot(column=df["values"].values, categorical=True)
    colors_array = ax.collections[0].get_facecolors()
    np.testing.assert_array_equal(colors, colors_array)

    # Check raised error: is df rows number equal to column legth?
    with pytest.raises(ValueError, match="different number of rows"):
        ax = df.plot(column=np.array([1, 2, 3]))


def _check_colors(N, actual_colors, expected_colors, alpha=None):
    """
    Asserts that the members of `collection` match the `expected_colors`
    (in order)

    Parameters
    ----------
    N : int
        The number of geometries believed to be in collection.
        matplotlib.collection is implemented such that the number of geoms in
        `collection` doesn't have to match the number of colors assignments in
        the collection: the colors will cycle to meet the needs of the geoms.
        `N` helps us resolve this.
    collection : matplotlib.collections.Collection
        The colors of this collection's patches are read from
        `collection.get_facecolors()`
    expected_colors : sequence of RGBA tuples
    alpha : float (optional)
        If set, this alpha transparency will be applied to the
        `expected_colors`. (Any transparency on the `collection` is assumed
        to be set in its own facecolor RGBA tuples.)
    """
    import matplotlib.colors as colors

    conv = colors.colorConverter

    # Convert 2D numpy array to a list of RGBA tuples.
    actual_colors = map(tuple, actual_colors)
    all_actual_colors = list(itertools.islice(itertools.cycle(actual_colors), N))

    for actual, expected in zip(all_actual_colors, expected_colors):
        assert actual == conv.to_rgba(expected, alpha=alpha), "{} != {}".format(
            actual, conv.to_rgba(expected, alpha=alpha)
        )


def _style_to_linestring_onoffseq(linestyle, linewidth):
    """ Converts a linestyle string representation, namely one of:
            ['dashed',  'dotted', 'dashdot', 'solid'],
        documented in `Collections.set_linestyle`,
        to the form `onoffseq`.
    """
    offset, dashes = matplotlib.lines._get_dash_pattern(linestyle)
    return matplotlib.lines._scale_dashes(offset, dashes, linewidth)<|MERGE_RESOLUTION|>--- conflicted
+++ resolved
@@ -178,7 +178,6 @@
         # last point == top of colorbar
         np.testing.assert_array_equal(point_colors[-1], cbar_colors[-1])
 
-<<<<<<< HEAD
         # # Normalized legend
         # the colorbar matches the Point colors
         norm = matplotlib.colors.LogNorm(vmin=self.df.exp.min(), vmax=self.df.exp.max())
@@ -191,7 +190,7 @@
         np.testing.assert_array_equal(point_colors[-1], cbar_colors[-1])
         # colorbar generated proper long transition
         assert cbar_colors.shape == (256, 4)
-=======
+
     def test_subplots_norm(self):
         # colors of subplots are the same as for plot (norm is applied)
         cmap = matplotlib.cm.viridis_r
@@ -204,7 +203,6 @@
         self.df[1:].plot(column="values", ax=ax, norm=norm, cmap=cmap)
         actual_colors_sub = ax.collections[0].get_facecolors()
         np.testing.assert_array_equal(actual_colors_orig[1], actual_colors_sub[0])
->>>>>>> f6b835ce
 
     def test_empty_plot(self):
         s = GeoSeries([])
