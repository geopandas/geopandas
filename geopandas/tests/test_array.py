import random

import numpy as np
import pandas as pd
import six

from pyproj import CRS
import shapely
import shapely.affinity
import shapely.geometry
from shapely.geometry.base import CAP_STYLE, JOIN_STYLE
import shapely.wkb
<<<<<<< HEAD

try:
    from shapely import geos_version
except ImportError:
    from shapely._buildcfg import geos_version
=======
import shapely.wkt
from shapely._buildcfg import geos_version
>>>>>>> be647ab7

import geopandas
from geopandas.array import (
    GeometryArray,
    from_shapely,
    from_wkb,
    from_wkt,
    points_from_xy,
    to_wkb,
    to_wkt,
    _check_crs,
    _crs_mismatch_warn,
)
import geopandas._compat as compat

import pytest

triangle_no_missing = [
    shapely.geometry.Polygon([(random.random(), random.random()) for i in range(3)])
    for _ in range(10)
]
triangles = triangle_no_missing + [shapely.wkt.loads("POLYGON EMPTY"), None]
T = from_shapely(triangles)

points_no_missing = [
    shapely.geometry.Point(random.random(), random.random()) for _ in range(20)
]
points = points_no_missing + [None]
P = from_shapely(points)


def equal_geometries(result, expected):
    for r, e in zip(result, expected):
        if r is None or e is None:
            if not (r is None and e is None):
                return False
        elif not r.equals(e):
            return False
    return True


def test_points():
    x = np.arange(10).astype(np.float64)
    y = np.arange(10).astype(np.float64) ** 2

    points = points_from_xy(x, y)
    assert isinstance(points, GeometryArray)

    for i in range(10):
        assert isinstance(points[i], shapely.geometry.Point)
        assert points[i].x == x[i]
        assert points[i].y == y[i]


def test_points_from_xy():
    # testing the top-level interface

    # using DataFrame column
    df = pd.DataFrame([{"x": x, "y": x, "z": x} for x in range(10)])
    gs = [shapely.geometry.Point(x, x) for x in range(10)]
    gsz = [shapely.geometry.Point(x, x, x) for x in range(10)]
    geometry1 = geopandas.points_from_xy(df["x"], df["y"])
    geometry2 = geopandas.points_from_xy(df["x"], df["y"], df["z"])
    assert isinstance(geometry1, GeometryArray)
    assert isinstance(geometry2, GeometryArray)
    assert list(geometry1) == gs
    assert list(geometry2) == gsz

    # using Series or numpy arrays or lists
    for s in [pd.Series(range(10)), np.arange(10), list(range(10))]:
        geometry1 = geopandas.points_from_xy(s, s)
        geometry2 = geopandas.points_from_xy(s, s, s)
        assert isinstance(geometry1, GeometryArray)
        assert isinstance(geometry2, GeometryArray)
        assert list(geometry1) == gs
        assert list(geometry2) == gsz

    # using different lengths should throw error
    arr_10 = np.arange(10)
    arr_20 = np.arange(20)
    with pytest.raises(ValueError):
        geopandas.points_from_xy(x=arr_10, y=arr_20)
        geopandas.points_from_xy(x=arr_10, y=arr_10, z=arr_20)

    # Using incomplete arguments should throw error
    with pytest.raises(TypeError):
        geopandas.points_from_xy(x=s)
        geopandas.points_from_xy(y=s)
        geopandas.points_from_xy(z=s)


def test_from_shapely():
    assert isinstance(T, GeometryArray)
    assert equal_geometries(T, triangles)


def test_from_shapely_geo_interface():
    class Point:
        def __init__(self, x, y):
            self.x = x
            self.y = y

        @property
        def __geo_interface__(self):
            return {"type": "Point", "coordinates": (self.x, self.y)}

    result = from_shapely([Point(1.0, 2.0), Point(3.0, 4.0)])

    expected = from_shapely(
        [shapely.geometry.Point(1.0, 2.0), shapely.geometry.Point(3.0, 4.0)]
    )

    assert all(v.equals(t) for v, t in zip(result, expected))


def test_from_wkb():
    # list
    L_wkb = [p.wkb for p in points_no_missing]
    res = from_wkb(L_wkb)
    assert isinstance(res, GeometryArray)
    assert all(v.equals(t) for v, t in zip(res, points_no_missing))

    # array
    res = from_wkb(np.array(L_wkb, dtype=object))
    assert isinstance(res, GeometryArray)
    assert all(v.equals(t) for v, t in zip(res, points_no_missing))

    # missing values
    # TODO(pygeos) does not support empty strings, np.nan, or pd.NA
    missing_values = [None]
    if not (compat.SHAPELY_GE_20 or compat.USE_PYGEOS):
        missing_values.extend([b"", np.nan])
        missing_values.append(pd.NA)

    res = from_wkb(missing_values)
    np.testing.assert_array_equal(res, np.full(len(missing_values), None))

    # single MultiPolygon
    multi_poly = shapely.geometry.MultiPolygon(
        [shapely.geometry.box(0, 0, 1, 1), shapely.geometry.box(3, 3, 4, 4)]
    )
    res = from_wkb([multi_poly.wkb])
    assert res[0] == multi_poly


def test_from_wkb_hex():
    geometry_hex = ["0101000000CDCCCCCCCCCC1440CDCCCCCCCC0C4A40"]
    res = from_wkb(geometry_hex)
    assert isinstance(res, GeometryArray)

    # array
    res = from_wkb(np.array(geometry_hex, dtype=object))
    assert isinstance(res, GeometryArray)


def test_to_wkb():
    P = from_shapely(points_no_missing)
    res = to_wkb(P)
    exp = np.array([p.wkb for p in points_no_missing], dtype=object)
    assert isinstance(res, np.ndarray)
    np.testing.assert_array_equal(res, exp)

    res = to_wkb(P, hex=True)
    exp = np.array([p.wkb_hex for p in points_no_missing], dtype=object)
    assert isinstance(res, np.ndarray)
    np.testing.assert_array_equal(res, exp)

    # missing values
    a = from_shapely([None, points_no_missing[0]])
    res = to_wkb(a)
    assert res[0] is None


@pytest.mark.parametrize("string_type", ["str", "bytes"])
def test_from_wkt(string_type):
    if string_type == "str":
        f = six.text_type
    else:
        if six.PY3:

            def f(x):
                return bytes(x, "utf8")

        else:

            def f(x):
                return x

    # list
    L_wkt = [f(p.wkt) for p in points_no_missing]
    res = from_wkt(L_wkt)
    assert isinstance(res, GeometryArray)
    tol = 0.5 * 10 ** (-6)
    assert all(v.equals_exact(t, tolerance=tol) for v, t in zip(res, points_no_missing))
    assert all(v.equals_exact(t, tolerance=tol) for v, t in zip(res, points_no_missing))

    # array
    res = from_wkt(np.array(L_wkt, dtype=object))
    assert isinstance(res, GeometryArray)
    assert all(v.equals_exact(t, tolerance=tol) for v, t in zip(res, points_no_missing))

    # missing values
    # TODO(pygeos) does not support empty strings, np.nan, or pd.NA
    missing_values = [None]
    if not (compat.SHAPELY_GE_20 or compat.USE_PYGEOS):
        missing_values.extend([f(""), np.nan])
        missing_values.append(pd.NA)

    res = from_wkb(missing_values)
    np.testing.assert_array_equal(res, np.full(len(missing_values), None))

    # single MultiPolygon
    multi_poly = shapely.geometry.MultiPolygon(
        [shapely.geometry.box(0, 0, 1, 1), shapely.geometry.box(3, 3, 4, 4)]
    )
    res = from_wkt([f(multi_poly.wkt)])
    assert res[0] == multi_poly


def test_to_wkt():
    P = from_shapely(points_no_missing)
    res = to_wkt(P, rounding_precision=-1)
    exp = np.array([p.wkt for p in points_no_missing], dtype=object)
    assert isinstance(res, np.ndarray)
    np.testing.assert_array_equal(res, exp)

    # missing values
    a = from_shapely([None, points_no_missing[0]])
    res = to_wkt(a)
    assert res[0] is None


@pytest.mark.parametrize(
    "attr,args",
    [
        ("contains", ()),
        ("covers", ()),
        ("crosses", ()),
        ("disjoint", ()),
        ("geom_equals", ()),
        ("intersects", ()),
        ("overlaps", ()),
        ("touches", ()),
        ("within", ()),
        ("geom_equals_exact", (0.1,)),
        ("geom_almost_equals", (3,)),
    ],
)
def test_predicates_vector_scalar(attr, args):
    na_value = False

    point = points[0]
    tri = triangles[0]

    for other in [point, tri, shapely.geometry.Polygon()]:
        result = getattr(T, attr)(other, *args)
        assert isinstance(result, np.ndarray)
        assert result.dtype == bool

        expected = [
            getattr(tri, attr if "geom" not in attr else attr[5:])(other, *args)
            if tri is not None
            else na_value
            for tri in triangles
        ]

        assert result.tolist() == expected

    # TODO other is missing


@pytest.mark.parametrize(
    "attr,args",
    [
        ("contains", ()),
        ("covers", ()),
        ("crosses", ()),
        ("disjoint", ()),
        ("geom_equals", ()),
        ("intersects", ()),
        ("overlaps", ()),
        ("touches", ()),
        ("within", ()),
        ("geom_equals_exact", (0.1,)),
        ("geom_almost_equals", (3,)),
    ],
)
def test_predicates_vector_vector(attr, args):
    na_value = False
    empty_value = True if attr == "disjoint" else False

    A = (
        [shapely.geometry.Polygon(), None]
        + [
            shapely.geometry.Polygon(
                [(random.random(), random.random()) for i in range(3)]
            )
            for _ in range(100)
        ]
        + [None]
    )
    B = [
        shapely.geometry.Polygon([(random.random(), random.random()) for i in range(3)])
        for _ in range(100)
    ] + [shapely.geometry.Polygon(), None, None]

    vec_A = from_shapely(A)
    vec_B = from_shapely(B)

    result = getattr(vec_A, attr)(vec_B, *args)
    assert isinstance(result, np.ndarray)
    assert result.dtype == bool

    expected = []
    for a, b in zip(A, B):
        if a is None or b is None:
            expected.append(na_value)
        elif a.is_empty or b.is_empty:
            expected.append(empty_value)
        else:
            expected.append(
                getattr(a, attr if "geom" not in attr else attr[5:])(b, *args)
            )

    assert result.tolist() == expected


@pytest.mark.parametrize(
    "attr",
    [
        "boundary",
        "centroid",
        "convex_hull",
        "envelope",
        "exterior",
        # 'interiors',
    ],
)
def test_unary_geo(attr):
    na_value = None

    result = getattr(T, attr)
    expected = [getattr(t, attr) if t is not None else na_value for t in triangles]

    assert equal_geometries(result, expected)


@pytest.mark.parametrize("attr", ["representative_point"])
def test_unary_geo_callable(attr):
    na_value = None

    result = getattr(T, attr)()
    expected = [getattr(t, attr)() if t is not None else na_value for t in triangles]

    assert equal_geometries(result, expected)


@pytest.mark.parametrize(
    "attr", ["difference", "symmetric_difference", "union", "intersection"]
)
def test_binary_geo_vector(attr):
    na_value = None

    quads = [shapely.geometry.Polygon(), None]
    while len(quads) < 12:
        geom = shapely.geometry.Polygon(
            [(random.random(), random.random()) for i in range(4)]
        )
        if geom.is_valid:
            quads.append(geom)

    Q = from_shapely(quads)

    result = getattr(T, attr)(Q)
    expected = [
        getattr(t, attr)(q) if t is not None and q is not None else na_value
        for t, q in zip(triangles, quads)
    ]

    assert equal_geometries(result, expected)


@pytest.mark.parametrize(
    "attr", ["difference", "symmetric_difference", "union", "intersection"]
)
def test_binary_geo_scalar(attr):
    na_value = None

    quads = []
    while len(quads) < 1:
        geom = shapely.geometry.Polygon(
            [(random.random(), random.random()) for i in range(4)]
        )
        if geom.is_valid:
            quads.append(geom)

    q = quads[0]

    for other in [q, shapely.geometry.Polygon()]:
        result = getattr(T, attr)(other)
        expected = [
            getattr(t, attr)(other) if t is not None else na_value for t in triangles
        ]

    assert equal_geometries(result, expected)


@pytest.mark.parametrize(
    "attr",
    [
        "is_closed",
        "is_valid",
        "is_empty",
        "is_simple",
        "has_z",
        # for is_ring we raise a warning about the value for Polygon changing
        pytest.param(
            "is_ring",
            marks=[
                pytest.mark.filterwarnings("ignore:is_ring:FutureWarning"),
<<<<<<< HEAD
                pytest.mark.skipif(
                    not compat.SHAPELY_GE_17,
                    reason="is_ring on empty Polygon doesn't work in Shapely 1.6",
                ),
=======
>>>>>>> be647ab7
            ],
        ),
    ],
)
def test_unary_predicates(attr):
    na_value = False
    if attr == "is_simple" and geos_version < (3, 8) and not compat.USE_PYGEOS:
        # poly.is_simple raises an error for empty polygon for GEOS < 3.8
        with pytest.raises(Exception):
            T.is_simple
        vals = triangle_no_missing
        V = from_shapely(vals)
    else:
        vals = triangles
        V = T

    result = getattr(V, attr)

    if attr == "is_simple" and geos_version < (3, 8):
        # poly.is_simple raises an error for empty polygon for GEOS < 3.8
        # with shapely, pygeos always returns False for all GEOS versions
        expected = [
            getattr(t, attr) if t is not None and not t.is_empty else na_value
            for t in vals
        ]
    elif attr == "is_ring":
        expected = [
            getattr(t.exterior, attr)
            if t is not None and t.exterior is not None
            else na_value
            for t in vals
        ]
        # empty Linearring.is_ring gives False with Shapely < 2.0
        if compat.USE_PYGEOS and not compat.SHAPELY_GE_20:
            expected[-2] = True
    else:
        expected = [getattr(t, attr) if t is not None else na_value for t in vals]
    assert result.tolist() == expected


# for is_ring we raise a warning about the value for Polygon changing
@pytest.mark.filterwarnings("ignore:is_ring:FutureWarning")
@pytest.mark.skipif(
    not compat.SHAPELY_GE_17,
    reason="is_ring on empty Polygon doesn't work in Shapely 1.6",
)
def test_is_ring():
    g = [
        shapely.geometry.LinearRing([(0, 0), (1, 1), (1, -1)]),
        shapely.geometry.LineString([(0, 0), (1, 1), (1, -1)]),
        shapely.geometry.LineString([(0, 0), (1, 1), (1, -1), (0, 0)]),
        shapely.geometry.Polygon([(0, 0), (1, 1), (1, -1)]),
        shapely.wkt.loads("POLYGON EMPTY"),
        None,
    ]
    expected = [True, False, True, True, True, False]
    if not compat.USE_PYGEOS and not compat.SHAPELY_GE_20:
        # empty polygon is_ring gives False with Shapely < 2.0
        expected[-2] = False

    result = from_shapely(g).is_ring

    assert result.tolist() == expected


@pytest.mark.parametrize("attr", ["area", "length"])
def test_unary_float(attr):
    na_value = np.nan
    result = getattr(T, attr)
    assert isinstance(result, np.ndarray)
    assert result.dtype == np.dtype("float64")
    expected = [getattr(t, attr) if t is not None else na_value for t in triangles]
    np.testing.assert_allclose(result, expected)


def test_geom_types():
    cat = T.geom_type
    # empty polygon has GeometryCollection type
    assert list(cat) == ["Polygon"] * (len(T) - 1) + [None]


def test_geom_types_null_mixed():
    geoms = [
        shapely.geometry.Polygon([(0, 0), (0, 1), (1, 1)]),
        None,
        shapely.geometry.Point(0, 1),
    ]

    G = from_shapely(geoms)
    cat = G.geom_type

    assert list(cat) == ["Polygon", None, "Point"]


def test_binary_distance():
    attr = "distance"
    na_value = np.nan
    # also use nan for empty

    # vector - vector
    result = P[: len(T)].distance(T[::-1])
    expected = [
        getattr(p, attr)(t)
        if not ((t is None or t.is_empty) or (p is None or p.is_empty))
        else na_value
        for t, p in zip(triangles[::-1], points)
    ]
    np.testing.assert_allclose(result, expected)

    # vector - scalar
    p = points[0]
    result = T.distance(p)
    expected = [
        getattr(t, attr)(p) if not (t is None or t.is_empty) else na_value
        for t in triangles
    ]
    np.testing.assert_allclose(result, expected)

    # other is empty
    result = T.distance(shapely.geometry.Polygon())
    expected = [na_value] * len(T)
    np.testing.assert_allclose(result, expected)
    # TODO other is None


def test_binary_relate():
    attr = "relate"
    na_value = None

    # vector - vector
    result = getattr(P[: len(T)], attr)(T[::-1])
    expected = [
        getattr(p, attr)(t) if t is not None and p is not None else na_value
        for t, p in zip(triangles[::-1], points)
    ]
    assert list(result) == expected

    # vector - scalar
    p = points[0]
    result = getattr(T, attr)(p)
    expected = [getattr(t, attr)(p) if t is not None else na_value for t in triangles]
    assert list(result) == expected


@pytest.mark.parametrize("normalized", [True, False])
def test_binary_project(normalized):
    na_value = np.nan
    lines = (
        [None]
        + [
            shapely.geometry.LineString(
                [(random.random(), random.random()) for _ in range(2)]
            )
            for _ in range(len(P) - 2)
        ]
        + [None]
    )
    L = from_shapely(lines)

    result = L.project(P, normalized=normalized)
    expected = [
        l.project(p, normalized=normalized)
        if l is not None and p is not None
        else na_value
        for p, l in zip(points, lines)
    ]
    np.testing.assert_allclose(result, expected)


@pytest.mark.parametrize("cap_style", [CAP_STYLE.round, CAP_STYLE.square])
@pytest.mark.parametrize("join_style", [JOIN_STYLE.round, JOIN_STYLE.bevel])
@pytest.mark.parametrize("resolution", [16, 25])
def test_buffer(resolution, cap_style, join_style):
    if compat.USE_PYGEOS:
        # TODO(pygeos) need to further investigate why this test fails
        if cap_style == 1 and join_style == 3:
            pytest.skip("failing TODO")

    na_value = None
    expected = [
        p.buffer(0.1, resolution=resolution, cap_style=cap_style, join_style=join_style)
        if p is not None
        else na_value
        for p in points
    ]
    result = P.buffer(
        0.1, resolution=resolution, cap_style=cap_style, join_style=join_style
    )
    assert equal_geometries(expected, result)

    dist = np.array([0.1] * len(P))
    result = P.buffer(
        dist, resolution=resolution, cap_style=cap_style, join_style=join_style
    )
    assert equal_geometries(expected, result)


def test_simplify():
    triangles = [
        shapely.geometry.Polygon(
            [(random.random(), random.random()) for i in range(3)]
        ).buffer(10)
        for _ in range(10)
    ]
    T = from_shapely(triangles)

    result = T.simplify(1)
    expected = [t.simplify(1) for t in triangles]
    assert all(a.equals(b) for a, b in zip(expected, result))


def test_unary_union():
    geoms = [
        shapely.geometry.Polygon([(0, 0), (0, 1), (1, 1)]),
        shapely.geometry.Polygon([(0, 0), (1, 0), (1, 1)]),
    ]
    G = from_shapely(geoms)
    u = G.unary_union()

    expected = shapely.geometry.Polygon([(0, 0), (1, 0), (1, 1), (0, 1)])
    assert u.equals(expected)


@pytest.mark.parametrize(
    "attr, arg",
    [
        ("affine_transform", ([0, 1, 1, 0, 0, 0],)),
        ("translate", ()),
        ("rotate", (10,)),
        ("scale", ()),
        ("skew", ()),
    ],
)
def test_affinity_methods(attr, arg):
    result = getattr(T, attr)(*arg)
    expected = [
        getattr(shapely.affinity, attr)(t, *arg) if not (t is None or t.is_empty) else t
        for t in triangles
    ]
    assert equal_geometries(result, expected)


# def test_coords():
#     L = T.exterior.coords
#     assert L == [tuple(t.exterior.coords) for t in triangles]


def test_coords_x_y():
    na_value = np.nan
    result = P.x
    expected = [p.x if p is not None else na_value for p in points]
    np.testing.assert_allclose(result, expected)

    result = P.y
    expected = [p.y if p is not None else na_value for p in points]
    np.testing.assert_allclose(result, expected)


def test_bounds():
    result = T.bounds
    expected = [
        t.bounds if not (t is None or t.is_empty) else [np.nan] * 4 for t in triangles
    ]
    np.testing.assert_allclose(result, expected)

    # additional check for one empty / missing
    for geom in [None, shapely.geometry.Polygon()]:
        E = from_shapely([geom])
        result = E.bounds
        assert result.ndim == 2
        assert result.dtype == "float64"
        np.testing.assert_allclose(result, np.array([[np.nan] * 4]))

    # empty array (https://github.com/geopandas/geopandas/issues/1195)
    E = from_shapely([])
    result = E.bounds
    assert result.shape == (0, 4)
    assert result.dtype == "float64"


def test_total_bounds():
    result = T.total_bounds
    bounds = np.array(
        [t.bounds if not (t is None or t.is_empty) else [np.nan] * 4 for t in triangles]
    )
    expected = np.array(
        [
            np.nanmin(bounds[:, 0]),  # minx
            np.nanmin(bounds[:, 1]),  # miny
            np.nanmax(bounds[:, 2]),  # maxx
            np.nanmax(bounds[:, 3]),  # maxy
        ]
    )
    np.testing.assert_allclose(result, expected)

    # additional check for empty array or one empty / missing
    for geoms in [[], [None], [shapely.geometry.Polygon()]]:
        E = from_shapely(geoms)
        result = E.total_bounds
        assert result.ndim == 1
        assert result.dtype == "float64"
        np.testing.assert_allclose(result, np.array([np.nan] * 4))


def test_getitem():
    points = [shapely.geometry.Point(i, i) for i in range(10)]
    P = from_shapely(points)

    P2 = P[P.area > 0.3]
    assert isinstance(P2, GeometryArray)

    P3 = P[[1, 3, 5]]
    assert len(P3) == 3
    assert isinstance(P3, GeometryArray)
    assert [p.x for p in P3] == [1, 3, 5]

    P4 = P[1::2]
    assert len(P4) == 5
    assert isinstance(P3, GeometryArray)
    assert [p.x for p in P4] == [1, 3, 5, 7, 9]

    P5 = P[1]
    assert isinstance(P5, shapely.geometry.Point)
    assert P5.equals(points[1])


@pytest.mark.parametrize(
    "item",
    [
        geopandas.GeoDataFrame(
            geometry=[shapely.geometry.Polygon([(0, 0), (2, 0), (2, 2), (0, 2)])]
        ),
        geopandas.GeoSeries(
            [shapely.geometry.Polygon([(0, 0), (2, 0), (2, 2), (0, 2)])]
        ),
        np.array([shapely.geometry.Polygon([(0, 0), (2, 0), (2, 2), (0, 2)])]),
        [shapely.geometry.Polygon([(0, 0), (2, 0), (2, 2), (0, 2)])],
        shapely.geometry.Polygon([(0, 0), (2, 0), (2, 2), (0, 2)]),
    ],
)
def test_setitem(item):
    points = [shapely.geometry.Point(i, i) for i in range(10)]
    P = from_shapely(points)

    P[[0]] = item

    assert isinstance(P[0], shapely.geometry.Polygon)


def test_equality_ops():
    with pytest.raises(ValueError):
        P[:5] == P[:7]

    a1 = from_shapely([points[1], points[2], points[3]])
    a2 = from_shapely([points[1], points[0], points[3]])

    res = a1 == a2
    assert res.tolist() == [True, False, True]

    res = a1 != a2
    assert res.tolist() == [False, True, False]

    # check the correct expansion of list-like geometry
    multi_poly = shapely.geometry.MultiPolygon(
        [shapely.geometry.box(0, 0, 1, 1), shapely.geometry.box(3, 3, 4, 4)]
    )
    a3 = from_shapely([points[1], points[2], points[3], multi_poly])

    res = a3 == multi_poly
    assert res.tolist() == [False, False, False, True]


def test_dir():
    assert "contains" in dir(P)
    assert "data" in dir(P)


def test_chaining():
    # contains will give False for empty / missing
    T = from_shapely(triangle_no_missing)
    assert T.contains(T.centroid).all()


def test_pickle():
    import pickle

    T2 = pickle.loads(pickle.dumps(T))
    # assert (T.data != T2.data).all()
    assert T2[-1] is None
    assert T2[-2].is_empty
    assert T[:-2].geom_equals(T2[:-2]).all()


def test_raise_on_bad_sizes():
    with pytest.raises(ValueError) as info:
        T.contains(P)

    assert "lengths" in str(info.value).lower()
    assert "12" in str(info.value)
    assert "21" in str(info.value)


def test_buffer_single_multipolygon():
    # https://github.com/geopandas/geopandas/issues/1130
    multi_poly = shapely.geometry.MultiPolygon(
        [shapely.geometry.box(0, 0, 1, 1), shapely.geometry.box(3, 3, 4, 4)]
    )
    arr = from_shapely([multi_poly])
    result = arr.buffer(1)
    expected = [multi_poly.buffer(1)]
    equal_geometries(result, expected)
    result = arr.buffer(np.array([1]))
    equal_geometries(result, expected)


def test_astype_multipolygon():
    # https://github.com/geopandas/geopandas/issues/1145
    multi_poly = shapely.geometry.MultiPolygon(
        [shapely.geometry.box(0, 0, 1, 1), shapely.geometry.box(3, 3, 4, 4)]
    )
    arr = from_shapely([multi_poly])
    result = arr.astype(str)
    assert isinstance(result[0], str)
    assert result[0] == multi_poly.wkt

    # astype(object) does not convert to string
    result = arr.astype(object)
    assert isinstance(result[0], shapely.geometry.base.BaseGeometry)

    # astype(np_dtype) honors the dtype
    result = arr.astype(np.dtype("U10"))
    assert result.dtype == np.dtype("U10")
    assert result[0] == multi_poly.wkt[:10]


def test_check_crs():
    t1 = T.copy()
    t1.crs = 4326
    assert _check_crs(t1, T) is False
    assert _check_crs(t1, t1) is True
    assert _check_crs(t1, T, allow_none=True) is True


def test_crs_mismatch_warn():
    t1 = T.copy()
    t2 = T.copy()
    t1.crs = 4326
    t2.crs = 3857

    # two different CRS
    with pytest.warns(UserWarning, match="CRS mismatch between the CRS"):
        _crs_mismatch_warn(t1, t2)

    # left None
    with pytest.warns(UserWarning, match="CRS mismatch between the CRS"):
        _crs_mismatch_warn(T, t2)

    # right None
    with pytest.warns(UserWarning, match="CRS mismatch between the CRS"):
        _crs_mismatch_warn(t1, T)


@pytest.mark.parametrize("NA", [None, np.nan])
def test_isna(NA):
    t1 = T.copy()
    t1[0] = NA
    assert t1[0] is None


def test_isna_pdNA():
    t1 = T.copy()
    t1[0] = pd.NA
    assert t1[0] is None


def test_shift_has_crs():
    t = T.copy()
    t.crs = 4326
    assert t.shift(1).crs == t.crs
    assert t.shift(0).crs == t.crs
    assert t.shift(-1).crs == t.crs


@pytest.mark.skipif(
    not compat.PANDAS_GE_115, reason="crs only preserved in unique after pandas 1.1.5"
)
def test_unique_has_crs():
    t = T.copy()
    t.crs = 4326
    assert t.unique().crs == t.crs


class TestEstimateUtmCrs:
    def setup_method(self):
        self.esb = shapely.geometry.Point(-73.9847, 40.7484)
        self.sol = shapely.geometry.Point(-74.0446, 40.6893)
        self.landmarks = from_shapely([self.esb, self.sol], crs="epsg:4326")

    def test_estimate_utm_crs__geographic(self):
        if compat.PYPROJ_LT_3:
            with pytest.raises(RuntimeError, match=r"pyproj 3\+ required"):
                self.landmarks.estimate_utm_crs()
        else:
            assert self.landmarks.estimate_utm_crs() == CRS("EPSG:32618")
            if compat.PYPROJ_GE_32:  # result is unstable in older pyproj
                assert self.landmarks.estimate_utm_crs("NAD83") == CRS("EPSG:26918")

    @pytest.mark.skipif(compat.PYPROJ_LT_3, reason="requires pyproj 3 or higher")
    def test_estimate_utm_crs__projected(self):
        assert self.landmarks.to_crs("EPSG:3857").estimate_utm_crs() == CRS(
            "EPSG:32618"
        )

    @pytest.mark.skipif(not compat.PYPROJ_GE_31, reason="requires pyproj 3.1 or higher")
    def test_estimate_utm_crs__antimeridian(self):
        antimeridian = from_shapely(
            [
                shapely.geometry.Point(1722483.900174921, 5228058.6143420935),
                shapely.geometry.Point(4624385.494808555, 8692574.544944234),
            ],
            crs="EPSG:3851",
        )
        assert antimeridian.estimate_utm_crs() == CRS("EPSG:32760")

    @pytest.mark.skipif(compat.PYPROJ_LT_3, reason="requires pyproj 3 or higher")
    def test_estimate_utm_crs__out_of_bounds(self):
        with pytest.raises(RuntimeError, match="Unable to determine UTM CRS"):
            from_shapely(
                [shapely.geometry.Polygon([(0, 90), (1, 90), (2, 90)])], crs="EPSG:4326"
            ).estimate_utm_crs()

    @pytest.mark.skipif(compat.PYPROJ_LT_3, reason="requires pyproj 3 or higher")
    def test_estimate_utm_crs__missing_crs(self):
        with pytest.raises(RuntimeError, match="crs must be set"):
            from_shapely(
                [shapely.geometry.Polygon([(0, 90), (1, 90), (2, 90)])]
            ).estimate_utm_crs()<|MERGE_RESOLUTION|>--- conflicted
+++ resolved
@@ -10,16 +10,12 @@
 import shapely.geometry
 from shapely.geometry.base import CAP_STYLE, JOIN_STYLE
 import shapely.wkb
-<<<<<<< HEAD
+import shapely.wkt
 
 try:
     from shapely import geos_version
 except ImportError:
     from shapely._buildcfg import geos_version
-=======
-import shapely.wkt
-from shapely._buildcfg import geos_version
->>>>>>> be647ab7
 
 import geopandas
 from geopandas.array import (
@@ -440,13 +436,6 @@
             "is_ring",
             marks=[
                 pytest.mark.filterwarnings("ignore:is_ring:FutureWarning"),
-<<<<<<< HEAD
-                pytest.mark.skipif(
-                    not compat.SHAPELY_GE_17,
-                    reason="is_ring on empty Polygon doesn't work in Shapely 1.6",
-                ),
-=======
->>>>>>> be647ab7
             ],
         ),
     ],
@@ -489,10 +478,6 @@
 
 # for is_ring we raise a warning about the value for Polygon changing
 @pytest.mark.filterwarnings("ignore:is_ring:FutureWarning")
-@pytest.mark.skipif(
-    not compat.SHAPELY_GE_17,
-    reason="is_ring on empty Polygon doesn't work in Shapely 1.6",
-)
 def test_is_ring():
     g = [
         shapely.geometry.LinearRing([(0, 0), (1, 1), (1, -1)]),
