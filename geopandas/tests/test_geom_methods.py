--- conflicted
+++ resolved
@@ -1911,7 +1911,6 @@
         assert_geoseries_equal(expected, oc)
         assert isinstance(oc, GeoSeries)
 
-<<<<<<< HEAD
     def test_polygonize(self):
         expected = GeoSeries.from_wkt(
             [
@@ -1963,7 +1962,7 @@
         assert_geoseries_equal(expected_cuts, result[1])
         assert_geoseries_equal(expected_dangles, result[2])
         assert_geoseries_equal(expected_invalid, result[3])
-=======
+
     @pytest.mark.skipif(
         compat.SHAPELY_GE_20,
         reason="remove_repeated_points is implemented for shapely >= 2.0",
@@ -2009,4 +2008,3 @@
     )
     def test_remove_repeated_points(self, geom, expected):
         assert_geoseries_equal(expected, geom.remove_repeated_points(tolerance=0.0))
->>>>>>> d8b9a4a3
