--- conflicted
+++ resolved
@@ -694,8 +694,10 @@
 
     def test_difference_poly2(self):
         expected = GeoSeries([self.t1, self.t1])
-<<<<<<< HEAD
-        self._test_binary_operator("__sub__", expected, self.g1, self.t2)
+        with pytest.warns(DeprecationWarning):
+            self._test_binary_operator("__sub__", expected, self.g1, self.t2)
+        with pytest.warns(DeprecationWarning):
+            self._test_binary_operator("__sub__", expected, self.gdf1, self.t2)
 
     # Test geodesic methods
     def test_geod_area(self):
@@ -707,10 +709,4 @@
     def test_geod_length(self):
         geod = self.g3.crs.get_geod()
         expected = [geod.geometry_length(geom) for geom in [self.t1, self.t2]]
-        assert_array_equal(expected, self.g3.length)
-=======
-        with pytest.warns(DeprecationWarning):
-            self._test_binary_operator("__sub__", expected, self.g1, self.t2)
-        with pytest.warns(DeprecationWarning):
-            self._test_binary_operator("__sub__", expected, self.gdf1, self.t2)
->>>>>>> f13dafb8
+        assert_array_equal(expected, self.g3.length)