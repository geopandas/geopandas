--- conflicted
+++ resolved
@@ -779,7 +779,6 @@
             s.make_valid()
 
     @pytest.mark.skipif(
-<<<<<<< HEAD
         (compat.USE_PYGEOS or compat.USE_SHAPELY_20),
         reason="segmentize keyword introduced in shapely 2.0",
     )
@@ -842,7 +841,8 @@
         result_g5 = self.g5.segmentize(max_segment_length=0.5)
         assert_geoseries_equal(expected_g1, result_g1)
         assert_geoseries_equal(expected_g5, result_g5)
-=======
+
+    @pytest.mark.skipif(
         compat.SHAPELY_GE_20,
         reason="concave_hull is implemented for shapely >= 2.0",
     )
@@ -893,7 +893,6 @@
         expected = GeoSeries(Polygon(expected_series))
         s = GeoSeries(MultiPoint([(0, 0), (0, 3), (1, 1), (3, 0), (3, 3)]))
         assert_geoseries_equal(expected, s.concave_hull(ratio=ratio))
->>>>>>> fed74a68
 
     def test_convex_hull(self):
         # the convex hull of a square should be the same as the square
