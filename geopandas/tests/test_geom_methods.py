import string
import warnings

import numpy as np
import pytest
import shapely
from numpy.testing import assert_array_equal
from pandas import DataFrame, Index, MultiIndex, Series, concat
from pandas.testing import assert_frame_equal, assert_index_equal, assert_series_equal
from shapely import wkt
from shapely.geometry import (
    LinearRing,
    LineString,
    MultiLineString,
    MultiPoint,
    MultiPolygon,
    Point,
    Polygon,
)
from shapely.geometry.collection import GeometryCollection
from shapely.ops import unary_union

from geopandas import GeoDataFrame, GeoSeries
from geopandas.base import GeoPandasBase
from geopandas.testing import assert_geodataframe_equal
from geopandas.tests.util import assert_geoseries_equal, geom_almost_equals, geom_equals
from geopandas._compat import HAS_PYPROJ


def assert_array_dtype_equal(a, b, *args, **kwargs):
    a = np.asanyarray(a)
    b = np.asanyarray(b)
    assert a.dtype == b.dtype
    assert_array_equal(a, b, *args, **kwargs)


class TestGeomMethods:
    def setup_method(self):
        self.t1 = Polygon([(0, 0), (1, 0), (1, 1)])
        self.t2 = Polygon([(0, 0), (1, 1), (0, 1)])
        self.t3 = Polygon([(2, 0), (3, 0), (3, 1)])
        self.tz = Polygon([(1, 1, 1), (2, 2, 2), (3, 3, 3)])
        self.tz1 = Polygon([(2, 2, 2), (1, 1, 1), (3, 3, 3)])
        self.sq = Polygon([(0, 0), (1, 0), (1, 1), (0, 1)])
        self.sqz = Polygon([(1, 1, 1), (2, 2, 2), (3, 3, 3), (4, 4, 4)])
        self.t4 = Polygon([(0, 0), (3, 0), (3, 3), (0, 2)])
        self.t5 = Polygon([(2, 0), (3, 0), (3, 3), (2, 3)])
        self.t6 = Polygon([(2, 0), (2, 0), (3, 0), (3, 0)])
        self.inner_sq = Polygon(
            [(0.25, 0.25), (0.75, 0.25), (0.75, 0.75), (0.25, 0.75)]
        )
        self.nested_squares = Polygon(self.sq.boundary, [self.inner_sq.boundary])
        self.p0 = Point(5, 5)
        self.p3d = Point(5, 5, 5)
        self.g0 = GeoSeries(
            [
                self.t1,
                self.t2,
                self.sq,
                self.inner_sq,
                self.nested_squares,
                self.p0,
                None,
            ]
        )
        self.g1 = GeoSeries([self.t1, self.sq])
        self.g2 = GeoSeries([self.sq, self.t1])
        self.g3 = GeoSeries([self.t1, self.t2])
        self.gz = GeoSeries([self.tz, self.sqz, self.tz1])
        self.g3.crs = "epsg:4326"
        self.g4 = GeoSeries([self.t2, self.t1])
        self.g4.crs = "epsg:4326"
        self.g_3d = GeoSeries([self.p0, self.p3d])
        self.na = GeoSeries([self.t1, self.t2, Polygon()])
        self.na_none = GeoSeries([self.t1, None])
        self.a1 = self.g1.copy()
        self.a1.index = ["A", "B"]
        self.a2 = self.g2.copy()
        self.a2.index = ["B", "C"]
        self.esb = Point(-73.9847, 40.7484, 30.3244)
        self.sol = Point(-74.0446, 40.6893, 31.2344)
        self.landmarks = GeoSeries([self.esb, self.sol], crs="epsg:4326")
        self.pt2d = Point(-73.9847, 40.7484)
        self.landmarks_mixed = GeoSeries([self.esb, self.sol, self.pt2d], crs=4326)
        self.pt_empty = wkt.loads("POINT EMPTY")
        self.landmarks_mixed_empty = GeoSeries(
            [self.esb, self.sol, self.pt2d, self.pt_empty], crs=4326
        )
        self.l1 = LineString([(0, 0), (0, 1), (1, 1)])
        self.l2 = LineString([(0, 0), (1, 0), (1, 1), (0, 1)])
        self.g5 = GeoSeries([self.l1, self.l2])
        self.g6 = GeoSeries([self.p0, self.t3])
        self.g7 = GeoSeries([self.sq, self.t4])
        self.g8 = GeoSeries([self.t1, self.t5])
        self.empty = GeoSeries([])
        self.all_none = GeoSeries([None, None])
        self.all_geometry_collection_empty = GeoSeries(
            [GeometryCollection([]), GeometryCollection([])]
        )
        self.empty_poly = Polygon()
        self.g9 = GeoSeries(self.g0, index=range(1, 8))
        self.g10 = GeoSeries([self.t1, self.t4])

        # Crossed lines
        self.l3 = LineString([(0, 0), (1, 1)])
        self.l4 = LineString([(0, 1), (1, 0)])
        self.crossed_lines = GeoSeries([self.l3, self.l4])

        # Placeholder for testing, will just drop in different geometries
        # when needed
        self.gdf1 = GeoDataFrame(
            {"geometry": self.g1, "col0": [1.0, 2.0], "col1": ["geo", "pandas"]}
        )
        self.gdf2 = GeoDataFrame(
            {"geometry": self.g1, "col3": [4, 5], "col4": ["rand", "string"]}
        )
        self.gdf3 = GeoDataFrame(
            {"geometry": self.g3, "col3": [4, 5], "col4": ["rand", "string"]}
        )
        self.gdfz = GeoDataFrame(
            {"geometry": self.gz, "col3": [4, 5, 6], "col4": ["rand", "string", "geo"]}
        )

        self.g11 = GeoSeries(
            [
                self.p0,
                self.p3d,
                self.pt_empty,
                self.t1,
                self.tz,
                self.empty_poly,
                self.l1,
            ]
        )
        # expected coordinates from g11
        self.expected_2d = np.array(
            [
                [5.0, 5.0],
                [5.0, 5.0],
                [0.0, 0.0],
                [1.0, 0.0],
                [1.0, 1.0],
                [0.0, 0.0],
                [1.0, 1.0],
                [2.0, 2.0],
                [3.0, 3.0],
                [1.0, 1.0],
                [0.0, 0.0],
                [0.0, 1.0],
                [1.0, 1.0],
            ]
        )
        self.expected_3d = np.array(
            [
                [5.0, 5.0, np.nan],
                [5.0, 5.0, 5.0],
                [0.0, 0.0, np.nan],
                [1.0, 0.0, np.nan],
                [1.0, 1.0, np.nan],
                [0.0, 0.0, np.nan],
                [1.0, 1.0, 1.0],
                [2.0, 2.0, 2.0],
                [3.0, 3.0, 3.0],
                [1.0, 1.0, 1.0],
                [0.0, 0.0, np.nan],
                [0.0, 1.0, np.nan],
                [1.0, 1.0, np.nan],
            ]
        )
        self.squares = GeoSeries([self.sq for _ in range(3)])

        self.l5 = LineString([(100, 0), (0, 0), (0, 100)])
        self.l6 = LineString([(5, 5), (5, 100), (100, 5)])
        self.g12 = GeoSeries([self.l5])
        self.g13 = GeoSeries([self.l6])

    def _test_unary_real(self, op, expected, a):
        """Tests for 'area', 'length', 'is_valid', etc."""
        fcmp = assert_series_equal
        self._test_unary(op, expected, a, fcmp)

    def _test_unary_topological(self, op, expected, a, method=False):
        if isinstance(expected, GeoPandasBase):
            fcmp = assert_geoseries_equal
        else:

            def fcmp(a, b):
                assert a.equals(b)

        self._test_unary(op, expected, a, fcmp, method=method)

    def _test_binary_topological(self, op, expected, a, b, *args, **kwargs):
        """Tests for 'intersection', 'union', 'symmetric_difference', etc."""
        if isinstance(expected, GeoPandasBase):
            fcmp = assert_geoseries_equal
        else:

            def fcmp(a, b):
                assert geom_equals(a, b)

        if isinstance(b, GeoPandasBase):
            right_df = True
        else:
            right_df = False

        self._binary_op_test(op, expected, a, b, fcmp, True, right_df, *args, **kwargs)

    def _test_binary_real(self, op, expected, a, b, *args, **kwargs):
        fcmp = assert_series_equal
        self._binary_op_test(op, expected, a, b, fcmp, True, False, *args, **kwargs)

    def _binary_op_test(
        self, op, expected, left, right, fcmp, left_df, right_df, *args, **kwargs
    ):
        """
        This is a helper to call a function on GeoSeries and GeoDataFrame
        arguments. For example, 'intersection' is a member of both GeoSeries
        and GeoDataFrame and can take either GeoSeries or GeoDataFrame inputs.
        This function has the ability to test all four combinations of input
        types.

        Parameters
        ----------

        expected : str
            The operation to be tested. e.g., 'intersection'
        left: GeoSeries
        right: GeoSeries
        fcmp: function
            Called with the result of the operation and expected. It should
            assert if the result is incorrect
        left_df: bool
            If the left input should also be called with a GeoDataFrame
        right_df: bool
            Indicates whether the right input should be called with a
            GeoDataFrame

        """

        def _make_gdf(s):
            n = len(s)
            col1 = string.ascii_lowercase[:n]
            col2 = range(n)

            return GeoDataFrame(
                {"geometry": s.values, "col1": col1, "col2": col2},
                index=s.index,
                crs=s.crs,
            )

        # Test GeoSeries.op(GeoSeries)
        result = getattr(left, op)(right, *args, **kwargs)
        fcmp(result, expected)

        if left_df:
            # Test GeoDataFrame.op(GeoSeries)
            gdf_left = _make_gdf(left)
            result = getattr(gdf_left, op)(right, *args, **kwargs)
            fcmp(result, expected)

        if right_df:
            # Test GeoSeries.op(GeoDataFrame)
            gdf_right = _make_gdf(right)
            result = getattr(left, op)(gdf_right, *args, **kwargs)
            fcmp(result, expected)

            if left_df:
                # Test GeoDataFrame.op(GeoDataFrame)
                result = getattr(gdf_left, op)(gdf_right, *args, **kwargs)
                fcmp(result, expected)

    def _test_unary(self, op, expected, a, fcmp, method=False):
        # GeoSeries, (GeoSeries or geometry)
        if method:
            result = getattr(a, op)()
        else:
            result = getattr(a, op)
        fcmp(result, expected)

        # GeoDataFrame, (GeoSeries or geometry)
        gdf = self.gdf1.set_geometry(a)
        if method:
            result = getattr(gdf, op)()
        else:
            result = getattr(gdf, op)
        fcmp(result, expected)

    # TODO re-enable for all operations once we use pyproj > 2
    # def test_crs_warning(self):
    #     # operations on geometries should warn for different CRS
    #     no_crs_g3 = self.g3.copy()
    #     no_crs_g3.crs = None
    #     with pytest.warns(UserWarning):
    #         self._test_binary_topological('intersection', self.g3,
    #                                       self.g3, no_crs_g3)

    def test_intersection(self):
        self._test_binary_topological("intersection", self.t1, self.g1, self.g2)
        with pytest.warns(UserWarning, match="The indices .+ different"):
            self._test_binary_topological(
                "intersection", self.all_none, self.g1, self.empty
            )

        with pytest.warns(UserWarning, match="The indices .+ different"):
            assert len(self.g0.intersection(self.g9, align=True) == 8)
        assert len(self.g0.intersection(self.g9, align=False) == 7)

    def test_clip_by_rect(self):
        self._test_binary_topological(
            "clip_by_rect", self.g1, self.g10, *self.sq.bounds
        )
        # self.g1 and self.t3.bounds do not intersect
        self._test_binary_topological(
            "clip_by_rect", self.all_geometry_collection_empty, self.g1, *self.t3.bounds
        )

    def test_union_series(self):
        self._test_binary_topological("union", self.sq, self.g1, self.g2)

        with pytest.warns(UserWarning, match="The indices .+ different"):
            assert len(self.g0.union(self.g9, align=True) == 8)
        assert len(self.g0.union(self.g9, align=False) == 7)

    def test_union_polygon(self):
        self._test_binary_topological("union", self.sq, self.g1, self.t2)

    def test_symmetric_difference_series(self):
        self._test_binary_topological("symmetric_difference", self.sq, self.g3, self.g4)

        with pytest.warns(UserWarning, match="The indices .+ different"):
            assert len(self.g0.symmetric_difference(self.g9, align=True) == 8)
        assert len(self.g0.symmetric_difference(self.g9, align=False) == 7)

    def test_symmetric_difference_poly(self):
        expected = GeoSeries([GeometryCollection(), self.sq], crs=self.g3.crs)
        self._test_binary_topological(
            "symmetric_difference", expected, self.g3, self.t1
        )

    def test_difference_series(self):
        expected = GeoSeries([GeometryCollection(), self.t2])
        self._test_binary_topological("difference", expected, self.g1, self.g2)

        with pytest.warns(UserWarning, match="The indices .+ different"):
            assert len(self.g0.difference(self.g9, align=True) == 8)
        assert len(self.g0.difference(self.g9, align=False) == 7)

    def test_difference_poly(self):
        expected = GeoSeries([self.t1, self.t1])
        self._test_binary_topological("difference", expected, self.g1, self.t2)

    def test_shortest_line(self):
        expected = GeoSeries([LineString([(1, 1), (5, 5)]), None])
        assert_array_dtype_equal(expected, self.na_none.shortest_line(self.p0))

        expected = GeoSeries(
            [
                LineString([(5, 5), (1, 1)]),
                LineString([(2, 0), (2, 0)]),
            ]
        )
        assert_array_dtype_equal(expected, self.g6.shortest_line(self.g7))

        expected = GeoSeries(
            [LineString([(0.5, 0.5), (0.5, 0.5)]), LineString([(0.5, 0.5), (0.5, 0.5)])]
        )
        crossed_lines_inv = self.crossed_lines[::-1]
        assert_array_dtype_equal(
            expected, self.crossed_lines.shortest_line(crossed_lines_inv, align=False)
        )

    def test_snap(self):
        expected = GeoSeries([Polygon([(0, 0.5), (1, 0), (1, 1), (0, 0.5)]), None])
        assert_array_dtype_equal(
            expected, self.na_none.snap(Point(0, 0.5), tolerance=1)
        )

        expected = GeoSeries(
            [
                Point((5, 5)),
                Polygon([(0, 2), (0, 0), (3, 0), (3, 3), (0, 2)]),
            ]
        )
        assert_array_dtype_equal(expected, self.g6.snap(self.g7, tolerance=3))

    def test_geo_op_empty_result(self):
        l1 = LineString([(0, 0), (1, 1)])
        l2 = LineString([(2, 2), (3, 3)])
        expected = GeoSeries([GeometryCollection()])
        # binary geo resulting in empty geometry
        result = GeoSeries([l1]).intersection(l2)
        assert_geoseries_equal(result, expected)
        # binary geo empty result with right GeoSeries
        result = GeoSeries([l1]).intersection(GeoSeries([l2]))
        assert_geoseries_equal(result, expected)
        # unary geo resulting in empty geometry
        result = GeoSeries([GeometryCollection()]).convex_hull
        assert_geoseries_equal(result, expected)

    def test_boundary(self):
        l1 = LineString([(0, 0), (1, 0), (1, 1), (0, 0)])
        l2 = LineString([(0, 0), (1, 0), (1, 1), (0, 1), (0, 0)])
        expected = GeoSeries([l1, l2], index=self.g1.index, crs=self.g1.crs)

        self._test_unary_topological("boundary", expected, self.g1)

    def test_area(self):
        expected = Series(np.array([0.5, 1.0]), index=self.g1.index)
        self._test_unary_real("area", expected, self.g1)

        expected = Series(np.array([0.5, np.nan]), index=self.na_none.index)
        self._test_unary_real("area", expected, self.na_none)

    @pytest.mark.skipif(not HAS_PYPROJ, reason="pyproj not available")
    def test_area_crs_warn(self):
        with pytest.warns(UserWarning, match="Geometry is in a geographic CRS"):
            self.g4.area

    def test_bounds(self):
        # Set columns to get the order right
        expected = DataFrame(
            {
                "minx": [0.0, 0.0],
                "miny": [0.0, 0.0],
                "maxx": [1.0, 1.0],
                "maxy": [1.0, 1.0],
            },
            index=self.g1.index,
            columns=["minx", "miny", "maxx", "maxy"],
        )

        result = self.g1.bounds
        assert_frame_equal(expected, result)

        gdf = self.gdf1.set_geometry(self.g1)
        result = gdf.bounds
        assert_frame_equal(expected, result)

    def test_bounds_empty(self):
        # test bounds of empty GeoSeries
        # https://github.com/geopandas/geopandas/issues/1195
        s = GeoSeries([])
        result = s.bounds
        expected = DataFrame(
            columns=["minx", "miny", "maxx", "maxy"], index=s.index, dtype="float64"
        )
        assert_frame_equal(result, expected)

    def test_union_all(self):
        p1 = self.t1
        p2 = Polygon([(2, 0), (3, 0), (3, 1)])
        expected = unary_union([p1, p2])
        g = GeoSeries([p1, p2])

        self._test_unary_topological("union_all", expected, g, method=True)

        g2 = GeoSeries([p1, None])
        self._test_unary_topological("union_all", p1, g2, method=True)

        g3 = GeoSeries([None, None])
        assert g3.union_all().equals(shapely.GeometryCollection())

    def test_unary_union_deprecated(self):
        p1 = self.t1
        p2 = Polygon([(2, 0), (3, 0), (3, 1)])
        g = GeoSeries([p1, p2])
        with pytest.warns(
            FutureWarning, match="The 'unary_union' attribute is deprecated"
        ):
            result = g.unary_union
        assert result == g.union_all()

    def test_contains(self):
        expected = [True, False, True, False, False, False, False]
        assert_array_dtype_equal(expected, self.g0.contains(self.t1))

        expected = [False, True, True, True, True, True, False, False]
        with pytest.warns(UserWarning, match="The indices .+ different"):
            assert_array_dtype_equal(expected, self.g0.contains(self.g9, align=True))

        expected = [False, False, True, False, False, False, False]
        assert_array_dtype_equal(expected, self.g0.contains(self.g9, align=False))

    def test_contains_properly(self):
        expected = [False, False, True, False, False, False, False]
        assert_array_dtype_equal(expected, self.g0.contains_properly(Point(0.25, 0.25)))

        expected = [False, False, False, False, False, True, False, False]
        with pytest.warns(UserWarning, match="The indices .+ different"):
            assert_array_dtype_equal(
                expected, self.g0.contains_properly(self.g9, align=True)
            )

        expected = [False, False, True, False, False, False, False]
        assert_array_dtype_equal(
            expected, self.g0.contains_properly(self.g9, align=False)
        )

    @pytest.mark.skipif(shapely.geos_version < (3, 10, 0), reason="requires GEOS>=3.10")
    def test_dwithin(self):
        expected = [True, True, True, False, True, True, False]
        assert_array_dtype_equal(expected, self.g0.dwithin(self.p0, 6))

        expected = [False, True, True, True, True, True, False, False]
        with pytest.warns(UserWarning, match="The indices .+ different"):
            assert_array_dtype_equal(expected, self.g0.dwithin(self.g9, 1, align=True))
        expected = [True, True, True, True, False, False, False]
        assert_array_dtype_equal(expected, self.g0.dwithin(self.g9, 1, align=False))

    def test_length(self):
        expected = Series(np.array([2 + np.sqrt(2), 4]), index=self.g1.index)
        self._test_unary_real("length", expected, self.g1)

        expected = Series(np.array([2 + np.sqrt(2), np.nan]), index=self.na_none.index)
        self._test_unary_real("length", expected, self.na_none)

    @pytest.mark.skipif(not HAS_PYPROJ, reason="pyproj not available")
    def test_length_crs_warn(self):
        with pytest.warns(UserWarning, match="Geometry is in a geographic CRS"):
            self.g4.length

    def test_count_coordinates(self):
        expected = Series(np.array([4, 5]), index=self.g1.index)
        assert_series_equal(self.g1.count_coordinates(), expected)

        expected = Series(np.array([4, 0]), index=self.na_none.index)
        assert_series_equal(self.na_none.count_coordinates(), expected)

    def test_crosses(self):
        expected = [False, False, False, False, False, False, False]
        assert_array_dtype_equal(expected, self.g0.crosses(self.t1))

        expected = [False, True]
        assert_array_dtype_equal(expected, self.crossed_lines.crosses(self.l3))

        expected = [False] * 8
        with pytest.warns(UserWarning, match="The indices .+ different"):
            assert_array_dtype_equal(expected, self.g0.crosses(self.g9, align=True))

        expected = [False] * 7
        assert_array_dtype_equal(expected, self.g0.crosses(self.g9, align=False))

    def test_disjoint(self):
        expected = [False, False, False, False, False, True, False]
        assert_array_dtype_equal(expected, self.g0.disjoint(self.t1))

        expected = [False] * 8
        with pytest.warns(UserWarning, match="The indices .+ different"):
            assert_array_dtype_equal(expected, self.g0.disjoint(self.g9, align=True))

        expected = [False, False, False, False, True, False, False]
        assert_array_dtype_equal(expected, self.g0.disjoint(self.g9, align=False))

    def test_relate(self):
        expected = Series(
            [
                "212101212",
                "212101212",
                "212FF1FF2",
                "2FFF1FFF2",
                "FF2F112F2",
                "FF0FFF212",
                None,
            ],
            index=self.g0.index,
        )
        assert_array_dtype_equal(expected, self.g0.relate(self.inner_sq))

        expected = Series(["FF0FFF212", None], index=self.g6.index)
        assert_array_dtype_equal(expected, self.g6.relate(self.na_none))

        expected = Series(
            [
                None,
                "2FFF1FFF2",
                "2FFF1FFF2",
                "2FFF1FFF2",
                "2FFF1FFF2",
                "0FFFFFFF2",
                None,
                None,
            ],
            index=range(8),
        )

        with pytest.warns(UserWarning, match="The indices .+ different"):
            assert_array_dtype_equal(expected, self.g0.relate(self.g9, align=True))

        expected = Series(
            [
                "FF2F11212",
                "2FF11F212",
                "212FF1FF2",
                "FF2F1F212",
                "FF2FF10F2",
                None,
                None,
            ],
            index=self.g0.index,
        )
        assert_array_dtype_equal(expected, self.g0.relate(self.g9, align=False))

    def test_distance(self):
        expected = Series(
            np.array([np.sqrt((5 - 1) ** 2 + (5 - 1) ** 2), np.nan]), self.na_none.index
        )
        assert_array_dtype_equal(expected, self.na_none.distance(self.p0))

        expected = Series(np.array([np.sqrt(4**2 + 4**2), np.nan]), self.g6.index)
        assert_array_dtype_equal(expected, self.g6.distance(self.na_none))

        expected = Series(np.array([np.nan, 0, 0, 0, 0, 0, np.nan, np.nan]), range(8))
        with pytest.warns(UserWarning, match="The indices .+ different"):
            assert_array_dtype_equal(expected, self.g0.distance(self.g9, align=True))

        val = self.g0.iloc[4].distance(self.g9.iloc[4])
        expected = Series(np.array([0, 0, 0, 0, val, np.nan, np.nan]), self.g0.index)
        assert_array_dtype_equal(expected, self.g0.distance(self.g9, align=False))

    @pytest.mark.skipif(not HAS_PYPROJ, reason="pyproj not available")
    def test_distance_crs_warning(self):
        with pytest.warns(UserWarning, match="Geometry is in a geographic CRS"):
            self.g4.distance(self.p0)

    def test_hausdorff_distance(self):
        # closest point is (0, 0) in self.p1
        expected = Series(np.array([np.sqrt(5**2 + 5**2), np.nan]), self.na_none.index)
        assert_array_dtype_equal(expected, self.na_none.hausdorff_distance(self.p0))

        expected = Series(np.array([np.sqrt(5**2 + 5**2), np.nan]), self.na_none.index)
        assert_array_dtype_equal(expected, self.na_none.hausdorff_distance(self.p0))

        expected = Series(np.array([np.nan, 0, 0, 0, 0, 0, np.nan, np.nan]), range(8))
        with pytest.warns(UserWarning, match="The indices .+ different"):
            assert_array_dtype_equal(
                expected, self.g0.hausdorff_distance(self.g9, align=True)
            )

        val_1 = self.g0.iloc[0].hausdorff_distance(self.g9.iloc[0])
        val_2 = self.g0.iloc[2].hausdorff_distance(self.g9.iloc[2])
        val_3 = self.g0.iloc[4].hausdorff_distance(self.g9.iloc[4])
        expected = Series(
            np.array([val_1, val_1, val_2, val_2, val_3, np.nan, np.nan]), self.g0.index
        )
        assert_array_dtype_equal(
            expected, self.g0.hausdorff_distance(self.g9, align=False)
        )

        expected = Series(np.array([52.5]), self.g12.index)
        assert_array_dtype_equal(
            expected, self.g12.hausdorff_distance(self.g13, densify=0.25)
        )

    @pytest.mark.skipif(
        shapely.geos_version < (3, 10, 0), reason="buggy with GEOS<3.10"
    )
    def test_frechet_distance(self):
        # closest point is (0, 0) in self.p1
        expected = Series(np.array([np.sqrt(5**2 + 5**2), np.nan]), self.na_none.index)
        assert_array_dtype_equal(expected, self.na_none.frechet_distance(self.p0))

        expected = Series(np.array([np.nan, 0, 0, 0, 0, 0, np.nan, np.nan]), range(8))
        with pytest.warns(UserWarning, match="The indices .+ different"):
            assert_array_dtype_equal(
                expected, self.g0.frechet_distance(self.g9, align=True)
            )

        # expected returns
        val_1 = 1.0
        val_2 = np.sqrt(2) / 4
        val_3 = np.sqrt(2) / 2
        val_4 = (np.sqrt(2) / 2) * 10
        expected = Series(
            np.array([val_1, val_1, val_2, val_3, val_4, np.nan, np.nan]), self.g0.index
        )
        assert_array_dtype_equal(
            expected, self.g0.frechet_distance(self.g9, align=False)
        )

        expected = Series(np.array([np.sqrt(100**2 + (100 - 5) ** 2)]), self.g12.index)
        assert_array_dtype_equal(
            expected, self.g12.frechet_distance(self.g13, densify=0.25)
        )

    def test_intersects(self):
        expected = [True, True, True, True, True, False, False]
        assert_array_dtype_equal(expected, self.g0.intersects(self.t1))

        expected = [True, False]
        assert_array_dtype_equal(expected, self.na_none.intersects(self.t2))

        expected = np.array([], dtype=bool)
        assert_array_dtype_equal(expected, self.empty.intersects(self.t1))

        expected = np.array([], dtype=bool)
        assert_array_dtype_equal(expected, self.empty.intersects(self.empty_poly))

        expected = [False] * 7
        assert_array_dtype_equal(expected, self.g0.intersects(self.empty_poly))

        expected = [False, True, True, True, True, True, False, False]
        with pytest.warns(UserWarning, match="The indices .+ different"):
            assert_array_dtype_equal(expected, self.g0.intersects(self.g9, align=True))

        expected = [True, True, True, True, False, False, False]
        assert_array_dtype_equal(expected, self.g0.intersects(self.g9, align=False))

    def test_overlaps(self):
        expected = [True, True, False, False, False, False, False]
        assert_array_dtype_equal(expected, self.g0.overlaps(self.inner_sq))

        expected = [False, False]
        assert_array_dtype_equal(expected, self.g4.overlaps(self.t1))

        expected = [False] * 8
        with pytest.warns(UserWarning, match="The indices .+ different"):
            assert_array_dtype_equal(expected, self.g0.overlaps(self.g9, align=True))

        expected = [False] * 7
        assert_array_dtype_equal(expected, self.g0.overlaps(self.g9, align=False))

    def test_touches(self):
        expected = [False, True, False, False, False, False, False]
        assert_array_dtype_equal(expected, self.g0.touches(self.t1))

        expected = [False] * 8
        with pytest.warns(UserWarning, match="The indices .+ different"):
            assert_array_dtype_equal(expected, self.g0.touches(self.g9, align=True))

        expected = [True, False, False, True, False, False, False]
        assert_array_dtype_equal(expected, self.g0.touches(self.g9, align=False))

    def test_within(self):
        expected = [True, False, False, False, False, False, False]
        assert_array_dtype_equal(expected, self.g0.within(self.t1))

        expected = [True, True, True, True, True, False, False]
        assert_array_dtype_equal(expected, self.g0.within(self.sq))

        expected = [False, True, True, True, True, True, False, False]
        with pytest.warns(UserWarning, match="The indices .+ different"):
            assert_array_dtype_equal(expected, self.g0.within(self.g9, align=True))

        expected = [False, True, False, False, False, False, False]
        assert_array_dtype_equal(expected, self.g0.within(self.g9, align=False))

    def test_covers_itself(self):
        # Each polygon in a Series covers itself
        res = self.g1.covers(self.g1)
        exp = Series([True, True])
        assert_series_equal(res, exp)

    def test_covers(self):
        res = self.g7.covers(self.g8)
        exp = Series([True, False])
        assert_series_equal(res, exp)

        expected = [False, True, True, True, True, True, False, False]
        with pytest.warns(UserWarning, match="The indices .+ different"):
            assert_array_dtype_equal(expected, self.g0.covers(self.g9, align=True))

        expected = [False, False, True, False, False, False, False]
        assert_array_dtype_equal(expected, self.g0.covers(self.g9, align=False))

    def test_covers_inverse(self):
        res = self.g8.covers(self.g7)
        exp = Series([False, False])
        assert_series_equal(res, exp)

    def test_covered_by(self):
        res = self.g1.covered_by(self.g1)
        exp = Series([True, True])
        assert_series_equal(res, exp)

        expected = [False, True, True, True, True, True, False, False]
        with pytest.warns(UserWarning, match="The indices .+ different"):
            assert_array_dtype_equal(expected, self.g0.covered_by(self.g9, align=True))

        expected = [False, True, False, False, False, False, False]
        assert_array_dtype_equal(expected, self.g0.covered_by(self.g9, align=False))

    def test_is_valid(self):
        expected = Series(np.array([True] * len(self.g1)), self.g1.index)
        self._test_unary_real("is_valid", expected, self.g1)

    def test_is_empty(self):
        expected = Series(np.array([False] * len(self.g1)), self.g1.index)
        self._test_unary_real("is_empty", expected, self.g1)

    def test_is_ring(self):
        expected = Series(np.array([False] * len(self.g1)), self.g1.index)
        self._test_unary_real("is_ring", expected, self.g1)
        expected = Series(np.array([True] * len(self.g1)), self.g1.index)
        self._test_unary_real("is_ring", expected, self.g1.exterior)

    def test_is_simple(self):
        expected = Series(np.array([True] * len(self.g1)), self.g1.index)
        self._test_unary_real("is_simple", expected, self.g1)

    def test_is_ccw(self):
        expected = Series(np.array([False] * len(self.g1)), self.g1.index)
        self._test_unary_real("is_ccw", expected, self.g1)

    def test_is_closed(self):
        expected = Series(np.array([False, False]), self.g5.index)
        self._test_unary_real("is_closed", expected, self.g5)

    def test_has_z(self):
        expected = Series([False, True], self.g_3d.index)
        self._test_unary_real("has_z", expected, self.g_3d)

    def test_xyz_points(self):
        expected_x = [-73.9847, -74.0446]
        expected_y = [40.7484, 40.6893]
        expected_z = [30.3244, 31.2344]

        assert_array_dtype_equal(expected_x, self.landmarks.geometry.x)
        assert_array_dtype_equal(expected_y, self.landmarks.geometry.y)
        assert_array_dtype_equal(expected_z, self.landmarks.geometry.z)

        # mixed dimensions
        expected_z = [30.3244, 31.2344, np.nan]
        assert_array_dtype_equal(expected_z, self.landmarks_mixed.geometry.z)

    def test_xyz_points_empty(self):
        expected_x = [-73.9847, -74.0446, -73.9847, np.nan]
        expected_y = [40.7484, 40.6893, 40.7484, np.nan]
        expected_z = [30.3244, 31.2344, np.nan, np.nan]

        assert_array_dtype_equal(expected_x, self.landmarks_mixed_empty.geometry.x)
        assert_array_dtype_equal(expected_y, self.landmarks_mixed_empty.geometry.y)
        assert_array_dtype_equal(expected_z, self.landmarks_mixed_empty.geometry.z)

    def test_xyz_polygons(self):
        # accessing x attribute in polygon geoseries should raise an error
        with pytest.raises(ValueError):
            _ = self.gdf1.geometry.x
        # and same for accessing y attribute in polygon geoseries
        with pytest.raises(ValueError):
            _ = self.gdf1.geometry.y
        # and same for accessing z attribute in polygon geoseries
        with pytest.raises(ValueError):
            _ = self.gdfz.geometry.z

    def test_centroid(self):
        polygon = Polygon([(-1, -1), (1, -1), (1, 1), (-1, 1)])
        point = Point(0, 0)
        polygons = GeoSeries([polygon for i in range(3)])
        points = GeoSeries([point for i in range(3)])
        assert_geoseries_equal(polygons.centroid, points)

    @pytest.mark.skipif(not HAS_PYPROJ, reason="pyproj not available")
    def test_centroid_crs_warn(self):
        with pytest.warns(UserWarning, match="Geometry is in a geographic CRS"):
            self.g4.centroid

    def test_normalize(self):
        polygon = Polygon([(0, 0), (1, 1), (0, 1)])
        linestring = LineString([(0, 0), (1, 1), (1, 0)])
        point = Point(0, 0)
        series = GeoSeries([polygon, linestring, point])
        polygon2 = Polygon([(0, 0), (0, 1), (1, 1)])
        expected = GeoSeries([polygon2, linestring, point])
        assert_geoseries_equal(series.normalize(), expected)

    def test_make_valid(self):
        polygon1 = Polygon([(0, 0), (0, 2), (1, 1), (2, 2), (2, 0), (1, 1), (0, 0)])
        polygon2 = Polygon([(0, 2), (0, 1), (2, 0), (0, 0), (0, 2)])
        linestring = LineString([(0, 0), (1, 1), (1, 0)])
        series = GeoSeries([polygon1, polygon2, linestring])
        out_polygon1 = MultiPolygon(
            [
                Polygon([(1, 1), (0, 0), (0, 2), (1, 1)]),
                Polygon([(2, 0), (1, 1), (2, 2), (2, 0)]),
            ]
        )
        out_polygon2 = GeometryCollection(
            [Polygon([(2, 0), (0, 0), (0, 1), (2, 0)]), LineString([(0, 2), (0, 1)])]
        )
        expected = GeoSeries([out_polygon1, out_polygon2, linestring])
        assert not series.is_valid.all()
        result = series.make_valid()
        assert_geoseries_equal(result, expected)
        assert result.is_valid.all()

    def test_reverse(self):
        expected = GeoSeries(
            [
                LineString([(0, 0), (0, 1), (1, 1)]),
                LineString([(0, 0), (1, 0), (1, 1), (0, 1)]),
            ]
        )
        assert_geoseries_equal(expected, self.g5.reverse())

    @pytest.mark.skipif(shapely.geos_version < (3, 10, 0), reason="requires GEOS>=3.10")
    def test_segmentize_linestrings(self):
        expected_g1 = GeoSeries(
            [
                Polygon(
                    (
                        (
                            (0, 0),
                            (0.5, 0),
                            (1, 0),
                            (1, 0.5),
                            (1, 1),
                            (0.6666666666666666, 0.6666666666666666),
                            (0.3333333333333333, 0.3333333333333333),
                            (0, 0),
                        )
                    )
                ),
                Polygon(
                    (
                        (
                            (0, 0),
                            (0.5, 0),
                            (1, 0),
                            (1, 0.5),
                            (1, 1),
                            (0.5, 1),
                            (0, 1),
                            (0, 0.5),
                            (0, 0),
                        )
                    )
                ),
            ]
        )
        expected_g5 = GeoSeries(
            [
                LineString([(0, 0), (0, 0.5), (0, 1), (0.5, 1), (1, 1)]),
                LineString(
                    [(0, 0), (0.5, 0), (1, 0), (1, 0.5), (1, 1), (0.5, 1), (0, 1)]
                ),
            ]
        )
        result_g1 = self.g1.segmentize(max_segment_length=0.5)
        result_g5 = self.g5.segmentize(max_segment_length=0.5)
        assert_geoseries_equal(expected_g1, result_g1)
        assert_geoseries_equal(expected_g5, result_g5)

    def test_transform(self):
        # Test 2D
        test_2d = GeoSeries(
            [LineString([(2, 2), (4, 4)]), Polygon([(0, 0), (1, 1), (0, 1)])]
        )
        expected_2d = GeoSeries(
            [LineString([(4, 6), (8, 12)]), Polygon([(0, 0), (2, 3), (0, 3)])]
        )
        result_2d = test_2d.transform(lambda x: x * [2, 3])
        assert_geoseries_equal(expected_2d, result_2d)
        # Test 3D
        test_3d = GeoSeries(
            [
                Point(0, 0, 0),
                LineString([(2, 2, 2), (4, 4, 4)]),
                Polygon([(0, 0, 0), (1, 1, 1), (0, 1, 0.5)]),
            ]
        )
        expected_3d = GeoSeries(
            [
                Point(1, 1, 1),
                LineString([(3, 3, 3), (5, 5, 5)]),
                Polygon([(1, 1, 1), (2, 2, 2), (1, 2, 1.5)]),
            ]
        )
        result_3d = test_3d.transform(lambda x: x + 1, include_z=True)
        assert_geoseries_equal(expected_3d, result_3d)
        # Test 3D as 2D transformation
        expected_3d_to_2d = GeoSeries(
            [
                Point(1, 1),
                LineString([(3, 3), (5, 5)]),
                Polygon([(1, 1), (2, 2), (1, 2)]),
            ]
        )
        result_3d_to_2d = test_3d.transform(lambda x: x + 1, include_z=False)
        assert_geoseries_equal(expected_3d_to_2d, result_3d_to_2d)

    @pytest.mark.skipif(shapely.geos_version < (3, 11, 0), reason="requires GEOS>=3.11")
    def test_concave_hull(self):
        assert_geoseries_equal(self.squares, self.squares.concave_hull())

    @pytest.mark.skipif(shapely.geos_version < (3, 11, 0), reason="requires GEOS>=3.11")
    @pytest.mark.parametrize(
        "expected_series,ratio",
        [
            ([(0, 0), (0, 3), (1, 1), (3, 3), (3, 0), (0, 0)], 0.0),
            ([(0, 0), (0, 3), (3, 3), (3, 0), (0, 0)], 1.0),
        ],
    )
    def test_concave_hull_accepts_kwargs(self, expected_series, ratio):
        expected = GeoSeries(Polygon(expected_series))
        s = GeoSeries(MultiPoint([(0, 0), (0, 3), (1, 1), (3, 0), (3, 3)]))
        assert_geoseries_equal(expected, s.concave_hull(ratio=ratio))

    def test_convex_hull(self):
        # the convex hull of a square should be the same as the square
        assert_geoseries_equal(self.squares, self.squares.convex_hull)

    def test_delaunay_triangles(self):
        expected = GeoSeries(
            [
                GeometryCollection([Polygon([(0, 0), (1, 0), (1, 1), (0, 0)])]),
                GeometryCollection([Polygon([(0, 1), (0, 0), (1, 1), (0, 1)])]),
            ]
        )
        dlt = self.g3.delaunay_triangles()
        assert isinstance(dlt, GeoSeries)
        assert_series_equal(expected, dlt)

    def test_delaunay_triangles_pass_kwargs(self):
        expected = GeoSeries(
            [
                MultiLineString([[(0, 0), (1, 1)], [(0, 0), (1, 0)], [(1, 0), (1, 1)]]),
                MultiLineString([[(0, 1), (1, 1)], [(0, 0), (0, 1)], [(0, 0), (1, 1)]]),
            ]
        )
        dlt = self.g3.delaunay_triangles(only_edges=True)
        assert isinstance(dlt, GeoSeries)
        assert_series_equal(expected, dlt)

    def test_exterior(self):
        exp_exterior = GeoSeries([LinearRing(p.boundary) for p in self.g3])
        for expected, computed in zip(exp_exterior, self.g3.exterior):
            assert computed.equals(expected)

    def test_interiors(self):
        original = GeoSeries([self.t1, self.nested_squares])

        # This is a polygon with no interior.
        expected = []
        assert original.interiors[0] == expected
        # This is a polygon with an interior.
        expected = LinearRing(self.inner_sq.boundary)
        assert original.interiors[1][0].equals(expected)

        no_interiors = GeoSeries([self.t1, self.sq])
        assert no_interiors.interiors[0] == []
        assert no_interiors.interiors[1] == []

    def test_interpolate(self):
        expected = GeoSeries([Point(0.5, 1.0), Point(0.75, 1.0)])
        self._test_binary_topological(
            "interpolate", expected, self.g5, 0.75, normalized=True
        )

        expected = GeoSeries([Point(0.5, 1.0), Point(1.0, 0.5)])
        self._test_binary_topological("interpolate", expected, self.g5, 1.5)

    def test_interpolate_distance_array(self):
        expected = GeoSeries([Point(0.0, 0.75), Point(1.0, 0.5)])
        self._test_binary_topological(
            "interpolate", expected, self.g5, np.array([0.75, 1.5])
        )

        expected = GeoSeries([Point(0.5, 1.0), Point(0.0, 1.0)])
        self._test_binary_topological(
            "interpolate", expected, self.g5, np.array([0.75, 1.5]), normalized=True
        )

    def test_interpolate_distance_wrong_length(self):
        distances = np.array([1, 2, 3])
        with pytest.raises(ValueError):
            self.g5.interpolate(distances)

    def test_interpolate_distance_wrong_index(self):
        distances = Series([1, 2], index=[99, 98])
        with pytest.raises(ValueError):
            self.g5.interpolate(distances)

    @pytest.mark.skipif(not HAS_PYPROJ, reason="pyproj not available")
    def test_interpolate_crs_warning(self):
        g5_crs = self.g5.copy()
        g5_crs.crs = 4326
        with pytest.warns(UserWarning, match="Geometry is in a geographic CRS"):
            g5_crs.interpolate(1)

    def test_project(self):
        expected = Series([2.0, 1.5], index=self.g5.index)
        p = Point(1.0, 0.5)
        self._test_binary_real("project", expected, self.g5, p)

        expected = Series([1.0, 0.5], index=self.g5.index)
        self._test_binary_real("project", expected, self.g5, p, normalized=True)

        s = GeoSeries([Point(2, 2), Point(0.5, 0.5)], index=[1, 2])
        expected = Series([np.nan, 2.0, np.nan])
        with pytest.warns(UserWarning, match="The indices .+ different"):
            assert_series_equal(self.g5.project(s), expected)

        expected = Series([2.0, 0.5], index=self.g5.index)
        assert_series_equal(self.g5.project(s, align=False), expected)

    def test_affine_transform(self):
        # 45 degree reflection matrix
        matrix = [0, 1, 1, 0, 0, 0]
        expected = self.g4

        res = self.g3.affine_transform(matrix)
        assert_geoseries_equal(expected, res)

    def test_translate_tuple(self):
        trans = self.sol.x - self.esb.x, self.sol.y - self.esb.y
        assert self.landmarks.translate(*trans)[0].equals(self.sol)

        res = self.gdf1.set_geometry(self.landmarks).translate(*trans)[0]
        assert res.equals(self.sol)

    def test_rotate(self):
        angle = 98
        expected = self.g4

        o = Point(0, 0)
        res = self.g4.rotate(angle, origin=o).rotate(-angle, origin=o)
        assert geom_almost_equals(self.g4, res)

        res = self.gdf1.set_geometry(self.g4).rotate(angle, origin=Point(0, 0))
        assert geom_almost_equals(expected, res.rotate(-angle, origin=o))

    def test_scale(self):
        expected = self.g4

        scale = 2.0, 1.0
        inv = tuple(1.0 / i for i in scale)

        o = Point(0, 0)
        res = self.g4.scale(*scale, origin=o).scale(*inv, origin=o)
        assert geom_almost_equals(expected, res)

        res = self.gdf1.set_geometry(self.g4).scale(*scale, origin=o)
        res = res.scale(*inv, origin=o)
        assert geom_almost_equals(expected, res)

    def test_skew(self):
        expected = self.g4

        skew = 45.0
        o = Point(0, 0)

        # Test xs
        res = self.g4.skew(xs=skew, origin=o).skew(xs=-skew, origin=o)
        assert geom_almost_equals(expected, res)

        res = self.gdf1.set_geometry(self.g4).skew(xs=skew, origin=o)
        res = res.skew(xs=-skew, origin=o)
        assert geom_almost_equals(expected, res)

        # Test ys
        res = self.g4.skew(ys=skew, origin=o).skew(ys=-skew, origin=o)
        assert geom_almost_equals(expected, res)

        res = self.gdf1.set_geometry(self.g4).skew(ys=skew, origin=o)
        res = res.skew(ys=-skew, origin=o)
        assert geom_almost_equals(expected, res)

    def test_buffer(self):
        original = GeoSeries([Point(0, 0)])
        expected = GeoSeries([Polygon(((5, 0), (0, -5), (-5, 0), (0, 5), (5, 0)))])
        calculated = original.buffer(5, resolution=1)
        assert geom_almost_equals(expected, calculated)

    def test_buffer_args(self):
        args = {"cap_style": 3, "join_style": 2, "mitre_limit": 2.5}
        calculated_series = self.g0.buffer(10, **args)
        for original, calculated in zip(self.g0, calculated_series):
            if original is None:
                assert calculated is None
            else:
                expected = original.buffer(10, **args)
                assert calculated.equals(expected)

    def test_buffer_distance_array(self):
        original = GeoSeries([self.p0, self.p0])
        expected = GeoSeries(
            [
                Polygon(((6, 5), (5, 4), (4, 5), (5, 6), (6, 5))),
                Polygon(((10, 5), (5, 0), (0, 5), (5, 10), (10, 5))),
            ]
        )
        calculated = original.buffer(np.array([1, 5]), resolution=1)
        assert_geoseries_equal(calculated, expected, check_less_precise=True)

    def test_buffer_distance_wrong_length(self):
        original = GeoSeries([self.p0, self.p0])
        distances = np.array([1, 2, 3])
        with pytest.raises(ValueError):
            original.buffer(distances)

    def test_buffer_distance_wrong_index(self):
        original = GeoSeries([self.p0, self.p0], index=[0, 1])
        distances = Series(data=[1, 2], index=[99, 98])
        with pytest.raises(ValueError):
            original.buffer(distances)

    def test_buffer_empty_none(self):
        p = Polygon([(0, 0), (0, 1), (1, 1), (1, 0)])
        s = GeoSeries([p, GeometryCollection(), None])
        result = s.buffer(0)
        assert_geoseries_equal(result, s)

        result = s.buffer(np.array([0, 0, 0]))
        assert_geoseries_equal(result, s)

    @pytest.mark.skipif(not HAS_PYPROJ, reason="pyproj not available")
    def test_buffer_crs_warn(self):
        with pytest.warns(UserWarning, match="Geometry is in a geographic CRS"):
            self.g4.buffer(1)

        with warnings.catch_warnings(record=True) as record:
            # do not warn for 0
            self.g4.buffer(0)

        for r in record:
            assert "Geometry is in a geographic CRS." not in str(r.message)

    def test_envelope(self):
        e = self.g3.envelope
        assert np.all(e.geom_equals(self.sq))
        assert isinstance(e, GeoSeries)
        assert self.g3.crs == e.crs

    def test_minimum_rotated_rectangle(self):
        s = GeoSeries([self.sq, self.t5], crs=3857)
        r = s.minimum_rotated_rectangle()
        exp = GeoSeries.from_wkt(
            [
                "POLYGON ((0 0, 0 1, 1 1, 1 0, 0 0))",
                "POLYGON ((2 0, 2 3, 3 3, 3 0, 2 0))",
            ],
            crs=3857,
        )

        assert np.all(r.normalize().geom_equals_exact(exp, 0.001))
        assert isinstance(r, GeoSeries)
        assert s.crs == r.crs

    def test_extract_unique_points(self):
        eup = GeoSeries([self.t6]).extract_unique_points()
        expected = GeoSeries([MultiPoint([(2, 0), (3, 0)])])
        assert_series_equal(eup, expected)

    def test_minimum_bounding_circle(self):
        mbc = self.g1.minimum_bounding_circle()
        centers = GeoSeries([Point(0.5, 0.5)] * 2)
        assert np.all(mbc.centroid.geom_equals_exact(centers, 0.001))
        assert_series_equal(
            mbc.area,
            Series([1.560723, 1.560723]),
        )
        assert isinstance(mbc, GeoSeries)
        assert self.g1.crs == mbc.crs

    def test_total_bounds(self):
        bbox = self.sol.x, self.sol.y, self.esb.x, self.esb.y
        assert isinstance(self.landmarks.total_bounds, np.ndarray)
        assert tuple(self.landmarks.total_bounds) == bbox

        df = GeoDataFrame(
            {"geometry": self.landmarks, "col1": range(len(self.landmarks))}
        )
        assert tuple(df.total_bounds) == bbox

    def test_explode_geoseries(self):
        s = GeoSeries(
            [MultiPoint([(0, 0), (1, 1)]), MultiPoint([(2, 2), (3, 3), (4, 4)])],
            crs=4326,
        )
        s.index.name = "test_index_name"
        expected_index_name = ["test_index_name", None]
        index = [(0, 0), (0, 1), (1, 0), (1, 1), (1, 2)]
        expected = GeoSeries(
            [Point(0, 0), Point(1, 1), Point(2, 2), Point(3, 3), Point(4, 4)],
            index=MultiIndex.from_tuples(index, names=expected_index_name),
            crs=4326,
        )
        assert_geoseries_equal(expected, s.explode(index_parts=True))

    @pytest.mark.parametrize("index_name", [None, "test"])
    def test_explode_geodataframe(self, index_name):
        s = GeoSeries([MultiPoint([Point(1, 2), Point(2, 3)]), Point(5, 5)])
        df = GeoDataFrame({"col": [1, 2], "geometry": s})
        df.index.name = index_name

        test_df = df.explode(index_parts=True)

        expected_s = GeoSeries([Point(1, 2), Point(2, 3), Point(5, 5)])
        expected_df = GeoDataFrame({"col": [1, 1, 2], "geometry": expected_s})
        expected_index = MultiIndex(
            [[0, 1], [0, 1]],  # levels
            [[0, 0, 1], [0, 1, 0]],  # labels/codes
            names=[index_name, None],
        )
        expected_df = expected_df.set_index(expected_index)
        assert_frame_equal(test_df, expected_df)

    @pytest.mark.parametrize("index_name", [None, "test"])
    def test_explode_geodataframe_level_1(self, index_name):
        # GH1393
        s = GeoSeries([MultiPoint([Point(1, 2), Point(2, 3)]), Point(5, 5)])
        df = GeoDataFrame({"level_1": [1, 2], "geometry": s})
        df.index.name = index_name

        test_df = df.explode(index_parts=True)

        expected_s = GeoSeries([Point(1, 2), Point(2, 3), Point(5, 5)])
        expected_df = GeoDataFrame({"level_1": [1, 1, 2], "geometry": expected_s})
        expected_index = MultiIndex(
            [[0, 1], [0, 1]],  # levels
            [[0, 0, 1], [0, 1, 0]],  # labels/codes
            names=[index_name, None],
        )
        expected_df = expected_df.set_index(expected_index)
        assert_frame_equal(test_df, expected_df)

    @pytest.mark.parametrize("index_name", [None, "test"])
    def test_explode_geodataframe_no_multiindex(self, index_name):
        # GH1393
        s = GeoSeries([MultiPoint([Point(1, 2), Point(2, 3)]), Point(5, 5)])
        df = GeoDataFrame({"level_1": [1, 2], "geometry": s})
        df.index.name = index_name

        test_df = df.explode(index_parts=False)

        expected_s = GeoSeries([Point(1, 2), Point(2, 3), Point(5, 5)])
        expected_df = GeoDataFrame({"level_1": [1, 1, 2], "geometry": expected_s})

        expected_index = Index([0, 0, 1], name=index_name)
        expected_df = expected_df.set_index(expected_index)
        assert_frame_equal(test_df, expected_df)

    def test_explode_pandas_fallback(self):
        d = {
            "col1": [["name1", "name2"], ["name3", "name4"]],
            "geometry": [MultiPoint([(1, 2), (3, 4)]), MultiPoint([(2, 1), (0, 0)])],
        }
        gdf = GeoDataFrame(d, crs=4326)
        expected_df = GeoDataFrame(
            {
                "col1": ["name1", "name2", "name3", "name4"],
                "geometry": [
                    MultiPoint([(1, 2), (3, 4)]),
                    MultiPoint([(1, 2), (3, 4)]),
                    MultiPoint([(2, 1), (0, 0)]),
                    MultiPoint([(2, 1), (0, 0)]),
                ],
            },
            index=[0, 0, 1, 1],
            crs=4326,
        )

        # Test with column provided as arg
        exploded_df = gdf.explode("col1")
        assert_geodataframe_equal(exploded_df, expected_df)

        # Test with column provided as kwarg
        exploded_df = gdf.explode(column="col1")
        assert_geodataframe_equal(exploded_df, expected_df)

    def test_explode_pandas_fallback_ignore_index(self):
        d = {
            "col1": [["name1", "name2"], ["name3", "name4"]],
            "geometry": [MultiPoint([(1, 2), (3, 4)]), MultiPoint([(2, 1), (0, 0)])],
        }
        gdf = GeoDataFrame(d, crs=4326)
        expected_df = GeoDataFrame(
            {
                "col1": ["name1", "name2", "name3", "name4"],
                "geometry": [
                    MultiPoint([(1, 2), (3, 4)]),
                    MultiPoint([(1, 2), (3, 4)]),
                    MultiPoint([(2, 1), (0, 0)]),
                    MultiPoint([(2, 1), (0, 0)]),
                ],
            },
            crs=4326,
        )

        # Test with column provided as arg
        exploded_df = gdf.explode("col1", ignore_index=True)
        assert_geodataframe_equal(exploded_df, expected_df)

        # Test with column provided as kwarg
        exploded_df = gdf.explode(column="col1", ignore_index=True)
        assert_geodataframe_equal(exploded_df, expected_df)

    @pytest.mark.parametrize("outer_index", [1, (1, 2), "1"])
    def test_explode_pandas_multi_index(self, outer_index):
        index = MultiIndex.from_arrays(
            [[outer_index, outer_index, outer_index], [1, 2, 3]],
            names=("first", "second"),
        )
        df = GeoDataFrame(
            {"vals": [1, 2, 3]},
            geometry=[MultiPoint([(x, x), (x, 0)]) for x in range(3)],
            index=index,
        )

        test_df = df.explode(index_parts=True)

        expected_s = GeoSeries(
            [
                Point(0, 0),
                Point(0, 0),
                Point(1, 1),
                Point(1, 0),
                Point(2, 2),
                Point(2, 0),
            ]
        )
        expected_df = GeoDataFrame({"vals": [1, 1, 2, 2, 3, 3], "geometry": expected_s})
        expected_index = MultiIndex.from_tuples(
            [
                (outer_index, *pair)
                for pair in [(1, 0), (1, 1), (2, 0), (2, 1), (3, 0), (3, 1)]
            ],
            names=["first", "second", None],
        )
        expected_df = expected_df.set_index(expected_index)
        assert_frame_equal(test_df, expected_df)

    @pytest.mark.parametrize("outer_index", [1, (1, 2), "1"])
    def test_explode_pandas_multi_index_false(self, outer_index):
        index = MultiIndex.from_arrays(
            [[outer_index, outer_index, outer_index], [1, 2, 3]],
            names=("first", "second"),
        )
        df = GeoDataFrame(
            {"vals": [1, 2, 3]},
            geometry=[MultiPoint([(x, x), (x, 0)]) for x in range(3)],
            index=index,
        )

        test_df = df.explode(index_parts=False)

        expected_s = GeoSeries(
            [
                Point(0, 0),
                Point(0, 0),
                Point(1, 1),
                Point(1, 0),
                Point(2, 2),
                Point(2, 0),
            ]
        )
        expected_df = GeoDataFrame({"vals": [1, 1, 2, 2, 3, 3], "geometry": expected_s})
        expected_index = MultiIndex.from_tuples(
            [
                (outer_index, 1),
                (outer_index, 1),
                (outer_index, 2),
                (outer_index, 2),
                (outer_index, 3),
                (outer_index, 3),
            ],
            names=["first", "second"],
        )
        expected_df = expected_df.set_index(expected_index)
        assert_frame_equal(test_df, expected_df)

    @pytest.mark.parametrize("outer_index", [1, (1, 2), "1"])
    def test_explode_pandas_multi_index_ignore_index(self, outer_index):
        index = MultiIndex.from_arrays(
            [[outer_index, outer_index, outer_index], [1, 2, 3]],
            names=("first", "second"),
        )
        df = GeoDataFrame(
            {"vals": [1, 2, 3]},
            geometry=[MultiPoint([(x, x), (x, 0)]) for x in range(3)],
            index=index,
        )

        test_df = df.explode(ignore_index=True)

        expected_s = GeoSeries(
            [
                Point(0, 0),
                Point(0, 0),
                Point(1, 1),
                Point(1, 0),
                Point(2, 2),
                Point(2, 0),
            ]
        )
        expected_df = GeoDataFrame({"vals": [1, 1, 2, 2, 3, 3], "geometry": expected_s})
        expected_index = Index(range(len(expected_df)))
        expected_df = expected_df.set_index(expected_index)
        assert_frame_equal(test_df, expected_df)

        # index_parts is ignored if ignore_index=True
        test_df = df.explode(ignore_index=True, index_parts=True)
        assert_frame_equal(test_df, expected_df)

    def test_explode_order(self):
        df = GeoDataFrame(
            {"vals": [1, 2, 3]},
            geometry=[MultiPoint([(x, x), (x, 0)]) for x in range(3)],
            index=[2, 9, 7],
        )
        test_df = df.explode(index_parts=True)

        expected_index = MultiIndex.from_arrays(
            [[2, 2, 9, 9, 7, 7], [0, 1, 0, 1, 0, 1]],
        )
        expected_geometry = GeoSeries(
            [
                Point(0, 0),
                Point(0, 0),
                Point(1, 1),
                Point(1, 0),
                Point(2, 2),
                Point(2, 0),
            ],
            index=expected_index,
        )
        expected_df = GeoDataFrame(
            {"vals": [1, 1, 2, 2, 3, 3]},
            geometry=expected_geometry,
            index=expected_index,
        )
        assert_geodataframe_equal(test_df, expected_df)

    def test_explode_order_no_multi(self):
        df = GeoDataFrame(
            {"vals": [1, 2, 3]},
            geometry=[Point(0, x) for x in range(3)],
            index=[2, 9, 7],
        )
        test_df = df.explode(index_parts=True)

        expected_index = MultiIndex.from_arrays(
            [[2, 9, 7], [0, 0, 0]],
        )
        expected_df = GeoDataFrame(
            {"vals": [1, 2, 3]},
            geometry=[Point(0, x) for x in range(3)],
            index=expected_index,
        )
        assert_geodataframe_equal(test_df, expected_df)

    def test_explode_order_mixed(self):
        df = GeoDataFrame(
            {"vals": [1, 2, 3]},
            geometry=[MultiPoint([(x, x), (x, 0)]) for x in range(2)] + [Point(0, 10)],
            index=[2, 9, 7],
        )
        test_df = df.explode(index_parts=True)

        expected_index = MultiIndex.from_arrays(
            [[2, 2, 9, 9, 7], [0, 1, 0, 1, 0]],
        )
        expected_geometry = GeoSeries(
            [
                Point(0, 0),
                Point(0, 0),
                Point(1, 1),
                Point(1, 0),
                Point(0, 10),
            ],
            index=expected_index,
        )
        expected_df = GeoDataFrame(
            {"vals": [1, 1, 2, 2, 3]},
            geometry=expected_geometry,
            index=expected_index,
        )
        assert_geodataframe_equal(test_df, expected_df)

    def test_explode_duplicated_index(self):
        df = GeoDataFrame(
            {"vals": [1, 2, 3]},
            geometry=[MultiPoint([(x, x), (x, 0)]) for x in range(3)],
            index=[1, 1, 2],
        )
        test_df = df.explode(index_parts=True)
        expected_index = MultiIndex.from_arrays(
            [[1, 1, 1, 1, 2, 2], [0, 1, 0, 1, 0, 1]],
        )
        expected_geometry = GeoSeries(
            [
                Point(0, 0),
                Point(0, 0),
                Point(1, 1),
                Point(1, 0),
                Point(2, 2),
                Point(2, 0),
            ],
            index=expected_index,
        )
        expected_df = GeoDataFrame(
            {"vals": [1, 1, 2, 2, 3, 3]},
            geometry=expected_geometry,
            index=expected_index,
        )
        assert_geodataframe_equal(test_df, expected_df)

    @pytest.mark.parametrize("geom_col", ["geom", "geometry"])
    def test_explode_geometry_name(self, geom_col):
        s = GeoSeries([MultiPoint([Point(1, 2), Point(2, 3)]), Point(5, 5)])
        df = GeoDataFrame({"col": [1, 2], geom_col: s}, geometry=geom_col)
        test_df = df.explode(index_parts=True)

        assert test_df.geometry.name == geom_col
        assert test_df.geometry.name == test_df._geometry_column_name

    def test_explode_geometry_name_two_geoms(self):
        s = GeoSeries([MultiPoint([Point(1, 2), Point(2, 3)]), Point(5, 5)])
        df = GeoDataFrame({"col": [1, 2], "geom": s, "geometry": s}, geometry="geom")
        test_df = df.explode(index_parts=True)

        assert test_df.geometry.name == "geom"
        assert test_df.geometry.name == test_df._geometry_column_name
        assert "geometry" in test_df.columns

    def test_get_coordinates(self):
        expected = DataFrame(
            data=self.expected_2d,
            columns=["x", "y"],
            index=[0, 1, 3, 3, 3, 3, 4, 4, 4, 4, 6, 6, 6],
        )
        assert_frame_equal(self.g11.get_coordinates(), expected)

    def test_get_coordinates_z(self):
        expected = DataFrame(
            data=self.expected_3d,
            columns=["x", "y", "z"],
            index=[0, 1, 3, 3, 3, 3, 4, 4, 4, 4, 6, 6, 6],
        )
        assert_frame_equal(self.g11.get_coordinates(include_z=True), expected)

    def test_get_coordinates_ignore(self):
        expected = DataFrame(
            data=self.expected_2d,
            columns=["x", "y"],
        )
        assert_frame_equal(self.g11.get_coordinates(ignore_index=True), expected)

    def test_get_coordinates_parts(self):
        expected = DataFrame(
            data=self.expected_2d,
            columns=["x", "y"],
            index=MultiIndex.from_tuples(
                [
                    (0, 0),
                    (1, 0),
                    (3, 0),
                    (3, 1),
                    (3, 2),
                    (3, 3),
                    (4, 0),
                    (4, 1),
                    (4, 2),
                    (4, 3),
                    (6, 0),
                    (6, 1),
                    (6, 2),
                ]
            ),
        )
        assert_frame_equal(self.g11.get_coordinates(index_parts=True), expected)

    def test_minimum_bounding_radius(self):
        mbr_geoms = self.g1.minimum_bounding_radius()

        assert_series_equal(
            mbr_geoms,
            Series([0.707106, 0.707106]),
        )

        mbr_lines = self.g5.minimum_bounding_radius()

        assert_series_equal(
            mbr_lines,
            Series([0.707106, 0.707106]),
        )

    def test_minimum_clearance(self):
        mc_geoms = self.g1.minimum_clearance()

        assert_series_equal(
            mc_geoms,
            Series([0.707107, 1.000000]),
        )

        mc_lines = self.g5.minimum_clearance()

        assert_series_equal(
            mc_lines,
            Series([1.0, 1.0]),
        )

    @pytest.mark.parametrize("size", [10, 20, 50])
    def test_sample_points(self, size):
        for gs in (
            self.g1,
            self.na,
            self.a1,
            self.na_none,
        ):
            output = gs.sample_points(size)
            assert_index_equal(gs.index, output.index)
            assert (
                len(output.explode(ignore_index=True))
                == len(gs[~(gs.is_empty | gs.isna())]) * size
            )
        with pytest.warns(FutureWarning, match="The 'seed' keyword is deprecated"):
            _ = gs.sample_points(size, seed=1)

    def test_sample_points_array(self):
        output = concat([self.g1, self.g1]).sample_points([10, 15, 20, 25])
        expected = Series(
            [10, 15, 20, 25], index=[0, 1, 0, 1], name="sampled_points", dtype="int32"
        )
        assert_series_equal(shapely.get_num_geometries(output), expected)

    @pytest.mark.parametrize("size", [10, 20, 50])
    def test_sample_points_pointpats(self, size):
        pytest.importorskip("pointpats")
        for gs in (
            self.g1,
            self.na,
            self.a1,
        ):
            output = gs.sample_points(size, method="cluster_poisson")
            assert_index_equal(gs.index, output.index)
            assert (
                len(output.explode(ignore_index=True)) == len(gs[~gs.is_empty]) * size
            )

        with pytest.raises(AttributeError, match="pointpats.random module has no"):
            gs.sample_points(10, method="nonexistent")

    def test_offset_curve(self):
        oc = GeoSeries([self.l1]).offset_curve(1, join_style="mitre")
        expected = GeoSeries([LineString([[-1, 0], [-1, 2], [1, 2]])])
        assert_geoseries_equal(expected, oc)
        assert isinstance(oc, GeoSeries)

    @pytest.mark.skipif(shapely.geos_version < (3, 11, 0), reason="requires GEOS>=3.11")
    @pytest.mark.parametrize(
        "geom,expected",
        [
            (
                GeoSeries(LinearRing([(0, 0), (1, 2), (1, 2), (1, 3), (0, 0)])),
                GeoSeries(LinearRing([(0, 0), (1, 2), (1, 3), (0, 0)])),
            ),
            (
                GeoSeries(Polygon([(0, 0), (0, 0), (1, 0), (1, 1), (1, 0), (0, 0)])),
                GeoSeries(Polygon([(0, 0), (1, 0), (1, 1), (1, 0), (0, 0)])),
            ),
        ],
    )
    def test_remove_repeated_points(self, geom, expected):
        assert_geoseries_equal(expected, geom.remove_repeated_points(tolerance=0.0))

    def test_force_2d(self):
        expected = GeoSeries(
            [
                Point(-73.9847, 40.7484),
                Point(-74.0446, 40.6893),
                self.pt2d,
                self.pt_empty,
            ],
            crs=4326,
        )
        assert_geoseries_equal(expected, self.landmarks_mixed_empty.force_2d())

    def test_force_3d(self):
        expected = GeoSeries(
            [
                self.esb,
                self.sol,
                Point(-73.9847, 40.7484, 0),
                self.pt_empty,
            ],
            crs=4326,
        )
        assert_geoseries_equal(expected, self.landmarks_mixed_empty.force_3d())

        expected = GeoSeries(
            [
                self.esb,
                self.sol,
                Point(-73.9847, 40.7484, 2),
                self.pt_empty,
            ],
            crs=4326,
        )
        assert_geoseries_equal(expected, self.landmarks_mixed_empty.force_3d(2))

        expected = GeoSeries(
            [
                Polygon([(0, 0, 1), (1, 0, 1), (1, 1, 1), (0, 0, 1)]),
                Polygon([(0, 0, 2), (1, 0, 2), (1, 1, 2), (0, 1, 2), (0, 0, 2)]),
            ],
        )
        assert_geoseries_equal(expected, self.g1.force_3d([1, 2]))

<<<<<<< HEAD
    def test_shared_paths(self):
        line = LineString([(0, 0), (0.5, 0.5), (0, 1)])
        expected = GeoSeries.from_wkt(
            [
                "GEOMETRYCOLLECTION (MULTILINESTRING ((0 0, 0.5 0.5)),"
                " MULTILINESTRING EMPTY)",
                "GEOMETRYCOLLECTION (MULTILINESTRING EMPTY,"
                " MULTILINESTRING ((0 1, 0.5 0.5)))",
            ]
        )
        assert_geoseries_equal(expected, self.crossed_lines.shared_paths(line))

        s2 = GeoSeries(
            [
                LineString([(0, 0), (0.5, 0.5), (1, 0), (1, 1), (0.9, 0.9)]),
                LineString([(1, 1), (0, 1), (1, 0)]),
            ],
            index=[1, 2],
        )
        expected = GeoSeries.from_wkt(
            [
                None,
                "GEOMETRYCOLLECTION (MULTILINESTRING ((0.5 0.5, 1 0)),"
                " MULTILINESTRING EMPTY)",
                None,
            ]
        )

        with pytest.warns(UserWarning, match="The indices .+ different"):
            assert_geoseries_equal(
                self.crossed_lines.shared_paths(s2, align=True), expected
            )

        expected = GeoSeries.from_wkt(
            [
                "GEOMETRYCOLLECTION (MULTILINESTRING ((0 0, 0.5 0.5)),"
                " MULTILINESTRING ((0.9 0.9, 1 1)))",
                "GEOMETRYCOLLECTION (MULTILINESTRING ((0 1, 1 0)),"
                " MULTILINESTRING EMPTY)",
            ]
        )
        assert_geoseries_equal(
            self.crossed_lines.shared_paths(s2, align=False), expected
        )
=======
    @pytest.mark.skipif(
        shapely.geos_version < (3, 9, 5), reason="Empty geom bug in GEOS<3.9.5"
    )
    def test_set_precision(self):
        expected = GeoSeries(
            [
                Point(-74, 41, 30.3244),
                Point(-74, 41, 31.2344),
                Point(-74, 41),
                self.pt_empty,
            ],
            crs=4326,
        )
        assert_geoseries_equal(expected, self.landmarks_mixed_empty.set_precision(1))

        s = GeoSeries(
            [
                LineString([(0, 0), (0, 0.1), (0, 1), (1, 1)]),
                LineString([(0, 0), (0, 0.1), (0.1, 0.1)]),
            ],
        )
        expected = GeoSeries(
            [
                LineString([(0, 0), (0, 1), (1, 1)]),
                LineString(),
            ],
        )
        assert_geoseries_equal(expected, s.set_precision(1))

        expected = GeoSeries(
            [
                LineString([(0, 0), (0, 0), (0, 1), (1, 1)]),
                LineString([(0, 0), (0, 0), (0, 0)]),
            ]
        )
        assert_series_equal(
            expected.to_wkt(), s.set_precision(1, mode="pointwise").to_wkt()
        )

        expected = GeoSeries(
            [
                LineString([(0, 0), (0, 1), (1, 1)]),
                LineString([(0, 0), (0, 0)]),
            ]
        )
        assert_series_equal(
            expected.to_wkt(), s.set_precision(1, mode="keep_collapsed").to_wkt()
        )

    def test_get_precision(self):
        expected = Series([0.0, 0.0, 0.0, 0.0], index=self.landmarks_mixed_empty.index)
        assert_series_equal(expected, self.landmarks_mixed_empty.get_precision())
        with_precision = self.landmarks_mixed_empty.set_precision(1)
        expected = Series([1.0, 1.0, 1.0, 1.0], index=with_precision.index)
        assert_series_equal(expected, with_precision.get_precision())
        mixed = concat([self.landmarks_mixed_empty, with_precision])
        expected = Series([0.0, 0.0, 0.0, 0.0, 1.0, 1.0, 1.0, 1.0], index=mixed.index)
        assert_series_equal(expected, mixed.get_precision())
>>>>>>> 70bf9da0
<|MERGE_RESOLUTION|>--- conflicted
+++ resolved
@@ -1797,7 +1797,6 @@
         )
         assert_geoseries_equal(expected, self.g1.force_3d([1, 2]))
 
-<<<<<<< HEAD
     def test_shared_paths(self):
         line = LineString([(0, 0), (0.5, 0.5), (0, 1)])
         expected = GeoSeries.from_wkt(
@@ -1842,7 +1841,7 @@
         assert_geoseries_equal(
             self.crossed_lines.shared_paths(s2, align=False), expected
         )
-=======
+
     @pytest.mark.skipif(
         shapely.geos_version < (3, 9, 5), reason="Empty geom bug in GEOS<3.9.5"
     )
@@ -1900,5 +1899,4 @@
         assert_series_equal(expected, with_precision.get_precision())
         mixed = concat([self.landmarks_mixed_empty, with_precision])
         expected = Series([0.0, 0.0, 0.0, 0.0, 1.0, 1.0, 1.0, 1.0], index=mixed.index)
-        assert_series_equal(expected, mixed.get_precision())
->>>>>>> 70bf9da0
+        assert_series_equal(expected, mixed.get_precision())