--- conflicted
+++ resolved
@@ -679,7 +679,15 @@
         with pytest.warns(UserWarning, match="Geometry is in a geographic CRS"):
             self.g4.centroid
 
-<<<<<<< HEAD
+    def test_normalize(self):
+        polygon = Polygon([(0, 0), (1, 1), (0, 1)])
+        linestring = LineString([(0, 0), (1, 1), (1, 0)])
+        point = Point(0, 0)
+        series = GeoSeries([polygon, linestring, point])
+        polygon2 = Polygon([(0, 0), (0, 1), (1, 1)])
+        expected = GeoSeries([polygon2, linestring, point])
+        assert_geoseries_equal(series.normalize(), expected)
+
     @pytest.mark.skipif(
         not compat.SHAPELY_GE_18,
         reason="make_valid keyword introduced in shapely 1.8.0",
@@ -703,16 +711,6 @@
         result = testGeoseries.make_valid()
         assert_geoseries_equal(result, output)
         assert result.is_valid.all()
-=======
-    def test_normalize(self):
-        polygon = Polygon([(0, 0), (1, 1), (0, 1)])
-        linestring = LineString([(0, 0), (1, 1), (1, 0)])
-        point = Point(0, 0)
-        series = GeoSeries([polygon, linestring, point])
-        polygon2 = Polygon([(0, 0), (0, 1), (1, 1)])
-        expected = GeoSeries([polygon2, linestring, point])
-        assert_geoseries_equal(series.normalize(), expected)
->>>>>>> 047a5cd6
 
     def test_convex_hull(self):
         # the convex hull of a square should be the same as the square
