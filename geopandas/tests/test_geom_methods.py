--- conflicted
+++ resolved
@@ -1699,7 +1699,6 @@
         assert_geoseries_equal(expected, oc)
         assert isinstance(oc, GeoSeries)
 
-<<<<<<< HEAD
     def test_polygonize(self):
         expected = GeoSeries.from_wkt(
             [
@@ -1782,8 +1781,6 @@
         not compat.USE_SHAPELY_20,
         reason="remove_repeated_points is only implemented for shapely >= 2.0",
     )
-=======
->>>>>>> 50b2910e
     @pytest.mark.parametrize(
         "geom,expected",
         [
