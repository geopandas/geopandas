--- conflicted
+++ resolved
@@ -172,11 +172,8 @@
                 [1.0, 1.0, np.nan],
             ]
         )
-<<<<<<< HEAD
         self.g12 = GeoSeries([GeometryCollection([self.t6, self.t7])])
-=======
         self.squares = GeoSeries([self.sq for _ in range(3)])
->>>>>>> fed74a68
 
     def _test_unary_real(self, op, expected, a):
         """Tests for 'area', 'length', 'is_valid', etc."""
