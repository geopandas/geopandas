--- conflicted
+++ resolved
@@ -1803,7 +1803,6 @@
         assert_geoseries_equal(expected, self.g1.force_3d([1, 2]))
 
     @pytest.mark.skipif(
-<<<<<<< HEAD
         shapely.geos_version < (3, 11, 0), reason="different order in GEOS<3.11"
     )
     def test_build_area(self):
@@ -1863,7 +1862,8 @@
         assert_geoseries_equal(
             non_noded, s2.build_area(node=False), check_less_precise=True
         )
-=======
+
+    @pytest.mark.skipif(
         shapely.geos_version < (3, 9, 5), reason="Empty geom bug in GEOS<3.9.5"
     )
     def test_set_precision(self):
@@ -1920,5 +1920,4 @@
         assert_series_equal(expected, with_precision.get_precision())
         mixed = concat([self.landmarks_mixed_empty, with_precision])
         expected = Series([0.0, 0.0, 0.0, 0.0, 1.0, 1.0, 1.0, 1.0], index=mixed.index)
-        assert_series_equal(expected, mixed.get_precision())
->>>>>>> 70bf9da0
+        assert_series_equal(expected, mixed.get_precision())