--- conflicted
+++ resolved
@@ -1883,7 +1883,12 @@
         assert_geoseries_equal(expected, oc)
         assert isinstance(oc, GeoSeries)
 
-<<<<<<< HEAD
+    def test_offset_curve_wrong_index(self):
+        with pytest.raises(
+            ValueError, match="Index of the Series passed as 'distance' does not match"
+        ):
+            GeoSeries([self.l1]).offset_curve(Series([1], index=[99]))
+
     def test_polygonize(self):
         expected = GeoSeries.from_wkt(
             [
@@ -1938,13 +1943,6 @@
         assert_geoseries_equal(expected_dangles, result[2])
         assert_geoseries_equal(expected_invalid, result[3])
         assert_index_equal(self.lines.index, Index(range(2, 10)))
-=======
-    def test_offset_curve_wrong_index(self):
-        with pytest.raises(
-            ValueError, match="Index of the Series passed as 'distance' does not match"
-        ):
-            GeoSeries([self.l1]).offset_curve(Series([1], index=[99]))
->>>>>>> 934719dd
 
     @pytest.mark.skipif(shapely.geos_version < (3, 11, 0), reason="requires GEOS>=3.11")
     @pytest.mark.parametrize(
