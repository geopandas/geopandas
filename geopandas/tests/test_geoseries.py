import json
import os
import random
import shutil
import tempfile

import numpy as np
from numpy.testing import assert_array_equal
import pandas as pd

from shapely.geometry import (
    LineString,
    MultiLineString,
    MultiPoint,
    MultiPolygon,
    Point,
    Polygon,
)
from shapely.geometry.base import BaseGeometry

from geopandas import GeoSeries, GeoDataFrame
from geopandas.array import GeometryArray, GeometryDtype

from geopandas.tests.util import geom_equals
from pandas.testing import assert_series_equal
import pytest


class TestSeries:
    def setup_method(self):
        self.tempdir = tempfile.mkdtemp()
        self.t1 = Polygon([(0, 0), (1, 0), (1, 1)])
        self.t2 = Polygon([(0, 0), (1, 1), (0, 1)])
        self.sq = Polygon([(0, 0), (1, 0), (1, 1), (0, 1)])
        self.g1 = GeoSeries([self.t1, self.sq])
        self.g2 = GeoSeries([self.sq, self.t1])
        self.g3 = GeoSeries([self.t1, self.t2])
        self.g3.crs = "epsg:4326"
        self.g4 = GeoSeries([self.t2, self.t1])
        self.na = GeoSeries([self.t1, self.t2, Polygon()])
        self.na_none = GeoSeries([self.t1, self.t2, None])
        self.a1 = self.g1.copy()
        self.a1.index = ["A", "B"]
        self.a2 = self.g2.copy()
        self.a2.index = ["B", "C"]
        self.esb = Point(-73.9847, 40.7484)
        self.sol = Point(-74.0446, 40.6893)
        self.landmarks = GeoSeries([self.esb, self.sol], crs="epsg:4326")
        self.l1 = LineString([(0, 0), (0, 1), (1, 1)])
        self.l2 = LineString([(0, 0), (1, 0), (1, 1), (0, 1)])
        self.g5 = GeoSeries([self.l1, self.l2])

    def teardown_method(self):
        shutil.rmtree(self.tempdir)

    def test_copy(self):
        gc = self.g3.copy()
        assert type(gc) is GeoSeries
        assert self.g3.name == gc.name
        assert self.g3.crs == gc.crs

    def test_in(self):
        assert self.t1 in self.g1
        assert self.sq in self.g1
        assert self.t1 in self.a1
        assert self.t2 in self.g3
        assert self.sq not in self.g3
        assert 5 not in self.g3

    def test_align(self):
        a1, a2 = self.a1.align(self.a2)
        assert isinstance(a1, GeoSeries)
        assert isinstance(a2, GeoSeries)
        assert a2["A"] is None
        assert a1["B"].equals(a2["B"])
        assert a1["C"] is None

    def test_align_crs(self):
        a1 = self.a1
        a1.crs = "epsg:4326"
        a2 = self.a2
        a2.crs = "epsg:31370"

        res1, res2 = a1.align(a2)
        assert res1.crs == "epsg:4326"
        assert res2.crs == "epsg:31370"

        a2.crs = None
        res1, res2 = a1.align(a2)
        assert res1.crs == "epsg:4326"
        assert res2.crs is None

    def test_align_mixed(self):
        a1 = self.a1
        s2 = pd.Series([1, 2], index=["B", "C"])
        res1, res2 = a1.align(s2)

        exp2 = pd.Series([np.nan, 1, 2], index=["A", "B", "C"])
        assert_series_equal(res2, exp2)

    def test_geom_equals(self):
        assert np.all(self.g1.geom_equals(self.g1))
        assert_array_equal(self.g1.geom_equals(self.sq), [False, True])

    def test_geom_equals_align(self):
        a = self.a1.geom_equals(self.a2)
        exp = pd.Series([False, True, False], index=["A", "B", "C"])
        assert_series_equal(a, exp)

    def test_geom_almost_equals(self):
        # TODO: test decimal parameter
        assert np.all(self.g1.geom_almost_equals(self.g1))
        assert_array_equal(self.g1.geom_almost_equals(self.sq), [False, True])

    def test_geom_equals_exact(self):
        # TODO: test tolerance parameter
        assert np.all(self.g1.geom_equals_exact(self.g1, 0.001))
        assert_array_equal(self.g1.geom_equals_exact(self.sq, 0.001), [False, True])

    def test_equal_comp_op(self):
        s = GeoSeries([Point(x, x) for x in range(3)])
        res = s == Point(1, 1)
        exp = pd.Series([False, True, False])
        assert_series_equal(res, exp)

    def test_to_file(self):
        """ Test to_file and from_file """
        tempfilename = os.path.join(self.tempdir, "test.shp")
        self.g3.to_file(tempfilename)
        # Read layer back in?
        s = GeoSeries.from_file(tempfilename)
        assert all(self.g3.geom_equals(s))
        # TODO: compare crs

    def test_to_json(self):
        """
        Test whether GeoSeries.to_json works and returns an actual json file.
        """
        json_str = self.g3.to_json()
        json.loads(json_str)
        # TODO : verify the output is a valid GeoJSON.

    def test_representative_point(self):
        assert np.all(self.g1.contains(self.g1.representative_point()))
        assert np.all(self.g2.contains(self.g2.representative_point()))
        assert np.all(self.g3.contains(self.g3.representative_point()))
        assert np.all(self.g4.contains(self.g4.representative_point()))

    def test_transform(self):
        utm18n = self.landmarks.to_crs(epsg=26918)
        lonlat = utm18n.to_crs(epsg=4326)
        assert np.all(self.landmarks.geom_almost_equals(lonlat))
        with pytest.raises(ValueError):
            self.g1.to_crs(epsg=4326)
        with pytest.raises(ValueError):
            self.landmarks.to_crs(crs=None, epsg=None)

    def test_fillna(self):
        # default is to fill with empty geometry
        na = self.na_none.fillna()
        assert isinstance(na[2], BaseGeometry)
        assert na[2].is_empty
        assert geom_equals(self.na_none[:2], na[:2])
        # XXX: method works inconsistently for different pandas versions
        # self.na_none.fillna(method='backfill')

    def test_coord_slice(self):
        """ Test CoordinateSlicer """
        # need some better test cases
        assert geom_equals(self.g3, self.g3.cx[:, :])
        assert geom_equals(self.g3[[True, False]], self.g3.cx[0.9:, :0.1])
        assert geom_equals(self.g3[[False, True]], self.g3.cx[0:0.1, 0.9:1.0])

    def test_coord_slice_with_zero(self):
        # Test that CoordinateSlice correctly handles zero slice (#GH477).

        gs = GeoSeries([Point(x, x) for x in range(-3, 4)])
        assert geom_equals(gs.cx[:0, :0], gs.loc[:3])
        assert geom_equals(gs.cx[:, :0], gs.loc[:3])
        assert geom_equals(gs.cx[:0, :], gs.loc[:3])
        assert geom_equals(gs.cx[0:, 0:], gs.loc[3:])
        assert geom_equals(gs.cx[0:, :], gs.loc[3:])
        assert geom_equals(gs.cx[:, 0:], gs.loc[3:])

    def test_geoseries_geointerface(self):
        assert self.g1.__geo_interface__["type"] == "FeatureCollection"
        assert len(self.g1.__geo_interface__["features"]) == self.g1.shape[0]

    def test_proj4strings(self):
        # As string
        reprojected = self.g3.to_crs("+proj=utm +zone=30N")
        reprojected_back = reprojected.to_crs(epsg=4326)
        assert np.all(self.g3.geom_almost_equals(reprojected_back))

        # As dict
        reprojected = self.g3.to_crs({"proj": "utm", "zone": "30N"})
        reprojected_back = reprojected.to_crs(epsg=4326)
        assert np.all(self.g3.geom_almost_equals(reprojected_back))

        # Set to equivalent string, convert, compare to original
        copy = self.g3.copy()
        copy.crs = "epsg:4326"
        reprojected = copy.to_crs({"proj": "utm", "zone": "30N"})
        reprojected_back = reprojected.to_crs(epsg=4326)
        assert np.all(self.g3.geom_almost_equals(reprojected_back))

        # Conversions by different format
        reprojected_string = self.g3.to_crs("+proj=utm +zone=30N")
        reprojected_dict = self.g3.to_crs({"proj": "utm", "zone": "30N"})
        assert np.all(reprojected_string.geom_almost_equals(reprojected_dict))


def test_missing_values_empty_warning():
    s = GeoSeries([Point(1, 1), None, np.nan, BaseGeometry(), Polygon()])
    with pytest.warns(UserWarning):
        s.isna()

    with pytest.warns(UserWarning):
        s.notna()


@pytest.mark.filterwarnings("ignore::UserWarning")
def test_missing_values():
    s = GeoSeries([Point(1, 1), None, np.nan, BaseGeometry(), Polygon()])

    # construction -> missing values get normalized to None
    assert s[1] is None
    assert s[2] is None
    assert s[3].is_empty
    assert s[4].is_empty

    # isna / is_empty
    assert s.isna().tolist() == [False, True, True, False, False]
    assert s.is_empty.tolist() == [False, False, False, True, True]
    assert s.notna().tolist() == [True, False, False, True, True]

    # fillna defaults to fill with empty geometry -> no missing values anymore
    assert not s.fillna().isna().any()

    # dropna drops the missing values
    assert not s.dropna().isna().any()
    assert len(s.dropna()) == 3


# -----------------------------------------------------------------------------
# # Constructor tests
# -----------------------------------------------------------------------------


def check_geoseries(s):
    assert isinstance(s, GeoSeries)
    assert isinstance(s.geometry, GeoSeries)
    assert isinstance(s.dtype, GeometryDtype)
    assert isinstance(s.values, GeometryArray)


class TestConstructor:
    def test_constructor(self):
        s = GeoSeries([Point(x, x) for x in range(3)])
        check_geoseries(s)

    def test_single_geom_constructor(self):
        p = Point(1, 2)
        line = LineString([(2, 3), (4, 5), (5, 6)])
        poly = Polygon(
            [(0, 0), (1, 0), (1, 1), (0, 1)], [[(0.1, 0.1), (0.9, 0.1), (0.9, 0.9)]]
        )
        mp = MultiPoint([(1, 2), (3, 4), (5, 6)])
        mline = MultiLineString([[(1, 2), (3, 4), (5, 6)], [(7, 8), (9, 10)]])

        poly2 = Polygon(
            [(0, 0), (0, -1), (-1, -1), (-1, 0)],
            [[(-0.1, -0.1), (-0.1, -0.5), (-0.5, -0.5), (-0.5, -0.1)]],
        )
        mpoly = MultiPolygon([poly, poly2])

        geoms = [p, line, poly, mp, mline, mpoly]
        index = ["a", "b", "c", "d"]

        for g in geoms:
            gs = GeoSeries(g)
            assert len(gs) == 1
            assert gs.iloc[0].equals(g)

            gs = GeoSeries(g, index=index)
            assert len(gs) == len(index)
            for x in gs:
                assert x.equals(g)

    def test_no_geometries_fallback(self):
        with pytest.warns(FutureWarning):
            s = GeoSeries([True, False, True])
        assert not isinstance(s, GeoSeries)
        assert type(s) == pd.Series

        with pytest.warns(FutureWarning):
            s = GeoSeries(["a", "b", "c"])
        assert not isinstance(s, GeoSeries)
        assert type(s) == pd.Series

        with pytest.warns(FutureWarning):
            s = GeoSeries([[1, 2], [3, 4]])
        assert not isinstance(s, GeoSeries)
        assert type(s) == pd.Series

    def test_empty(self):
        s = GeoSeries([])
        check_geoseries(s)

        s = GeoSeries()
        check_geoseries(s)

    def test_from_series(self):
        shapes = [
            Polygon([(random.random(), random.random()) for _ in range(3)])
            for _ in range(10)
        ]
        s = pd.Series(shapes, index=list("abcdefghij"), name="foo")
        g = GeoSeries(s)
        check_geoseries(g)

        assert [a.equals(b) for a, b in zip(s, g)]
        assert s.name == g.name
        assert s.index is g.index

<<<<<<< HEAD

def test_geoseries_crs():
    gs = GeoSeries()
    gs.crs = "IGNF:ETRS89UTM28"
    assert gs.crs.to_authority() == ("IGNF", "ETRS89UTM28")
=======
    # GH 1216
    def test_expanddim(self):
        s = GeoSeries(
            [MultiPoint([(0, 0), (1, 1)]), MultiPoint([(2, 2), (3, 3), (4, 4)])]
        )
        s = s.explode()
        df = s.reset_index()
        assert type(df) == GeoDataFrame
>>>>>>> 86e01dc9
<|MERGE_RESOLUTION|>--- conflicted
+++ resolved
@@ -242,6 +242,12 @@
     assert len(s.dropna()) == 3
 
 
+def test_geoseries_crs():
+    gs = GeoSeries()
+    gs.crs = "IGNF:ETRS89UTM28"
+    assert gs.crs.to_authority() == ("IGNF", "ETRS89UTM28")
+
+
 # -----------------------------------------------------------------------------
 # # Constructor tests
 # -----------------------------------------------------------------------------
@@ -323,13 +329,6 @@
         assert s.name == g.name
         assert s.index is g.index
 
-<<<<<<< HEAD
-
-def test_geoseries_crs():
-    gs = GeoSeries()
-    gs.crs = "IGNF:ETRS89UTM28"
-    assert gs.crs.to_authority() == ("IGNF", "ETRS89UTM28")
-=======
     # GH 1216
     def test_expanddim(self):
         s = GeoSeries(
@@ -337,5 +336,4 @@
         )
         s = s.explode()
         df = s.reset_index()
-        assert type(df) == GeoDataFrame
->>>>>>> 86e01dc9
+        assert type(df) == GeoDataFrame