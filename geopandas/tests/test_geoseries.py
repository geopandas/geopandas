import json
import os
import random
import shutil
import tempfile

import numpy as np
from numpy.testing import assert_array_equal
import pandas as pd
from pandas.util.testing import assert_index_equal

from pyproj import CRS
from shapely.geometry import (
    LineString,
    MultiLineString,
    MultiPoint,
    MultiPolygon,
    Point,
    Polygon,
)
from shapely.geometry.base import BaseGeometry

from geopandas import GeoSeries, GeoDataFrame, read_file, datasets, clip
from geopandas._compat import PYPROJ_LT_3, ignore_shapely2_warnings
from geopandas.array import GeometryArray, GeometryDtype
from geopandas.testing import assert_geoseries_equal

from geopandas.tests.util import geom_equals
from pandas.testing import assert_series_equal
import pytest


class TestSeries:
    def setup_method(self):
        self.tempdir = tempfile.mkdtemp()
        self.t1 = Polygon([(0, 0), (1, 0), (1, 1)])
        self.t2 = Polygon([(0, 0), (1, 1), (0, 1)])
        self.sq = Polygon([(0, 0), (1, 0), (1, 1), (0, 1)])
        self.g1 = GeoSeries([self.t1, self.sq])
        self.g2 = GeoSeries([self.sq, self.t1])
        self.g3 = GeoSeries([self.t1, self.t2])
        self.g3.crs = "epsg:4326"
        self.g4 = GeoSeries([self.t2, self.t1])
        self.na = GeoSeries([self.t1, self.t2, Polygon()])
        self.na_none = GeoSeries([self.t1, self.t2, None])
        self.a1 = self.g1.copy()
        self.a1.index = ["A", "B"]
        self.a2 = self.g2.copy()
        self.a2.index = ["B", "C"]
        self.esb = Point(-73.9847, 40.7484)
        self.sol = Point(-74.0446, 40.6893)
        self.landmarks = GeoSeries([self.esb, self.sol], crs="epsg:4326")
        self.l1 = LineString([(0, 0), (0, 1), (1, 1)])
        self.l2 = LineString([(0, 0), (1, 0), (1, 1), (0, 1)])
        self.g5 = GeoSeries([self.l1, self.l2])

    def teardown_method(self):
        shutil.rmtree(self.tempdir)

    def test_copy(self):
        gc = self.g3.copy()
        assert type(gc) is GeoSeries
        assert self.g3.name == gc.name
        assert self.g3.crs == gc.crs

    def test_in(self):
        assert self.t1 in self.g1
        assert self.sq in self.g1
        assert self.t1 in self.a1
        assert self.t2 in self.g3
        assert self.sq not in self.g3
        assert 5 not in self.g3

    def test_align(self):
        a1, a2 = self.a1.align(self.a2)
        assert isinstance(a1, GeoSeries)
        assert isinstance(a2, GeoSeries)
        assert a2["A"] is None
        assert a1["B"].equals(a2["B"])
        assert a1["C"] is None

    def test_align_crs(self):
        a1 = self.a1
        a1.crs = "epsg:4326"
        a2 = self.a2
        a2.crs = "epsg:31370"

        res1, res2 = a1.align(a2)
        assert res1.crs == "epsg:4326"
        assert res2.crs == "epsg:31370"

        a2.crs = None
        res1, res2 = a1.align(a2)
        assert res1.crs == "epsg:4326"
        assert res2.crs is None

    def test_align_mixed(self):
        a1 = self.a1
        s2 = pd.Series([1, 2], index=["B", "C"])
        res1, res2 = a1.align(s2)

        exp2 = pd.Series([np.nan, 1, 2], index=["A", "B", "C"])
        assert_series_equal(res2, exp2)

    def test_warning_if_not_aligned(self):
        # GH-816
        # Test that warning is issued when operating on non-aligned series

        # _series_op
        with pytest.warns(UserWarning, match="The indices .+ different"):
            self.a1.contains(self.a2)

        # _geo_op
        with pytest.warns(UserWarning, match="The indices .+ different"):
            self.a1.union(self.a2)

    def test_no_warning_if_aligned(self):
        # GH-816
        # Test that warning is not issued when operating on aligned series
        a1, a2 = self.a1.align(self.a2)

        with pytest.warns(None) as warnings:
            a1.contains(a2)  # _series_op, explicitly aligned
            self.g1.intersects(self.g2)  # _series_op, implicitly aligned
            a2.union(a1)  # _geo_op, explicitly aligned
            self.g2.intersection(self.g1)  # _geo_op, implicitly aligned

        user_warnings = [w for w in warnings if w.category is UserWarning]
        assert not user_warnings, user_warnings[0].message

    def test_geom_equals(self):
        assert np.all(self.g1.geom_equals(self.g1))
        assert_array_equal(self.g1.geom_equals(self.sq), [False, True])

    def test_geom_equals_align(self):
        with pytest.warns(UserWarning, match="The indices .+ different"):
            a = self.a1.geom_equals(self.a2, align=True)
        exp = pd.Series([False, True, False], index=["A", "B", "C"])
        assert_series_equal(a, exp)

        a = self.a1.geom_equals(self.a2, align=False)
        exp = pd.Series([False, False], index=["A", "B"])
        assert_series_equal(a, exp)

    def test_geom_almost_equals(self):
        # TODO: test decimal parameter
        assert np.all(self.g1.geom_almost_equals(self.g1))
        assert_array_equal(self.g1.geom_almost_equals(self.sq), [False, True])

        assert_array_equal(
            self.a1.geom_almost_equals(self.a2, align=True), [False, True, False]
        )
        assert_array_equal(
            self.a1.geom_almost_equals(self.a2, align=False), [False, False]
        )

    def test_geom_equals_exact(self):
        # TODO: test tolerance parameter
        assert np.all(self.g1.geom_equals_exact(self.g1, 0.001))
        assert_array_equal(self.g1.geom_equals_exact(self.sq, 0.001), [False, True])

        assert_array_equal(
            self.a1.geom_equals_exact(self.a2, 0.001, align=True), [False, True, False]
        )
        assert_array_equal(
            self.a1.geom_equals_exact(self.a2, 0.001, align=False), [False, False]
        )

    def test_equal_comp_op(self):
        s = GeoSeries([Point(x, x) for x in range(3)])
        res = s == Point(1, 1)
        exp = pd.Series([False, True, False])
        assert_series_equal(res, exp)

    def test_to_file(self):
        """Test to_file and from_file"""
        tempfilename = os.path.join(self.tempdir, "test.shp")
        self.g3.to_file(tempfilename)
        # Read layer back in?
        s = GeoSeries.from_file(tempfilename)
        assert all(self.g3.geom_equals(s))
        # TODO: compare crs

    def test_to_json(self):
        """
        Test whether GeoSeries.to_json works and returns an actual json file.
        """
        json_str = self.g3.to_json()
        json.loads(json_str)
        # TODO : verify the output is a valid GeoJSON.

    def test_representative_point(self):
        assert np.all(self.g1.contains(self.g1.representative_point()))
        assert np.all(self.g2.contains(self.g2.representative_point()))
        assert np.all(self.g3.contains(self.g3.representative_point()))
        assert np.all(self.g4.contains(self.g4.representative_point()))

    def test_transform(self):
        utm18n = self.landmarks.to_crs(epsg=26918)
        lonlat = utm18n.to_crs(epsg=4326)
        assert np.all(self.landmarks.geom_almost_equals(lonlat))
        with pytest.raises(ValueError):
            self.g1.to_crs(epsg=4326)
        with pytest.raises(ValueError):
            self.landmarks.to_crs(crs=None, epsg=None)

    def test_estimate_utm_crs__geographic(self):
        if PYPROJ_LT_3:
            with pytest.raises(RuntimeError, match=r"pyproj 3\+ required"):
                self.landmarks.estimate_utm_crs()
        else:
            assert self.landmarks.estimate_utm_crs() == CRS("EPSG:32618")
            assert self.landmarks.estimate_utm_crs("NAD83") == CRS("EPSG:26918")

    @pytest.mark.skipif(PYPROJ_LT_3, reason="requires pyproj 3 or higher")
    def test_estimate_utm_crs__projected(self):
        assert self.landmarks.to_crs("EPSG:3857").estimate_utm_crs() == CRS(
            "EPSG:32618"
        )

    @pytest.mark.skipif(PYPROJ_LT_3, reason="requires pyproj 3 or higher")
    def test_estimate_utm_crs__out_of_bounds(self):
        with pytest.raises(RuntimeError, match="Unable to determine UTM CRS"):
            GeoSeries(
                [Polygon([(0, 90), (1, 90), (2, 90)])], crs="EPSG:4326"
            ).estimate_utm_crs()

    @pytest.mark.skipif(PYPROJ_LT_3, reason="requires pyproj 3 or higher")
    def test_estimate_utm_crs__missing_crs(self):
        with pytest.raises(RuntimeError, match="crs must be set"):
            GeoSeries([Polygon([(0, 90), (1, 90), (2, 90)])]).estimate_utm_crs()

    def test_fillna(self):
        # default is to fill with empty geometry
        na = self.na_none.fillna()
        assert isinstance(na[2], BaseGeometry)
        assert na[2].is_empty
        assert geom_equals(self.na_none[:2], na[:2])
        # XXX: method works inconsistently for different pandas versions
        # self.na_none.fillna(method='backfill')

    def test_coord_slice(self):
        """Test CoordinateSlicer"""
        # need some better test cases
        assert geom_equals(self.g3, self.g3.cx[:, :])
        assert geom_equals(self.g3[[True, False]], self.g3.cx[0.9:, :0.1])
        assert geom_equals(self.g3[[False, True]], self.g3.cx[0:0.1, 0.9:1.0])

    def test_coord_slice_with_zero(self):
        # Test that CoordinateSlice correctly handles zero slice (#GH477).

        gs = GeoSeries([Point(x, x) for x in range(-3, 4)])
        assert geom_equals(gs.cx[:0, :0], gs.loc[:3])
        assert geom_equals(gs.cx[:, :0], gs.loc[:3])
        assert geom_equals(gs.cx[:0, :], gs.loc[:3])
        assert geom_equals(gs.cx[0:, 0:], gs.loc[3:])
        assert geom_equals(gs.cx[0:, :], gs.loc[3:])
        assert geom_equals(gs.cx[:, 0:], gs.loc[3:])

    def test_geoseries_geointerface(self):
        assert self.g1.__geo_interface__["type"] == "FeatureCollection"
        assert len(self.g1.__geo_interface__["features"]) == self.g1.shape[0]

    def test_proj4strings(self):
        # As string
        reprojected = self.g3.to_crs("+proj=utm +zone=30")
        reprojected_back = reprojected.to_crs(epsg=4326)
        assert np.all(self.g3.geom_almost_equals(reprojected_back))

        # As dict
        reprojected = self.g3.to_crs({"proj": "utm", "zone": "30"})
        reprojected_back = reprojected.to_crs(epsg=4326)
        assert np.all(self.g3.geom_almost_equals(reprojected_back))

        # Set to equivalent string, convert, compare to original
        copy = self.g3.copy()
        copy.crs = "epsg:4326"
        reprojected = copy.to_crs({"proj": "utm", "zone": "30"})
        reprojected_back = reprojected.to_crs(epsg=4326)
        assert np.all(self.g3.geom_almost_equals(reprojected_back))

        # Conversions by different format
        reprojected_string = self.g3.to_crs("+proj=utm +zone=30")
        reprojected_dict = self.g3.to_crs({"proj": "utm", "zone": "30"})
        assert np.all(reprojected_string.geom_almost_equals(reprojected_dict))

    def test_from_wkb(self):
        assert_geoseries_equal(self.g1, GeoSeries.from_wkb([self.t1.wkb, self.sq.wkb]))

    def test_from_wkb_series(self):
        s = pd.Series([self.t1.wkb, self.sq.wkb], index=[1, 2])
        expected = self.g1.copy()
        expected.index = pd.Index([1, 2])
        assert_geoseries_equal(expected, GeoSeries.from_wkb(s))

    def test_from_wkb_series_with_index(self):
        index = [0]
        s = pd.Series([self.t1.wkb, self.sq.wkb], index=[0, 2])
        expected = self.g1.reindex(index)
        assert_geoseries_equal(expected, GeoSeries.from_wkb(s, index=index))

    def test_from_wkt(self):
        assert_geoseries_equal(self.g1, GeoSeries.from_wkt([self.t1.wkt, self.sq.wkt]))

    def test_from_wkt_series(self):
        s = pd.Series([self.t1.wkt, self.sq.wkt], index=[1, 2])
        expected = self.g1.copy()
        expected.index = pd.Index([1, 2])
        assert_geoseries_equal(expected, GeoSeries.from_wkt(s))

    def test_from_wkt_series_with_index(self):
        index = [0]
        s = pd.Series([self.t1.wkt, self.sq.wkt], index=[0, 2])
        expected = self.g1.reindex(index)
        assert_geoseries_equal(expected, GeoSeries.from_wkt(s, index=index))

    def test_to_wkb(self):
        assert_series_equal(pd.Series([self.t1.wkb, self.sq.wkb]), self.g1.to_wkb())
        assert_series_equal(
            pd.Series([self.t1.wkb_hex, self.sq.wkb_hex]), self.g1.to_wkb(hex=True)
        )

    def test_to_wkt(self):
        assert_series_equal(pd.Series([self.t1.wkt, self.sq.wkt]), self.g1.to_wkt())

    @pytest.mark.skip_no_sindex
    def test_clip(self):
        left = read_file(datasets.get_path("naturalearth_cities"))
        world = read_file(datasets.get_path("naturalearth_lowres"))
        south_america = world[world["continent"] == "South America"]

        expected = clip(left.geometry, south_america)
        result = left.geometry.clip(south_america)
        assert_geoseries_equal(result, expected)

    def test_from_xy_points(self):
        x = self.landmarks.x.values
        y = self.landmarks.y.values
        index = self.landmarks.index.tolist()
        crs = self.landmarks.crs
        assert_geoseries_equal(
            self.landmarks, GeoSeries.from_xy(x, y, index=index, crs=crs)
        )
        assert_geoseries_equal(
            self.landmarks,
            GeoSeries.from_xy(self.landmarks.x, self.landmarks.y, crs=crs),
        )

    def test_from_xy_points_w_z(self):
        index_values = [5, 6, 7]
        x = pd.Series([0, -1, 2], index=index_values)
        y = pd.Series([8, 3, 1], index=index_values)
        z = pd.Series([5, -6, 7], index=index_values)
        expected = GeoSeries(
            [Point(0, 8, 5), Point(-1, 3, -6), Point(2, 1, 7)], index=index_values
        )
        assert_geoseries_equal(expected, GeoSeries.from_xy(x, y, z))

    def test_from_xy_points_unequal_index(self):
        x = self.landmarks.x
        y = self.landmarks.y
        y.index = -np.arange(len(y))
        crs = self.landmarks.crs
        assert_geoseries_equal(
            self.landmarks, GeoSeries.from_xy(x, y, index=x.index, crs=crs)
        )
        unindexed_landmarks = self.landmarks.copy()
        unindexed_landmarks.reset_index(inplace=True, drop=True)
        assert_geoseries_equal(
            unindexed_landmarks,
            GeoSeries.from_xy(x, y, crs=crs),
        )

    def test_from_xy_points_indexless(self):
        x = np.array([0.0, 3.0])
        y = np.array([2.0, 5.0])
        z = np.array([-1.0, 4.0])
        expected = GeoSeries([Point(0, 2, -1), Point(3, 5, 4)])
        assert_geoseries_equal(expected, GeoSeries.from_xy(x, y, z))


def test_missing_values_empty_warning():
    s = GeoSeries([Point(1, 1), None, np.nan, BaseGeometry(), Polygon()])
    with pytest.warns(UserWarning):
        s.isna()

    with pytest.warns(UserWarning):
        s.notna()


@pytest.mark.filterwarnings("ignore::UserWarning")
def test_missing_values():
    s = GeoSeries([Point(1, 1), None, np.nan, BaseGeometry(), Polygon()])

    # construction -> missing values get normalized to None
    assert s[1] is None
    assert s[2] is None
    assert s[3].is_empty
    assert s[4].is_empty

    # isna / is_empty
    assert s.isna().tolist() == [False, True, True, False, False]
    assert s.is_empty.tolist() == [False, False, False, True, True]
    assert s.notna().tolist() == [True, False, False, True, True]

    # fillna defaults to fill with empty geometry -> no missing values anymore
    assert not s.fillna().isna().any()

    # dropna drops the missing values
    assert not s.dropna().isna().any()
    assert len(s.dropna()) == 3


def test_isna_empty_geoseries():
    # ensure that isna() result for empty GeoSeries has the correct bool dtype
    s = GeoSeries([])
    result = s.isna()
    assert_series_equal(result, pd.Series([], dtype="bool"))


def test_geoseries_crs():
    gs = GeoSeries()
    gs.crs = "IGNF:ETRS89UTM28"
    assert gs.crs.to_authority() == ("IGNF", "ETRS89UTM28")


# -----------------------------------------------------------------------------
# # Constructor tests
# -----------------------------------------------------------------------------


def check_geoseries(s):
    assert isinstance(s, GeoSeries)
    assert isinstance(s.geometry, GeoSeries)
    assert isinstance(s.dtype, GeometryDtype)
    assert isinstance(s.values, GeometryArray)


class TestConstructor:
    def test_constructor(self):
        s = GeoSeries([Point(x, x) for x in range(3)])
        check_geoseries(s)

    def test_single_geom_constructor(self):
        p = Point(1, 2)
        line = LineString([(2, 3), (4, 5), (5, 6)])
        poly = Polygon(
            [(0, 0), (1, 0), (1, 1), (0, 1)], [[(0.1, 0.1), (0.9, 0.1), (0.9, 0.9)]]
        )
        mp = MultiPoint([(1, 2), (3, 4), (5, 6)])
        mline = MultiLineString([[(1, 2), (3, 4), (5, 6)], [(7, 8), (9, 10)]])

        poly2 = Polygon(
            [(0, 0), (0, -1), (-1, -1), (-1, 0)],
            [[(-0.1, -0.1), (-0.1, -0.5), (-0.5, -0.5), (-0.5, -0.1)]],
        )
        mpoly = MultiPolygon([poly, poly2])

        geoms = [p, line, poly, mp, mline, mpoly]
        index = ["a", "b", "c", "d"]

        for g in geoms:
            gs = GeoSeries(g)
            assert len(gs) == 1
            # accessing elements no longer give identical objects
            assert gs.iloc[0].equals(g)

            gs = GeoSeries(g, index=index)
            assert len(gs) == len(index)
            for x in gs:
                assert x.equals(g)

    def test_no_geometries_fallback(self):
        with pytest.warns(FutureWarning):
            s = GeoSeries([True, False, True])
        assert not isinstance(s, GeoSeries)
        assert type(s) == pd.Series

        with pytest.warns(FutureWarning):
            s = GeoSeries(["a", "b", "c"])
        assert not isinstance(s, GeoSeries)
        assert type(s) == pd.Series

        with pytest.warns(FutureWarning):
            s = GeoSeries([[1, 2], [3, 4]])
        assert not isinstance(s, GeoSeries)
        assert type(s) == pd.Series

    def test_empty(self):
        s = GeoSeries([])
        check_geoseries(s)

        s = GeoSeries()
        check_geoseries(s)

    def test_data_is_none(self):
        s = GeoSeries(index=range(3))
        check_geoseries(s)

    def test_empty_array(self):
        # with empty data that have an explicit dtype, we use the fallback or
        # not depending on the dtype
        arr = np.array([], dtype="bool")

        # dtypes that can never hold geometry-like data
        for arr in [
            np.array([], dtype="bool"),
            np.array([], dtype="int64"),
            np.array([], dtype="float32"),
            # this gets converted to object dtype by pandas
            # np.array([], dtype="str"),
        ]:
            with pytest.warns(FutureWarning):
                s = GeoSeries(arr)
            assert not isinstance(s, GeoSeries)
            assert type(s) == pd.Series

        # dtypes that can potentially hold geometry-like data (object) or
        # can come from empty data (float64)
        for arr in [
            np.array([], dtype="object"),
            np.array([], dtype="float64"),
            np.array([], dtype="str"),
        ]:
            with pytest.warns(None) as record:
                s = GeoSeries(arr)
            assert not record
            assert isinstance(s, GeoSeries)

    def test_from_series(self):
        shapes = [
            Polygon([(random.random(), random.random()) for _ in range(3)])
            for _ in range(10)
        ]
        with ignore_shapely2_warnings():
            # the warning here is not suppressed by GeoPandas, as this is a pure
            # pandas construction call
            s = pd.Series(shapes, index=list("abcdefghij"), name="foo")
        g = GeoSeries(s)
        check_geoseries(g)

        assert [a.equals(b) for a, b in zip(s, g)]
        assert s.name == g.name
        assert s.index is g.index

    # GH 1216
    @pytest.mark.parametrize("name", [None, "geometry", "Points"])
    @pytest.mark.parametrize("crs", [None, "epsg:4326"])
    def test_reset_index(self, name, crs):
        s = GeoSeries(
            [MultiPoint([(0, 0), (1, 1)]), MultiPoint([(2, 2), (3, 3), (4, 4)])],
            name=name,
            crs=crs,
        )
        s = s.explode(index_parts=True)
        df = s.reset_index()
        assert type(df) == GeoDataFrame
<<<<<<< HEAD
        # name None -> geometry, otherwise name preserved
        assert df.geometry.name == name if name is not None else "geometry"
        assert df.crs == s.crs

    @pytest.mark.parametrize("name", [None, "geometry", "Points"])
    @pytest.mark.parametrize("crs", [None, "epsg:4326"])
    def test_to_frame(self, name, crs):
        s = GeoSeries(
            [MultiPoint([(0, 0), (1, 1)]), MultiPoint([(2, 2), (3, 3), (4, 4)])],
            name=name,
            crs=crs,
        )
        df = s.to_frame()
        assert type(df) == GeoDataFrame
        # name none -> geometry, otherwise name preserved
        assert df.geometry.name == name if name is not None else "geometry"
        assert df.crs == s.crs

        # if name is provided to to_frame, it should override
        df2 = s.to_frame(name="geom")
        assert type(df) == GeoDataFrame
        # name none -> geometry, otherwise name preserved
        assert df2.geometry.name == "geom"
        assert df2.crs == s.crs
=======

    def test_explode_without_multiindex(self):
        s = GeoSeries(
            [MultiPoint([(0, 0), (1, 1)]), MultiPoint([(2, 2), (3, 3), (4, 4)])]
        )
        s = s.explode(index_parts=False)
        expected_index = pd.Index([0, 0, 1, 1, 1])
        assert_index_equal(s.index, expected_index)

    def test_explode_ignore_index(self):
        s = GeoSeries(
            [MultiPoint([(0, 0), (1, 1)]), MultiPoint([(2, 2), (3, 3), (4, 4)])]
        )
        s = s.explode(ignore_index=True)
        expected_index = pd.Index(range(len(s)))
        print(expected_index)
        assert_index_equal(s.index, expected_index)

        # index_parts is ignored if ignore_index=True
        s = s.explode(index_parts=True, ignore_index=True)
        assert_index_equal(s.index, expected_index)
>>>>>>> f5f423c1
<|MERGE_RESOLUTION|>--- conflicted
+++ resolved
@@ -555,7 +555,6 @@
         s = s.explode(index_parts=True)
         df = s.reset_index()
         assert type(df) == GeoDataFrame
-<<<<<<< HEAD
         # name None -> geometry, otherwise name preserved
         assert df.geometry.name == name if name is not None else "geometry"
         assert df.crs == s.crs
@@ -580,7 +579,6 @@
         # name none -> geometry, otherwise name preserved
         assert df2.geometry.name == "geom"
         assert df2.crs == s.crs
-=======
 
     def test_explode_without_multiindex(self):
         s = GeoSeries(
@@ -601,5 +599,4 @@
 
         # index_parts is ignored if ignore_index=True
         s = s.explode(index_parts=True, ignore_index=True)
-        assert_index_equal(s.index, expected_index)
->>>>>>> f5f423c1
+        assert_index_equal(s.index, expected_index)