--- conflicted
+++ resolved
@@ -147,31 +147,22 @@
 
     def test_geom_almost_equals(self):
         # TODO: test decimal parameter
-<<<<<<< HEAD
-        assert np.all(self.g1.geom_almost_equals(self.g1))
-        assert_array_equal(self.g1.geom_almost_equals(self.sq), [False, True])
-        with warnings.catch_warnings():
-            warnings.filterwarnings(
-                "ignore", "The indices of the two GeoSeries are different", UserWarning
-            )
-            assert_array_equal(
-                self.a1.geom_almost_equals(self.a2, align=True), [False, True, False]
-            )
-        assert_array_equal(
-            self.a1.geom_almost_equals(self.a2, align=False), [False, False]
-        )
-=======
         with pytest.warns(FutureWarning, match=re.escape("The 'geom_almost_equals()'")):
             assert np.all(self.g1.geom_almost_equals(self.g1))
             assert_array_equal(self.g1.geom_almost_equals(self.sq), [False, True])
-
-            assert_array_equal(
-                self.a1.geom_almost_equals(self.a2, align=True), [False, True, False]
-            )
+            with warnings.catch_warnings():
+                warnings.filterwarnings(
+                    "ignore",
+                    "The indices of the two GeoSeries are different",
+                    UserWarning,
+                )
+                assert_array_equal(
+                    self.a1.geom_almost_equals(self.a2, align=True),
+                    [False, True, False],
+                )
             assert_array_equal(
                 self.a1.geom_almost_equals(self.a2, align=False), [False, False]
             )
->>>>>>> 0eb2a5ec
 
     def test_geom_equals_exact(self):
         # TODO: test tolerance parameter
