import json
import os
import random
import shutil
import tempfile

import numpy as np
from numpy.testing import assert_array_equal
import pandas as pd

from shapely.geometry import (
    LineString,
    MultiLineString,
    MultiPoint,
    MultiPolygon,
    Point,
    Polygon,
)
from shapely.geometry.base import BaseGeometry

from geopandas import GeoSeries
from geopandas.array import GeometryArray, GeometryDtype

from geopandas.tests.util import geom_equals
from pandas.util.testing import assert_series_equal
import pytest


class TestSeries:
    def setup_method(self):
        self.tempdir = tempfile.mkdtemp()
        self.t1 = Polygon([(0, 0), (1, 0), (1, 1)])
        self.t2 = Polygon([(0, 0), (1, 1), (0, 1)])
        self.sq = Polygon([(0, 0), (1, 0), (1, 1), (0, 1)])
        self.g1 = GeoSeries([self.t1, self.sq])
        self.g2 = GeoSeries([self.sq, self.t1])
        self.g3 = GeoSeries([self.t1, self.t2])
        self.g3.crs = {"init": "epsg:4326", "no_defs": True}
        self.g4 = GeoSeries([self.t2, self.t1])
        self.na = GeoSeries([self.t1, self.t2, Polygon()])
        self.na_none = GeoSeries([self.t1, self.t2, None])
        self.a1 = self.g1.copy()
        self.a1.index = ["A", "B"]
        self.a2 = self.g2.copy()
        self.a2.index = ["B", "C"]
        self.esb = Point(-73.9847, 40.7484)
        self.sol = Point(-74.0446, 40.6893)
        self.landmarks = GeoSeries(
            [self.esb, self.sol], crs={"init": "epsg:4326", "no_defs": True}
        )
        self.l1 = LineString([(0, 0), (0, 1), (1, 1)])
        self.l2 = LineString([(0, 0), (1, 0), (1, 1), (0, 1)])
        self.g5 = GeoSeries([self.l1, self.l2])

    def teardown_method(self):
        shutil.rmtree(self.tempdir)

    def test_copy(self):
        gc = self.g3.copy()
        assert type(gc) is GeoSeries
        assert self.g3.name == gc.name
        assert self.g3.crs == gc.crs

    def test_in(self):
        assert self.t1 in self.g1
        assert self.sq in self.g1
        assert self.t1 in self.a1
        assert self.t2 in self.g3
        assert self.sq not in self.g3
        assert 5 not in self.g3

    def test_align(self):
        a1, a2 = self.a1.align(self.a2)
        assert isinstance(a1, GeoSeries)
        assert isinstance(a2, GeoSeries)
        assert a2["A"] is None
        assert a1["B"].equals(a2["B"])
        assert a1["C"] is None

    def test_align_crs(self):
        a1 = self.a1
        a1.crs = {"init": "epsg:4326", "no_defs": True}
        a2 = self.a2
        a2.crs = {"init": "epsg:31370", "no_defs": True}

        res1, res2 = a1.align(a2)
        assert res1.crs == {"init": "epsg:4326", "no_defs": True}
        assert res2.crs == {"init": "epsg:31370", "no_defs": True}

        a2.crs = None
        res1, res2 = a1.align(a2)
        assert res1.crs == {"init": "epsg:4326", "no_defs": True}
        assert res2.crs is None

    def test_align_mixed(self):
        a1 = self.a1
        s2 = pd.Series([1, 2], index=["B", "C"])
        res1, res2 = a1.align(s2)

        exp2 = pd.Series([np.nan, 1, 2], index=["A", "B", "C"])
        assert_series_equal(res2, exp2)

    def test_geom_equals(self):
        assert np.all(self.g1.geom_equals(self.g1))
        assert_array_equal(self.g1.geom_equals(self.sq), [False, True])

    def test_geom_equals_align(self):
        a = self.a1.geom_equals(self.a2)
        exp = pd.Series([False, True, False], index=["A", "B", "C"])
        assert_series_equal(a, exp)

    def test_geom_almost_equals(self):
        # TODO: test decimal parameter
        assert np.all(self.g1.geom_almost_equals(self.g1))
        assert_array_equal(self.g1.geom_almost_equals(self.sq), [False, True])

    def test_geom_equals_exact(self):
        # TODO: test tolerance parameter
        assert np.all(self.g1.geom_equals_exact(self.g1, 0.001))
        assert_array_equal(self.g1.geom_equals_exact(self.sq, 0.001), [False, True])

    def test_equal_comp_op(self):
        s = GeoSeries([Point(x, x) for x in range(3)])
        res = s == Point(1, 1)
        exp = pd.Series([False, True, False])
        assert_series_equal(res, exp)

    def test_to_file(self):
        """ Test to_file and from_file """
        tempfilename = os.path.join(self.tempdir, "test.shp")
        self.g3.to_file(tempfilename)
        # Read layer back in?
        s = GeoSeries.from_file(tempfilename)
        assert all(self.g3.geom_equals(s))
        # TODO: compare crs

    def test_to_json(self):
        """
        Test whether GeoSeries.to_json works and returns an actual json file.
        """
        json_str = self.g3.to_json()
        json.loads(json_str)
        # TODO : verify the output is a valid GeoJSON.

    def test_representative_point(self):
        assert np.all(self.g1.contains(self.g1.representative_point()))
        assert np.all(self.g2.contains(self.g2.representative_point()))
        assert np.all(self.g3.contains(self.g3.representative_point()))
        assert np.all(self.g4.contains(self.g4.representative_point()))

    def test_transform(self):
        utm18n = self.landmarks.to_crs(epsg=26918)
        lonlat = utm18n.to_crs(epsg=4326)
        assert np.all(self.landmarks.geom_almost_equals(lonlat))
        with pytest.raises(ValueError):
            self.g1.to_crs(epsg=4326)
        with pytest.raises(TypeError):
            self.landmarks.to_crs(crs=None, epsg=None)

    def test_fillna(self):
        # default is to fill with empty geometry
        na = self.na_none.fillna()
        assert isinstance(na[2], BaseGeometry)
        assert na[2].is_empty
        assert geom_equals(self.na_none[:2], na[:2])
        # XXX: method works inconsistently for different pandas versions
        # self.na_none.fillna(method='backfill')

    def test_coord_slice(self):
        """ Test CoordinateSlicer """
        # need some better test cases
        assert geom_equals(self.g3, self.g3.cx[:, :])
        assert geom_equals(self.g3[[True, False]], self.g3.cx[0.9:, :0.1])
        assert geom_equals(self.g3[[False, True]], self.g3.cx[0:0.1, 0.9:1.0])

    def test_coord_slice_with_zero(self):
        # Test that CoordinateSlice correctly handles zero slice (#GH477).

        gs = GeoSeries([Point(x, x) for x in range(-3, 4)])
        assert geom_equals(gs.cx[:0, :0], gs.loc[:3])
        assert geom_equals(gs.cx[:, :0], gs.loc[:3])
        assert geom_equals(gs.cx[:0, :], gs.loc[:3])
        assert geom_equals(gs.cx[0:, 0:], gs.loc[3:])
        assert geom_equals(gs.cx[0:, :], gs.loc[3:])
        assert geom_equals(gs.cx[:, 0:], gs.loc[3:])

    def test_geoseries_geointerface(self):
        assert self.g1.__geo_interface__["type"] == "FeatureCollection"
        assert len(self.g1.__geo_interface__["features"]) == self.g1.shape[0]

    def test_proj4strings(self):
        # As string
        reprojected = self.g3.to_crs("+proj=utm +zone=30N")
        reprojected_back = reprojected.to_crs(epsg=4326)
        assert np.all(self.g3.geom_almost_equals(reprojected_back))

        # As dict
        reprojected = self.g3.to_crs({"proj": "utm", "zone": "30N"})
        reprojected_back = reprojected.to_crs(epsg=4326)
        assert np.all(self.g3.geom_almost_equals(reprojected_back))

        # Set to equivalent string, convert, compare to original
        copy = self.g3.copy()
        copy.crs = "+init=epsg:4326"
        reprojected = copy.to_crs({"proj": "utm", "zone": "30N"})
        reprojected_back = reprojected.to_crs(epsg=4326)
        assert np.all(self.g3.geom_almost_equals(reprojected_back))

        # Conversions by different format
        reprojected_string = self.g3.to_crs("+proj=utm +zone=30N")
        reprojected_dict = self.g3.to_crs({"proj": "utm", "zone": "30N"})
        assert np.all(reprojected_string.geom_almost_equals(reprojected_dict))


def test_missing_values_empty_warning():
    s = GeoSeries([Point(1, 1), None, np.nan, BaseGeometry(), Polygon()])
    with pytest.warns(UserWarning):
        s.isna()

    with pytest.warns(UserWarning):
        s.notna()


@pytest.mark.filterwarnings("ignore::UserWarning")
def test_missing_values():
    s = GeoSeries([Point(1, 1), None, np.nan, BaseGeometry(), Polygon()])

    # construction -> missing values get normalized to None
    assert s[1] is None
    assert s[2] is None
    assert s[3].is_empty
    assert s[4].is_empty

    # isna / is_empty
    assert s.isna().tolist() == [False, True, True, False, False]
    assert s.is_empty.tolist() == [False, False, False, True, True]
    assert s.notna().tolist() == [True, False, False, True, True]

    # fillna defaults to fill with empty geometry -> no missing values anymore
    assert not s.fillna().isna().any()

    # dropna drops the missing values
    assert not s.dropna().isna().any()
    assert len(s.dropna()) == 3


# -----------------------------------------------------------------------------
# # Constructor tests
# -----------------------------------------------------------------------------


def check_geoseries(s):
    assert isinstance(s, GeoSeries)
    assert isinstance(s.geometry, GeoSeries)
    assert isinstance(s.dtype, GeometryDtype)
    assert isinstance(s.values, GeometryArray)


class TestConstructor:
    def test_constructor(self):
        s = GeoSeries([Point(x, x) for x in range(3)])
        check_geoseries(s)

    def test_single_geom_constructor(self):
        p = Point(1, 2)
        line = LineString([(2, 3), (4, 5), (5, 6)])
        poly = Polygon(
            [(0, 0), (1, 0), (1, 1), (0, 1)], [[(0.1, 0.1), (0.9, 0.1), (0.9, 0.9)]]
        )
        mp = MultiPoint([(1, 2), (3, 4), (5, 6)])
        mline = MultiLineString([[(1, 2), (3, 4), (5, 6)], [(7, 8), (9, 10)]])

        poly2 = Polygon(
            [(0, 0), (0, -1), (-1, -1), (-1, 0)],
            [[(-0.1, -0.1), (-0.1, -0.5), (-0.5, -0.5), (-0.5, -0.1)]],
        )
        mpoly = MultiPolygon([poly, poly2])

        geoms = [p, line, poly, mp, mline, mpoly]
        index = ["a", "b", "c", "d"]

        for g in geoms:
            gs = GeoSeries(g)
            assert len(gs) == 1
<<<<<<< HEAD
            # accessing elements no longer give identical objects
=======
>>>>>>> 500bceb0
            assert gs.iloc[0].equals(g)

            gs = GeoSeries(g, index=index)
            assert len(gs) == len(index)
            for x in gs:
                assert x.equals(g)

    def test_no_geometries_fallback(self):
        with pytest.warns(FutureWarning):
            s = GeoSeries([True, False, True])
        assert not isinstance(s, GeoSeries)
        assert type(s) == pd.Series

        with pytest.warns(FutureWarning):
            s = GeoSeries(["a", "b", "c"])
        assert not isinstance(s, GeoSeries)
        assert type(s) == pd.Series

        with pytest.warns(FutureWarning):
            s = GeoSeries([[1, 2], [3, 4]])
        assert not isinstance(s, GeoSeries)
        assert type(s) == pd.Series

    def test_empty(self):
        s = GeoSeries([])
        check_geoseries(s)

        s = GeoSeries()
        check_geoseries(s)

    def test_from_series(self):
        shapes = [
            Polygon([(random.random(), random.random()) for _ in range(3)])
            for _ in range(10)
        ]
        s = pd.Series(shapes, index=list("abcdefghij"), name="foo")
        g = GeoSeries(s)
        check_geoseries(g)

        assert [a.equals(b) for a, b in zip(s, g)]
        assert s.name == g.name
        assert s.index is g.index<|MERGE_RESOLUTION|>--- conflicted
+++ resolved
@@ -282,10 +282,7 @@
         for g in geoms:
             gs = GeoSeries(g)
             assert len(gs) == 1
-<<<<<<< HEAD
             # accessing elements no longer give identical objects
-=======
->>>>>>> 500bceb0
             assert gs.iloc[0].equals(g)
 
             gs = GeoSeries(g, index=index)
