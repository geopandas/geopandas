from __future__ import absolute_import

import os
import json
import shutil
import tempfile

import numpy as np
import pandas as pd
from shapely.geometry import (Polygon, Point, LineString,
                              MultiPoint, MultiLineString, MultiPolygon)
from shapely.geometry.base import BaseGeometry

from geopandas import GeoSeries

import pytest
from geopandas.tests.util import geom_equals
from numpy.testing import assert_array_equal
from pandas.util.testing import assert_series_equal


class TestSeries:

    def setup_method(self):
        self.tempdir = tempfile.mkdtemp()
        self.t1 = Polygon([(0, 0), (1, 0), (1, 1)])
        self.t2 = Polygon([(0, 0), (1, 1), (0, 1)])
        self.sq = Polygon([(0, 0), (1, 0), (1, 1), (0, 1)])
        self.g1 = GeoSeries([self.t1, self.sq])
        self.g2 = GeoSeries([self.sq, self.t1])
        self.g3 = GeoSeries([self.t1, self.t2])
        self.g3.crs = {'init': 'epsg:4326', 'no_defs': True}
        self.g4 = GeoSeries([self.t2, self.t1])
        self.na = GeoSeries([self.t1, self.t2, Polygon()])
        self.na_none = GeoSeries([self.t1, self.t2, None])
        self.a1 = self.g1.copy()
        self.a1.index = ['A', 'B']
        self.a2 = self.g2.copy()
        self.a2.index = ['B', 'C']
        self.esb = Point(-73.9847, 40.7484)
        self.sol = Point(-74.0446, 40.6893)
        self.landmarks = GeoSeries([self.esb, self.sol],
                                   crs={'init': 'epsg:4326', 'no_defs': True})
        self.l1 = LineString([(0, 0), (0, 1), (1, 1)])
        self.l2 = LineString([(0, 0), (1, 0), (1, 1), (0, 1)])
        self.g5 = GeoSeries([self.l1, self.l2])

    def teardown_method(self):
        shutil.rmtree(self.tempdir)

    def test_single_geom_constructor(self):
        p = Point(1, 2)
        line = LineString([(2, 3), (4, 5), (5, 6)])
        poly = Polygon([(0, 0), (1, 0), (1, 1)],
                       [[(.1, .1), (.9, .1), (.9, .9)]])
        mp = MultiPoint([(1, 2), (3, 4), (5, 6)])
        mline = MultiLineString([[(1, 2), (3, 4), (5, 6)], [(7, 8), (9, 10)]])

        poly2 = Polygon([(1, 1), (1, -1), (-1, -1), (-1, 1)],
                        [[(.5, .5), (.5, -.5), (-.5, -.5), (-.5, .5)]])
        mpoly = MultiPolygon([poly, poly2])

        geoms = [p, line, poly, mp, mline, mpoly]
        index = ['a', 'b', 'c', 'd']

        for g in geoms:
            gs = GeoSeries(g)
            assert len(gs) == 1
            assert gs.iloc[0] is g

            gs = GeoSeries(g, index=index)
            assert len(gs) == len(index)
            for x in gs:
                assert x is g

    def test_copy(self):
        gc = self.g3.copy()
        assert type(gc) is GeoSeries
        assert self.g3.name == gc.name
        assert self.g3.crs == gc.crs

    def test_in(self):
        assert self.t1 in self.g1
        assert self.sq in self.g1
        assert self.t1 in self.a1
        assert self.t2 in self.g3
        assert self.sq not in self.g3
        assert 5 not in self.g3

    def test_geom_equals(self):
        assert np.all(self.g1.geom_equals(self.g1))
        assert_array_equal(self.g1.geom_equals(self.sq), [False, True])

    def test_geom_equals_align(self):
        with pytest.warns(UserWarning, match="The index .+ different"):
            a = self.a1.geom_equals(self.a2)
        exp = pd.Series([False, True, False], index=['A', 'B', 'C'])
        assert_series_equal(a, exp)

    def test_align(self):
        a1, a2 = self.a1.align(self.a2)
        assert a2['A'].is_empty
        assert a1['B'].equals(a2['B'])
        assert a1['C'].is_empty

<<<<<<< HEAD
    def test_warning_if_not_aligned(self):
        # Test that warning is issued when operating on non-aligned series
        with pytest.warns(UserWarning):
            self.a1.contains(self.a2)  # _series_op

        with pytest.warns(UserWarning):
            self.a1.union(self.a2)     # _geo_op

    def test_no_warning_if_aligned(self):
        # Test that warning is not issued when operating on aligned series
        a1, a2 = self.a1.align(self.a2)

        with pytest.warns(None) as warnings:
            a1.contains(a2)                # _series_op, explicitly aligned
            self.g1.intersects(self.g2)    # _series_op, implicitly aligned
            a2.union(a1)                   # _geo_op, explicitly aligned
            self.g2.intersection(self.g1)  # _geo_op, implicitly aligned

        user_warnings = [w for w in warnings if w.category is UserWarning]
        assert not user_warnings, user_warnings[0].message
=======
    def test_align_crs(self):
        a1 = self.a1
        a1.crs = {'init': 'epsg:4326', 'no_defs': True}
        a2 = self.a2
        a2.crs = {'init': 'epsg:31370', 'no_defs': True}

        res1, res2 = a1.align(a2)
        assert res1.crs == {'init': 'epsg:4326', 'no_defs': True}
        assert res2.crs == {'init': 'epsg:31370', 'no_defs': True}

        a2.crs = None
        res1, res2 = a1.align(a2)
        assert res1.crs == {'init': 'epsg:4326', 'no_defs': True}
        assert res2.crs is None

    def test_align_mixed(self):
        a1 = self.a1
        s2 = pd.Series([1, 2], index=['B', 'C'])
        res1, res2 = a1.align(s2)

        exp2 = pd.Series([BaseGeometry(), 1, 2], dtype=object, index=['A', 'B', 'C'])
        assert_series_equal(res2, exp2)
>>>>>>> 4f933d38

    def test_geom_almost_equals(self):
        # TODO: test decimal parameter
        assert np.all(self.g1.geom_almost_equals(self.g1))
        assert_array_equal(self.g1.geom_almost_equals(self.sq), [False, True])

    def test_geom_equals_exact(self):
        # TODO: test tolerance parameter
        assert np.all(self.g1.geom_equals_exact(self.g1, 0.001))
        assert_array_equal(self.g1.geom_equals_exact(self.sq, 0.001),
                           [False, True])

    def test_equal_comp_op(self):
        s = GeoSeries([Point(x, x) for x in range(3)])
        res = s == Point(1, 1)
        exp = pd.Series([False, True, False])
        assert_series_equal(res, exp)

    def test_to_file(self):
        """ Test to_file and from_file """
        tempfilename = os.path.join(self.tempdir, 'test.shp')
        self.g3.to_file(tempfilename)
        # Read layer back in?
        s = GeoSeries.from_file(tempfilename)
        assert all(self.g3.geom_equals(s))
        # TODO: compare crs

    def test_to_json(self):
        """
        Test whether GeoSeries.to_json works and returns an actual json file.
        """
        json_str = self.g3.to_json()
        json_dict = json.loads(json_str)
        # TODO : verify the output is a valid GeoJSON.

    def test_representative_point(self):
        assert np.all(self.g1.contains(self.g1.representative_point()))
        assert np.all(self.g2.contains(self.g2.representative_point()))
        assert np.all(self.g3.contains(self.g3.representative_point()))
        assert np.all(self.g4.contains(self.g4.representative_point()))

    def test_transform(self):
        utm18n = self.landmarks.to_crs(epsg=26918)
        lonlat = utm18n.to_crs(epsg=4326)
        assert np.all(self.landmarks.geom_almost_equals(lonlat))
        with pytest.raises(ValueError):
            self.g1.to_crs(epsg=4326)
        with pytest.raises(TypeError):
            self.landmarks.to_crs(crs=None, epsg=None)

    def test_fillna(self):
        # default is to fill with empty geometry
        na = self.na_none.fillna()
        assert isinstance(na[2], BaseGeometry)
        assert na[2].is_empty
        assert geom_equals(self.na_none[:2], na[:2])
        # XXX: method works inconsistently for different pandas versions
        # self.na_none.fillna(method='backfill')

    def test_coord_slice(self):
        """ Test CoordinateSlicer """
        # need some better test cases
        assert geom_equals(self.g3, self.g3.cx[:, :])
        assert geom_equals(self.g3[[True, False]], self.g3.cx[0.9:, :0.1])
        assert geom_equals(self.g3[[False, True]], self.g3.cx[0:0.1, 0.9:1.0])

    def test_coord_slice_with_zero(self):
        # Test that CoordinateSlice correctly handles zero slice (#GH477).

        gs = GeoSeries([Point(x, x) for x in range(-3, 4)])
        assert geom_equals(gs.cx[:0, :0], gs.loc[:3])
        assert geom_equals(gs.cx[:, :0], gs.loc[:3])
        assert geom_equals(gs.cx[:0, :], gs.loc[:3])
        assert geom_equals(gs.cx[0:, 0:], gs.loc[3:])
        assert geom_equals(gs.cx[0:, :], gs.loc[3:])
        assert geom_equals(gs.cx[:, 0:], gs.loc[3:])

    def test_geoseries_geointerface(self):
        assert self.g1.__geo_interface__['type'] == 'FeatureCollection'
        assert len(self.g1.__geo_interface__['features']) == self.g1.shape[0]

    def test_proj4strings(self):
        # As string
        reprojected = self.g3.to_crs('+proj=utm +zone=30N')
        reprojected_back = reprojected.to_crs(epsg=4326)
        assert np.all(self.g3.geom_almost_equals(reprojected_back))

        # As dict
        reprojected = self.g3.to_crs({'proj': 'utm', 'zone': '30N'})
        reprojected_back = reprojected.to_crs(epsg=4326)
        assert np.all(self.g3.geom_almost_equals(reprojected_back))

        # Set to equivalent string, convert, compare to original
        copy = self.g3.copy()
        copy.crs = '+init=epsg:4326'
        reprojected = copy.to_crs({'proj': 'utm', 'zone': '30N'})
        reprojected_back = reprojected.to_crs(epsg=4326)
        assert np.all(self.g3.geom_almost_equals(reprojected_back))

        # Conversions by different format
        reprojected_string = self.g3.to_crs('+proj=utm +zone=30N')
        reprojected_dict = self.g3.to_crs({'proj': 'utm', 'zone': '30N'})
        assert np.all(reprojected_string.geom_almost_equals(reprojected_dict))<|MERGE_RESOLUTION|>--- conflicted
+++ resolved
@@ -103,8 +103,7 @@
         assert a1['B'].equals(a2['B'])
         assert a1['C'].is_empty
 
-<<<<<<< HEAD
-    def test_warning_if_not_aligned(self):
+    def test_align_warning_if_not_aligned(self):
         # Test that warning is issued when operating on non-aligned series
         with pytest.warns(UserWarning):
             self.a1.contains(self.a2)  # _series_op
@@ -112,7 +111,7 @@
         with pytest.warns(UserWarning):
             self.a1.union(self.a2)     # _geo_op
 
-    def test_no_warning_if_aligned(self):
+    def test_align_no_warning_if_aligned(self):
         # Test that warning is not issued when operating on aligned series
         a1, a2 = self.a1.align(self.a2)
 
@@ -124,7 +123,7 @@
 
         user_warnings = [w for w in warnings if w.category is UserWarning]
         assert not user_warnings, user_warnings[0].message
-=======
+
     def test_align_crs(self):
         a1 = self.a1
         a1.crs = {'init': 'epsg:4326', 'no_defs': True}
@@ -147,7 +146,6 @@
 
         exp2 = pd.Series([BaseGeometry(), 1, 2], dtype=object, index=['A', 'B', 'C'])
         assert_series_equal(res2, exp2)
->>>>>>> 4f933d38
 
     def test_geom_almost_equals(self):
         # TODO: test decimal parameter
