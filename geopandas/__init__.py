from geopandas._config import options  # noqa

from geopandas.geoseries import GeoSeries  # noqa
from geopandas.geodataframe import GeoDataFrame  # noqa
from geopandas.array import points_from_xy  # noqa

<<<<<<< HEAD
from geopandas.io.file import read_file  # noqa
from geopandas.io.parquet import _read_parquet as read_parquet  # noqa
from geopandas.io.sql import read_postgis  # noqa
=======
from geopandas.io.file import _read_file as read_file  # noqa
from geopandas.io.sql import _read_postgis as read_postgis  # noqa
>>>>>>> 535dcad5
from geopandas.tools import sjoin  # noqa
from geopandas.tools import overlay  # noqa
from geopandas.tools._show_versions import show_versions  # noqa
from geopandas.tools import clip  # noqa


import geopandas.datasets  # noqa


# make the interactive namespace easier to use
# for `from geopandas import *` demos.
import geopandas as gpd  # noqa
import pandas as pd  # noqa
import numpy as np  # noqa

from ._version import get_versions

__version__ = get_versions()["version"]
del get_versions<|MERGE_RESOLUTION|>--- conflicted
+++ resolved
@@ -4,14 +4,9 @@
 from geopandas.geodataframe import GeoDataFrame  # noqa
 from geopandas.array import points_from_xy  # noqa
 
-<<<<<<< HEAD
-from geopandas.io.file import read_file  # noqa
+from geopandas.io.file import _read_file as read_file  # noqa
 from geopandas.io.parquet import _read_parquet as read_parquet  # noqa
-from geopandas.io.sql import read_postgis  # noqa
-=======
-from geopandas.io.file import _read_file as read_file  # noqa
 from geopandas.io.sql import _read_postgis as read_postgis  # noqa
->>>>>>> 535dcad5
 from geopandas.tools import sjoin  # noqa
 from geopandas.tools import overlay  # noqa
 from geopandas.tools._show_versions import show_versions  # noqa
