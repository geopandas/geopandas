import warnings
from statistics import mean

import numpy as np
import pandas as pd
from pandas.api.types import is_datetime64_any_dtype

from shapely.geometry import LineString

import geopandas

_MAP_KWARGS = [
    "location",
    "prefer_canvas",
    "no_touch",
    "disable_3d",
    "png_enabled",
    "zoom_control",
    "crs",
    "zoom_start",
    "left",
    "top",
    "position",
    "min_zoom",
    "max_zoom",
    "min_lat",
    "max_lat",
    "min_lon",
    "max_lon",
    "max_bounds",
]


def _explore(
    df,
    column=None,
    cmap=None,
    color=None,
    m=None,
    tiles="OpenStreetMap",
    attr=None,
    tooltip=True,
    popup=False,
    highlight=True,
    categorical=False,
    legend=True,
    scheme=None,
    k=5,
    vmin=None,
    vmax=None,
    width="100%",
    height="100%",
    categories=None,
    classification_kwds=None,
    control_scale=True,
    marker_type=None,
    marker_kwds={},
    style_kwds={},
    highlight_kwds={},
    missing_kwds={},
    tooltip_kwds={},
    popup_kwds={},
    legend_kwds={},
    map_kwds={},
    **kwargs,
):
    """Interactive map based on GeoPandas and folium/leaflet.js

    Generate an interactive leaflet map based on :class:`~geopandas.GeoDataFrame`

    Parameters
    ----------
    column : str, np.array, pd.Series (default None)
        The name of the dataframe column, :class:`numpy.array`,
        or :class:`pandas.Series` to be plotted. If :class:`numpy.array` or
        :class:`pandas.Series` are used then it must have same length as dataframe.
    cmap : str, matplotlib.Colormap, branca.colormap or function (default None)
        The name of a colormap recognized by ``matplotlib``, a list-like of colors,
        :class:`matplotlib.colors.Colormap`, a :class:`branca.colormap.ColorMap` or
        function that returns a named color or hex based on the column
        value, e.g.::

            def my_colormap(value):  # scalar value defined in 'column'
                if value > 1:
                    return "green"
                return "red"

    color : str, array-like (default None)
        Named color or a list-like of colors (named or hex).
    m : folium.Map (default None)
        Existing map instance on which to draw the plot.
    tiles : str, xyzservices.TileProvider (default 'OpenStreetMap Mapnik')
        Map tileset to use. Can choose from the list supported by folium, query a
        :class:`xyzservices.TileProvider` by a name from ``xyzservices.providers``,
        pass :class:`xyzservices.TileProvider` object or pass custom XYZ URL.
        The current list of built-in providers (when ``xyzservices`` is not available):

        ``["OpenStreetMap", "CartoDB positron", “CartoDB dark_matter"]``

        You can pass a custom tileset to Folium by passing a Leaflet-style URL
        to the tiles parameter: ``http://{s}.yourtiles.com/{z}/{x}/{y}.png``.
        Be sure to check their terms and conditions and to provide attribution with
        the ``attr`` keyword.
    attr : str (default None)
        Map tile attribution; only required if passing custom tile URL.
    tooltip : bool, str, int, list (default True)
        Display GeoDataFrame attributes when hovering over the object.
        ``True`` includes all columns. ``False`` removes tooltip. Pass string or list of
        strings to specify a column(s). Integer specifies first n columns to be
        included. Defaults to ``True``.
    popup : bool, str, int, list (default False)
        Input GeoDataFrame attributes for object displayed when clicking.
        ``True`` includes all columns. ``False`` removes popup. Pass string or list of
        strings to specify a column(s). Integer specifies first n columns to be
        included. Defaults to ``False``.
    highlight : bool (default True)
        Enable highlight functionality when hovering over a geometry.
    categorical : bool (default False)
        If ``False``, ``cmap`` will reflect numerical values of the
        column being plotted. For non-numerical columns, this
        will be set to True.
    legend : bool (default True)
        Plot a legend in choropleth plots.
        Ignored if no ``column`` is given.
    scheme : str (default None)
        Name of a choropleth classification scheme (requires ``mapclassify`` >= 2.4.0).
        A :func:`mapclassify.classify` will be used
        under the hood. Supported are all schemes provided by ``mapclassify`` (e.g.
        ``'BoxPlot'``, ``'EqualInterval'``, ``'FisherJenks'``, ``'FisherJenksSampled'``,
        ``'HeadTailBreaks'``, ``'JenksCaspall'``, ``'JenksCaspallForced'``,
        ``'JenksCaspallSampled'``, ``'MaxP'``, ``'MaximumBreaks'``,
        ``'NaturalBreaks'``, ``'Quantiles'``, ``'Percentiles'``, ``'StdMean'``,
        ``'UserDefined'``). Arguments can be passed in ``classification_kwds``.
    k : int (default 5)
        Number of classes
    vmin : None or float (default None)
        Minimum value of ``cmap``. If ``None``, the minimum data value
        in the column to be plotted is used.
    vmax : None or float (default None)
        Maximum value of ``cmap``. If ``None``, the maximum data value
        in the column to be plotted is used.
    width : pixel int or percentage string (default: '100%')
        Width of the folium :class:`~folium.folium.Map`. If the argument
        m is given explicitly, width is ignored.
    height : pixel int or percentage string (default: '100%')
        Height of the folium :class:`~folium.folium.Map`. If the argument
        m is given explicitly, height is ignored.
    categories : list-like
        Ordered list-like object of categories to be used for categorical plot.
    classification_kwds : dict (default None)
        Keyword arguments to pass to mapclassify
    control_scale : bool, (default True)
        Whether to add a control scale on the map.
    marker_type : str, folium.Circle, folium.CircleMarker, folium.Marker (default None)
        Allowed string options are ('marker', 'circle', 'circle_marker'). Defaults to
        folium.CircleMarker.
    marker_kwds: dict (default {})
        Additional keywords to be passed to the selected ``marker_type``, e.g.:

        radius : float (default 2 for ``circle_marker`` and 50 for ``circle``))
            Radius of the circle, in meters (for ``circle``) or pixels
            (for ``circle_marker``).
        fill : bool (default True)
            Whether to fill the ``circle`` or ``circle_marker`` with color.
        icon : folium.map.Icon
            the :class:`folium.map.Icon` object to use to render the marker.
        draggable : bool (default False)
            Set to True to be able to drag the marker around the map.

    style_kwds : dict (default {})
        Additional style to be passed to folium ``style_function``:

        stroke : bool (default True)
            Whether to draw stroke along the path. Set it to ``False`` to
            disable borders on polygons or circles.
        color : str
            Stroke color
        weight : int
            Stroke width in pixels
        opacity : float (default 1.0)
            Stroke opacity
        fill : boolean (default True)
            Whether to fill the path with color. Set it to ``False`` to
            disable filling on polygons or circles.
        fillColor : str
            Fill color. Defaults to the value of the color option
        fillOpacity : float (default 0.5)
            Fill opacity.
        style_function : callable
            Function mapping a GeoJson Feature to a style ``dict``.

            * Style properties :func:`folium.vector_layers.path_options`
            * GeoJson features :class:`GeoDataFrame.__geo_interface__`

            e.g.::

                lambda x: {"color":"red" if x["properties"]["gdp_md_est"]<10**6
                                             else "blue"}

        Plus all supported by :func:`folium.vector_layers.path_options`. See the
        documentation of :class:`folium.features.GeoJson` for details.

    highlight_kwds : dict (default {})
        Style to be passed to folium highlight_function. Uses the same keywords
        as ``style_kwds``. When empty, defaults to ``{"fillOpacity": 0.75}``.
    missing_kwds : dict (default {})
        Additional style for missing values:

        color : str
            Color of missing values. Defaults to ``None``, which uses Folium's default.
        label : str (default "NaN")
            Legend entry for missing values.
    tooltip_kwds : dict (default {})
        Additional keywords to be passed to :class:`folium.features.GeoJsonTooltip`,
        e.g. ``aliases``, ``labels``, or ``sticky``.
    popup_kwds : dict (default {})
        Additional keywords to be passed to :class:`folium.features.GeoJsonPopup`,
        e.g. ``aliases`` or ``labels``.
    legend_kwds : dict (default {})
        Additional keywords to be passed to the legend.

        Currently supported customisation:

        caption : string
            Custom caption of the legend. Defaults to the column name.

        Additional accepted keywords when ``scheme`` is specified:

        colorbar : bool (default True)
            An option to control the style of the legend. If True, continuous
            colorbar will be used. If False, categorical legend will be used for bins.
        scale : bool (default True)
            Scale bins along the colorbar axis according to the bin edges (True)
            or use the equal length for each bin (False)
        fmt : string (default "{:.2f}")
            A formatting specification for the bin edges of the classes in the
            legend. For example, to have no decimals: ``{"fmt": "{:.0f}"}``. Applies
            if ``colorbar=False``.
        labels : list-like
            A list of legend labels to override the auto-generated labels.
            Needs to have the same number of elements as the number of
            classes (`k`). Applies if ``colorbar=False``.
        interval : boolean (default False)
            An option to control brackets from mapclassify legend.
            If True, open/closed interval brackets are shown in the legend.
            Applies if ``colorbar=False``.
        max_labels : int, default 10
            Maximum number of colorbar tick labels (requires branca>=0.5.0)
    map_kwds : dict (default {})
        Additional keywords to be passed to folium :class:`~folium.folium.Map`,
        e.g. ``dragging``, or ``scrollWheelZoom``.


    **kwargs : dict
        Additional options to be passed on to the folium object.

    Returns
    -------
    m : folium.folium.Map
        folium :class:`~folium.folium.Map` instance

    Examples
    --------
    >>> import geodatasets
    >>> df = geopandas.read_file(
    ...     geodatasets.get_path("geoda.chicago_health")
    ... )
    >>> df.head(2)  # doctest: +SKIP
       ComAreaID  ...                                           geometry
    0         35  ...  POLYGON ((-87.60914 41.84469, -87.60915 41.844...
    1         36  ...  POLYGON ((-87.59215 41.81693, -87.59231 41.816...

    [2 rows x 87 columns]

    >>> df.explore("Pop2012", cmap="Blues")  # doctest: +SKIP
    """

    def _colormap_helper(_cmap, n_resample=None, idx=None):
        """Helper for MPL deprecation - GH#2596"""
        if not n_resample:
            return cm.get_cmap(_cmap)
        else:
            return cm.get_cmap(_cmap).resampled(n_resample)(idx)

    try:
        import re

        import branca as bc
        import folium
        import matplotlib.pyplot as plt
        from mapclassify import classify
        from matplotlib import colormaps as cm
        from matplotlib import colors

<<<<<<< HEAD
=======
        # isolate MPL version - GH#2596
        MPL_361 = Version(matplotlib.__version__) >= Version("3.6.1")
        if MPL_361:
            from matplotlib import colormaps as cm
        else:
            from matplotlib import cm

        # check for minimum version of folium
        if Version(folium.__version__) < Version("0.12.0"):
            raise ImportError

>>>>>>> 0505e7c1
    except (ImportError, ModuleNotFoundError):
        raise ImportError(
            "The 'folium>=0.12', 'matplotlib' and 'mapclassify' packages "
            "are required for 'explore()'. You can install them using "
            "'conda install -c conda-forge \"folium>=0.12\" matplotlib mapclassify' "
            "or 'pip install \"folium>=0.12\" matplotlib mapclassify'."
        )

    # xyservices is an optional dependency
    try:
        import xyzservices

        HAS_XYZSERVICES = True
    except (ImportError, ModuleNotFoundError):
        HAS_XYZSERVICES = False

    gdf = df.copy()

    # convert LinearRing to LineString
    rings_mask = df.geom_type == "LinearRing"
    if rings_mask.any():
        gdf.geometry[rings_mask] = gdf.geometry[rings_mask].apply(
            lambda g: LineString(g)
        )
    if isinstance(gdf, geopandas.GeoSeries):
        gdf = gdf.to_frame()

    if gdf.crs is None:
        kwargs["crs"] = "Simple"
        tiles = None
    elif not gdf.crs.equals(4326):
        gdf = gdf.to_crs(4326)

    # Fields which are not JSON serializable are coerced to strings
    json_not_supported_cols = gdf.columns[
        [is_datetime64_any_dtype(gdf[c]) for c in gdf.columns]
    ].union(gdf.columns[gdf.dtypes == "object"])

    if len(json_not_supported_cols) > 0:
        gdf = gdf.astype({c: "string" for c in json_not_supported_cols})

    if not isinstance(gdf.index, pd.MultiIndex) and (
        is_datetime64_any_dtype(gdf.index) or (gdf.index.dtype == "object")
    ):
        gdf.index = gdf.index.astype("string")

    # create folium.Map object
    if m is None:
        # Get bounds to specify location and map extent
        bounds = gdf.total_bounds
        location = kwargs.pop("location", None)
        if location is None and not np.isnan(bounds).all():
            x = mean([bounds[0], bounds[2]])
            y = mean([bounds[1], bounds[3]])
            location = (y, x)
            if "zoom_start" in kwargs.keys():
                fit = False
            else:
                fit = True
        else:
            fit = False

        # get a subset of kwargs to be passed to folium.Map
        for i in _MAP_KWARGS:
            if i in map_kwds:
                raise ValueError(
                    f"'{i}' cannot be specified in 'map_kwds'. "
                    f"Use the '{i}={map_kwds[i]}' argument instead."
                )
        map_kwds = {
            **map_kwds,
            **{i: kwargs[i] for i in kwargs.keys() if i in _MAP_KWARGS},
        }

        if HAS_XYZSERVICES:
            # match provider name string to xyzservices.TileProvider
            if isinstance(tiles, str):
                try:
                    tiles = xyzservices.providers.query_name(tiles)
                except ValueError:
                    pass

            if isinstance(tiles, xyzservices.TileProvider):
                attr = attr if attr else tiles.html_attribution
                if "min_zoom" not in map_kwds:
                    map_kwds["min_zoom"] = tiles.get("min_zoom", 0)
                if "max_zoom" not in map_kwds:
                    map_kwds["max_zoom"] = tiles.get("max_zoom", 18)
                tiles = tiles.build_url(scale_factor="{r}")

        m = folium.Map(
            location=location,
            control_scale=control_scale,
            tiles=tiles,
            attr=attr,
            width=width,
            height=height,
            **map_kwds,
        )

        # fit bounds to get a proper zoom level
        if fit:
            m.fit_bounds([[bounds[1], bounds[0]], [bounds[3], bounds[2]]])

    if gdf.is_empty.all():
        warnings.warn(
            "The GeoSeries you are attempting to plot is "
            "composed of empty geometries. Nothing has been displayed.",
            UserWarning,
            stacklevel=3,
        )
        return m

    for map_kwd in _MAP_KWARGS:
        kwargs.pop(map_kwd, None)

    nan_idx = None

    if column is not None:
        if pd.api.types.is_list_like(column):
            if len(column) != gdf.shape[0]:
                raise ValueError(
                    "The GeoDataFrame and given column have different number of rows."
                )
            else:
                column_name = "__plottable_column"
                gdf[column_name] = column
                column = column_name
        elif isinstance(gdf[column].dtype, pd.CategoricalDtype):
            if categories is not None:
                raise ValueError(
                    "Cannot specify 'categories' when column has categorical dtype"
                )
            categorical = True
        elif (
            pd.api.types.is_object_dtype(gdf[column])
            or pd.api.types.is_bool_dtype(gdf[column])
            or pd.api.types.is_string_dtype(gdf[column])
            or categories
        ):
            categorical = True

        nan_idx = pd.isna(gdf[column])

        if categorical:
            cat = pd.Categorical(gdf[column][~nan_idx], categories=categories)
            N = len(cat.categories)
            cmap = cmap if cmap else "tab20"

            # colormap exists in matplotlib
            if cmap in plt.colormaps():
                color = np.apply_along_axis(
                    colors.to_hex,
                    1,
                    _colormap_helper(cmap, n_resample=N, idx=cat.codes),
                )
                legend_colors = np.apply_along_axis(
                    colors.to_hex, 1, _colormap_helper(cmap, n_resample=N, idx=range(N))
                )

            # colormap is matplotlib.Colormap
            elif isinstance(cmap, colors.Colormap):
                color = np.apply_along_axis(colors.to_hex, 1, cmap(cat.codes))
                legend_colors = np.apply_along_axis(colors.to_hex, 1, cmap(range(N)))

            # custom list of colors
            elif pd.api.types.is_list_like(cmap):
                if N > len(cmap):
                    cmap = cmap * (N // len(cmap) + 1)
                color = np.take(cmap, cat.codes)
                legend_colors = np.take(cmap, range(N))

            else:
                raise ValueError(
                    "'cmap' is invalid. For categorical plots, pass either valid "
                    "named matplotlib colormap or a list-like of colors."
                )

        elif callable(cmap):
            # List of colors based on Branca colormaps or self-defined functions
            color = [cmap(x) for x in df[column]]

        else:
            vmin = gdf[column].min() if vmin is None else vmin
            vmax = gdf[column].max() if vmax is None else vmax

            # get bins
            if scheme is not None:
                if classification_kwds is None:
                    classification_kwds = {}
                if "k" not in classification_kwds:
                    classification_kwds["k"] = k

                binning = classify(
                    np.asarray(gdf[column][~nan_idx]), scheme, **classification_kwds
                )
                color = np.apply_along_axis(
                    colors.to_hex,
                    1,
                    _colormap_helper(cmap, n_resample=binning.k, idx=binning.yb),
                )

            else:
                bins = np.linspace(vmin, vmax, 257)[1:]
                binning = classify(
                    np.asarray(gdf[column][~nan_idx]), "UserDefined", bins=bins
                )

                color = np.apply_along_axis(
                    colors.to_hex,
                    1,
                    _colormap_helper(cmap, n_resample=256, idx=binning.yb),
                )

    # set default style
    if "fillOpacity" not in style_kwds:
        style_kwds["fillOpacity"] = 0.5
    if "weight" not in style_kwds:
        style_kwds["weight"] = 2
    if "style_function" in style_kwds:
        style_kwds_function = style_kwds["style_function"]
        if not callable(style_kwds_function):
            raise ValueError("'style_function' has to be a callable")
        style_kwds.pop("style_function")
    else:

        def _no_style(x):
            return {}

        style_kwds_function = _no_style

    # specify color
    if color is not None:
        if (
            isinstance(color, str)
            and isinstance(gdf, geopandas.GeoDataFrame)
            and color in gdf.columns
        ):  # use existing column

            def _style_color(x):
                base_style = {
                    "fillColor": x["properties"][color],
                    **style_kwds,
                }
                return {
                    **base_style,
                    **style_kwds_function(x),
                }

            style_function = _style_color
        else:  # assign new column
            if isinstance(gdf, geopandas.GeoSeries):
                gdf = geopandas.GeoDataFrame(geometry=gdf)

            if nan_idx is not None and nan_idx.any():
                nan_color = missing_kwds.pop("color", None)

                gdf["__folium_color"] = nan_color
                gdf.loc[~nan_idx, "__folium_color"] = color
            else:
                gdf["__folium_color"] = color

            stroke_color = style_kwds.pop("color", None)
            if not stroke_color:

                def _style_column(x):
                    base_style = {
                        "fillColor": x["properties"]["__folium_color"],
                        "color": x["properties"]["__folium_color"],
                        **style_kwds,
                    }
                    return {
                        **base_style,
                        **style_kwds_function(x),
                    }

                style_function = _style_column
            else:

                def _style_stroke(x):
                    base_style = {
                        "fillColor": x["properties"]["__folium_color"],
                        "color": stroke_color,
                        **style_kwds,
                    }
                    return {
                        **base_style,
                        **style_kwds_function(x),
                    }

                style_function = _style_stroke
    else:  # use folium default

        def _style_default(x):
            return {**style_kwds, **style_kwds_function(x)}

        style_function = _style_default

    if highlight:
        if "fillOpacity" not in highlight_kwds:
            highlight_kwds["fillOpacity"] = 0.75

        def _style_highlight(x):
            return {**highlight_kwds}

        highlight_function = _style_highlight
    else:
        highlight_function = None

    # define default for points
    if marker_type is None:
        marker_type = "circle_marker"

    marker = marker_type
    if isinstance(marker_type, str):
        if marker_type == "marker":
            marker = folium.Marker(**marker_kwds)
        elif marker_type == "circle":
            marker = folium.Circle(**marker_kwds)
        elif marker_type == "circle_marker":
            marker_kwds["radius"] = marker_kwds.get("radius", 2)
            marker_kwds["fill"] = marker_kwds.get("fill", True)
            marker = folium.CircleMarker(**marker_kwds)
        else:
            raise ValueError(
                "Only 'marker', 'circle', and 'circle_marker' are "
                "supported as marker values"
            )

    # remove additional geometries
    if isinstance(gdf, geopandas.GeoDataFrame):
        non_active_geoms = [
            name
            for name, val in (gdf.dtypes == "geometry").items()
            if val and name != gdf.geometry.name
        ]
        gdf = gdf.drop(columns=non_active_geoms)

    # prepare tooltip and popup
    if isinstance(gdf, geopandas.GeoDataFrame):
        # add named index to the tooltip
        if gdf.index.name is not None:
            gdf = gdf.reset_index()
        # specify fields to show in the tooltip
        tooltip = _tooltip_popup("tooltip", tooltip, gdf, **tooltip_kwds)
        popup = _tooltip_popup("popup", popup, gdf, **popup_kwds)
    else:
        tooltip = None
        popup = None
    # escape the curly braces {{}} for jinja2 templates
    feature_collection = gdf[
        ~(gdf.geometry.isna() | gdf.geometry.is_empty)  # drop missing or empty geoms
    ].__geo_interface__
    for feature in feature_collection["features"]:
        for prop in feature["properties"]:
            # escape the curly braces in values
            if isinstance(feature["properties"][prop], str):
                feature["properties"][prop] = re.sub(
                    r"\{{2,}",
                    lambda x: "{% raw %}" + x.group(0) + "{% endraw %}",
                    feature["properties"][prop],
                )

    # add dataframe to map
    folium.GeoJson(
        feature_collection,
        tooltip=tooltip,
        popup=popup,
        marker=marker,
        style_function=style_function,
        highlight_function=highlight_function,
        **kwargs,
    ).add_to(m)

    if legend:
        # NOTE: overlaps will be resolved in branca #88
        caption = column if not column == "__plottable_column" else ""
        caption = legend_kwds.pop("caption", caption)
        if categorical:
            categories = cat.categories.to_list()
            legend_colors = legend_colors.tolist()

            if nan_idx.any() and nan_color:
                categories.append(missing_kwds.pop("label", "NaN"))
                legend_colors.append(nan_color)

            _categorical_legend(m, caption, categories, legend_colors)
        elif column is not None:
            cbar = legend_kwds.pop("colorbar", True)
            colormap_kwds = {}
            if "max_labels" in legend_kwds:
                colormap_kwds["max_labels"] = legend_kwds.pop("max_labels")
            if scheme:
                cb_colors = np.apply_along_axis(
                    colors.to_hex,
                    1,
                    _colormap_helper(cmap, n_resample=binning.k, idx=range(binning.k)),
                )
                if cbar:
                    if legend_kwds.pop("scale", True):
                        index = [vmin] + binning.bins.tolist()
                    else:
                        index = None
                    colorbar = bc.colormap.StepColormap(
                        cb_colors,
                        vmin=vmin,
                        vmax=vmax,
                        caption=caption,
                        index=index,
                        **colormap_kwds,
                    )
                else:
                    fmt = legend_kwds.pop("fmt", "{:.2f}")
                    if "labels" in legend_kwds:
                        categories = legend_kwds["labels"]
                    else:
                        categories = binning.get_legend_classes(fmt)
                        show_interval = legend_kwds.pop("interval", False)
                        if not show_interval:
                            categories = [c[1:-1] for c in categories]

                    if nan_idx.any() and nan_color:
                        categories.append(missing_kwds.pop("label", "NaN"))
                        cb_colors = np.append(cb_colors, nan_color)
                    _categorical_legend(m, caption, categories, cb_colors)

            else:
                if isinstance(cmap, bc.colormap.ColorMap):
                    colorbar = cmap
                else:
                    mp_cmap = _colormap_helper(cmap)
                    cb_colors = np.apply_along_axis(
                        colors.to_hex, 1, mp_cmap(range(mp_cmap.N))
                    )

                    # linear legend
                    if mp_cmap.N > 20:
                        colorbar = bc.colormap.LinearColormap(
                            cb_colors,
                            vmin=vmin,
                            vmax=vmax,
                            caption=caption,
                            **colormap_kwds,
                        )

                    # steps
                    else:
                        colorbar = bc.colormap.StepColormap(
                            cb_colors,
                            vmin=vmin,
                            vmax=vmax,
                            caption=caption,
                            **colormap_kwds,
                        )

            if cbar:
                if nan_idx.any() and nan_color:
                    _categorical_legend(
                        m, "", [missing_kwds.pop("label", "NaN")], [nan_color]
                    )
                m.add_child(colorbar)

    return m


def _tooltip_popup(type, fields, gdf, **kwds):
    """get tooltip or popup"""
    import folium

    # specify fields to show in the tooltip
    if fields is False or fields is None or fields == 0:
        return None
    else:
        if fields is True:
            fields = gdf.columns.drop(gdf.geometry.name).to_list()
        elif isinstance(fields, int):
            fields = gdf.columns.drop(gdf.geometry.name).to_list()[:fields]
        elif isinstance(fields, str):
            fields = [fields]

    for field in ["__plottable_column", "__folium_color"]:
        if field in fields:
            fields.remove(field)

    # Cast fields to str
    fields = list(map(str, fields))
    if type == "tooltip":
        return folium.GeoJsonTooltip(fields, **kwds)
    elif type == "popup":
        return folium.GeoJsonPopup(fields, **kwds)


def _categorical_legend(m, title, categories, colors):
    """
    Add categorical legend to a map

    The implementation is using the code originally written by Michel Metran
    (@michelmetran) and released on GitHub
    (https://github.com/michelmetran/package_folium) under MIT license.

    Copyright (c) 2020 Michel Metran

    Parameters
    ----------
    m : folium.Map
        Existing map instance on which to draw the plot
    title : str
        title of the legend (e.g. column name)
    categories : list-like
        list of categories
    colors : list-like
        list of colors (in the same order as categories)
    """

    # Header to Add
    head = """
    {% macro header(this, kwargs) %}
    <script src="https://code.jquery.com/ui/1.12.1/jquery-ui.js"></script>
    <script>$( function() {
        $( ".maplegend" ).draggable({
            start: function (event, ui) {
                $(this).css({
                    right: "auto",
                    top: "auto",
                    bottom: "auto"
                });
            }
        });
    });
    </script>
    <style type='text/css'>
      .maplegend {
        position: absolute;
        z-index:9999;
        background-color: rgba(255, 255, 255, .8);
        border-radius: 5px;
        box-shadow: 0 0 15px rgba(0,0,0,0.2);
        padding: 10px;
        font: 12px/14px Arial, Helvetica, sans-serif;
        right: 10px;
        bottom: 20px;
      }
      .maplegend .legend-title {
        text-align: left;
        margin-bottom: 5px;
        font-weight: bold;
        }
      .maplegend .legend-scale ul {
        margin: 0;
        margin-bottom: 0px;
        padding: 0;
        float: left;
        list-style: none;
        }
      .maplegend .legend-scale ul li {
        list-style: none;
        margin-left: 0;
        line-height: 16px;
        margin-bottom: 2px;
        }
      .maplegend ul.legend-labels li span {
        display: block;
        float: left;
        height: 14px;
        width: 14px;
        margin-right: 5px;
        margin-left: 0;
        border: 0px solid #ccc;
        }
      .maplegend .legend-source {
        color: #777;
        clear: both;
        }
      .maplegend a {
        color: #777;
        }
    </style>
    {% endmacro %}
    """
    import branca as bc

    # Add CSS (on Header)
    macro = bc.element.MacroElement()
    macro._template = bc.element.Template(head)
    m.get_root().add_child(macro)

    body = f"""
    <div id='maplegend {title}' class='maplegend'>
        <div class='legend-title'>{title}</div>
        <div class='legend-scale'>
            <ul class='legend-labels'>"""

    # Loop Categories
    for label, color in zip(categories, colors):
        body += f"""
                <li><span style='background:{color}'></span>{label}</li>"""

    body += """
            </ul>
        </div>
    </div>
    """

    # Add Body
    body = bc.element.Element(body, "legend")
    m.get_root().html.add_child(body)


def _explore_geoseries(
    s,
    color=None,
    m=None,
    tiles="OpenStreetMap",
    attr=None,
    highlight=True,
    width="100%",
    height="100%",
    control_scale=True,
    marker_type=None,
    marker_kwds={},
    style_kwds={},
    highlight_kwds={},
    map_kwds={},
    **kwargs,
):
    """Interactive map based on GeoPandas and folium/leaflet.js

    Generate an interactive leaflet map based on :class:`~geopandas.GeoSeries`

    Parameters
    ----------
    color : str, array-like (default None)
        Named color or a list-like of colors (named or hex).
    m : folium.Map (default None)
        Existing map instance on which to draw the plot.
    tiles : str, xyzservices.TileProvider (default 'OpenStreetMap Mapnik')
        Map tileset to use. Can choose from the list supported by folium, query a
        :class:`xyzservices.TileProvider` by a name from ``xyzservices.providers``,
        pass :class:`xyzservices.TileProvider` object or pass custom XYZ URL.
        The current list of built-in providers (when ``xyzservices`` is not available):

        ``["OpenStreetMap", "CartoDB positron", “CartoDB dark_matter"]``

        You can pass a custom tileset to Folium by passing a Leaflet-style URL
        to the tiles parameter: ``http://{s}.yourtiles.com/{z}/{x}/{y}.png``.
        Be sure to check their terms and conditions and to provide attribution with
        the ``attr`` keyword.
    attr : str (default None)
        Map tile attribution; only required if passing custom tile URL.
    highlight : bool (default True)
        Enable highlight functionality when hovering over a geometry.
    width : pixel int or percentage string (default: '100%')
        Width of the folium :class:`~folium.folium.Map`. If the argument
        m is given explicitly, width is ignored.
    height : pixel int or percentage string (default: '100%')
        Height of the folium :class:`~folium.folium.Map`. If the argument
        m is given explicitly, height is ignored.
    control_scale : bool, (default True)
        Whether to add a control scale on the map.
    marker_type : str, folium.Circle, folium.CircleMarker, folium.Marker (default None)
        Allowed string options are ('marker', 'circle', 'circle_marker'). Defaults to
        folium.Marker.
    marker_kwds: dict (default {})
        Additional keywords to be passed to the selected ``marker_type``, e.g.:

        radius : float
            Radius of the circle, in meters (for ``'circle'``) or pixels
            (for ``circle_marker``).
        icon : folium.map.Icon
            the :class:`folium.map.Icon` object to use to render the marker.
        draggable : bool (default False)
            Set to True to be able to drag the marker around the map.

    style_kwds : dict (default {})
        Additional style to be passed to folium ``style_function``:

        stroke : bool (default True)
            Whether to draw stroke along the path. Set it to ``False`` to
            disable borders on polygons or circles.
        color : str
            Stroke color
        weight : int
            Stroke width in pixels
        opacity : float (default 1.0)
            Stroke opacity
        fill : boolean (default True)
            Whether to fill the path with color. Set it to ``False`` to
            disable filling on polygons or circles.
        fillColor : str
            Fill color. Defaults to the value of the color option
        fillOpacity : float (default 0.5)
            Fill opacity.
        style_function : callable
            Function mapping a GeoJson Feature to a style ``dict``.

            * Style properties :func:`folium.vector_layers.path_options`
            * GeoJson features :class:`GeoSeries.__geo_interface__`

            e.g.::

                lambda x: {"color":"red" if x["properties"]["gdp_md_est"]<10**6
                                             else "blue"}


        Plus all supported by :func:`folium.vector_layers.path_options`. See the
        documentation of :class:`folium.features.GeoJson` for details.

    highlight_kwds : dict (default {})
        Style to be passed to folium highlight_function. Uses the same keywords
        as ``style_kwds``. When empty, defaults to ``{"fillOpacity": 0.75}``.
    map_kwds : dict (default {})
        Additional keywords to be passed to folium :class:`~folium.folium.Map`,
        e.g. ``dragging``, or ``scrollWheelZoom``.

    **kwargs : dict
        Additional options to be passed on to the folium.

    Returns
    -------
    m : folium.folium.Map
        folium :class:`~folium.folium.Map` instance

    """
    return _explore(
        s,
        color=color,
        m=m,
        tiles=tiles,
        attr=attr,
        highlight=highlight,
        width=width,
        height=height,
        control_scale=control_scale,
        marker_type=marker_type,
        marker_kwds=marker_kwds,
        style_kwds=style_kwds,
        highlight_kwds=highlight_kwds,
        map_kwds=map_kwds,
        **kwargs,
    )<|MERGE_RESOLUTION|>--- conflicted
+++ resolved
@@ -1,4 +1,5 @@
 import warnings
+from packaging.version import Version
 from statistics import mean
 
 import numpy as np
@@ -292,20 +293,10 @@
         from matplotlib import colormaps as cm
         from matplotlib import colors
 
-<<<<<<< HEAD
-=======
-        # isolate MPL version - GH#2596
-        MPL_361 = Version(matplotlib.__version__) >= Version("3.6.1")
-        if MPL_361:
-            from matplotlib import colormaps as cm
-        else:
-            from matplotlib import cm
-
         # check for minimum version of folium
         if Version(folium.__version__) < Version("0.12.0"):
             raise ImportError
 
->>>>>>> 0505e7c1
     except (ImportError, ModuleNotFoundError):
         raise ImportError(
             "The 'folium>=0.12', 'matplotlib' and 'mapclassify' packages "
