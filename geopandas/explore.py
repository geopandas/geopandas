--- conflicted
+++ resolved
@@ -282,9 +282,6 @@
         import matplotlib.colors as colors
         import matplotlib.pyplot as plt
         from mapclassify import classify
-<<<<<<< HEAD
-        import warnings
-=======
 
         # isolate MPL version - GH#2596
         MPL_36 = Version(matplotlib.__version__) >= Version("3.6")
@@ -293,7 +290,7 @@
         else:
             import matplotlib.cm as cm
 
->>>>>>> 59c1f7f3
+        import warnings
     except (ImportError, ModuleNotFoundError):
         raise ImportError(
             "The 'folium', 'matplotlib' and 'mapclassify' packages are required for "
@@ -502,13 +499,7 @@
                     np.asarray(gdf[column][~nan_idx]), scheme, **classification_kwds
                 )
                 color = np.apply_along_axis(
-<<<<<<< HEAD
                     colors.to_hex, 1, _binning_cmap(cmap, k)(binning.yb)
-=======
-                    colors.to_hex,
-                    1,
-                    _colormap_helper(cmap, n_resample=k, idx=binning.yb),
->>>>>>> 59c1f7f3
                 )
 
             else:
@@ -519,13 +510,7 @@
                 )
 
                 color = np.apply_along_axis(
-<<<<<<< HEAD
                     colors.to_hex, 1, _binning_cmap(cmap, 256)(binning.yb)
-=======
-                    colors.to_hex,
-                    1,
-                    _colormap_helper(cmap, n_resample=256, idx=binning.yb),
->>>>>>> 59c1f7f3
                 )
         elif callable(cmap) or pd.api.types.is_list_like(cmap):
             if scheme is not None and legend:
@@ -721,13 +706,7 @@
                 colormap_kwds["max_labels"] = legend_kwds.pop("max_labels")
             if scheme:
                 cb_colors = np.apply_along_axis(
-<<<<<<< HEAD
                     colors.to_hex, 1, _binning_cmap(cmap, binning.k)(range(binning.k))
-=======
-                    colors.to_hex,
-                    1,
-                    _colormap_helper(cmap, n_resample=binning.k, idx=range(binning.k)),
->>>>>>> 59c1f7f3
                 )
                 if cbar:
                     if legend_kwds.pop("scale", True):
@@ -761,31 +740,12 @@
                 if isinstance(cmap, bc.colormap.ColorMap):
                     colorbar = cmap
                 else:
-<<<<<<< HEAD
                     if cmap is None or (
                         isinstance(cmap, str) and cmap in cmap in plt.colormaps()
                     ):
                         mp_cmap = cm.get_cmap(cmap)
                     elif isinstance(cmap, colors.Colormap):
                         mp_cmap = cmap
-=======
-                    mp_cmap = _colormap_helper(cmap)
-                    cb_colors = np.apply_along_axis(
-                        colors.to_hex, 1, mp_cmap(range(mp_cmap.N))
-                    )
-
-                    # linear legend
-                    if mp_cmap.N > 20:
-                        colorbar = bc.colormap.LinearColormap(
-                            cb_colors,
-                            vmin=vmin,
-                            vmax=vmax,
-                            caption=caption,
-                            **colormap_kwds,
-                        )
-
-                    # steps
->>>>>>> 59c1f7f3
                     else:
                         warnings.warn("`cmap` invalid for legend")
                         cbar = False
