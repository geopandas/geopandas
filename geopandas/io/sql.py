--- conflicted
+++ resolved
@@ -8,26 +8,12 @@
 
 from .. import _compat as compat
 
-<<<<<<< HEAD
+
 def _df_to_geodf(df, geom_col="geom", crs=None):
-=======
-
-def _read_postgis(
-    sql,
-    con,
-    geom_col="geom",
-    crs=None,
-    index_col=None,
-    coerce_float=True,
-    parse_dates=None,
-    params=None,
-):
->>>>>>> aae1ec3a
     """
     Transforms a pandas DataFrame into a GeoDataFrame.
     The column 'geom_col' must be a geometry column in WKB representation.
     To be used to convert df based on pd.read_sql to gdf.
-
     Parameters
     ----------
     df : DataFrame
@@ -40,7 +26,6 @@
         such as an authority string (eg "EPSG:4326") or a WKT string.
         If not set, tries to determine CRS from the SRID associated with the
         first geometry in the database, and assigns that to all geometries.
-
     Returns
     -------
     GeoDataFrame
@@ -78,8 +63,7 @@
     return GeoDataFrame(df, crs=crs, geometry=geom_col)
 
 
-<<<<<<< HEAD
-def read_postgis(
+def _read_postgis(
     sql,
     con,
     geom_col="geom",
@@ -153,7 +137,8 @@
             chunksize=chunksize,
         )
         return (_df_to_geodf(df, geom_col=geom_col, crs=crs) for df in df_generator)
-=======
+
+
 def read_postgis(*args, **kwargs):
     import warnings
 
@@ -412,5 +397,4 @@
             method=_psql_insert_copy,
         )
 
-    return
->>>>>>> aae1ec3a
+    return