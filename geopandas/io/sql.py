--- conflicted
+++ resolved
@@ -1,11 +1,7 @@
 import functools
 
-<<<<<<< HEAD
 import fiona.crs
-from pandas import read_sql
-=======
 import pandas as pd
->>>>>>> 62c39fb8
 import shapely.wkb
 
 from geopandas import GeoSeries, GeoDataFrame
@@ -69,17 +65,6 @@
             if srid != 0:
                 crs = {"init": "epsg:{}".format(srid)}
 
-<<<<<<< HEAD
-    def convert_geometry(binary_geom):
-        return shapely.wkb.loads(binascii.unhexlify(binary_geom.encode()))
-
-    s = wkb_geoms.apply(convert_geometry)
-=======
-    return GeoDataFrame(df, crs=crs, geometry=geom_col)
->>>>>>> 62c39fb8
-
-
-<<<<<<< HEAD
     return GeoDataFrame(df, crs=crs, geometry=geom_col)
 
 
@@ -103,6 +88,9 @@
     if 'init' in crs.keys():
         if 'epsg' in crs['init']:
             return crs['init'].split('epsg:')[1]
+
+
+read_postgis = functools.partial(read_sql, hex_encoded=True)
 
 
 def to_postgis(df, name, con, hex_encoded=True, **kwargs):
@@ -137,7 +125,4 @@
         srid_cmd = "SELECT UpdateGeometrySRID('{name}', '{geom_name}', {srid});"
         alter_args["srid"] = srid
         print(srid_cmd.format(**alter_args))
-        con.execute(srid_cmd.format(**alter_args))
-=======
-read_postgis = functools.partial(read_sql, hex_encoded=True)
->>>>>>> 62c39fb8
+        con.execute(srid_cmd.format(**alter_args))