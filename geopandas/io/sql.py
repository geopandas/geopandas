--- conflicted
+++ resolved
@@ -5,14 +5,8 @@
 from geopandas import GeoDataFrame
 
 
-<<<<<<< HEAD
-def read_postgis(sql, con, geom_col='geom', crs=None, hex_encoded=True,
-                 index_col=None, coerce_float=True, parse_dates=None,
-                 params=None):
-=======
 def read_postgis(sql, con, geom_col='geom', crs=None, index_col=None,
-                 coerce_float=True, params=None):
->>>>>>> fab445ab
+                 coerce_float=True, parse_dates=None, params=None):
     """
     Returns a GeoDataFrame corresponding to the result of the query
     string, which must contain a geometry column in WKB representation.
