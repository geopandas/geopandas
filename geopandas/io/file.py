"""Read/write data from/to a file or URL."""

from __future__ import annotations

import os
import urllib.request
import warnings
from http import HTTPStatus
from io import IOBase
from packaging.version import Version
from pathlib import Path

# Adapted from pandas.io.common
from urllib.parse import urlparse as parse_url
from urllib.parse import uses_netloc, uses_params, uses_relative
from urllib.request import Request

import numpy as np
import pandas as pd
from pandas.api.types import (
    is_datetime64_any_dtype,
    is_integer_dtype,
    is_object_dtype,
    is_string_dtype,
)

import shapely
from shapely.geometry import mapping
from shapely.geometry.base import BaseGeometry

from geopandas import GeoDataFrame, GeoSeries
from geopandas._compat import HAS_PYPROJ
from geopandas.io.util import vsi_path

_VALID_URLS = set(uses_relative + uses_netloc + uses_params)
_VALID_URLS.discard("")
# file:// URIs are supported by fiona/pyogrio -> don't already open + read the file here
_VALID_URLS.discard("file")

fiona = None
fiona_env = None
fiona_import_error = None
FIONA_GE_19 = False


def _import_fiona():
    global fiona
    global fiona_env
    global fiona_import_error
    global FIONA_GE_19

    if fiona is None:
        try:
            import fiona

            # only try to import fiona.Env if the main fiona import succeeded
            # (otherwise you can get confusing "AttributeError: module 'fiona'
            # has no attribute '_loading'" / partially initialized module errors)
            try:
                from fiona import Env as fiona_env
            except ImportError:
                try:
                    from fiona import drivers as fiona_env
                except ImportError:
                    fiona_env = None

            FIONA_GE_19 = Version(Version(fiona.__version__).base_version) >= Version(
                "1.9.0"
            )

        except ImportError as err:
            fiona = False
            fiona_import_error = str(err)


pyogrio = None
pyogrio_import_error = None


def _import_pyogrio():
    global pyogrio
    global pyogrio_import_error

    if pyogrio is None:
        try:
            import pyogrio

        except ImportError as err:
            pyogrio = False
            pyogrio_import_error = str(err)


def _check_fiona(func):
    if not fiona:
        raise ImportError(
            f"the {func} requires the 'fiona' package, but it is not installed or does "
            f"not import correctly.\nImporting fiona resulted in: {fiona_import_error}"
        )


def _check_pyogrio(func):
    if not pyogrio:
        raise ImportError(
            f"the {func} requires the 'pyogrio' package, but it is not installed "
            "or does not import correctly."
            "\nImporting pyogrio resulted in: {pyogrio_import_error}"
        )


def _check_metadata_supported(metadata: str | None, engine: str, driver: str) -> None:
    if metadata is None:
        return
    if driver != "GPKG":
        raise NotImplementedError(
            "The 'metadata' keyword is only supported for the GPKG driver."
        )

    if engine == "fiona" and not FIONA_GE_19:
        raise NotImplementedError(
            "The 'metadata' keyword is only supported for Fiona >= 1.9."
        )


def _check_engine(engine, func):
    # if not specified through keyword or option, then default to "pyogrio" if
    # installed, otherwise try fiona
    if engine is None:
        import geopandas

        engine = geopandas.options.io_engine

    if engine is None:
        _import_pyogrio()
        if pyogrio:
            engine = "pyogrio"
        else:
            _import_fiona()
            if fiona:
                engine = "fiona"

    if engine == "pyogrio":
        _import_pyogrio()
        _check_pyogrio(func)
    elif engine == "fiona":
        _import_fiona()
        _check_fiona(func)
    elif engine is None:
        raise ImportError(
            f"The {func} requires the 'pyogrio' or 'fiona' package, "
            "but neither is installed or imports correctly."
            f"\nImporting pyogrio resulted in: {pyogrio_import_error}"
            f"\nImporting fiona resulted in: {fiona_import_error}"
        )

    return engine


_EXTENSION_TO_DRIVER = {
    ".bna": "BNA",
    ".dxf": "DXF",
    ".csv": "CSV",
    ".shp": "ESRI Shapefile",
    ".dbf": "ESRI Shapefile",
    ".json": "GeoJSON",
    ".geojson": "GeoJSON",
    ".geojsonl": "GeoJSONSeq",
    ".geojsons": "GeoJSONSeq",
    ".gpkg": "GPKG",
    ".gml": "GML",
    ".xml": "GML",
    ".gpx": "GPX",
    ".gtm": "GPSTrackMaker",
    ".gtz": "GPSTrackMaker",
    ".tab": "MapInfo File",
    ".mif": "MapInfo File",
    ".mid": "MapInfo File",
    ".dgn": "DGN",
    ".fgb": "FlatGeobuf",
}


def _expand_user(path):
    """Expand paths that use ~."""
    if isinstance(path, str):
        path = os.path.expanduser(path)
    elif isinstance(path, Path):
        path = path.expanduser()
    return path


def _is_url(url):
    """Check to see if *url* has a valid protocol."""
    try:
        return parse_url(url).scheme in _VALID_URLS
    except Exception:
        return False


def _read_file(
    filename, bbox=None, mask=None, columns=None, rows=None, engine=None, **kwargs
):
    """Return a GeoDataFrame from a file or URL.

    Parameters
    ----------
    filename : str, path object or file-like object
        Either the absolute or relative path to the file or URL to
        be opened, or any object with a read() method (such as an open file
        or StringIO)
    bbox : tuple | GeoDataFrame or GeoSeries | shapely Geometry, default None
        Filter features by given bounding box, GeoSeries, GeoDataFrame or a shapely
        geometry. With engine="fiona", CRS mis-matches are resolved if given a GeoSeries
        or GeoDataFrame. With engine="pyogrio", bbox must be in the same CRS as the
        dataset. Tuple is (minx, miny, maxx, maxy) to match the bounds property of
        shapely geometry objects. Cannot be used with mask.
    mask : dict | GeoDataFrame or GeoSeries | shapely Geometry, default None
        Filter for features that intersect with the given dict-like geojson
        geometry, GeoSeries, GeoDataFrame or shapely geometry.
        CRS mis-matches are resolved if given a GeoSeries or GeoDataFrame.
        Cannot be used with bbox. If multiple geometries are passed, this will
        first union all geometries, which may be computationally expensive.
    columns : list, optional
        List of column names to import from the data source. Column names
        must exactly match the names in the data source. To avoid reading
        any columns (besides the geometry column), pass an empty list-like.
        By default reads all columns.
    rows : int or slice, default None
        Load in specific rows by passing an integer (first `n` rows) or a
        slice() object.
    engine : str,  "pyogrio" or "fiona"
        The underlying library that is used to read the file. Currently, the
        supported options are "pyogrio" and "fiona". Defaults to "pyogrio" if
        installed, otherwise tries "fiona". Engine can also be set globally
        with the ``geopandas.options.io_engine`` option.
    **kwargs :
        Keyword args to be passed to the engine, and can be used to write
        to multi-layer data, store data within archives (zip files), etc.
        In case of the "pyogrio" engine, the keyword arguments are passed to
        `pyogrio.read_dataframe`. In case of the "fiona" engine, the keyword
        arguments are passed to fiona.open`. For more information on possible
        keywords, type: ``import pyogrio; help(pyogrio.read_dataframe)``.


    Examples
    --------
    >>> df = geopandas.read_file("nybb.shp")  # doctest: +SKIP

    Specifying layer of GPKG:

    >>> df = geopandas.read_file("file.gpkg", layer='cities')  # doctest: +SKIP

    Reading only first 10 rows:

    >>> df = geopandas.read_file("nybb.shp", rows=10)  # doctest: +SKIP

    Reading only geometries intersecting ``mask``:

    >>> df = geopandas.read_file("nybb.shp", mask=polygon)  # doctest: +SKIP

    Reading only geometries intersecting ``bbox``:

    >>> df = geopandas.read_file("nybb.shp", bbox=(0, 0, 10, 20))  # doctest: +SKIP

    Returns
    -------
    :obj:`geopandas.GeoDataFrame` or :obj:`pandas.DataFrame` :
        If `ignore_geometry=True` a :obj:`pandas.DataFrame` will be returned.

    Notes
    -----
    The format drivers will attempt to detect the encoding of your data, but
    may fail. In this case, the proper encoding can be specified explicitly
    by using the encoding keyword parameter, e.g. ``encoding='utf-8'``.

    For faster data reading with the default pyogrio engine when
    pyarrow is installed, pass ``use_arrow=True`` as an argument. See the User
    Guide page :doc:`../../user_guide/io` for details.


    When specifying a URL, geopandas will check if the server supports reading
    partial data and in that case pass the URL as is to the underlying engine,
    which will then use the network file system handler of GDAL to read from
    the URL. Otherwise geopandas will download the data from the URL and pass
    all data in-memory to the underlying engine.
    If you need more control over how the URL is read, you can specify the
    GDAL virtual filesystem manually (e.g. ``/vsicurl/https://...``). See the
    GDAL documentation on filesystems for more details
    (https://gdal.org/user/virtual_file_systems.html#vsicurl-http-https-ftp-files-random-access).

    """
    engine = _check_engine(engine, "'read_file' function")

    filename = _expand_user(filename)

    from_bytes = False
    if _is_url(filename):
        # if it is a url that supports random access -> pass through to
        # pyogrio/fiona as is (to support downloading only part of the file)
        # otherwise still download manually because pyogrio/fiona don't support
        # all types of urls (https://github.com/geopandas/geopandas/issues/2908)
        try:
            with urllib.request.urlopen(
                Request(filename, headers={"Range": "bytes=0-1"})
            ) as response:
                if (
                    response.headers.get("Accept-Ranges") == "none"
                    or response.status != HTTPStatus.PARTIAL_CONTENT
                ):
                    from_bytes = True
        except ConnectionError:
            from_bytes = True

        if from_bytes:
            with urllib.request.urlopen(filename) as response:
                filename = response.read()

    if engine == "pyogrio":
        return _read_file_pyogrio(
            filename, bbox=bbox, mask=mask, columns=columns, rows=rows, **kwargs
        )

    elif engine == "fiona":
        if pd.api.types.is_file_like(filename):
            data = filename.read()
            path_or_bytes = data.encode("utf-8") if isinstance(data, str) else data
            from_bytes = True
        else:
            path_or_bytes = filename

        return _read_file_fiona(
            path_or_bytes,
            from_bytes,
            bbox=bbox,
            mask=mask,
            columns=columns,
            rows=rows,
            **kwargs,
        )

    else:
        raise ValueError(f"unknown engine '{engine}'")


def _read_file_fiona(
    path_or_bytes,
    from_bytes,
    bbox=None,
    mask=None,
    columns=None,
    rows=None,
    where=None,
    **kwargs,
):
    if where is not None and not FIONA_GE_19:
        raise NotImplementedError("where requires fiona 1.9+")

    if columns is not None:
        if "include_fields" in kwargs:
            raise ValueError(
                "Cannot specify both 'include_fields' and 'columns' keywords"
            )
        if not FIONA_GE_19:
            raise NotImplementedError("'columns' keyword requires fiona 1.9+")
        kwargs["include_fields"] = columns
    elif "include_fields" in kwargs:
        # alias to columns, as this variable is used below to specify column order
        # in the dataframe creation
        columns = kwargs["include_fields"]

    if not from_bytes:
        # Opening a file via URL or file-like-object above automatically detects a
        # zipped file. In order to match that behavior, attempt to add a zip scheme
        # if missing.
        path_or_bytes = vsi_path(str(path_or_bytes))

    if from_bytes:
        reader = fiona.BytesCollection
    else:
        reader = fiona.open

    with fiona_env():
        with reader(path_or_bytes, **kwargs) as features:
            crs = features.crs_wkt  # returns "" if empty
            crs = crs or None
            # attempt to get EPSG code
            try:
                # fiona 1.9+
                epsg = features.crs.to_epsg(confidence_threshold=100)
                if epsg is not None:
                    crs = epsg
            except AttributeError:
                # fiona <= 1.8
                try:
                    crs = features.crs["init"]
                except (TypeError, KeyError):
                    pass

            # handle loading the bounding box
            if bbox is not None:
                if isinstance(bbox, GeoDataFrame | GeoSeries):
                    bbox = tuple(bbox.to_crs(crs).total_bounds)
                elif isinstance(bbox, BaseGeometry):
                    bbox = bbox.bounds
                assert len(bbox) == 4
            # handle loading the mask
            elif isinstance(mask, GeoDataFrame | GeoSeries):
                if crs is not None and mask.crs is not None:
                    mask = mask.to_crs(crs)
                else:
                    _warn_missing_crs_of_dataframe_and_mask(crs, mask)
                mask = mapping(mask.union_all())
            elif isinstance(mask, BaseGeometry):
                mask = mapping(mask)

            filters = {}
            if bbox is not None:
                filters["bbox"] = bbox
            if mask is not None:
                filters["mask"] = mask
            if where is not None:
                filters["where"] = where

            # setup the data loading filter
            if rows is not None:
                if isinstance(rows, int):
                    rows = slice(rows)
                elif not isinstance(rows, slice):
                    raise TypeError("'rows' must be an integer or a slice.")
                f_filt = features.filter(rows.start, rows.stop, rows.step, **filters)
            elif filters:
                f_filt = features.filter(**filters)
            else:
                f_filt = features
            # get list of columns
            columns = columns or list(features.schema["properties"])
            datetime_fields = [
                k for (k, v) in features.schema["properties"].items() if v == "datetime"
            ]
            if (
                kwargs.get("ignore_geometry", False)
                or features.schema["geometry"] == "None"
            ):
                df = pd.DataFrame(
                    [record["properties"] for record in f_filt], columns=columns
                )
            else:
                df = GeoDataFrame.from_features(
                    f_filt, crs=crs, columns=columns + ["geometry"]
                )
            for k in datetime_fields:
                as_dt = None
                # plain try catch for when pandas will raise in the future
                # TODO we can tighten the exception type in future when it does
                try:
                    with warnings.catch_warnings():
                        # pandas 2.x does not yet enforce this behaviour but raises a
                        # warning  -> we want to to suppress this warning for our users,
                        # and do this by turning it into an error so we take the
                        # `except` code path to try again with utc=True
                        warnings.filterwarnings(
                            "error",
                            "In a future version of pandas, parsing datetimes with "
                            "mixed time zones will raise an error",
                            FutureWarning,
                        )
                        as_dt = pd.to_datetime(df[k])
                except Exception:
                    pass
                if as_dt is None or as_dt.dtype == "object":
                    # if to_datetime failed, try again for mixed timezone offsets
                    # This can still fail if there are invalid datetimes
                    try:
                        as_dt = pd.to_datetime(df[k], utc=True)
                    except Exception:
                        pass
                # if to_datetime succeeded, round datetimes as
                # fiona only supports up to ms precision (any microseconds are
                # floating point rounding error)
                if as_dt is not None and not (as_dt.dtype == "object"):
                    df[k] = as_dt.dt.as_unit("ms")
            return df


def _read_file_pyogrio(path_or_bytes, bbox=None, mask=None, rows=None, **kwargs):
    import pyogrio

    if rows is not None:
        if isinstance(rows, int):
            kwargs["max_features"] = rows
        elif isinstance(rows, slice):
            if rows.start is not None:
                if rows.start < 0:
                    raise ValueError(
                        "Negative slice start not supported with the 'pyogrio' engine."
                    )
                kwargs["skip_features"] = rows.start
            if rows.stop is not None:
                kwargs["max_features"] = rows.stop - (rows.start or 0)
            if rows.step is not None:
                raise ValueError("slice with step is not supported")
        else:
            raise TypeError("'rows' must be an integer or a slice.")

    if bbox is not None and mask is not None:
        # match error message from Fiona
        raise ValueError("mask and bbox can not be set together")

    if bbox is not None:
        if isinstance(bbox, GeoDataFrame | GeoSeries):
            crs = pyogrio.read_info(path_or_bytes, layer=kwargs.get("layer")).get("crs")
            if isinstance(path_or_bytes, IOBase):
                path_or_bytes.seek(0)

            bbox = tuple(bbox.to_crs(crs).total_bounds)
        elif isinstance(bbox, BaseGeometry):
            bbox = bbox.bounds
        if len(bbox) != 4:
            raise ValueError("'bbox' should be a length-4 tuple.")

    if mask is not None:
        # NOTE: mask cannot be used at same time as bbox keyword
        if isinstance(mask, GeoDataFrame | GeoSeries):
            crs = pyogrio.read_info(path_or_bytes, layer=kwargs.get("layer")).get("crs")
            if crs is not None and mask.crs is not None:
                mask = mask.to_crs(crs)
            else:
                _warn_missing_crs_of_dataframe_and_mask(crs, mask)

            if isinstance(path_or_bytes, IOBase):
                path_or_bytes.seek(0)

            mask = shapely.unary_union(mask.geometry.values)
        elif isinstance(mask, BaseGeometry):
            mask = shapely.unary_union(mask)
        elif isinstance(mask, dict) or hasattr(mask, "__geo_interface__"):
            # convert GeoJSON to shapely geometry
            mask = shapely.geometry.shape(mask)

        kwargs["mask"] = mask

    if kwargs.pop("ignore_geometry", False):
        kwargs["read_geometry"] = False

    # translate `ignore_fields`/`include_fields` keyword for back compat with fiona
    if "ignore_fields" in kwargs and "include_fields" in kwargs:
        raise ValueError("Cannot specify both 'ignore_fields' and 'include_fields'")
    elif "ignore_fields" in kwargs:
        if kwargs.get("columns", None) is not None:
            raise ValueError(
                "Cannot specify both 'columns' and 'ignore_fields' keywords"
            )
        warnings.warn(
            "The 'include_fields' and 'ignore_fields' keywords are deprecated, and "
            "will be removed in a future release. You can use the 'columns' keyword "
            "instead to select which columns to read.",
            DeprecationWarning,
            stacklevel=3,
        )
        ignore_fields = kwargs.pop("ignore_fields")
        fields = pyogrio.read_info(path_or_bytes, layer=kwargs.get("layer"))["fields"]
        include_fields = [col for col in fields if col not in ignore_fields]
        kwargs["columns"] = include_fields
    elif "include_fields" in kwargs:
        # translate `include_fields` keyword for back compat with fiona engine
        if kwargs.get("columns", None) is not None:
            raise ValueError(
                "Cannot specify both 'columns' and 'include_fields' keywords"
            )
        warnings.warn(
            "The 'include_fields' and 'ignore_fields' keywords are deprecated, and "
            "will be removed in a future release. You can use the 'columns' keyword "
            "instead to select which columns to read.",
            DeprecationWarning,
            stacklevel=3,
        )
        kwargs["columns"] = kwargs.pop("include_fields")

    return pyogrio.read_dataframe(path_or_bytes, bbox=bbox, **kwargs)


def _warn_missing_crs_of_dataframe_and_mask(source_dataset_crs, mask):
    """
    Warn if one, or both, of the source dataset or mask does not
    have a crs.
    """
    if (source_dataset_crs is None) and (mask.crs is None):
        msg = "There is no CRS defined in the source dataset nor mask. "
    elif (source_dataset_crs is None) and (mask.crs is not None):
        msg = "There is no CRS defined in the source dataset. "
    else:  # crs not None and mask.crs is None
        msg = "There is no CRS defined in the mask. "
    msg += (
        "This may lead to a misalignment of the mask and the "
        "source dataset, leading to incorrect masking. Ensure "
        "both inputs share the same CRS."
    )
    warnings.warn(msg, UserWarning, stacklevel=3)


def _detect_driver(path):
    """Attempt to auto-detect driver based on the extension."""
    try:
        # in case the path is a file handle
        path = path.name
    except AttributeError:
        pass
    try:
        return _EXTENSION_TO_DRIVER[Path(path).suffix.lower()]
    except KeyError:
        # Assume it is a shapefile folder for now. In the future,
        # will likely raise an exception when the expected
        # folder writing behavior is more clearly defined.
        return "ESRI Shapefile"


def _to_file(
    df,
    filename,
    driver=None,
    schema=None,
    index=None,
    mode="w",
    crs=None,
    engine=None,
    metadata=None,
    **kwargs,
):
<<<<<<< HEAD
    """
    Write this GeoDataFrame to an OGR data source.
=======
    """Write this GeoDataFrame to an OGR data source.
>>>>>>> c6bf8b31

    A dictionary of supported OGR providers is available via:

    >>> import pyogrio
    >>> pyogrio.list_drivers()  # doctest: +SKIP

    Parameters
    ----------
    df : GeoDataFrame to be written
    filename : string
        File path or file handle to write to. The path may specify a
        GDAL VSI scheme.
    driver : string, default None
        The OGR format driver used to write the vector file.
        If not specified, it attempts to infer it from the file extension.
        If no extension is specified, it saves ESRI Shapefile to a folder.
    schema : dict, default None
        If specified, the schema dictionary is passed to Fiona to
        better control how the file is written. If None, GeoPandas
        will determine the schema based on each column's dtype.
        Not supported for the "pyogrio" engine.
    index : bool, default None
        If True, write index into one or more columns (for MultiIndex).
        Default None writes the index into one or more columns only if
        the index is named, is a MultiIndex, or has a non-integer data
        type. If False, no index is written.

        .. versionadded:: 0.7
            Previously the index was not written.
    mode : string, default 'w'
        The write mode, 'w' to overwrite the existing file and 'a' to append;
        when using the pyogrio engine, you can also pass ``append=True``.
        Not all drivers support appending. For the fiona engine, the drivers
        that support appending are listed in fiona.supported_drivers or
        https://github.com/Toblerity/Fiona/blob/master/fiona/drvsupport.py.
        For the pyogrio engine, you should be able to use any driver that
        is available in your installation of GDAL that supports append
        capability; see the specific driver entry at
        https://gdal.org/drivers/vector/index.html for more information.
    crs : pyproj.CRS, default None
        If specified, the CRS is passed to Fiona to
        better control how the file is written. If None, GeoPandas
        will determine the crs based on crs df attribute.
        The value can be anything accepted
        by :meth:`pyproj.CRS.from_user_input() <pyproj.crs.CRS.from_user_input>`,
        such as an authority string (eg "EPSG:4326") or a WKT string.
    engine : str,  "pyogrio" or "fiona"
        The underlying library that is used to read the file. Currently, the
        supported options are "pyogrio" and "fiona". Defaults to "pyogrio" if
        installed, otherwise tries "fiona". Engine can also be set globally
        with the ``geopandas.options.io_engine`` option.
    metadata : dict[str, str], default None
        Optional metadata to be stored in the file. Keys and values must be
        strings. Only supported for the "GPKG" driver
        (requires Fiona >= 1.9 or pyogrio >= 0.6).
    **kwargs :
        Keyword args to be passed to the engine, and can be used to write
        to multi-layer data, store data within archives (zip files), etc.
        In case of the "fiona" engine, the keyword arguments are passed to
        fiona.open`. For more information on possible keywords, type:
        ``import fiona; help(fiona.open)``. In case of the "pyogrio" engine,
        the keyword arguments are passed to `pyogrio.write_dataframe`.

    Notes
    -----
    The format drivers will attempt to detect the encoding of your data, but
    may fail. In this case, the proper encoding can be specified explicitly
    by using the encoding keyword parameter, e.g. ``encoding='utf-8'``.
    """
    engine = _check_engine(engine, "'to_file' method")

    filename = _expand_user(filename)

    if index is None:
        # Determine if index attribute(s) should be saved to file
        # (only if they are named or are non-integer)
        index = list(df.index.names) != [None] or not is_integer_dtype(df.index.dtype)
    if index:
        df = df.reset_index(drop=False)

    if driver is None:
        driver = _detect_driver(filename)

    if driver == "ESRI Shapefile" and any(len(c) > 10 for c in df.columns.tolist()):
        warnings.warn(
            "Column names longer than 10 characters will be truncated when saved to "
            "ESRI Shapefile.",
            stacklevel=3,
        )

    if (df.dtypes == "geometry").sum() > 1:
        raise ValueError(
            "GeoDataFrame contains multiple geometry columns but GeoDataFrame.to_file "
            "supports only a single geometry column. Use a GeoDataFrame.to_parquet or "
            "GeoDataFrame.to_feather, drop additional geometry columns or convert them "
            "to a supported format like a well-known text (WKT) using "
            "`GeoSeries.to_wkt()`.",
        )
    _check_metadata_supported(metadata, engine, driver)

    if mode not in ("w", "a"):
        raise ValueError(f"'mode' should be one of 'w' or 'a', got '{mode}' instead")

    if engine == "pyogrio":
        _to_file_pyogrio(df, filename, driver, schema, crs, mode, metadata, **kwargs)
    elif engine == "fiona":
        _to_file_fiona(df, filename, driver, schema, crs, mode, metadata, **kwargs)
    else:
        raise ValueError(f"unknown engine '{engine}'")


def _to_file_fiona(df, filename, driver, schema, crs, mode, metadata, **kwargs):
    if not HAS_PYPROJ and crs:
        raise ImportError(
            "The 'pyproj' package is required to write a file with a CRS, but it is not"
            " installed or does not import correctly."
        )

    if schema is None:
        schema = infer_schema(df)

    if crs:
        from pyproj import CRS

        crs = CRS.from_user_input(crs)
    else:
        crs = df.crs

    with fiona_env():
        crs_wkt = None
        try:
            gdal_version = Version(
                fiona.env.get_gdal_release_name().strip("e")
            )  # GH3147
        except (AttributeError, ValueError):
            gdal_version = Version("2.0.0")  # just assume it is not the latest
        if gdal_version >= Version("3.0.0") and crs:
            crs_wkt = crs.to_wkt()
        elif crs:
            crs_wkt = crs.to_wkt("WKT1_GDAL")
        with fiona.open(
            filename, mode=mode, driver=driver, crs_wkt=crs_wkt, schema=schema, **kwargs
        ) as colxn:
            if metadata is not None:
                colxn.update_tags(metadata)
            colxn.writerecords(df.iterfeatures())


def _to_file_pyogrio(df, filename, driver, schema, crs, mode, metadata, **kwargs):
    import pyogrio

    if schema is not None:
        raise ValueError(
            "The 'schema' argument is not supported with the 'pyogrio' engine."
        )

    if mode == "a":
        kwargs["append"] = True

    if crs is not None:
        raise ValueError("Passing 'crs' is not supported with the 'pyogrio' engine.")

    # for the fiona engine, this check is done in gdf.iterfeatures()
    if not df.columns.is_unique:
        raise ValueError("GeoDataFrame cannot contain duplicated column names.")

    pyogrio.write_dataframe(df, filename, driver=driver, metadata=metadata, **kwargs)


def infer_schema(df):
    """Infer the schema of a GeoDataFrame."""
    from collections import OrderedDict

    # TODO: test pandas string type and boolean type once released
    types = {
        "Int32": "int32",
        "int32": "int32",
        "Int64": "int",
        "string": "str",
        "boolean": "bool",
    }

    def convert_type(column, in_type):
        if is_object_dtype(in_type) or is_string_dtype(in_type):
            return "str"
        if is_datetime64_any_dtype(in_type):
            # numpy datetime type regardless of frequency
            return "datetime"
        if str(in_type) in types:
            out_type = types[str(in_type)]
        else:
            out_type = type(np.zeros(1, in_type).item()).__name__
        if out_type == "long":
            out_type = "int"
        return out_type

    properties = OrderedDict(
        [
            (col, convert_type(col, _type))
            for col, _type in zip(df.columns, df.dtypes)
            if col != df._geometry_column_name
        ]
    )

    if df.empty:
        warnings.warn(
            "You are attempting to write an empty DataFrame to file. "
            "For some drivers, this operation may fail.",
            UserWarning,
            stacklevel=3,
        )

    # Since https://github.com/Toblerity/Fiona/issues/446 resolution,
    # Fiona allows a list of geometry types
    geom_types = _geometry_types(df)

    schema = {"geometry": geom_types, "properties": properties}

    return schema


def _geometry_types(df):
    """Determine the geometry types in the GeoDataFrame for the schema."""
    geom_types_2D = df[~df.geometry.has_z].geometry.geom_type.unique()
    geom_types_2D = list(geom_types_2D[pd.notna(geom_types_2D)])
    geom_types_3D = df[df.geometry.has_z].geometry.geom_type.unique()
    geom_types_3D = list(geom_types_3D[pd.notna(geom_types_3D)])
    geom_types_3D = ["3D " + gtype for gtype in geom_types_3D]
    geom_types = geom_types_3D + geom_types_2D

    if len(geom_types) == 0:
        # Default geometry type supported by Fiona
        # (Since https://github.com/Toblerity/Fiona/issues/446 resolution)
        return "Unknown"

    if len(geom_types) == 1:
        geom_types = geom_types[0]

    return geom_types


def _list_layers(filename) -> pd.DataFrame:
    """List layers available in a file.

    Provides an overview of layers available in a file or URL together with their
    geometry types. When supported by the data source, this includes both spatial and
    non-spatial layers. Non-spatial layers are indicated by the ``"geometry_type"``
    column being ``None``. GeoPandas will not read such layers but they can be read into
    a pd.DataFrame using :func:`pyogrio.read_dataframe`.

    Parameters
    ----------
    filename : str, path object or file-like object
        Either the absolute or relative path to the file or URL to
        be opened, or any object with a read() method (such as an open file
        or StringIO)

    Returns
    -------
    pandas.DataFrame
        A DataFrame with columns "name" and "geometry_type" and one row per layer.
    """
    _import_pyogrio()
    _check_pyogrio("list_layers")

    import pyogrio

    return pd.DataFrame(
        pyogrio.list_layers(filename), columns=["name", "geometry_type"]
    )<|MERGE_RESOLUTION|>--- conflicted
+++ resolved
@@ -625,12 +625,7 @@
     metadata=None,
     **kwargs,
 ):
-<<<<<<< HEAD
-    """
-    Write this GeoDataFrame to an OGR data source.
-=======
     """Write this GeoDataFrame to an OGR data source.
->>>>>>> c6bf8b31
 
     A dictionary of supported OGR providers is available via:
 
