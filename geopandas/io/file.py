import os
from packaging.version import Version
from pathlib import Path
import warnings

import numpy as np
import pandas as pd
from pandas.api.types import is_integer_dtype

import pyproj
from shapely.geometry import mapping
from shapely.geometry.base import BaseGeometry

from geopandas import GeoDataFrame, GeoSeries

# Adapted from pandas.io.common
from urllib.request import urlopen as _urlopen
from urllib.parse import urlparse as parse_url
from urllib.parse import uses_netloc, uses_params, uses_relative


_VALID_URLS = set(uses_relative + uses_netloc + uses_params)
_VALID_URLS.discard("")


fiona = None
fiona_env = None
fiona_import_error = None


def _import_fiona():
    global fiona
    global fiona_env
    global fiona_import_error

    if fiona is None:
        try:
            import fiona

            # only try to import fiona.Env if the main fiona import succeeded
            # (otherwise you can get confusing "AttributeError: module 'fiona'
            # has no attribute '_loading'" / partially initialized module errors)
            try:
                from fiona import Env as fiona_env
            except ImportError:
                try:
                    from fiona import drivers as fiona_env
                except ImportError:
                    fiona_env = None

        except ImportError as err:
            fiona = False
            fiona_import_error = str(err)


pyogrio = None
pyogrio_import_error = None


def _import_pyogrio():
    global pyogrio
    global pyogrio_import_error

    if pyogrio is None:
        try:
            import pyogrio
        except ImportError as err:
            pyogrio = False
            pyogrio_import_error = str(err)


def _check_fiona(func):
    if fiona is None:
        raise ImportError(
            f"the {func} requires the 'fiona' package, but it is not installed or does "
            f"not import correctly.\nImporting fiona resulted in: {fiona_import_error}"
        )


def _check_pyogrio(func):
    if pyogrio is None:
        raise ImportError(
            f"the {func} requires the 'pyogrio' package, but it is not installed "
            "or does not import correctly."
            "\nImporting pyogrio resulted in: {pyogrio_import_error}"
        )


def _check_engine(engine, func):
    # default to "fiona" if installed, otherwise try pyogrio
    if engine is None:
        _import_fiona()
        if fiona:
            engine = "fiona"
        else:
            _import_pyogrio()
            if pyogrio:
                engine = "pyogrio"

    if engine == "fiona":
        _import_fiona()
        _check_fiona(func)
    elif engine == "pyogrio":
        _import_pyogrio()
        _check_pyogrio(func)
    elif engine is None:
        raise ImportError(
            f"The {func} requires the 'pyogrio' or 'fiona' package, "
            "but neither is installed or imports correctly."
            f"\nImporting fiona resulted in: {fiona_import_error}"
            f"\nImporting pyogrio resulted in: {pyogrio_import_error}"
        )

    return engine


_EXTENSION_TO_DRIVER = {
    ".bna": "BNA",
    ".dxf": "DXF",
    ".csv": "CSV",
    ".shp": "ESRI Shapefile",
    ".dbf": "ESRI Shapefile",
    ".json": "GeoJSON",
    ".geojson": "GeoJSON",
    ".geojsonl": "GeoJSONSeq",
    ".geojsons": "GeoJSONSeq",
    ".gpkg": "GPKG",
    ".gml": "GML",
    ".xml": "GML",
    ".gpx": "GPX",
    ".gtm": "GPSTrackMaker",
    ".gtz": "GPSTrackMaker",
    ".tab": "MapInfo File",
    ".mif": "MapInfo File",
    ".mid": "MapInfo File",
    ".dgn": "DGN",
}


def _expand_user(path):
    """Expand paths that use ~."""
    if isinstance(path, str):
        path = os.path.expanduser(path)
    elif isinstance(path, Path):
        path = path.expanduser()
    return path


def _is_url(url):
    """Check to see if *url* has a valid protocol."""
    try:
        return parse_url(url).scheme in _VALID_URLS
    except Exception:
        return False


def _is_zip(path):
    """Check if a given path is a zipfile"""
    parsed = fiona.path.ParsedPath.from_uri(path)
    return (
        parsed.archive.endswith(".zip")
        if parsed.archive
        else parsed.path.endswith(".zip")
    )


def _read_file(filename, bbox=None, mask=None, rows=None, engine=None, **kwargs):
    """
    Returns a GeoDataFrame from a file or URL.

    .. versionadded:: 0.7.0 mask, rows

    Parameters
    ----------
    filename : str, path object or file-like object
        Either the absolute or relative path to the file or URL to
        be opened, or any object with a read() method (such as an open file
        or StringIO)
    bbox : tuple | GeoDataFrame or GeoSeries | shapely Geometry, default None
        Filter features by given bounding box, GeoSeries, GeoDataFrame or a shapely
        geometry. With engine="fiona", CRS mis-matches are resolved if given a GeoSeries
        or GeoDataFrame. With engine="pyogrio", bbox must be in the same CRS as the
        dataset. Tuple is (minx, miny, maxx, maxy) to match the bounds property of
        shapely geometry objects. Cannot be used with mask.
    mask : dict | GeoDataFrame or GeoSeries | shapely Geometry, default None
        Filter for features that intersect with the given dict-like geojson
        geometry, GeoSeries, GeoDataFrame or shapely geometry.
        CRS mis-matches are resolved if given a GeoSeries or GeoDataFrame.
        Cannot be used with bbox.
    rows : int or slice, default None
        Load in specific rows by passing an integer (first `n` rows) or a
        slice() object.
    engine : str, "fiona" or "pyogrio"
        The underlying library that is used to read the file. Currently, the
        supported options are "fiona" and "pyogrio". Defaults to "fiona" if
        installed, otherwise tries "pyogrio".
    **kwargs :
        Keyword args to be passed to the engine. In case of the "fiona" engine,
        the keyword arguments are passed to the `open` or `BytesCollection`
        method in the fiona library when opening the file. For more information
        on possible keywords, type: ``import fiona; help(fiona.open)``. In
        case of the "pyogrio" engine, the keyword arguments are passed to
        `pyogrio.read_dataframe`.

    Examples
    --------
    >>> df = geopandas.read_file("nybb.shp")  # doctest: +SKIP

    Specifying layer of GPKG:

    >>> df = geopandas.read_file("file.gpkg", layer='cities')  # doctest: +SKIP

    Reading only first 10 rows:

    >>> df = geopandas.read_file("nybb.shp", rows=10)  # doctest: +SKIP

    Reading only geometries intersecting ``mask``:

    >>> df = geopandas.read_file("nybb.shp", mask=polygon)  # doctest: +SKIP

    Reading only geometries intersecting ``bbox``:

    >>> df = geopandas.read_file("nybb.shp", bbox=(0, 0, 10, 20))  # doctest: +SKIP

    Returns
    -------
    :obj:`geopandas.GeoDataFrame` or :obj:`pandas.DataFrame` :
        If `ignore_geometry=True` a :obj:`pandas.DataFrame` will be returned.

    Notes
    -----
    The format drivers will attempt to detect the encoding of your data, but
    may fail. In this case, the proper encoding can be specified explicitly
    by using the encoding keyword parameter, e.g. ``encoding='utf-8'``.
    """
    engine = _check_engine(engine, "'read_file' function")

    filename = _expand_user(filename)

    from_bytes = False
    if _is_url(filename):
        req = _urlopen(filename)
        path_or_bytes = req.read()
        from_bytes = True
    elif pd.api.types.is_file_like(filename):
        data = filename.read()
        path_or_bytes = data.encode("utf-8") if isinstance(data, str) else data
        from_bytes = True
    else:
        path_or_bytes = filename

    if engine == "fiona":
        return _read_file_fiona(
            path_or_bytes, from_bytes, bbox=bbox, mask=mask, rows=rows, **kwargs
        )
    elif engine == "pyogrio":
        return _read_file_pyogrio(
            path_or_bytes, bbox=bbox, mask=mask, rows=rows, **kwargs
        )
    else:
        raise ValueError(f"unknown engine '{engine}'")


def _read_file_fiona(
    path_or_bytes, from_bytes, bbox=None, mask=None, rows=None, **kwargs
):
    if not from_bytes:
        # Opening a file via URL or file-like-object above automatically detects a
        # zipped file. In order to match that behavior, attempt to add a zip scheme
        # if missing.
        if _is_zip(str(path_or_bytes)):
            parsed = fiona.parse_path(str(path_or_bytes))
            if isinstance(parsed, fiona.path.ParsedPath):
                # If fiona is able to parse the path, we can safely look at the scheme
                # and update it to have a zip scheme if necessary.
                schemes = (parsed.scheme or "").split("+")
                if "zip" not in schemes:
                    parsed.scheme = "+".join(["zip"] + schemes)
                path_or_bytes = parsed.name
            elif isinstance(parsed, fiona.path.UnparsedPath) and not str(
                path_or_bytes
            ).startswith("/vsi"):
                # If fiona is unable to parse the path, it might have a Windows drive
                # scheme. Try adding zip:// to the front. If the path starts with "/vsi"
                # it is a legacy GDAL path type, so let it pass unmodified.
                path_or_bytes = "zip://" + parsed.name

    if from_bytes:
        reader = fiona.BytesCollection
    else:
        reader = fiona.open

    with fiona_env():
        with reader(path_or_bytes, **kwargs) as features:

            # In a future Fiona release the crs attribute of features will
            # no longer be a dict, but will behave like a dict. So this should
            # be forwards compatible
            crs = (
                features.crs["init"]
                if features.crs and "init" in features.crs
                else features.crs_wkt
            )

            # handle loading the bounding box
            if bbox is not None:
                if isinstance(bbox, (GeoDataFrame, GeoSeries)):
                    bbox = tuple(bbox.to_crs(crs).total_bounds)
                elif isinstance(bbox, BaseGeometry):
                    bbox = bbox.bounds
                assert len(bbox) == 4
            # handle loading the mask
            elif isinstance(mask, (GeoDataFrame, GeoSeries)):
                mask = mapping(mask.to_crs(crs).unary_union)
            elif isinstance(mask, BaseGeometry):
                mask = mapping(mask)
            # setup the data loading filter
            if rows is not None:
                if isinstance(rows, int):
                    rows = slice(rows)
                elif not isinstance(rows, slice):
                    raise TypeError("'rows' must be an integer or a slice.")
                f_filt = features.filter(
                    rows.start, rows.stop, rows.step, bbox=bbox, mask=mask
                )
            elif any((bbox, mask)):
                f_filt = features.filter(bbox=bbox, mask=mask)
            else:
                f_filt = features
            # get list of columns
            columns = list(features.schema["properties"])
            datetime_fields = [
                k for (k, v) in features.schema["properties"].items() if v == "datetime"
            ]
            if kwargs.get("ignore_geometry", False):
                df = pd.DataFrame(
                    [record["properties"] for record in f_filt], columns=columns
                )
            else:
                df = GeoDataFrame.from_features(
                    f_filt, crs=crs, columns=columns + ["geometry"]
                )
            for k in datetime_fields:
<<<<<<< HEAD
                # fiona only supports up to ms precision, any microseconds are
                # floating point rounding error
                as_dt = pd.to_datetime(df[k], errors="ignore")
                # # if to_datetime succeeded, (i.e. not mixed timezone offsets)
=======
                as_dt = pd.to_datetime(df[k])
                # if to_datetime failed, try again for mixed timezone offsets
                if as_dt.dtype == "object":
                    # This can fail if there are invalid datetimes
                    as_dt = pd.to_datetime(df[k], utc=True)
                # if to_datetime succeeded, round datetimes as
                # fiona only supports up to ms precision
>>>>>>> a6f7967d
                if not (as_dt.dtype == "object"):
                    df[k] = as_dt.dt.round(freq="ms")
            return df


def _read_file_pyogrio(path_or_bytes, bbox=None, mask=None, rows=None, **kwargs):
    import pyogrio

    if rows is not None:
        if isinstance(rows, int):
            kwargs["max_features"] = rows
        elif isinstance(rows, slice):
            if rows.start is not None:
                kwargs["skip_features"] = rows.start
            if rows.stop is not None:
                kwargs["max_features"] = rows.stop - (rows.start or 0)
            if rows.step is not None:
                raise ValueError("slice with step is not supported")
        else:
            raise TypeError("'rows' must be an integer or a slice.")
    if bbox is not None:
        if isinstance(bbox, (GeoDataFrame, GeoSeries)):
            bbox = tuple(bbox.total_bounds)
        elif isinstance(bbox, BaseGeometry):
            bbox = bbox.bounds
        if len(bbox) != 4:
            raise ValueError("'bbox' should be a length-4 tuple.")
    if mask is not None:
        raise ValueError(
            "The 'mask' keyword is not supported with the 'pyogrio' engine. "
            "You can use 'bbox' instead."
        )
    if kwargs.pop("ignore_geometry", False):
        kwargs["read_geometry"] = False

    # TODO: if bbox is not None, check its CRS vs the CRS of the file
    return pyogrio.read_dataframe(path_or_bytes, bbox=bbox, **kwargs)


def read_file(*args, **kwargs):
    warnings.warn(
        "geopandas.io.file.read_file() is intended for internal "
        "use only, and will be deprecated. Use geopandas.read_file() instead.",
        FutureWarning,
        stacklevel=2,
    )

    return _read_file(*args, **kwargs)


def to_file(*args, **kwargs):
    warnings.warn(
        "geopandas.io.file.to_file() is intended for internal "
        "use only, and will be deprecated. Use GeoDataFrame.to_file() "
        "or GeoSeries.to_file() instead.",
        FutureWarning,
        stacklevel=2,
    )

    return _to_file(*args, **kwargs)


def _detect_driver(path):
    """
    Attempt to auto-detect driver based on the extension
    """
    try:
        # in case the path is a file handle
        path = path.name
    except AttributeError:
        pass
    try:
        return _EXTENSION_TO_DRIVER[Path(path).suffix.lower()]
    except KeyError:
        # Assume it is a shapefile folder for now. In the future,
        # will likely raise an exception when the expected
        # folder writing behavior is more clearly defined.
        return "ESRI Shapefile"


def _to_file(
    df,
    filename,
    driver=None,
    schema=None,
    index=None,
    mode="w",
    crs=None,
    engine=None,
    **kwargs,
):
    """
    Write this GeoDataFrame to an OGR data source

    A dictionary of supported OGR providers is available via:
    >>> import fiona
    >>> fiona.supported_drivers  # doctest: +SKIP

    Parameters
    ----------
    df : GeoDataFrame to be written
    filename : string
        File path or file handle to write to. The path may specify a
        GDAL VSI scheme.
    driver : string, default None
        The OGR format driver used to write the vector file.
        If not specified, it attempts to infer it from the file extension.
        If no extension is specified, it saves ESRI Shapefile to a folder.
    schema : dict, default None
        If specified, the schema dictionary is passed to Fiona to
        better control how the file is written. If None, GeoPandas
        will determine the schema based on each column's dtype.
        Not supported for the "pyogrio" engine.
    index : bool, default None
        If True, write index into one or more columns (for MultiIndex).
        Default None writes the index into one or more columns only if
        the index is named, is a MultiIndex, or has a non-integer data
        type. If False, no index is written.

        .. versionadded:: 0.7
            Previously the index was not written.
    mode : string, default 'w'
        The write mode, 'w' to overwrite the existing file and 'a' to append.
        Not all drivers support appending. The drivers that support appending
        are listed in fiona.supported_drivers or
        https://github.com/Toblerity/Fiona/blob/master/fiona/drvsupport.py
    crs : pyproj.CRS, default None
        If specified, the CRS is passed to Fiona to
        better control how the file is written. If None, GeoPandas
        will determine the crs based on crs df attribute.
        The value can be anything accepted
        by :meth:`pyproj.CRS.from_user_input() <pyproj.crs.CRS.from_user_input>`,
        such as an authority string (eg "EPSG:4326") or a WKT string.
    engine : str, "fiona" or "pyogrio"
        The underlying library that is used to write the file. Currently, the
        supported options are "fiona" and "pyogrio". Defaults to "fiona" if
        installed, otherwise tries "pyogrio".
    **kwargs :
        Keyword args to be passed to the engine, and can be used to write
        to multi-layer data, store data within archives (zip files), etc.
        In case of the "fiona" engine, the keyword arguments are passed to
        fiona.open`. For more information on possible keywords, type:
        ``import fiona; help(fiona.open)``. In case of the "pyogrio" engine,
        the keyword arguments are passed to `pyogrio.write_dataframe`.

    Notes
    -----
    The format drivers will attempt to detect the encoding of your data, but
    may fail. In this case, the proper encoding can be specified explicitly
    by using the encoding keyword parameter, e.g. ``encoding='utf-8'``.
    """
    engine = _check_engine(engine, "'to_file' method")

    filename = _expand_user(filename)

    if index is None:
        # Determine if index attribute(s) should be saved to file
        # (only if they are named or are non-integer)
        index = list(df.index.names) != [None] or not is_integer_dtype(df.index.dtype)
    if index:
        df = df.reset_index(drop=False)

    if driver is None:
        driver = _detect_driver(filename)

    if driver == "ESRI Shapefile" and any([len(c) > 10 for c in df.columns.tolist()]):
        warnings.warn(
            "Column names longer than 10 characters will be truncated when saved to "
            "ESRI Shapefile.",
            stacklevel=3,
        )

    if engine == "fiona":
        _to_file_fiona(df, filename, driver, schema, crs, mode, **kwargs)
    elif engine == "pyogrio":
        _to_file_pyogrio(df, filename, driver, schema, crs, mode, **kwargs)
    else:
        raise ValueError(f"unknown engine '{engine}'")


def _to_file_fiona(df, filename, driver, schema, crs, mode, **kwargs):

    if schema is None:
        schema = infer_schema(df)

    if crs:
        crs = pyproj.CRS.from_user_input(crs)
    else:
        crs = df.crs

    with fiona_env():
        crs_wkt = None
        try:
            gdal_version = fiona.env.get_gdal_release_name()
        except AttributeError:
            gdal_version = "2.0.0"  # just assume it is not the latest
        if Version(gdal_version) >= Version("3.0.0") and crs:
            crs_wkt = crs.to_wkt()
        elif crs:
            crs_wkt = crs.to_wkt("WKT1_GDAL")
        with fiona.open(
            filename, mode=mode, driver=driver, crs_wkt=crs_wkt, schema=schema, **kwargs
        ) as colxn:
            colxn.writerecords(df.iterfeatures())


def _to_file_pyogrio(df, filename, driver, schema, crs, mode, **kwargs):
    import pyogrio

    if schema is not None:
        raise ValueError(
            "The 'schema' argument is not supported with the 'pyogrio' engine."
        )

    if mode != "w":
        raise ValueError(
            "Only mode='w' is supported for now with the 'pyogrio' engine."
        )

    if crs is not None:
        raise ValueError("Passing 'crs' it not supported with the 'pyogrio' engine.")

    # for the fiona engine, this check is done in gdf.iterfeatures()
    if not df.columns.is_unique:
        raise ValueError("GeoDataFrame cannot contain duplicated column names.")

    pyogrio.write_dataframe(df, filename, driver=driver, **kwargs)


def infer_schema(df):
    from collections import OrderedDict

    # TODO: test pandas string type and boolean type once released
    types = {"Int64": "int", "string": "str", "boolean": "bool"}

    def convert_type(column, in_type):
        if in_type == object:
            return "str"
        if in_type.name.startswith("datetime64"):
            # numpy datetime type regardless of frequency
            return "datetime"
        if str(in_type) in types:
            out_type = types[str(in_type)]
        else:
            out_type = type(np.zeros(1, in_type).item()).__name__
        if out_type == "long":
            out_type = "int"
        return out_type

    properties = OrderedDict(
        [
            (col, convert_type(col, _type))
            for col, _type in zip(df.columns, df.dtypes)
            if col != df._geometry_column_name
        ]
    )

    if df.empty:
        warnings.warn(
            "You are attempting to write an empty DataFrame to file. "
            "For some drivers, this operation may fail.",
            UserWarning,
            stacklevel=3,
        )

    # Since https://github.com/Toblerity/Fiona/issues/446 resolution,
    # Fiona allows a list of geometry types
    geom_types = _geometry_types(df)

    schema = {"geometry": geom_types, "properties": properties}

    return schema


def _geometry_types(df):
    """
    Determine the geometry types in the GeoDataFrame for the schema.
    """
    geom_types_2D = df[~df.geometry.has_z].geometry.geom_type.unique()
    geom_types_2D = [gtype for gtype in geom_types_2D if gtype is not None]
    geom_types_3D = df[df.geometry.has_z].geometry.geom_type.unique()
    geom_types_3D = ["3D " + gtype for gtype in geom_types_3D if gtype is not None]
    geom_types = geom_types_3D + geom_types_2D

    if len(geom_types) == 0:
        # Default geometry type supported by Fiona
        # (Since https://github.com/Toblerity/Fiona/issues/446 resolution)
        return "Unknown"

    if len(geom_types) == 1:
        geom_types = geom_types[0]

    return geom_types<|MERGE_RESOLUTION|>--- conflicted
+++ resolved
@@ -341,20 +341,14 @@
                     f_filt, crs=crs, columns=columns + ["geometry"]
                 )
             for k in datetime_fields:
-<<<<<<< HEAD
-                # fiona only supports up to ms precision, any microseconds are
-                # floating point rounding error
                 as_dt = pd.to_datetime(df[k], errors="ignore")
-                # # if to_datetime succeeded, (i.e. not mixed timezone offsets)
-=======
-                as_dt = pd.to_datetime(df[k])
                 # if to_datetime failed, try again for mixed timezone offsets
                 if as_dt.dtype == "object":
-                    # This can fail if there are invalid datetimes
-                    as_dt = pd.to_datetime(df[k], utc=True)
+                    # This can still fail if there are invalid datetimes
+                    as_dt = pd.to_datetime(df[k], errors="ignore", utc=True)
                 # if to_datetime succeeded, round datetimes as
-                # fiona only supports up to ms precision
->>>>>>> a6f7967d
+                # fiona only supports up to ms precision (any microseconds are
+                # floating point rounding error)
                 if not (as_dt.dtype == "object"):
                     df[k] = as_dt.dt.round(freq="ms")
             return df
