--- conflicted
+++ resolved
@@ -73,31 +73,17 @@
         path_or_bytes = filename
         reader = fiona.open
 
-<<<<<<< HEAD
-    with reader(path_or_bytes, **kwargs) as features:
-        
-        # In a future Fiona release the crs attribute of features will
-        # no longer be a dict. The following code will be both forward
-        # and backward compatible.
-        if hasattr(features.crs, 'to_dict'):
-            crs = features.crs.to_dict()
-        else:
-            crs = features.crs
-            
-        if bbox is not None:
-            if isinstance(bbox, GeoDataFrame) or isinstance(bbox, GeoSeries):
-                bbox = tuple(bbox.to_crs(crs).total_bounds)
-            assert len(bbox) == 4
-            f_filt = features.filter(bbox=bbox)
-        else:
-            f_filt = features
-
-        columns = list(features.meta["schema"]["properties"]) + ["geometry"]
-        gdf = GeoDataFrame.from_features(f_filt, crs=crs, columns=columns)
-=======
     with fiona_env():
         with reader(path_or_bytes, **kwargs) as features:
-            crs = features.crs
+
+            # In a future Fiona release the crs attribute of features will
+            # no longer be a dict. The following code will be both forward
+            # and backward compatible.
+            if hasattr(features.crs, 'to_dict'):
+                crs = features.crs.to_dict()
+            else:
+                crs = features.crs
+
             if bbox is not None:
                 if isinstance(bbox, GeoDataFrame) or isinstance(bbox, GeoSeries):
                     bbox = tuple(bbox.to_crs(crs).total_bounds)
@@ -108,7 +94,6 @@
 
             columns = list(features.meta["schema"]["properties"]) + ["geometry"]
             gdf = GeoDataFrame.from_features(f_filt, crs=crs, columns=columns)
->>>>>>> 5a222cc3
 
     return gdf
 
