--- conflicted
+++ resolved
@@ -218,17 +218,13 @@
         Filter for features that intersect with the given dict-like geojson
         geometry, GeoSeries, GeoDataFrame or shapely geometry.
         CRS mis-matches are resolved if given a GeoSeries or GeoDataFrame.
-<<<<<<< HEAD
-        Cannot be used with bbox.
+        Cannot be used with bbox. If multiple geometries are passed, this will
+        first union all geometries, which may be computationally expensive.
     columns : list, optional
         List of column names to import from the data source. Column names
         must exactly match the names in the data source. To avoid reading
         any columns, pass an empty list-like.
         By default reads all columns.
-=======
-        Cannot be used with bbox. If multiple geometries are passed, this will
-        first union all geometries, which may be computationally expensive.
->>>>>>> 70bf9da0
     rows : int or slice, default None
         Load in specific rows by passing an integer (first `n` rows) or a
         slice() object.
@@ -517,12 +513,28 @@
             bbox = bbox.bounds
         if len(bbox) != 4:
             raise ValueError("'bbox' should be a length-4 tuple.")
-<<<<<<< HEAD
+
     if mask is not None:
-        raise ValueError(
-            "The 'mask' keyword is not supported with the 'pyogrio' engine. "
-            "You can use 'bbox' instead."
-        )
+        # NOTE: mask cannot be used at same time as bbox keyword
+        if not PYOGRIO_GE_07:
+            raise ValueError(
+                "The 'mask' keyword requires pyogrio >= 0.7.0.  "
+                "You can use 'bbox' instead."
+            )
+        if isinstance(mask, (GeoDataFrame, GeoSeries)):
+            crs = pyogrio.read_info(path_or_bytes).get("crs")
+            if isinstance(path_or_bytes, IOBase):
+                path_or_bytes.seek(0)
+
+            mask = shapely.unary_union(mask.to_crs(crs).geometry.values)
+        elif isinstance(mask, BaseGeometry):
+            mask = shapely.unary_union(mask)
+        elif isinstance(mask, dict) or hasattr(mask, "__geo_interface__"):
+            # convert GeoJSON to shapely geometry
+            mask = shapely.geometry.shape(mask)
+
+        kwargs["mask"] = mask
+
     if kwargs.pop("ignore_geometry", False):
         kwargs["read_geometry"] = False
 
@@ -556,36 +568,6 @@
             stacklevel=2,
         )
         kwargs["columns"] = kwargs.pop("include_fields")
-
-    # TODO: if bbox is not None, check its CRS vs the CRS of the file
-    return pyogrio.read_dataframe(path_or_bytes, bbox=bbox, **kwargs)
-
-=======
->>>>>>> 70bf9da0
-
-    if mask is not None:
-        # NOTE: mask cannot be used at same time as bbox keyword
-        if not PYOGRIO_GE_07:
-            raise ValueError(
-                "The 'mask' keyword requires pyogrio >= 0.7.0.  "
-                "You can use 'bbox' instead."
-            )
-        if isinstance(mask, (GeoDataFrame, GeoSeries)):
-            crs = pyogrio.read_info(path_or_bytes).get("crs")
-            if isinstance(path_or_bytes, IOBase):
-                path_or_bytes.seek(0)
-
-            mask = shapely.unary_union(mask.to_crs(crs).geometry.values)
-        elif isinstance(mask, BaseGeometry):
-            mask = shapely.unary_union(mask)
-        elif isinstance(mask, dict) or hasattr(mask, "__geo_interface__"):
-            # convert GeoJSON to shapely geometry
-            mask = shapely.geometry.shape(mask)
-
-        kwargs["mask"] = mask
-
-    if kwargs.pop("ignore_geometry", False):
-        kwargs["read_geometry"] = False
 
     return pyogrio.read_dataframe(path_or_bytes, bbox=bbox, **kwargs)
 
