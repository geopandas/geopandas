--- conflicted
+++ resolved
@@ -32,14 +32,14 @@
     """
     Returns a GeoDataFrame from a file or URL.
 
-<<<<<<< HEAD
+
     *filename* is either the absolute or relative path to the file to be
     opened and *kwargs* are keyword args to be passed to the `open` method
     in the fiona library when opening the file. For more information on 
     possible keywords, type: ``import fiona; help(fiona.open)``
 
     full list of supported formats: http://www.gdal.org/ogr_formats.html
-=======
+
     Parameters
     ----------
     filename: str
@@ -58,7 +58,7 @@
     Returns
     -------
     geodataframe : GeoDataFrame
->>>>>>> 8cad410e
+
     """
     bbox = kwargs.pop('bbox', None)
     if _is_url(filename):
