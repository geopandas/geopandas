--- conflicted
+++ resolved
@@ -112,14 +112,7 @@
         column_metadata[col] = {
             "encoding": "WKB",
             "crs": crs,
-<<<<<<< HEAD
             geometry_types_name: geometry_types,
-            "bbox": series.total_bounds.tolist(),
-=======
-            "geometry_type": geometry_types[0]
-            if len(geometry_types) == 1
-            else geometry_types,
->>>>>>> 20527da2
         }
 
         bbox = series.total_bounds.tolist()
