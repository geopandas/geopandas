--- conflicted
+++ resolved
@@ -111,11 +111,9 @@
     return sorted([_geometry_type_names[idx] for idx in geometry_types])
 
 
-<<<<<<< HEAD
-def _create_metadata(df, schema_version=None, geometry_encoding=None):
-=======
-def _create_metadata(df, schema_version=None, write_covering_bbox=False):
->>>>>>> 9ad28395
+def _create_metadata(
+    df, schema_version=None, geometry_encoding=None, write_covering_bbox=False
+):
     """Create and encode geo metadata dict.
 
     Parameters
@@ -325,11 +323,13 @@
                         raise ValueError("Metadata for bbox column is malformed.")
 
 
-<<<<<<< HEAD
-def _geopandas_to_arrow(df, index=None, geometry_encoding="WKB", schema_version=None):
-=======
-def _geopandas_to_arrow(df, index=None, schema_version=None, write_covering_bbox=None):
->>>>>>> 9ad28395
+def _geopandas_to_arrow(
+    df,
+    index=None,
+    geometry_encoding="WKB",
+    schema_version=None,
+    write_covering_bbox=None,
+):
     """
     Helper function with main, shared logic for to_parquet/to_feather.
     """
@@ -339,24 +339,20 @@
 
     _validate_dataframe(df)
 
-<<<<<<< HEAD
     if schema_version is not None:
         if geometry_encoding != "WKB" and schema_version != "1.1.0":
             raise ValueError(
                 "'geoarrow' encoding is only supported with schema version >= 1.1.0"
             )
-=======
-    # create geo metadata before altering incoming data frame
-    geo_metadata = _create_metadata(
-        df, schema_version=schema_version, write_covering_bbox=write_covering_bbox
-    )
->>>>>>> 9ad28395
 
     table, geometry_encoding_dict = geopandas_to_arrow(
         df, geometry_encoding=geometry_encoding, index=index, interleaved=False
     )
     geo_metadata = _create_metadata(
-        df, schema_version=schema_version, geometry_encoding=geometry_encoding_dict
+        df,
+        schema_version=schema_version,
+        geometry_encoding=geometry_encoding_dict,
+        write_covering_bbox=write_covering_bbox,
     )
 
     if write_covering_bbox:
@@ -380,13 +376,9 @@
     path,
     index=None,
     compression="snappy",
-<<<<<<< HEAD
     geometry_encoding="WKB",
     schema_version=None,
-=======
-    schema_version=None,
     write_covering_bbox=False,
->>>>>>> 9ad28395
     **kwargs,
 ):
     """
@@ -446,13 +438,9 @@
     table = _geopandas_to_arrow(
         df,
         index=index,
-<<<<<<< HEAD
         geometry_encoding=geometry_encoding,
         schema_version=schema_version,
-=======
-        schema_version=schema_version,
         write_covering_bbox=write_covering_bbox,
->>>>>>> 9ad28395
     )
     parquet.write_table(table, path, compression=compression, **kwargs)
 
