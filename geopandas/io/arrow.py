import json
import warnings
from packaging.version import Version
from typing import Literal, get_args

import numpy as np
from pandas import DataFrame, Series

import shapely

import geopandas
from geopandas import GeoDataFrame
from geopandas._compat import import_optional_dependency
from geopandas.array import from_shapely, from_wkb

from .file import _expand_user

METADATA_VERSION = "1.0.0"
SUPPORTED_VERSIONS_LITERAL = Literal["0.1.0", "0.4.0", "1.0.0-beta.1", "1.0.0", "1.1.0"]
SUPPORTED_VERSIONS = list(get_args(SUPPORTED_VERSIONS_LITERAL))
GEOARROW_ENCODINGS = [
    "point",
    "linestring",
    "polygon",
    "multipoint",
    "multilinestring",
    "multipolygon",
]
SUPPORTED_ENCODINGS = ["WKB"] + GEOARROW_ENCODINGS
PARQUET_GEOMETRY_ENCODINGS = Literal["WKB", "geoarrow"]

# reference: https://github.com/opengeospatial/geoparquet

# Metadata structure:
# {
#     "geo": {
#         "columns": {
#             "<name>": {
#                 "encoding": "WKB"
#                 "geometry_types": <list of str: REQUIRED>
#                 "crs": "<PROJJSON or None: OPTIONAL>",
#                 "orientation": "<'counterclockwise' or None: OPTIONAL>"
#                 "edges": "planar"
#                 "bbox": <list of [xmin, ymin, xmax, ymax]: OPTIONAL>
#                 "epoch": <float: OPTIONAL>
#             }
#         },
#         "primary_column": "<str: REQUIRED>",
#         "version": "<METADATA_VERSION>",
#
#         # Additional GeoPandas specific metadata (not in metadata spec)
#         "creator": {
#             "library": "geopandas",
#             "version": "<geopandas.__version__>"
#         }
#     }
# }


def _is_fsspec_url(url):
    return (
        isinstance(url, str)
        and "://" in url
        and not url.startswith(("http://", "https://"))
    )


def _remove_id_from_member_of_ensembles(json_dict):
    """
    Older PROJ versions will not recognize IDs of datum ensemble members that
    were added in more recent PROJ database versions.

    Cf https://github.com/opengeospatial/geoparquet/discussions/110
    and https://github.com/OSGeo/PROJ/pull/3221

    Mimicking the patch to GDAL from https://github.com/OSGeo/gdal/pull/5872
    """
    for key, value in json_dict.items():
        if isinstance(value, dict):
            _remove_id_from_member_of_ensembles(value)
        elif key == "members" and isinstance(value, list):
            for member in value:
                member.pop("id", None)


# type ids 0 to 7
_geometry_type_names = [
    "Point",
    "LineString",
    "LineString",
    "Polygon",
    "MultiPoint",
    "MultiLineString",
    "MultiPolygon",
    "GeometryCollection",
]
_geometry_type_names += [geom_type + " Z" for geom_type in _geometry_type_names]


def _get_geometry_types(series):
    """Get unique geometry types from a GeoSeries."""
    arr_geometry_types = shapely.get_type_id(series.array._data)
    # ensure to include "... Z" for 3D geometries
    has_z = shapely.has_z(series.array._data)
    arr_geometry_types[has_z] += 8

    geometry_types = Series(arr_geometry_types).unique().tolist()
    # drop missing values (shapely.get_type_id returns -1 for those)
    if -1 in geometry_types:
        geometry_types.remove(-1)

    return sorted([_geometry_type_names[idx] for idx in geometry_types])


def _create_metadata(
    df, schema_version=None, geometry_encoding=None, write_covering_bbox=False
):
    """Create and encode geo metadata dict.

    Parameters
    ----------
    df : GeoDataFrame
    schema_version : {'0.1.0', '0.4.0', '1.0.0-beta.1', '1.0.0', '1.1.0', None}
        GeoParquet specification version; if not provided will default to
        latest supported version.
    geometry_encoding : dict, default None
        GeoParquet encoding per geometry column.
        Defaults to "WKB" for columns that are not present in the dictionary.
    write_covering_bbox : bool, default False
        Writes the bounding box column for each row entry with column
        name 'bbox'. Writing a bbox column can be computationally
        expensive, hence is default setting is False.

    Returns
    -------
    dict
    """
    if schema_version is None:
        if geometry_encoding and any(
            encoding != "WKB" for encoding in geometry_encoding.values()
        ):
            schema_version = "1.1.0"
        else:
            schema_version = METADATA_VERSION

    if schema_version not in SUPPORTED_VERSIONS:
        raise ValueError(
            f"schema_version must be one of: {', '.join(SUPPORTED_VERSIONS)}"
        )

    # Construct metadata for each geometry
    column_metadata = {}
    for col in df.columns[df.dtypes == "geometry"]:
        series = df[col]

        geometry_types = _get_geometry_types(series)
        if schema_version[0] == "0":
            geometry_types_name = "geometry_type"
            if len(geometry_types) == 1:
                geometry_types = geometry_types[0]
        else:
            geometry_types_name = "geometry_types"

        crs = None
        if series.crs:
            if schema_version == "0.1.0":
                crs = series.crs.to_wkt()
            else:  # version >= 0.4.0
                crs = series.crs.to_json_dict()
                _remove_id_from_member_of_ensembles(crs)

        column_metadata[col] = {
            "encoding": (
                geometry_encoding[col]
                if geometry_encoding and col in geometry_encoding
                else "WKB"
            ),
            "crs": crs,
            geometry_types_name: geometry_types,
        }

        bbox = series.total_bounds.tolist()
        if np.isfinite(bbox).all():
            # don't add bbox with NaNs for empty / all-NA geometry column
            column_metadata[col]["bbox"] = bbox

        if write_covering_bbox:
            column_metadata[col]["covering"] = {
                "bbox": {
                    "xmin": ["bbox", "xmin"],
                    "ymin": ["bbox", "ymin"],
                    "xmax": ["bbox", "xmax"],
                    "ymax": ["bbox", "ymax"],
                },
            }

    return {
        "primary_column": df._geometry_column_name,
        "columns": column_metadata,
        "version": schema_version,
        "creator": {"library": "geopandas", "version": geopandas.__version__},
    }


def _encode_metadata(metadata):
    """Encode metadata dict to UTF-8 JSON string.

    Parameters
    ----------
    metadata : dict

    Returns
    -------
    UTF-8 encoded JSON string
    """
    return json.dumps(metadata).encode("utf-8")


def _decode_metadata(metadata_str):
    """Decode a UTF-8 encoded JSON string to dict.

    Parameters
    ----------
    metadata_str : string (UTF-8 encoded)

    Returns
    -------
    dict
    """
    if metadata_str is None:
        return None

    return json.loads(metadata_str.decode("utf-8"))


def _validate_dataframe(df):
    """Validate that the GeoDataFrame conforms to requirements for writing
    to Parquet format.

    Raises `ValueError` if the GeoDataFrame is not valid.

    copied from `pandas.io.parquet`

    Parameters
    ----------
    df : GeoDataFrame
    """
    if not isinstance(df, DataFrame):
        raise ValueError("Writing to Parquet/Feather only supports IO with DataFrames")

    # must have value column names (strings only)
    if df.columns.inferred_type not in {"string", "unicode", "empty"}:
        raise ValueError("Writing to Parquet/Feather requires string column names")

    # index level names must be strings
    valid_names = all(
        isinstance(name, str) for name in df.index.names if name is not None
    )
    if not valid_names:
        raise ValueError("Index level names must be strings")


def _validate_geo_metadata(metadata):
    """Validate geo metadata.
    Must not be empty, and must contain the structure specified above.

    Raises ValueError if metadata is not valid.

    Parameters
    ----------
    metadata : dict
    """
    if not metadata:
        raise ValueError("Missing or malformed geo metadata in Parquet/Feather file")

    # version was schema_version in 0.1.0
    version = metadata.get("version", metadata.get("schema_version"))
    if not version:
        raise ValueError(
            "'geo' metadata in Parquet/Feather file is missing required key: 'version'"
        )

    required_keys = ("primary_column", "columns")
    for key in required_keys:
        if metadata.get(key, None) is None:
            raise ValueError(
                "'geo' metadata in Parquet/Feather file is missing required key: "
                f"'{key}'"
            )

    if not isinstance(metadata["columns"], dict):
        raise ValueError("'columns' in 'geo' metadata must be a dict")

    # Validate that geometry columns have required metadata and values
    # leaving out "geometry_type" for compatibility with 0.1
    required_col_keys = ("encoding",)
    for col, column_metadata in metadata["columns"].items():
        for key in required_col_keys:
            if key not in column_metadata:
                raise ValueError(
                    "'geo' metadata in Parquet/Feather file is missing required key "
                    f"'{key}' for column '{col}'"
                )

        if column_metadata["encoding"] not in SUPPORTED_ENCODINGS:
            raise ValueError(
                "Only WKB geometry encoding or one of the native encodings "
                f"({GEOARROW_ENCODINGS!r}) are supported, "
                f"got: {column_metadata['encoding']}"
            )

        if column_metadata.get("edges", "planar") == "spherical":
            warnings.warn(
                f"The geo metadata indicate that column '{col}' has spherical edges, "
                "but because GeoPandas currently does not support spherical "
                "geometry, it ignores this metadata and will interpret the edges of "
                "the geometries as planar.",
                UserWarning,
                stacklevel=4,
            )

        if "covering" in column_metadata:
            covering = column_metadata["covering"]
            if "bbox" in covering:
                bbox = covering["bbox"]
                for var in ["xmin", "ymin", "xmax", "ymax"]:
                    if var not in bbox.keys():
                        raise ValueError("Metadata for bbox column is malformed.")


def _geopandas_to_arrow(
    df,
    index=None,
    geometry_encoding="WKB",
    schema_version=None,
    write_covering_bbox=None,
):
    """Convert a GeoDataFrame to a pyarrow Table.

    Helper function with main, shared logic for to_parquet/to_feather.
    """
    from pyarrow import StructArray

    from geopandas.io._geoarrow import geopandas_to_arrow

    _validate_dataframe(df)

    if schema_version is not None:
        if geometry_encoding != "WKB" and schema_version != "1.1.0":
            raise ValueError(
                "'geoarrow' encoding is only supported with schema version >= 1.1.0"
            )

    table, geometry_encoding_dict = geopandas_to_arrow(
        df, geometry_encoding=geometry_encoding, index=index, interleaved=False
    )
    geo_metadata = _create_metadata(
        df,
        schema_version=schema_version,
        geometry_encoding=geometry_encoding_dict,
        write_covering_bbox=write_covering_bbox,
    )

    if write_covering_bbox:
        if "bbox" in df.columns:
            raise ValueError(
                "An existing column 'bbox' already exists in the dataframe. "
                "Please rename to write covering bbox."
            )
        bounds = df.bounds
        bbox_array = StructArray.from_arrays(
            [bounds["minx"], bounds["miny"], bounds["maxx"], bounds["maxy"]],
            names=["xmin", "ymin", "xmax", "ymax"],
        )
        table = table.append_column("bbox", bbox_array)

    # Store geopandas specific file-level metadata
    # This must be done AFTER creating the table or it is not persisted
    metadata = table.schema.metadata
    metadata.update({b"geo": _encode_metadata(geo_metadata)})

    # Store attributes in metadata if exists
    if df.attrs:
        df_metadata = {"PANDAS_ATTRS": json.dumps(df.attrs)}
        metadata |= df_metadata

    return table.replace_schema_metadata(metadata)


def _to_parquet(
    df,
    path,
    index=None,
    compression="snappy",
    geometry_encoding="WKB",
    schema_version=None,
    write_covering_bbox=False,
    **kwargs,
):
    """
    Write a GeoDataFrame to the Parquet format.

    Any geometry columns present are serialized to WKB format in the file.

    Requires 'pyarrow'.

    This is tracking version 1.0.0 of the GeoParquet specification at:
    https://github.com/opengeospatial/geoparquet. Writing older versions is
    supported using the `schema_version` keyword.

    .. versionadded:: 0.8

    Parameters
    ----------
    path : str, path object
    index : bool, default None
        If ``True``, always include the dataframe's index(es) as columns
        in the file output.
        If ``False``, the index(es) will not be written to the file.
        If ``None``, the index(ex) will be included as columns in the file
        output except `RangeIndex` which is stored as metadata only.
    compression : {'snappy', 'gzip', 'brotli', None}, default 'snappy'
        Name of the compression to use. Use ``None`` for no compression.
    geometry_encoding : {'WKB', 'geoarrow'}, default 'WKB'
        The encoding to use for the geometry columns. Defaults to "WKB"
        for maximum interoperability. Specify "geoarrow" to use one of the
        native GeoArrow-based single-geometry type encodings.
    schema_version : {'0.1.0', '0.4.0', '1.0.0', '1.1.0', None}
        GeoParquet specification version; if not provided will default to
        latest supported version.
    write_covering_bbox : bool, default False
        Writes the bounding box column for each row entry with column
        name 'bbox'. Writing a bbox column can be computationally
        expensive, hence is default setting is False.
    **kwargs
        Additional keyword arguments passed to pyarrow.parquet.write_table().
    """
    parquet = import_optional_dependency(
        "pyarrow.parquet", extra="pyarrow is required for Parquet support."
    )

    path = _expand_user(path)
    table = _geopandas_to_arrow(
        df,
        index=index,
        geometry_encoding=geometry_encoding,
        schema_version=schema_version,
        write_covering_bbox=write_covering_bbox,
    )
    parquet.write_table(table, path, compression=compression, **kwargs)


def _to_feather(df, path, index=None, compression=None, schema_version=None, **kwargs):
    """
    Write a GeoDataFrame to the Feather format.

    Any geometry columns present are serialized to WKB format in the file.

    Requires 'pyarrow' >= 0.17.

    This is tracking version 1.0.0 of the GeoParquet specification for
    the metadata at: https://github.com/opengeospatial/geoparquet. Writing
    older versions is supported using the `schema_version` keyword.

    .. versionadded:: 0.8

    Parameters
    ----------
    path : str, path object
    index : bool, default None
        If ``True``, always include the dataframe's index(es) as columns
        in the file output.
        If ``False``, the index(es) will not be written to the file.
        If ``None``, the index(ex) will be included as columns in the file
        output except `RangeIndex` which is stored as metadata only.
    compression : {'zstd', 'lz4', 'uncompressed'}, optional
        Name of the compression to use. Use ``"uncompressed"`` for no
        compression. By default uses LZ4 if available, otherwise uncompressed.
    schema_version : {'0.1.0', '0.4.0', '1.0.0', '1.1.0', None}
        GeoParquet specification version for the metadata; if not provided
        will default to latest supported version.
    kwargs
        Additional keyword arguments passed to pyarrow.feather.write_feather().
    """
    feather = import_optional_dependency(
        "pyarrow.feather", extra="pyarrow is required for Feather support."
    )

    path = _expand_user(path)
    table = _geopandas_to_arrow(df, index=index, schema_version=schema_version)
    feather.write_feather(table, path, compression=compression, **kwargs)


<<<<<<< HEAD
def _arrow_to_geopandas(table, geo_metadata=None, to_pandas_kwargs=None, df_attrs=None):
    """
=======
def _arrow_to_geopandas(table, geo_metadata=None, to_pandas_kwargs=None):
    """Convert a pyarrow Table to a GeoDataFrame.

>>>>>>> e9b58ce5
    Helper function with main, shared logic for read_parquet/read_feather.
    """
    if geo_metadata is None:
        # Note: this path of not passing metadata is also used by dask-geopandas
        geo_metadata = _validate_and_decode_metadata(table.schema.metadata)

    # Find all geometry columns that were read from the file.  May
    # be a subset if 'columns' parameter is used.
    geometry_columns = [
        col for col in geo_metadata["columns"] if col in table.column_names
    ]
    result_column_names = list(table.slice(0, 0).to_pandas().columns)
    geometry_columns.sort(key=result_column_names.index)

    if not len(geometry_columns):
        raise ValueError(
            """No geometry columns are included in the columns read from
            the Parquet/Feather file.  To read this file without geometry columns,
            use pandas.read_parquet/read_feather() instead."""
        )

    geometry = geo_metadata["primary_column"]

    # Missing geometry likely indicates a subset of columns was read;
    # promote the first available geometry to the primary geometry.
    if len(geometry_columns) and geometry not in geometry_columns:
        geometry = geometry_columns[0]

        # if there are multiple non-primary geometry columns, raise a warning
        if len(geometry_columns) > 1:
            warnings.warn(
                "Multiple non-primary geometry columns read from Parquet/Feather "
                "file. The first column read was promoted to the primary geometry.",
                stacklevel=3,
            )

    table_attr = table.drop(geometry_columns)
    if to_pandas_kwargs is None:
        to_pandas_kwargs = {}
    df = table_attr.to_pandas(**to_pandas_kwargs)

    # Convert the WKB columns that are present back to geometry.
    for col in geometry_columns:
        col_metadata = geo_metadata["columns"][col]
        if "crs" in col_metadata:
            crs = col_metadata["crs"]
            if isinstance(crs, dict):
                _remove_id_from_member_of_ensembles(crs)
        else:
            # per the GeoParquet spec, missing CRS is to be interpreted as
            # OGC:CRS84
            crs = "OGC:CRS84"

        if col_metadata["encoding"] == "WKB":
            geom_arr = from_wkb(np.array(table[col]), crs=crs)
        else:
            from geopandas.io._geoarrow import construct_shapely_array

            geom_arr = from_shapely(
                construct_shapely_array(
                    table[col].combine_chunks(), "geoarrow." + col_metadata["encoding"]
                ),
                crs=crs,
            )

        df.insert(result_column_names.index(col), col, geom_arr)

    # Add dataframe attrs
    if df_attrs:
        df.attrs = json.loads(df_attrs)

    return GeoDataFrame(df, geometry=geometry)


def _get_filesystem_path(path, filesystem=None, storage_options=None):
    """
    Get the filesystem and path for a given filesystem and path.

    If the filesystem is not None then it's just returned as is.
    """
    if isinstance(path, str) and storage_options is None and filesystem is None:
        # Use the native pyarrow filesystem if possible.
        try:
            from pyarrow.fs import FileSystem

            filesystem, path = FileSystem.from_uri(path)
        except Exception:
            # fallback to use get_handle / fsspec for filesystems
            # that pyarrow doesn't support
            pass

    if _is_fsspec_url(path) and filesystem is None:
        fsspec = import_optional_dependency(
            "fsspec", extra="fsspec is requred for 'storage_options'."
        )
        filesystem, path = fsspec.core.url_to_fs(path, **(storage_options or {}))

    if filesystem is None and storage_options:
        raise ValueError(
            f"Cannot provide 'storage_options' with non-fsspec path '{path}'"
        )

    return filesystem, path


def _ensure_arrow_fs(filesystem):
    """Check if ``filesystem`` is a valid filesystem.

    Simplified version of pyarrow.fs._ensure_filesystem. This is only needed
    below because `pyarrow.parquet.read_metadata` does not yet accept a
    filesystem keyword (https://issues.apache.org/jira/browse/ARROW-16719)
    """
    from pyarrow import fs

    if isinstance(filesystem, fs.FileSystem):
        return filesystem

    # handle fsspec-compatible filesystems
    try:
        import fsspec
    except ImportError:
        pass
    else:
        if isinstance(filesystem, fsspec.AbstractFileSystem):
            return fs.PyFileSystem(fs.FSSpecHandler(filesystem))

    return filesystem


def _validate_and_decode_metadata(metadata):
    if metadata is None or b"geo" not in metadata:
        raise ValueError(
            """Missing geo metadata in Parquet/Feather file.
            Use pandas.read_parquet/read_feather() instead."""
        )

    # check for malformed metadata
    try:
        decoded_geo_metadata = _decode_metadata(metadata.get(b"geo", b""))
    except (TypeError, json.decoder.JSONDecodeError):
        raise ValueError("Missing or malformed geo metadata in Parquet/Feather file")

    _validate_geo_metadata(decoded_geo_metadata)
    return decoded_geo_metadata


def _read_parquet_schema_and_metadata(path, filesystem):
    """Open the Parquet file/dataset a first time to get the schema and metadata.

    TODO: we should look into how we can reuse opened dataset for reading the
    actual data, to avoid discovering the dataset twice (problem right now is
    that the ParquetDataset interface doesn't allow passing the filters on read)

    """
    import pyarrow
    from pyarrow import parquet

    kwargs = {}
    if Version(pyarrow.__version__) < Version("15.0.0"):
        kwargs = dict(use_legacy_dataset=False)

    try:
        schema = parquet.ParquetDataset(path, filesystem=filesystem, **kwargs).schema
    except Exception:
        schema = parquet.read_schema(path, filesystem=filesystem)

    metadata = schema.metadata

    # read metadata separately to get the raw Parquet FileMetaData metadata
    # (pyarrow doesn't properly exposes those in schema.metadata for files
    # created by GDAL - https://issues.apache.org/jira/browse/ARROW-16688)
    if metadata is None or b"geo" not in metadata:
        try:
            metadata = parquet.read_metadata(path, filesystem=filesystem).metadata
        except Exception:
            pass

    return schema, metadata


def _read_parquet(
    path,
    columns=None,
    storage_options=None,
    bbox=None,
    to_pandas_kwargs=None,
    **kwargs,
):
    """
    Load a Parquet object from the file path, returning a GeoDataFrame.

    You can read a subset of columns in the file using the ``columns`` parameter.
    However, the structure of the returned GeoDataFrame will depend on which
    columns you read:

    * if no geometry columns are read, this will raise a ``ValueError`` - you
      should use the pandas `read_parquet` method instead.
    * if the primary geometry column saved to this file is not included in
      columns, the first available geometry column will be set as the geometry
      column of the returned GeoDataFrame.

    Supports versions 0.1.0, 0.4.0 and 1.0.0 of the GeoParquet
    specification at: https://github.com/opengeospatial/geoparquet

    If 'crs' key is not present in the GeoParquet metadata associated with the
    Parquet object, it will default to "OGC:CRS84" according to the specification.

    Requires 'pyarrow'.

    .. versionadded:: 0.8

    Parameters
    ----------
    path : str, path object
    columns : list-like of strings, default=None
        If not None, only these columns will be read from the file.  If
        the primary geometry column is not included, the first secondary
        geometry read from the file will be set as the geometry column
        of the returned GeoDataFrame.  If no geometry columns are present,
        a ``ValueError`` will be raised.
    storage_options : dict, optional
        Extra options that make sense for a particular storage connection, e.g. host,
        port, username, password, etc. For HTTP(S) URLs the key-value pairs are
        forwarded to urllib as header options. For other URLs (e.g. starting with
        "s3://", and "gcs://") the key-value pairs are forwarded to fsspec. Please
        see fsspec and urllib for more details.

        When no storage options are provided and a filesystem is implemented by
        both ``pyarrow.fs`` and ``fsspec`` (e.g. "s3://") then the ``pyarrow.fs``
        filesystem is preferred. Provide the instantiated fsspec filesystem using
        the ``filesystem`` keyword if you wish to use its implementation.
    bbox : tuple, optional
        Bounding box to be used to filter selection from geoparquet data. This
        is only usable if the data was saved with the bbox covering metadata.
        Input is of the tuple format (xmin, ymin, xmax, ymax).
    to_pandas_kwargs : dict, optional
        Arguments passed to the `pa.Table.to_pandas` method for non-geometry columns.
        This can be used to control the behavior of the conversion of the non-geometry
        columns to a pandas DataFrame. For example, you can use this to control the
        dtype conversion of the columns. By default, the `to_pandas` method is called
        with no additional arguments.

    **kwargs
        Any additional kwargs passed to :func:`pyarrow.parquet.read_table`.

    Returns
    -------
    GeoDataFrame

    Examples
    --------
    >>> df = geopandas.read_parquet("data.parquet")  # doctest: +SKIP

    Specifying columns to read:

    >>> df = geopandas.read_parquet(
    ...     "data.parquet",
    ...     columns=["geometry", "pop_est"]
    ... )  # doctest: +SKIP
    """
    parquet = import_optional_dependency(
        "pyarrow.parquet", extra="pyarrow is required for Parquet support."
    )
    import geopandas.io._pyarrow_hotfix  # noqa: F401

    # TODO(https://github.com/pandas-dev/pandas/pull/41194): see if pandas
    # adds filesystem as a keyword and match that.
    filesystem = kwargs.pop("filesystem", None)
    filesystem, path = _get_filesystem_path(
        path, filesystem=filesystem, storage_options=storage_options
    )
    path = _expand_user(path)
    schema, metadata = _read_parquet_schema_and_metadata(path, filesystem)

    geo_metadata = _validate_and_decode_metadata(metadata)
    if len(geo_metadata["columns"]) == 0:
        raise ValueError(
            """No geometry columns are included in the columns read from
            the Parquet/Feather file.  To read this file without geometry columns,
            use pandas.read_parquet/read_feather() instead."""
        )

    bbox_filter = (
        _get_parquet_bbox_filter(geo_metadata, bbox) if bbox is not None else None
    )

    if_bbox_column_exists = _check_if_covering_in_geo_metadata(geo_metadata)

    # by default, bbox column is not read in, so must specify which
    # columns are read in if it exists.
    if not columns and if_bbox_column_exists:
        columns = _get_non_bbox_columns(schema, geo_metadata)

    # if both bbox and filters kwargs are used, must splice together.
    if "filters" in kwargs:
        filters_kwarg = kwargs.pop("filters")
        filters = _splice_bbox_and_filters(filters_kwarg, bbox_filter)
    else:
        filters = bbox_filter

    kwargs["use_pandas_metadata"] = True

    table = parquet.read_table(
        path, columns=columns, filesystem=filesystem, filters=filters, **kwargs
    )

    if metadata and b"PANDAS_ATTRS" in metadata:
        df_attrs = metadata[b"PANDAS_ATTRS"]
    else:
        df_attrs = None

    return _arrow_to_geopandas(table, geo_metadata, to_pandas_kwargs, df_attrs)


def _read_feather(path, columns=None, to_pandas_kwargs=None, **kwargs):
    """
    Load a Feather object from the file path, returning a GeoDataFrame.

    You can read a subset of columns in the file using the ``columns`` parameter.
    However, the structure of the returned GeoDataFrame will depend on which
    columns you read:

    * if no geometry columns are read, this will raise a ``ValueError`` - you
      should use the pandas `read_feather` method instead.
    * if the primary geometry column saved to this file is not included in
      columns, the first available geometry column will be set as the geometry
      column of the returned GeoDataFrame.

    Supports versions 0.1.0, 0.4.0, 1.0.0 and 1.1.0 of the GeoParquet
    specification at: https://github.com/opengeospatial/geoparquet

    If 'crs' key is not present in the Feather metadata associated with the
    Parquet object, it will default to "OGC:CRS84" according to the specification.

    Requires 'pyarrow' >= 0.17.

    .. versionadded:: 0.8

    Parameters
    ----------
    path : str, path object
    columns : list-like of strings, default=None
        If not None, only these columns will be read from the file.  If
        the primary geometry column is not included, the first secondary
        geometry read from the file will be set as the geometry column
        of the returned GeoDataFrame.  If no geometry columns are present,
        a ``ValueError`` will be raised.
    to_pandas_kwargs : dict, optional
        Arguments passed to the `pa.Table.to_pandas` method for non-geometry columns.
        This can be used to control the behavior of the conversion of the non-geometry
        columns to a pandas DataFrame. For example, you can use this to control the
        dtype conversion of the columns. By default, the `to_pandas` method is called
        with no additional arguments.
    **kwargs
        Any additional kwargs passed to pyarrow.feather.read_table().

    Returns
    -------
    GeoDataFrame

    Examples
    --------
    >>> df = geopandas.read_feather("data.feather")  # doctest: +SKIP

    Specifying columns to read:

    >>> df = geopandas.read_feather(
    ...     "data.feather",
    ...     columns=["geometry", "pop_est"]
    ... )  # doctest: +SKIP
    """
    feather = import_optional_dependency(
        "pyarrow.feather", extra="pyarrow is required for Feather support."
    )
    import geopandas.io._pyarrow_hotfix  # noqa: F401

    path = _expand_user(path)

    table = feather.read_table(path, columns=columns, **kwargs)
    return _arrow_to_geopandas(table, to_pandas_kwargs=to_pandas_kwargs)


def _get_parquet_bbox_filter(geo_metadata, bbox):
    primary_column = geo_metadata["primary_column"]

    if _check_if_covering_in_geo_metadata(geo_metadata):
        bbox_column_name = _get_bbox_encoding_column_name(geo_metadata)
        return _convert_bbox_to_parquet_filter(bbox, bbox_column_name)

    elif geo_metadata["columns"][primary_column]["encoding"] == "point":
        import pyarrow.compute as pc

        return (
            (pc.field((primary_column, "x")) >= bbox[0])
            & (pc.field((primary_column, "x")) <= bbox[2])
            & (pc.field((primary_column, "y")) >= bbox[1])
            & (pc.field((primary_column, "y")) <= bbox[3])
        )

    else:
        raise ValueError(
            "Specifying 'bbox' not supported for this Parquet file (it should either "
            "have a bbox covering column or use 'point' encoding)."
        )


def _convert_bbox_to_parquet_filter(bbox, bbox_column_name):
    import pyarrow.compute as pc

    return ~(
        (pc.field((bbox_column_name, "xmin")) > bbox[2])
        | (pc.field((bbox_column_name, "ymin")) > bbox[3])
        | (pc.field((bbox_column_name, "xmax")) < bbox[0])
        | (pc.field((bbox_column_name, "ymax")) < bbox[1])
    )


def _check_if_covering_in_geo_metadata(geo_metadata):
    primary_column = geo_metadata["primary_column"]
    return "covering" in geo_metadata["columns"][primary_column].keys()


def _get_bbox_encoding_column_name(geo_metadata):
    primary_column = geo_metadata["primary_column"]
    return geo_metadata["columns"][primary_column]["covering"]["bbox"]["xmin"][0]


def _get_non_bbox_columns(schema, geo_metadata):
    bbox_column_name = _get_bbox_encoding_column_name(geo_metadata)
    columns = schema.names
    if bbox_column_name in columns:
        columns.remove(bbox_column_name)
    return columns


def _splice_bbox_and_filters(kwarg_filters, bbox_filter):
    parquet = import_optional_dependency(
        "pyarrow.parquet", extra="pyarrow is required for Parquet support."
    )
    if bbox_filter is None:
        return kwarg_filters

    filters_expression = parquet.filters_to_expression(kwarg_filters)
    return bbox_filter & filters_expression<|MERGE_RESOLUTION|>--- conflicted
+++ resolved
@@ -491,14 +491,9 @@
     feather.write_feather(table, path, compression=compression, **kwargs)
 
 
-<<<<<<< HEAD
 def _arrow_to_geopandas(table, geo_metadata=None, to_pandas_kwargs=None, df_attrs=None):
-    """
-=======
-def _arrow_to_geopandas(table, geo_metadata=None, to_pandas_kwargs=None):
     """Convert a pyarrow Table to a GeoDataFrame.
 
->>>>>>> e9b58ce5
     Helper function with main, shared logic for read_parquet/read_feather.
     """
     if geo_metadata is None:
