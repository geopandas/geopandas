--- conflicted
+++ resolved
@@ -6,7 +6,6 @@
 
 import fiona
 import pytest
-<<<<<<< HEAD
 
 import geopandas
 from geopandas import read_postgis, read_file
@@ -32,13 +31,6 @@
     finally:
         con.close()
     validate_boro_df(sqlite_df)
-=======
-from shapely.geometry.geo import box
-
-import geopandas
-from geopandas import read_postgis, read_file
-from geopandas.tests.util import connect, create_db, validate_boro_df
->>>>>>> f03781cc
 
 
 class TestIO:
