--- conflicted
+++ resolved
@@ -395,21 +395,8 @@
         # by user; should not be set to 0, as from get_srid failure
         assert df.crs is None
 
-<<<<<<< HEAD
-    @pytest.mark.parametrize(*psycopg_params)
-    def test_read_postgis_privacy(self, parameterised_fixture, df_nybb):
-        con = parameterised_fixture
-        create_postgis(con, df_nybb)
-
-        sql = "SELECT * FROM nybb;"
-        with pytest.warns(FutureWarning):
-            geopandas.io.sql.read_postgis(sql, con)
-
     @pytest.mark.parametrize(*engine_params)
     def test_write_postgis_default(self, parameterised_fixture, df_nybb):
-=======
-    def test_write_postgis_default(self, engine_postgis, df_nybb):
->>>>>>> 32c223fe
         """Tests that GeoDataFrame can be written to PostGIS with defaults."""
         engine = parameterised_fixture
         table = "nybb"
