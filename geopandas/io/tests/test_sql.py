--- conflicted
+++ resolved
@@ -429,36 +429,17 @@
         )
 
         # Validate geometry type
-<<<<<<< HEAD
-        sql = "SELECT DISTINCT(GeometryType(geometry)) FROM {table} ORDER BY 1;".format(
-=======
         sql = "SELECT DISTINCT GeometryType(geometry) FROM {table} ORDER BY 1;".format(
->>>>>>> fa493cd5
             table=table
         )
         res = engine.execute(sql).fetchall()
         geom_type_0 = res[0][0]
         geom_type_1 = res[1][0]
         geom_type_2 = res[2][0]
-<<<<<<< HEAD
 
         assert geom_type_0.upper() == "LINESTRING"
         assert geom_type_1.upper() == "MULTILINESTRING"
         assert geom_type_2.upper() == "POINT"
-=======
-        assert geom_type_0.upper() == "LINESTRING", (
-            "Geometry type should be 'LINESTRING',",
-            "found: {gt}".format(gt=geom_type_0),
-        )
-        assert geom_type_1.upper() == "MULTILINESTRING", (
-            "Geometry type should be 'MULTILINESTRING',",
-            "found: {gt}".format(gt=geom_type_1),
-        )
-        assert geom_type_2.upper() == "POINT", (
-            "Geometry type should be 'POINT',",
-            "found: {gt}".format(gt=geom_type_2),
-        )
->>>>>>> fa493cd5
 
     def test_write_postgis_linear_ring(self, engine_postgis, df_linear_ring):
         """
@@ -498,11 +479,7 @@
         row_cnt = engine.execute(sql).fetchone()[0]
 
         # Validate geometry type
-<<<<<<< HEAD
-        sql = "SELECT DISTINCT(GeometryType(geometry)) FROM {table} ORDER BY 1;".format(
-=======
         sql = "SELECT DISTINCT GeometryType(geometry) FROM {table} ORDER BY 1;".format(
->>>>>>> fa493cd5
             table=table
         )
         assert row_cnt == 3
@@ -511,25 +488,10 @@
         geom_type_0 = res[0][0]
         geom_type_1 = res[1][0]
         geom_type_2 = res[2][0]
-<<<<<<< HEAD
         assert geom_type_0.upper() == "LINESTRING"
         assert geom_type_1.upper() == "MULTILINESTRING"
         assert geom_type_2.upper() == "POINT"
 
-=======
-        assert geom_type_0.upper() == "LINESTRING", (
-            "Geometry type should be 'LINESTRING',",
-            "found: {gt}".format(gt=geom_type_0),
-        )
-        assert geom_type_1.upper() == "MULTILINESTRING", (
-            "Geometry type should be 'MULTILINESTRING',",
-            "found: {gt}".format(gt=geom_type_1),
-        )
-        assert geom_type_2.upper() == "POINT", (
-            "Geometry type should be 'POINT',",
-            "found: {gt}".format(gt=geom_type_2),
-        )
->>>>>>> fa493cd5
 
     def test_write_postgis_to_different_schema(self, engine_postgis, df_nybb):
         """
