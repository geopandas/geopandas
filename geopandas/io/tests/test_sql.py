--- conflicted
+++ resolved
@@ -148,8 +148,7 @@
             df = read_postgis(sql, con, geom_col=geom_col)
             validate_boro_df(df)
         finally:
-<<<<<<< HEAD
-            if 'con' in locals():
+            if "con" in locals():
                 con.close()
 
     def test_read_postgis_chunksize(self, df_nybb):
@@ -167,8 +166,4 @@
         validate_boro_df(df)
         # no crs defined on the created geodatabase, and none specified
         # by user; should not be set to 0, as from get_srid failure
-        assert df.crs is None
-=======
-            if "con" in locals():
-                con.close()
->>>>>>> da3aef6d
+        assert df.crs is None