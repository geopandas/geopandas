--- conflicted
+++ resolved
@@ -294,25 +294,25 @@
         df = read_postgis(sql, con, geom_col=geom_col)
         validate_boro_df(df)
 
-<<<<<<< HEAD
     def test_read_postgis_chunksize(self, connection_postgis, df_nybb):
         """Test chunksize argument"""
         chunksize = 10
-=======
-    def test_read_postgis_privacy(self, connection_postgis, df_nybb):
->>>>>>> aae1ec3a
         con = connection_postgis
         create_postgis(con, df_nybb)
 
         sql = "SELECT * FROM nybb;"
-<<<<<<< HEAD
         df = pd.concat(read_postgis(sql, con, chunksize=chunksize))
 
         validate_boro_df(df)
         # no crs defined on the created geodatabase, and none specified
         # by user; should not be set to 0, as from get_srid failure
         assert df.crs is None
-=======
+
+    def test_read_postgis_privacy(self, connection_postgis, df_nybb):
+        con = connection_postgis
+        create_postgis(con, df_nybb)
+
+        sql = "SELECT * FROM nybb;"
         with pytest.warns(DeprecationWarning):
             geopandas.io.sql.read_postgis(sql, con)
 
@@ -633,5 +633,4 @@
 
         # Should raise error when appending
         with pytest.raises(ValueError, match="CRS of the target table"):
-            write_postgis(df_nybb2, con=engine, name=table, if_exists="append")
->>>>>>> aae1ec3a
+            write_postgis(df_nybb2, con=engine, name=table, if_exists="append")