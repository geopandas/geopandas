--- conflicted
+++ resolved
@@ -253,13 +253,9 @@
     df = df_points.iloc[:1].copy()
     df["0123456789A"] = ["the column name is 11 characters"]
 
-<<<<<<< HEAD
-    with pytest.warns(UserWarning):
-=======
-   with pytest.warns(
+    with pytest.warns(
         UserWarning, match="Column names longer than 10 characters will be truncated"
-    )
->>>>>>> bf89315c
+    ):
         df.to_file(tempfilename, driver="ESRI Shapefile")
 
 
