import datetime
import io
import os
import pathlib
import tempfile
from collections import OrderedDict

import numpy as np
import pandas as pd
import pytest
import pytz
from packaging.version import Version
from pandas.api.types import is_datetime64_any_dtype
from pandas.testing import assert_series_equal
from shapely.geometry import Point, Polygon, box

import geopandas
from geopandas import GeoDataFrame, read_file
from geopandas._compat import PANDAS_GE_20
from geopandas.io.file import _detect_driver, _EXTENSION_TO_DRIVER
from geopandas.testing import assert_geodataframe_equal, assert_geoseries_equal
from geopandas.tests.util import PACKAGE_DIR, validate_boro_df

try:
    import pyogrio

    PYOGRIO_GE_06 = Version(pyogrio.__version__) >= Version("0.6.0")
except ImportError:
    pyogrio = False
    PYOGRIO_GE_06 = False


try:
    import fiona

    # invalid datetime handling
    FIONA_GE_1821 = Version(fiona.__version__) >= Version("1.8.21")
    FIONA_GE_19 = Version(Version(fiona.__version__).base_version) >= Version("1.9.0")
except ImportError:
    fiona = False
    FIONA_GE_1821 = False
    FIONA_GE_19 = False


PYOGRIO_MARK = pytest.mark.skipif(not pyogrio, reason="pyogrio not installed")
FIONA_MARK = pytest.mark.skipif(not fiona, reason="fiona not installed")


_CRS = "epsg:4326"


@pytest.fixture(
    params=[
        pytest.param("fiona", marks=FIONA_MARK),
        pytest.param("pyogrio", marks=PYOGRIO_MARK),
    ]
)
def engine(request):
    return request.param


def skip_pyogrio_not_supported(engine):
    if engine == "pyogrio":
        pytest.skip("not supported for the pyogrio engine")


@pytest.fixture
def df_nybb(engine):
    nybb_path = geopandas.datasets.get_path("nybb")
    df = read_file(nybb_path, engine=engine)
    return df


@pytest.fixture
def df_null():
    return read_file(
        os.path.join(PACKAGE_DIR, "geopandas", "tests", "data", "null_geom.geojson")
    )


@pytest.fixture
def file_path():
    return os.path.join(PACKAGE_DIR, "geopandas", "tests", "data", "null_geom.geojson")


@pytest.fixture
def df_points():
    N = 10
    crs = _CRS
    df = GeoDataFrame(
        [
            {"geometry": Point(x, y), "value1": x + y, "value2": x * y}
            for x, y in zip(range(N), range(N))
        ],
        crs=crs,
    )
    return df


# -----------------------------------------------------------------------------
# to_file tests
# -----------------------------------------------------------------------------

driver_ext_pairs = [
    ("ESRI Shapefile", ".shp"),
    ("GeoJSON", ".geojson"),
    ("GPKG", ".gpkg"),
    (None, ".shp"),
    (None, ""),
    (None, ".geojson"),
    (None, ".gpkg"),
]


def assert_correct_driver(file_path, ext, engine):
    # check the expected driver
    expected_driver = "ESRI Shapefile" if ext == "" else _EXTENSION_TO_DRIVER[ext]

    if engine == "fiona":
        with fiona.open(str(file_path)) as fds:
            assert fds.driver == expected_driver
    else:
        # TODO pyogrio doesn't yet provide a way to check the driver of a file
        return


@pytest.mark.parametrize("driver,ext", driver_ext_pairs)
def test_to_file(tmpdir, df_nybb, df_null, driver, ext, engine):
    """Test to_file and from_file"""
    tempfilename = os.path.join(str(tmpdir), "boros." + ext)
    df_nybb.to_file(tempfilename, driver=driver, engine=engine)
    # Read layer back in
    df = GeoDataFrame.from_file(tempfilename, engine=engine)
    assert "geometry" in df
    assert len(df) == 5
    assert np.alltrue(df["BoroName"].values == df_nybb["BoroName"])

    # Write layer with null geometry out to file
    tempfilename = os.path.join(str(tmpdir), "null_geom" + ext)
    df_null.to_file(tempfilename, driver=driver, engine=engine)
    # Read layer back in
    df = GeoDataFrame.from_file(tempfilename, engine=engine)
    assert "geometry" in df
    assert len(df) == 2
    assert np.alltrue(df["Name"].values == df_null["Name"])
    # check the expected driver
    assert_correct_driver(tempfilename, ext, engine)


@pytest.mark.parametrize("driver,ext", driver_ext_pairs)
def test_to_file_pathlib(tmpdir, df_nybb, driver, ext, engine):
    """Test to_file and from_file"""
    temppath = pathlib.Path(os.path.join(str(tmpdir), "boros." + ext))
    df_nybb.to_file(temppath, driver=driver, engine=engine)
    # Read layer back in
    df = GeoDataFrame.from_file(temppath, engine=engine)
    assert "geometry" in df
    assert len(df) == 5
    assert np.alltrue(df["BoroName"].values == df_nybb["BoroName"])
    # check the expected driver
    assert_correct_driver(temppath, ext, engine)


@pytest.mark.parametrize("driver,ext", driver_ext_pairs)
def test_to_file_bool(tmpdir, driver, ext, engine):
    """Test error raise when writing with a boolean column (GH #437)."""
    tempfilename = os.path.join(str(tmpdir), "temp.{0}".format(ext))
    df = GeoDataFrame(
        {
            "col": [True, False, True],
            "geometry": [Point(0, 0), Point(1, 1), Point(2, 2)],
        },
        crs=4326,
    )

    df.to_file(tempfilename, driver=driver, engine=engine)
    result = read_file(tempfilename, engine=engine)
    if ext in (".shp", ""):
        # Shapefile does not support boolean, so is read back as int
        if engine == "fiona":
            df["col"] = df["col"].astype("int64")
        else:
            df["col"] = df["col"].astype("int32")
    assert_geodataframe_equal(result, df)
    # check the expected driver
    assert_correct_driver(tempfilename, ext, engine)


TEST_DATE = datetime.datetime(2021, 11, 21, 1, 7, 43, 17500)
eastern = pytz.timezone("US/Eastern")

datetime_type_tests = (TEST_DATE, eastern.localize(TEST_DATE))


@pytest.mark.parametrize(
    "time", datetime_type_tests, ids=("naive_datetime", "datetime_with_timezone")
)
@pytest.mark.parametrize("driver,ext", driver_ext_pairs)
def test_to_file_datetime(tmpdir, driver, ext, time, engine):
    """Test writing a data file with the datetime column type"""
    if engine == "pyogrio" and time.tzinfo is not None:
        # TODO
        pytest.skip("pyogrio doesn't yet support timezones")
    if ext in (".shp", ""):
        pytest.skip(f"Driver corresponding to ext {ext} doesn't support dt fields")

    tempfilename = os.path.join(str(tmpdir), f"test_datetime{ext}")
    point = Point(0, 0)

    df = GeoDataFrame(
        {"a": [1.0, 2.0], "b": [time, time]}, geometry=[point, point], crs=4326
    )
    fiona_precision_limit = "ms"
    df["b"] = df["b"].dt.round(freq=fiona_precision_limit)

    df.to_file(tempfilename, driver=driver, engine=engine)
    df_read = read_file(tempfilename, engine=engine)

    assert_geodataframe_equal(df.drop(columns=["b"]), df_read.drop(columns=["b"]))
    if df["b"].dt.tz is not None:
        # US/Eastern becomes pytz.FixedOffset(-300) when read from file
        # so compare fairly in terms of UTC
        assert_series_equal(
            df["b"].dt.tz_convert(pytz.utc), df_read["b"].dt.tz_convert(pytz.utc)
        )
    else:
        if engine == "pyogrio" and PANDAS_GE_20:
            df["b"] = df["b"].astype("datetime64[ms]")
        assert_series_equal(df["b"], df_read["b"])


dt_exts = ["gpkg", "geojson"]


def write_invalid_date_file(date_str, tmpdir, ext, engine):
    tempfilename = os.path.join(str(tmpdir), f"test_invalid_datetime.{ext}")
    df = GeoDataFrame(
        {
            "date": ["2014-08-26T10:01:23", "2014-08-26T10:01:23", date_str],
            "geometry": [Point(1, 1), Point(1, 1), Point(1, 1)],
        }
    )
    # Schema not required for GeoJSON since not typed, but needed for GPKG
    if ext == "geojson":
        df.to_file(tempfilename)
    else:
        schema = {"geometry": "Point", "properties": {"date": "datetime"}}
        if engine == "pyogrio" and not fiona:
            # (use schema to write the invalid date without pandas datetimes
            pytest.skip("test requires fiona kwarg schema")
        df.to_file(tempfilename, schema=schema, engine="fiona")
    return tempfilename


@pytest.mark.parametrize("ext", dt_exts)
def test_read_file_datetime_invalid(tmpdir, ext, engine):
    # https://github.com/geopandas/geopandas/issues/2502
    if not FIONA_GE_1821 and ext == "gpkg":
        # https://github.com/Toblerity/Fiona/issues/1035
        pytest.skip("Invalid datetime throws in Fiona<1.8.21")

    date_str = "9999-99-99T00:00:00"  # invalid date handled by GDAL
    tempfilename = write_invalid_date_file(date_str, tmpdir, ext, engine)
    res = read_file(tempfilename)
    if ext == "gpkg":
        assert is_datetime64_any_dtype(res["date"])
        assert pd.isna(res["date"].iloc[-1])
    else:
        assert res["date"].dtype == "object"
        assert isinstance(res["date"].iloc[-1], str)


@pytest.mark.parametrize("ext", dt_exts)
def test_read_file_datetime_out_of_bounds_ns(tmpdir, ext, engine):
    # https://github.com/geopandas/geopandas/issues/2502
    if ext == "geojson":
        skip_pyogrio_not_supported(engine)

    date_str = "9999-12-31T00:00:00"  # valid to GDAL, not to [ns] format
    tempfilename = write_invalid_date_file(date_str, tmpdir, ext, engine)
    res = read_file(tempfilename)
    # Pandas invalid datetimes are read in as object dtype (strings)
    assert res["date"].dtype == "object"
    assert isinstance(res["date"].iloc[0], str)


def test_read_file_datetime_mixed_offsets(tmpdir):
    # https://github.com/geopandas/geopandas/issues/2478
    tempfilename = os.path.join(str(tmpdir), "test_mixed_datetime.geojson")
    df = GeoDataFrame(
        {
            "date": [
                "2014-08-26 10:01:23.040001+02:00",
                "2019-03-07 17:31:43.118999+01:00",
            ],
            "geometry": [Point(1, 1), Point(1, 1)],
        }
    )
    df.to_file(tempfilename)
    # check mixed tz don't crash GH2478
    res = read_file(tempfilename)
    if engine == "fiona":
        # Convert mixed timezones to UTC equivalent
        assert is_datetime64_any_dtype(res["date"])
        if not PANDAS_GE_20:
            utc = pytz.utc
        else:
            utc = datetime.timezone.utc
        assert res["date"].dt.tz == utc
    else:
        # old fiona and pyogrio ignore timezones and read as datetimes successfully
        assert is_datetime64_any_dtype(res["date"])


@pytest.mark.parametrize("driver,ext", driver_ext_pairs)
def test_to_file_with_point_z(tmpdir, ext, driver, engine):
    """Test that 3D geometries are retained in writes (GH #612)."""

    tempfilename = os.path.join(str(tmpdir), "test_3Dpoint" + ext)
    point3d = Point(0, 0, 500)
    point2d = Point(1, 1)
    df = GeoDataFrame({"a": [1, 2]}, geometry=[point3d, point2d], crs=_CRS)
    df.to_file(tempfilename, driver=driver, engine=engine)
    df_read = GeoDataFrame.from_file(tempfilename, engine=engine)
    assert_geoseries_equal(df.geometry, df_read.geometry)
    # check the expected driver
    assert_correct_driver(tempfilename, ext, engine)


@pytest.mark.parametrize("driver,ext", driver_ext_pairs)
def test_to_file_with_poly_z(tmpdir, ext, driver, engine):
    """Test that 3D geometries are retained in writes (GH #612)."""

    tempfilename = os.path.join(str(tmpdir), "test_3Dpoly" + ext)
    poly3d = Polygon([[0, 0, 5], [0, 1, 5], [1, 1, 5], [1, 0, 5]])
    poly2d = Polygon([[0, 0], [0, 1], [1, 1], [1, 0]])
    df = GeoDataFrame({"a": [1, 2]}, geometry=[poly3d, poly2d], crs=_CRS)
    df.to_file(tempfilename, driver=driver, engine=engine)
    df_read = GeoDataFrame.from_file(tempfilename, engine=engine)
    assert_geoseries_equal(df.geometry, df_read.geometry)
    # check the expected driver
    assert_correct_driver(tempfilename, ext, engine)


def test_to_file_types(tmpdir, df_points, engine):
    """Test various integer type columns (GH#93)"""
    tempfilename = os.path.join(str(tmpdir), "int.shp")
    int_types = [
        np.int8,
        np.int16,
        np.int32,
        np.int64,
        np.intp,
        np.uint8,
        np.uint16,
        np.uint32,
        np.uint64,
    ]
    geometry = df_points.geometry
    data = {
        str(i): np.arange(len(geometry), dtype=dtype)
        for i, dtype in enumerate(int_types)
    }
    df = GeoDataFrame(data, geometry=geometry)
    df.to_file(tempfilename, engine=engine)


def test_to_file_int64(tmpdir, df_points, engine):
    skip_pyogrio_not_supported(engine)  # TODO
    tempfilename = os.path.join(str(tmpdir), "int64.shp")
    geometry = df_points.geometry
    df = GeoDataFrame(geometry=geometry)
    df["data"] = pd.array([1, np.nan] * 5, dtype=pd.Int64Dtype())
    df.to_file(tempfilename, engine=engine)
    df_read = GeoDataFrame.from_file(tempfilename, engine=engine)
    assert_geodataframe_equal(df_read, df, check_dtype=False, check_like=True)


def test_to_file_empty(tmpdir, engine):
    input_empty_df = GeoDataFrame(columns=["geometry"])
    tempfilename = os.path.join(str(tmpdir), "test.shp")
    with pytest.warns(UserWarning):
        input_empty_df.to_file(tempfilename, engine=engine)


def test_to_file_privacy(tmpdir, df_nybb):
    tempfilename = os.path.join(str(tmpdir), "test.shp")
    with pytest.warns(FutureWarning):
        geopandas.io.file.to_file(df_nybb, tempfilename)


def test_to_file_schema(tmpdir, df_nybb, engine):
    """
    Ensure that the file is written according to the schema
    if it is specified

    """
    tempfilename = os.path.join(str(tmpdir), "test.shp")
    properties = OrderedDict(
        [
            ("Shape_Leng", "float:19.11"),
            ("BoroName", "str:40"),
            ("BoroCode", "int:10"),
            ("Shape_Area", "float:19.11"),
        ]
    )
    schema = {"geometry": "Polygon", "properties": properties}

    if engine == "pyogrio":
        with pytest.raises(ValueError):
            df_nybb.iloc[:2].to_file(tempfilename, schema=schema, engine=engine)
    else:
        # Take the first 2 features to speed things up a bit
        df_nybb.iloc[:2].to_file(tempfilename, schema=schema, engine=engine)

        import fiona

        with fiona.open(tempfilename) as f:
            result_schema = f.schema

        assert result_schema == schema


def test_to_file_crs(tmpdir, engine):
    """
    Ensure that the file is written according to the crs
    if it is specified
    """
    df = read_file(geopandas.datasets.get_path("nybb"), engine=engine)
    tempfilename = os.path.join(str(tmpdir), "crs.shp")

    # save correct CRS
    df.to_file(tempfilename, engine=engine)
    result = GeoDataFrame.from_file(tempfilename, engine=engine)
    assert result.crs == df.crs

    if engine == "pyogrio":
        with pytest.raises(ValueError, match="Passing 'crs' it not supported"):
            df.to_file(tempfilename, crs=3857, engine=engine)
        return

    # overwrite CRS
    df.to_file(tempfilename, crs=3857, engine=engine)
    result = GeoDataFrame.from_file(tempfilename, engine=engine)
    assert result.crs == "epsg:3857"

    # specify CRS for gdf without one
    df2 = df.copy()
    df2.crs = None
    df2.to_file(tempfilename, crs=2263, engine=engine)
    df = GeoDataFrame.from_file(tempfilename, engine=engine)
    assert df.crs == "epsg:2263"


def test_to_file_column_len(tmpdir, df_points, engine):
    """
    Ensure that a warning about truncation is given when a geodataframe with
    column names longer than 10 characters is saved to shapefile
    """
    tempfilename = os.path.join(str(tmpdir), "test.shp")

    df = df_points.iloc[:1].copy()
    df["0123456789A"] = ["the column name is 11 characters"]

    with pytest.warns(
        UserWarning, match="Column names longer than 10 characters will be truncated"
    ):
        df.to_file(tempfilename, driver="ESRI Shapefile", engine=engine)


def test_to_file_with_duplicate_columns(tmpdir, engine):
    df = GeoDataFrame(data=[[1, 2, 3]], columns=["a", "b", "a"], geometry=[Point(1, 1)])
    tempfilename = os.path.join(str(tmpdir), "duplicate.shp")
    with pytest.raises(
        ValueError, match="GeoDataFrame cannot contain duplicated column names."
    ):
        df.to_file(tempfilename, engine=engine)


@pytest.mark.parametrize("driver,ext", driver_ext_pairs)
def test_append_file(tmpdir, df_nybb, df_null, driver, ext, engine):
    """Test to_file with append mode and from_file"""
    tempfilename = os.path.join(str(tmpdir), "boros" + ext)
    driver = driver if driver else _detect_driver(tempfilename)

    df_nybb.to_file(tempfilename, driver=driver, engine=engine)
    df_nybb.to_file(tempfilename, mode="a", driver=driver, engine=engine)
    # Read layer back in
    df = GeoDataFrame.from_file(tempfilename, engine=engine)
    assert "geometry" in df
    assert len(df) == (5 * 2)
    expected = pd.concat([df_nybb] * 2, ignore_index=True)
    assert_geodataframe_equal(df, expected, check_less_precise=True)

    if engine == "pyogrio":
        # for pyogrio also ensure append=True works
        tempfilename = os.path.join(str(tmpdir), "boros2" + ext)
        df_nybb.to_file(tempfilename, driver=driver, engine=engine)
        df_nybb.to_file(tempfilename, append=True, driver=driver, engine=engine)
        # Read layer back in
        df = GeoDataFrame.from_file(tempfilename, engine=engine)
        assert len(df) == (len(df_nybb) * 2)

    # Write layer with null geometry out to file
    tempfilename = os.path.join(str(tmpdir), "null_geom" + ext)
    df_null.to_file(tempfilename, driver=driver, engine=engine)
    df_null.to_file(tempfilename, mode="a", driver=driver, engine=engine)
    # Read layer back in
    df = GeoDataFrame.from_file(tempfilename, engine=engine)
    assert "geometry" in df
    assert len(df) == (2 * 2)
    expected = pd.concat([df_null] * 2, ignore_index=True)
    assert_geodataframe_equal(df, expected, check_less_precise=True)


def test_mode_unsupported(tmpdir, df_nybb, engine):
    tempfilename = os.path.join(str(tmpdir), "data.shp")
    with pytest.raises(ValueError, match="'mode' should be one of 'w' or 'a'"):
        df_nybb.to_file(tempfilename, mode="r", engine=engine)


@pytest.mark.parametrize("driver,ext", driver_ext_pairs)
def test_empty_crs(tmpdir, driver, ext, engine):
    """Test handling of undefined CRS with GPKG driver (GH #1975)."""
    if ext == ".gpkg":
        pytest.xfail("GPKG is read with Undefined geographic SRS.")

    tempfilename = os.path.join(str(tmpdir), "boros" + ext)
    df = GeoDataFrame(
        {
            "a": [1.0, 2.0, 3.0],
            "geometry": [Point(0, 0), Point(1, 1), Point(2, 2)],
        },
    )

    df.to_file(tempfilename, driver=driver, engine=engine)
    result = read_file(tempfilename, engine=engine)

    if ext == ".geojson":
        # geojson by default assumes epsg:4326
        df.crs = "EPSG:4326"

    assert_geodataframe_equal(result, df)


# -----------------------------------------------------------------------------
# read_file tests
# -----------------------------------------------------------------------------


NYBB_CRS = "epsg:2263"


def test_read_file(engine):
    df = read_file(geopandas.datasets.get_path("nybb"), engine=engine)
    validate_boro_df(df)
    assert df.crs == NYBB_CRS
    expected_columns = ["BoroCode", "BoroName", "Shape_Leng", "Shape_Area"]
    assert (df.columns[:-1] == expected_columns).all()


@pytest.mark.web
@pytest.mark.parametrize(
    "url",
    [
        # geojson url
        "https://raw.githubusercontent.com/geopandas/geopandas/"
        "main/geopandas/tests/data/null_geom.geojson",
        # url to zip file
        "https://raw.githubusercontent.com/geopandas/geopandas/"
        "main/geopandas/datasets/nybb_16a.zip",
        # url to zipfile without extension
        "https://geonode.goosocean.org/download/480",
        # url to web service
        "https://demo.pygeoapi.io/stable/collections/obs/items",
    ],
)
def test_read_file_url(engine, url):
    gdf = read_file(url, engine=engine)
    assert isinstance(gdf, geopandas.GeoDataFrame)


def test_read_file_local_uri(file_path, engine):
    local_uri = "file://" + file_path
    gdf = read_file(local_uri, engine=engine)
    assert isinstance(gdf, geopandas.GeoDataFrame)


def test_read_file_textio(file_path, engine):
    file_text_stream = open(file_path)
    file_stringio = io.StringIO(open(file_path).read())
    gdf_text_stream = read_file(file_text_stream, engine=engine)
    gdf_stringio = read_file(file_stringio, engine=engine)
    assert isinstance(gdf_text_stream, geopandas.GeoDataFrame)
    assert isinstance(gdf_stringio, geopandas.GeoDataFrame)


def test_read_file_bytesio(file_path, engine):
    file_binary_stream = open(file_path, "rb")
    file_bytesio = io.BytesIO(open(file_path, "rb").read())
    gdf_binary_stream = read_file(file_binary_stream, engine=engine)
    gdf_bytesio = read_file(file_bytesio, engine=engine)
    assert isinstance(gdf_binary_stream, geopandas.GeoDataFrame)
    assert isinstance(gdf_bytesio, geopandas.GeoDataFrame)


def test_read_file_raw_stream(file_path, engine):
    file_raw_stream = open(file_path, "rb", buffering=0)
    gdf_raw_stream = read_file(file_raw_stream, engine=engine)
    assert isinstance(gdf_raw_stream, geopandas.GeoDataFrame)


def test_read_file_pathlib(file_path, engine):
    path_object = pathlib.Path(file_path)
    gdf_path_object = read_file(path_object, engine=engine)
    assert isinstance(gdf_path_object, geopandas.GeoDataFrame)


def test_read_file_tempfile(engine):
    temp = tempfile.TemporaryFile()
    temp.write(
        b"""
    {
      "type": "Feature",
      "geometry": {
        "type": "Point",
        "coordinates": [0, 0]
      },
      "properties": {
        "name": "Null Island"
      }
    }
    """
    )
    temp.seek(0)
    gdf_tempfile = geopandas.read_file(temp, engine=engine)
    assert isinstance(gdf_tempfile, geopandas.GeoDataFrame)
    temp.close()


def test_read_binary_file_fsspec(engine):
    fsspec = pytest.importorskip("fsspec")
    # Remove the zip scheme so fsspec doesn't open as a zipped file,
    # instead we want to read as bytes and let fiona decode it.
    path = geopandas.datasets.get_path("nybb")[6:]
    with fsspec.open(path, "rb") as f:
        gdf = read_file(f, engine=engine)
        assert isinstance(gdf, geopandas.GeoDataFrame)


def test_read_text_file_fsspec(file_path, engine):
    fsspec = pytest.importorskip("fsspec")
    with fsspec.open(file_path, "r") as f:
        gdf = read_file(f, engine=engine)
        assert isinstance(gdf, geopandas.GeoDataFrame)


def test_infer_zipped_file(engine):
    # Remove the zip scheme so that the test for a zipped file can
    # check it and add it back.
    path = geopandas.datasets.get_path("nybb")[6:]
    gdf = read_file(path, engine=engine)
    assert isinstance(gdf, geopandas.GeoDataFrame)

    # Check that it can successfully add a zip scheme to a path that already has a
    # scheme
    gdf = read_file("file+file://" + path, engine=engine)
    assert isinstance(gdf, geopandas.GeoDataFrame)

    # Check that it can add a zip scheme for a path that includes a subpath
    # within the archive.
    gdf = read_file(path + "!nybb.shp", engine=engine)
    assert isinstance(gdf, geopandas.GeoDataFrame)


def test_allow_legacy_gdal_path(engine):
    # Construct a GDAL-style zip path.
    path = "/vsizip/" + geopandas.datasets.get_path("nybb")[6:]
    gdf = read_file(path, engine=engine)
    assert isinstance(gdf, geopandas.GeoDataFrame)


def test_read_file_filtered__bbox(df_nybb, engine):
    nybb_filename = geopandas.datasets.get_path("nybb")
    bbox = (
        1031051.7879884212,
        224272.49231459625,
        1047224.3104931959,
        244317.30894023244,
    )
    filtered_df = read_file(nybb_filename, bbox=bbox, engine=engine)
    expected = df_nybb[df_nybb["BoroName"].isin(["Bronx", "Queens"])]
    assert_geodataframe_equal(filtered_df, expected.reset_index(drop=True))


def test_read_file_filtered__bbox__polygon(df_nybb, engine):
    nybb_filename = geopandas.datasets.get_path("nybb")
    bbox = box(
        1031051.7879884212, 224272.49231459625, 1047224.3104931959, 244317.30894023244
    )
    filtered_df = read_file(nybb_filename, bbox=bbox, engine=engine)
    expected = df_nybb[df_nybb["BoroName"].isin(["Bronx", "Queens"])]
    assert_geodataframe_equal(filtered_df, expected.reset_index(drop=True))


def test_read_file_filtered__rows(df_nybb, engine):
    nybb_filename = geopandas.datasets.get_path("nybb")
    filtered_df = read_file(nybb_filename, rows=1, engine=engine)
    assert_geodataframe_equal(filtered_df, df_nybb.iloc[[0], :])


def test_read_file_filtered__rows_slice(df_nybb, engine):
    nybb_filename = geopandas.datasets.get_path("nybb")
    filtered_df = read_file(nybb_filename, rows=slice(1, 3), engine=engine)
    assert_geodataframe_equal(filtered_df, df_nybb.iloc[1:3, :].reset_index(drop=True))


@pytest.mark.filterwarnings(
    "ignore:Layer does not support OLC_FASTFEATURECOUNT:RuntimeWarning"
)  # for the slice with -1
def test_read_file_filtered__rows_bbox(df_nybb, engine):
    nybb_filename = geopandas.datasets.get_path("nybb")
    bbox = (
        1031051.7879884212,
        224272.49231459625,
        1047224.3104931959,
        244317.30894023244,
    )
    if engine == "pyogrio":
        with pytest.raises(ValueError, match="'skip_features' must be between 0 and 1"):
            # combination bbox and rows (rows slice applied after bbox filtering!)
            filtered_df = read_file(
                nybb_filename, bbox=bbox, rows=slice(4, None), engine=engine
            )
    else:  # fiona
        # combination bbox and rows (rows slice applied after bbox filtering!)
        filtered_df = read_file(
            nybb_filename, bbox=bbox, rows=slice(4, None), engine=engine
        )
        assert filtered_df.empty

    if engine == "pyogrio":
        # TODO: support negative rows in pyogrio
        with pytest.raises(ValueError, match="'skip_features' must be between 0 and 1"):
            filtered_df = read_file(
                nybb_filename, bbox=bbox, rows=slice(-1, None), engine=engine
            )
    else:
        filtered_df = read_file(
            nybb_filename, bbox=bbox, rows=slice(-1, None), engine=engine
        )
        filtered_df["BoroCode"] = filtered_df["BoroCode"].astype("int64")
        assert_geodataframe_equal(
            filtered_df, df_nybb.iloc[4:, :].reset_index(drop=True)
        )


def test_read_file_filtered_rows_invalid(engine):
    with pytest.raises(TypeError):
        read_file(
            geopandas.datasets.get_path("nybb"), rows="not_a_slice", engine=engine
        )


def test_read_file__ignore_geometry(engine):
    pdf = geopandas.read_file(
        geopandas.datasets.get_path("naturalearth_lowres"),
        ignore_geometry=True,
        engine=engine,
    )
    assert "geometry" not in pdf.columns
    assert isinstance(pdf, pd.DataFrame) and not isinstance(pdf, geopandas.GeoDataFrame)


def test_read_file__ignore_all_fields(engine):
    skip_pyogrio_not_supported(engine)  # pyogrio has "columns" keyword instead
    gdf = geopandas.read_file(
        geopandas.datasets.get_path("naturalearth_lowres"),
        ignore_fields=["pop_est", "continent", "name", "iso_a3", "gdp_md_est"],
        engine="fiona",
    )
    assert gdf.columns.tolist() == ["geometry"]


def test_read_file__where_filter(engine):
    if FIONA_GE_19 or engine == "pyogrio":
        gdf = geopandas.read_file(
            geopandas.datasets.get_path("naturalearth_lowres"),
            where="continent='Africa'",
            engine=engine,
        )
        assert gdf.continent.unique().tolist() == ["Africa"]
    else:
        with pytest.raises(NotImplementedError):
            geopandas.read_file(
                geopandas.datasets.get_path("naturalearth_lowres"),
                where="continent='Africa'",
                engine="fiona",
            )


@PYOGRIO_MARK
def test_read_file__columns():
    # TODO: this is only support for pyogrio, but we could mimic it for fiona as well
    gdf = geopandas.read_file(
        geopandas.datasets.get_path("naturalearth_lowres"),
        columns=["name", "pop_est"],
        engine="pyogrio",
    )
    assert gdf.columns.tolist() == ["name", "pop_est", "geometry"]


def test_read_file_filtered_with_gdf_boundary(df_nybb, engine):
    full_df_shape = df_nybb.shape
    nybb_filename = geopandas.datasets.get_path("nybb")
    bbox = geopandas.GeoDataFrame(
        geometry=[
            box(
                1031051.7879884212,
                224272.49231459625,
                1047224.3104931959,
                244317.30894023244,
            )
        ],
        crs=NYBB_CRS,
    )
    filtered_df = read_file(nybb_filename, bbox=bbox, engine=engine)
    filtered_df_shape = filtered_df.shape
    assert full_df_shape != filtered_df_shape
    assert filtered_df_shape == (2, 5)


def test_read_file_filtered_with_gdf_boundary__mask(df_nybb, engine):
    skip_pyogrio_not_supported(engine)
    gdf_mask = geopandas.read_file(geopandas.datasets.get_path("naturalearth_lowres"))
    gdf = geopandas.read_file(
        geopandas.datasets.get_path("naturalearth_cities"),
        mask=gdf_mask[gdf_mask.continent == "Africa"],
        engine=engine,
    )
    filtered_df_shape = gdf.shape
    assert filtered_df_shape == (57, 2)


def test_read_file_filtered_with_gdf_boundary__mask__polygon(df_nybb, engine):
    skip_pyogrio_not_supported(engine)
    full_df_shape = df_nybb.shape
    nybb_filename = geopandas.datasets.get_path("nybb")
    mask = box(
        1031051.7879884212, 224272.49231459625, 1047224.3104931959, 244317.30894023244
    )
    filtered_df = read_file(nybb_filename, mask=mask, engine=engine)
    filtered_df_shape = filtered_df.shape
    assert full_df_shape != filtered_df_shape
    assert filtered_df_shape == (2, 5)


def test_read_file_filtered_with_gdf_boundary_mismatched_crs(df_nybb, engine):
    skip_pyogrio_not_supported(engine)
    full_df_shape = df_nybb.shape
    nybb_filename = geopandas.datasets.get_path("nybb")
    bbox = geopandas.GeoDataFrame(
        geometry=[
            box(
                1031051.7879884212,
                224272.49231459625,
                1047224.3104931959,
                244317.30894023244,
            )
        ],
        crs=NYBB_CRS,
    )
    bbox.to_crs(epsg=4326, inplace=True)
    filtered_df = read_file(nybb_filename, bbox=bbox, engine=engine)
    filtered_df_shape = filtered_df.shape
    assert full_df_shape != filtered_df_shape
    assert filtered_df_shape == (2, 5)


def test_read_file_filtered_with_gdf_boundary_mismatched_crs__mask(df_nybb, engine):
    skip_pyogrio_not_supported(engine)
    full_df_shape = df_nybb.shape
    nybb_filename = geopandas.datasets.get_path("nybb")
    mask = geopandas.GeoDataFrame(
        geometry=[
            box(
                1031051.7879884212,
                224272.49231459625,
                1047224.3104931959,
                244317.30894023244,
            )
        ],
        crs=NYBB_CRS,
    )
    mask.to_crs(epsg=4326, inplace=True)
    filtered_df = read_file(nybb_filename, mask=mask.geometry, engine=engine)
    filtered_df_shape = filtered_df.shape
    assert full_df_shape != filtered_df_shape
    assert filtered_df_shape == (2, 5)


@pytest.mark.filterwarnings(
    "ignore:Layer 'b'test_empty'' does not have any features:UserWarning"
)
def test_read_file_empty_shapefile(tmpdir, engine):
    if engine == "pyogrio" and not fiona:
        pytest.skip("test requires fiona to work")
    from geopandas.io.file import fiona_env

    # create empty shapefile
    meta = {
        "crs": {},
        "crs_wkt": "",
        "driver": "ESRI Shapefile",
        "schema": {
            "geometry": "Point",
            "properties": OrderedDict([("A", "int:9"), ("Z", "float:24.15")]),
        },
    }

    fname = str(tmpdir.join("test_empty.shp"))

    with fiona_env():
        with fiona.open(fname, "w", **meta) as _:
            pass

    empty = read_file(fname, engine=engine)
    assert isinstance(empty, geopandas.GeoDataFrame)
    assert all(empty.columns == ["A", "Z", "geometry"])


def test_read_file_privacy(tmpdir, df_nybb):
    with pytest.warns(FutureWarning):
        geopandas.io.file.read_file(geopandas.datasets.get_path("nybb"))


class FileNumber(object):
    def __init__(self, tmpdir, base, ext):
        self.tmpdir = str(tmpdir)
        self.base = base
        self.ext = ext
        self.fileno = 0

    def __repr__(self):
        filename = "{0}{1:02d}.{2}".format(self.base, self.fileno, self.ext)
        return os.path.join(self.tmpdir, filename)

    def __next__(self):
        self.fileno += 1
        return repr(self)


@pytest.mark.parametrize(
    "driver,ext", [("ESRI Shapefile", "shp"), ("GeoJSON", "geojson")]
)
def test_write_index_to_file(tmpdir, df_points, driver, ext, engine):
    fngen = FileNumber(tmpdir, "check", ext)

    def do_checks(df, index_is_used):
        # check combinations of index=None|True|False on GeoDataFrame/GeoSeries
        other_cols = list(df.columns)
        other_cols.remove("geometry")

        if driver == "ESRI Shapefile":
            # ESRI Shapefile will add FID if no other columns exist
            driver_col = ["FID"]
        else:
            driver_col = []

        if index_is_used:
            index_cols = list(df.index.names)
        else:
            index_cols = [None] * len(df.index.names)

        # replicate pandas' default index names for regular and MultiIndex
        if index_cols == [None]:
            index_cols = ["index"]
        elif len(index_cols) > 1 and not all(index_cols):
            for level, index_col in enumerate(index_cols):
                if index_col is None:
                    index_cols[level] = "level_" + str(level)

        # check GeoDataFrame with default index=None to autodetect
        tempfilename = next(fngen)
        df.to_file(tempfilename, driver=driver, index=None, engine=engine)
        df_check = read_file(tempfilename, engine=engine)
        if len(other_cols) == 0:
            expected_cols = driver_col[:]
        else:
            expected_cols = []
        if index_is_used:
            expected_cols += index_cols
        expected_cols += other_cols + ["geometry"]
        assert list(df_check.columns) == expected_cols

        # similar check on GeoSeries with index=None
        tempfilename = next(fngen)
        df.geometry.to_file(tempfilename, driver=driver, index=None, engine=engine)
        df_check = read_file(tempfilename, engine=engine)
        if index_is_used:
            expected_cols = index_cols + ["geometry"]
        else:
            expected_cols = driver_col + ["geometry"]
        assert list(df_check.columns) == expected_cols

        # check GeoDataFrame with index=True
        tempfilename = next(fngen)
        df.to_file(tempfilename, driver=driver, index=True, engine=engine)
        df_check = read_file(tempfilename, engine=engine)
        assert list(df_check.columns) == index_cols + other_cols + ["geometry"]

        # similar check on GeoSeries with index=True
        tempfilename = next(fngen)
        df.geometry.to_file(tempfilename, driver=driver, index=True, engine=engine)
        df_check = read_file(tempfilename, engine=engine)
        assert list(df_check.columns) == index_cols + ["geometry"]

        # check GeoDataFrame with index=False
        tempfilename = next(fngen)
        df.to_file(tempfilename, driver=driver, index=False, engine=engine)
        df_check = read_file(tempfilename, engine=engine)
        if len(other_cols) == 0:
            expected_cols = driver_col + ["geometry"]
        else:
            expected_cols = other_cols + ["geometry"]
        assert list(df_check.columns) == expected_cols

        # similar check on GeoSeries with index=False
        tempfilename = next(fngen)
        df.geometry.to_file(tempfilename, driver=driver, index=False, engine=engine)
        df_check = read_file(tempfilename, engine=engine)
        assert list(df_check.columns) == driver_col + ["geometry"]

    #
    # Checks where index is not used/saved
    #

    # index is a default RangeIndex
    df_p = df_points.copy()
    df = GeoDataFrame(df_p["value1"], geometry=df_p.geometry)
    do_checks(df, index_is_used=False)

    # index is a RangeIndex, starting from 1
    df.index += 1
    do_checks(df, index_is_used=False)

    # index is a Int64Index regular sequence from 1
    df_p.index = list(range(1, len(df) + 1))
    df = GeoDataFrame(df_p["value1"], geometry=df_p.geometry)
    do_checks(df, index_is_used=False)

    # index was a default RangeIndex, but delete one row to make an Int64Index
    df_p = df_points.copy()
    df = GeoDataFrame(df_p["value1"], geometry=df_p.geometry).drop(5, axis=0)
    do_checks(df, index_is_used=False)

    # no other columns (except geometry)
    df = GeoDataFrame(geometry=df_p.geometry)
    do_checks(df, index_is_used=False)

    #
    # Checks where index is used/saved
    #

    # named index
    df_p = df_points.copy()
    df = GeoDataFrame(df_p["value1"], geometry=df_p.geometry)
    df.index.name = "foo_index"
    do_checks(df, index_is_used=True)

    # named index, same as pandas' default name after .reset_index(drop=False)
    df.index.name = "index"
    do_checks(df, index_is_used=True)

    # named MultiIndex
    df_p = df_points.copy()
    df_p["value3"] = df_p["value2"] - df_p["value1"]
    df_p.set_index(["value1", "value2"], inplace=True)
    df = GeoDataFrame(df_p, geometry=df_p.geometry)
    do_checks(df, index_is_used=True)

    # partially unnamed MultiIndex
    df.index.names = ["first", None]
    do_checks(df, index_is_used=True)

    # unnamed MultiIndex
    df.index.names = [None, None]
    do_checks(df, index_is_used=True)

    # unnamed Float64Index
    df_p = df_points.copy()
    df = GeoDataFrame(df_p["value1"], geometry=df_p.geometry)
    df.index = df_p.index.astype(float) / 10
    do_checks(df, index_is_used=True)

    # named Float64Index
    df.index.name = "centile"
    do_checks(df, index_is_used=True)

    # index as string
    df_p = df_points.copy()
    df = GeoDataFrame(df_p["value1"], geometry=df_p.geometry)
    df.index = pd.TimedeltaIndex(range(len(df)), "days")
    # TODO: TimedeltaIndex is an invalid field type
    df.index = df.index.astype(str)
    do_checks(df, index_is_used=True)

    # unnamed DatetimeIndex
    df_p = df_points.copy()
    df = GeoDataFrame(df_p["value1"], geometry=df_p.geometry)
    df.index = pd.TimedeltaIndex(range(len(df)), "days") + pd.DatetimeIndex(
        ["1999-12-27"] * len(df)
    )
    if driver == "ESRI Shapefile":
        # Shapefile driver does not support datetime fields
        df.index = df.index.astype(str)
    do_checks(df, index_is_used=True)

    # named DatetimeIndex
    df.index.name = "datetime"
    do_checks(df, index_is_used=True)


def test_to_file__undetermined_driver(tmp_path, df_nybb):
    shpdir = tmp_path / "boros.invalid"
    df_nybb.to_file(shpdir)
    assert shpdir.is_dir()
    assert list(shpdir.glob("*.shp"))


@pytest.mark.parametrize(
    "test_file", [(pathlib.Path("~/test_file.geojson")), "~/test_file.geojson"]
)
def test_write_read_file(test_file, engine):
    gdf = geopandas.GeoDataFrame(geometry=[box(0, 0, 10, 10)], crs=_CRS)
    gdf.to_file(test_file, driver="GeoJSON")
    df_json = geopandas.read_file(test_file, engine=engine)
    assert_geodataframe_equal(gdf, df_json, check_crs=True)
    os.remove(os.path.expanduser(test_file))


<<<<<<< HEAD
def test_to_file__metadata(tmpdir, df_points, engine):
    metadata = {"title": "test"}
    tempfilename = os.path.join(str(tmpdir), "test.gpkg")

    if engine == "fiona":
        if not FIONA_GE_19:
            with pytest.raises(
                NotImplementedError,
                match="'metadata' keyword is only supported for Fiona >= 1.9",
            ):
                df_points.to_file(
                    tempfilename, driver="GPKG", engine="fiona", metadata=metadata
                )
        else:
            df_points.to_file(
                tempfilename, driver="GPKG", engine="fiona", metadata=metadata
            )

            # Check that metadata is written to the file
            with fiona.open(tempfilename) as src:
                tags = src.tags()
                assert tags == metadata

    if engine == "pyogrio":
        if not PYOGRIO_GE_06:
            with pytest.raises(
                NotImplementedError,
                match="'metadata' keyword is only supported for Pyogrio >= 0.6",
            ):
                df_points.to_file(
                    tempfilename, driver="GPKG", engine="pyogrio", metadata=metadata
                )
        else:
            df_points.to_file(
                tempfilename, driver="GPKG", engine="pyogrio", metadata=metadata
            )

            # Check that metadata is written to the file
            info = pyogrio.read_info(tempfilename)
            layer_metadata = info["layer_metadata"]
            assert layer_metadata == metadata


@pytest.mark.parametrize(
    "driver, ext", [("ESRI Shapefile", ".shp"), ("GeoJSON", ".geojson")]
)
def test_to_file__metadata_unsupported(driver, ext, tmpdir, df_points, engine):
    skip_pyogrio_not_supported(engine)
    metadata = {"title": "Test"}
    tempfilename = os.path.join(str(tmpdir), "test" + ext)
    with pytest.raises(
        NotImplementedError, match="'metadata' keyword is only supported for"
    ):
        df_points.to_file(tempfilename, driver=driver, metadata=metadata)
=======
def test_multiple_geom_cols_error(tmpdir, df_nybb):
    df_nybb["geom2"] = df_nybb.geometry
    with pytest.raises(ValueError, match="GeoDataFrame contains multiple geometry"):
        df_nybb.to_file(os.path.join(str(tmpdir), "boros.gpkg"))
>>>>>>> 8c00e10f
<|MERGE_RESOLUTION|>--- conflicted
+++ resolved
@@ -1139,7 +1139,6 @@
     os.remove(os.path.expanduser(test_file))
 
 
-<<<<<<< HEAD
 def test_to_file__metadata(tmpdir, df_points, engine):
     metadata = {"title": "test"}
     tempfilename = os.path.join(str(tmpdir), "test.gpkg")
@@ -1194,9 +1193,9 @@
         NotImplementedError, match="'metadata' keyword is only supported for"
     ):
         df_points.to_file(tempfilename, driver=driver, metadata=metadata)
-=======
+
+
 def test_multiple_geom_cols_error(tmpdir, df_nybb):
     df_nybb["geom2"] = df_nybb.geometry
     with pytest.raises(ValueError, match="GeoDataFrame contains multiple geometry"):
-        df_nybb.to_file(os.path.join(str(tmpdir), "boros.gpkg"))
->>>>>>> 8c00e10f
+        df_nybb.to_file(os.path.join(str(tmpdir), "boros.gpkg"))