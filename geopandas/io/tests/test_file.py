from collections import OrderedDict
import datetime
from packaging.version import Version
import io
import os
import pathlib
import tempfile

import numpy as np
import pandas as pd

import fiona
import pytz
from pandas.testing import assert_series_equal
from shapely.geometry import Point, Polygon, box

import geopandas
from geopandas import GeoDataFrame, read_file
from geopandas.io.file import fiona_env, _detect_driver, _EXTENSION_TO_DRIVER

from geopandas.testing import assert_geodataframe_equal, assert_geoseries_equal
from geopandas.tests.util import PACKAGE_DIR, validate_boro_df

import pytest


<<<<<<< HEAD
try:
    import pyogrio
except ImportError:
    pyogrio = False


PYOGRIO_MARK = pytest.mark.skipif(not pyogrio, reason="pyogrio not installed")
=======
FIONA_GE_1814 = Version(fiona.__version__) >= Version("1.8.14")  # datetime roundtrip
>>>>>>> 76e886ec


_CRS = "epsg:4326"


@pytest.fixture(params=["fiona", pytest.param("pyogrio", marks=PYOGRIO_MARK)])
def engine(request):
    return request.param


@pytest.fixture
def df_nybb():
    nybb_path = geopandas.datasets.get_path("nybb")
    df = read_file(nybb_path)
    return df


@pytest.fixture
def df_null():
    return read_file(
        os.path.join(PACKAGE_DIR, "geopandas", "tests", "data", "null_geom.geojson")
    )


@pytest.fixture
def file_path():
    return os.path.join(PACKAGE_DIR, "geopandas", "tests", "data", "null_geom.geojson")


@pytest.fixture
def df_points():
    N = 10
    crs = _CRS
    df = GeoDataFrame(
        [
            {"geometry": Point(x, y), "value1": x + y, "value2": x * y}
            for x, y in zip(range(N), range(N))
        ],
        crs=crs,
    )
    return df


# -----------------------------------------------------------------------------
# to_file tests
# -----------------------------------------------------------------------------

driver_ext_pairs = [
    ("ESRI Shapefile", ".shp"),
    ("GeoJSON", ".geojson"),
    ("GPKG", ".gpkg"),
    (None, ".shp"),
    (None, ""),
    (None, ".geojson"),
    (None, ".gpkg"),
]


def assert_correct_driver(file_path, ext):
    # check the expected driver
    expected_driver = "ESRI Shapefile" if ext == "" else _EXTENSION_TO_DRIVER[ext]
    with fiona.open(str(file_path)) as fds:
        assert fds.driver == expected_driver


@pytest.mark.parametrize("driver,ext", driver_ext_pairs)
def test_to_file(tmpdir, df_nybb, df_null, driver, ext):
    """Test to_file and from_file"""
    tempfilename = os.path.join(str(tmpdir), "boros." + ext)
    df_nybb.to_file(tempfilename, driver=driver)
    # Read layer back in
    df = GeoDataFrame.from_file(tempfilename)
    assert "geometry" in df
    assert len(df) == 5
    assert np.alltrue(df["BoroName"].values == df_nybb["BoroName"])

    # Write layer with null geometry out to file
    tempfilename = os.path.join(str(tmpdir), "null_geom" + ext)
    df_null.to_file(tempfilename, driver=driver)
    # Read layer back in
    df = GeoDataFrame.from_file(tempfilename)
    assert "geometry" in df
    assert len(df) == 2
    assert np.alltrue(df["Name"].values == df_null["Name"])
    # check the expected driver
    assert_correct_driver(tempfilename, ext)


@pytest.mark.parametrize("driver,ext", driver_ext_pairs)
def test_to_file_pathlib(tmpdir, df_nybb, df_null, driver, ext):
    """Test to_file and from_file"""
    temppath = pathlib.Path(os.path.join(str(tmpdir), "boros." + ext))
    df_nybb.to_file(temppath, driver=driver)
    # Read layer back in
    df = GeoDataFrame.from_file(temppath)
    assert "geometry" in df
    assert len(df) == 5
    assert np.alltrue(df["BoroName"].values == df_nybb["BoroName"])
    # check the expected driver
    assert_correct_driver(temppath, ext)


@pytest.mark.parametrize("driver,ext", driver_ext_pairs)
def test_to_file_bool(tmpdir, driver, ext):
    """Test error raise when writing with a boolean column (GH #437)."""
    tempfilename = os.path.join(str(tmpdir), "temp.{0}".format(ext))
    df = GeoDataFrame(
        {
            "a": [1, 2, 3],
            "b": [True, False, True],
            "geometry": [Point(0, 0), Point(1, 1), Point(2, 2)],
        },
        crs=4326,
    )

    df.to_file(tempfilename, driver=driver)
    result = read_file(tempfilename)
    if ext in (".shp", ""):
        # Shapefile does not support boolean, so is read back as int
        df["b"] = df["b"].astype("int64")
    assert_geodataframe_equal(result, df)
    # check the expected driver
    assert_correct_driver(tempfilename, ext)


TEST_DATE = datetime.datetime(2021, 11, 21, 1, 7, 43, 17500)
eastern = pytz.timezone("US/Eastern")

datetime_type_tests = (TEST_DATE, eastern.localize(TEST_DATE))


@pytest.mark.parametrize(
    "time", datetime_type_tests, ids=("naive_datetime", "datetime_with_timezone")
)
@pytest.mark.parametrize("driver,ext", driver_ext_pairs)
def test_to_file_datetime(tmpdir, driver, ext, time):
    """Test writing a data file with the datetime column type"""
    if ext in (".shp", ""):
        pytest.skip(f"Driver corresponding to ext {ext} doesn't support dt fields")
    if time.tzinfo is not None and FIONA_GE_1814 is False:
        # https://github.com/Toblerity/Fiona/pull/915
        pytest.skip("Fiona >= 1.8.14 needed for timezone support")

    tempfilename = os.path.join(str(tmpdir), f"test_datetime{ext}")
    point = Point(0, 0)

    df = GeoDataFrame(
        {"a": [1, 2], "b": [time, time]}, geometry=[point, point], crs=4326
    )
    if FIONA_GE_1814:
        fiona_precision_limit = "ms"
    else:
        fiona_precision_limit = "s"
    df["b"] = df["b"].dt.round(freq=fiona_precision_limit)

    df.to_file(tempfilename, driver=driver)
    df_read = read_file(tempfilename)

    assert_geodataframe_equal(df.drop(columns=["b"]), df_read.drop(columns=["b"]))
    if df["b"].dt.tz is not None:
        # US/Eastern becomes pytz.FixedOffset(-300) when read from file
        # so compare fairly in terms of UTC
        assert_series_equal(
            df["b"].dt.tz_convert(pytz.utc), df_read["b"].dt.tz_convert(pytz.utc)
        )
    else:
        assert_series_equal(df["b"], df_read["b"])


@pytest.mark.parametrize("driver,ext", driver_ext_pairs)
def test_to_file_with_point_z(tmpdir, ext, driver):
    """Test that 3D geometries are retained in writes (GH #612)."""

    tempfilename = os.path.join(str(tmpdir), "test_3Dpoint" + ext)
    point3d = Point(0, 0, 500)
    point2d = Point(1, 1)
    df = GeoDataFrame({"a": [1, 2]}, geometry=[point3d, point2d], crs=_CRS)
    df.to_file(tempfilename, driver=driver)
    df_read = GeoDataFrame.from_file(tempfilename)
    assert_geoseries_equal(df.geometry, df_read.geometry)
    # check the expected driver
    assert_correct_driver(tempfilename, ext)


@pytest.mark.parametrize("driver,ext", driver_ext_pairs)
def test_to_file_with_poly_z(tmpdir, ext, driver):
    """Test that 3D geometries are retained in writes (GH #612)."""

    tempfilename = os.path.join(str(tmpdir), "test_3Dpoly" + ext)
    poly3d = Polygon([[0, 0, 5], [0, 1, 5], [1, 1, 5], [1, 0, 5]])
    poly2d = Polygon([[0, 0], [0, 1], [1, 1], [1, 0]])
    df = GeoDataFrame({"a": [1, 2]}, geometry=[poly3d, poly2d], crs=_CRS)
    df.to_file(tempfilename, driver=driver)
    df_read = GeoDataFrame.from_file(tempfilename)
    assert_geoseries_equal(df.geometry, df_read.geometry)
    # check the expected driver
    assert_correct_driver(tempfilename, ext)


def test_to_file_types(tmpdir, df_points):
    """Test various integer type columns (GH#93)"""
    tempfilename = os.path.join(str(tmpdir), "int.shp")
    int_types = [
        np.int8,
        np.int16,
        np.int32,
        np.int64,
        np.intp,
        np.uint8,
        np.uint16,
        np.uint32,
        np.uint64,
    ]
    geometry = df_points.geometry
    data = dict(
        (str(i), np.arange(len(geometry), dtype=dtype))
        for i, dtype in enumerate(int_types)
    )
    df = GeoDataFrame(data, geometry=geometry)
    df.to_file(tempfilename)


def test_to_file_int64(tmpdir, df_points):
    tempfilename = os.path.join(str(tmpdir), "int64.shp")
    geometry = df_points.geometry
    df = GeoDataFrame(geometry=geometry)
    df["data"] = pd.array([1, np.nan] * 5, dtype=pd.Int64Dtype())
    df.to_file(tempfilename)
    df_read = GeoDataFrame.from_file(tempfilename)
    assert_geodataframe_equal(df_read, df, check_dtype=False, check_like=True)


def test_to_file_empty(tmpdir):
    input_empty_df = GeoDataFrame(columns=["geometry"])
    tempfilename = os.path.join(str(tmpdir), "test.shp")
    with pytest.raises(ValueError, match="Cannot write empty DataFrame to file."):
        input_empty_df.to_file(tempfilename)


def test_to_file_privacy(tmpdir, df_nybb):
    tempfilename = os.path.join(str(tmpdir), "test.shp")
    with pytest.warns(DeprecationWarning):
        geopandas.io.file.to_file(df_nybb, tempfilename)


def test_to_file_schema(tmpdir, df_nybb):
    """
    Ensure that the file is written according to the schema
    if it is specified

    """
    tempfilename = os.path.join(str(tmpdir), "test.shp")
    properties = OrderedDict(
        [
            ("Shape_Leng", "float:19.11"),
            ("BoroName", "str:40"),
            ("BoroCode", "int:10"),
            ("Shape_Area", "float:19.11"),
        ]
    )
    schema = {"geometry": "Polygon", "properties": properties}

    # Take the first 2 features to speed things up a bit
    df_nybb.iloc[:2].to_file(tempfilename, schema=schema)

    with fiona.open(tempfilename) as f:
        result_schema = f.schema

    assert result_schema == schema


def test_to_file_column_len(tmpdir, df_points):
    """
    Ensure that a warning about truncation is given when a geodataframe with
    column names longer than 10 characters is saved to shapefile
    """
    tempfilename = os.path.join(str(tmpdir), "test.shp")

    df = df_points.iloc[:1].copy()
    df["0123456789A"] = ["the column name is 11 characters"]

    with pytest.warns(
        UserWarning, match="Column names longer than 10 characters will be truncated"
    ):
        df.to_file(tempfilename, driver="ESRI Shapefile")


@pytest.mark.parametrize("driver,ext", driver_ext_pairs)
def test_append_file(tmpdir, df_nybb, df_null, driver, ext):
    """Test to_file with append mode and from_file"""
    from fiona import supported_drivers

    tempfilename = os.path.join(str(tmpdir), "boros" + ext)
    driver = driver if driver else _detect_driver(tempfilename)
    if "a" not in supported_drivers[driver]:
        return None

    df_nybb.to_file(tempfilename, driver=driver)
    df_nybb.to_file(tempfilename, mode="a", driver=driver)
    # Read layer back in
    df = GeoDataFrame.from_file(tempfilename)
    assert "geometry" in df
    assert len(df) == (5 * 2)
    expected = pd.concat([df_nybb] * 2, ignore_index=True)
    assert_geodataframe_equal(df, expected, check_less_precise=True)

    # Write layer with null geometry out to file
    tempfilename = os.path.join(str(tmpdir), "null_geom" + ext)
    df_null.to_file(tempfilename, driver=driver)
    df_null.to_file(tempfilename, mode="a", driver=driver)
    # Read layer back in
    df = GeoDataFrame.from_file(tempfilename)
    assert "geometry" in df
    assert len(df) == (2 * 2)
    expected = pd.concat([df_null] * 2, ignore_index=True)
    assert_geodataframe_equal(df, expected, check_less_precise=True)


@pytest.mark.parametrize("driver,ext", driver_ext_pairs)
def test_empty_crs(tmpdir, driver, ext):
    """Test handling of undefined CRS with GPKG driver (GH #1975)."""
    if ext == ".gpkg":
        pytest.xfail("GPKG is read with Undefined geographic SRS.")

    tempfilename = os.path.join(str(tmpdir), "boros" + ext)
    df = GeoDataFrame(
        {
            "a": [1, 2, 3],
            "geometry": [Point(0, 0), Point(1, 1), Point(2, 2)],
        },
    )

    df.to_file(tempfilename, driver=driver)
    result = read_file(tempfilename)

    if ext == ".geojson":
        # geojson by default assumes epsg:4326
        df.crs = "EPSG:4326"

    assert_geodataframe_equal(result, df)


# -----------------------------------------------------------------------------
# read_file tests
# -----------------------------------------------------------------------------


with fiona.open(geopandas.datasets.get_path("nybb")) as f:
    CRS = f.crs["init"] if "init" in f.crs else f.crs_wkt
    NYBB_COLUMNS = list(f.meta["schema"]["properties"].keys())


def test_read_file(engine):
    df_nybb = read_file(geopandas.datasets.get_path("nybb"), engine=engine)
    df = df_nybb.rename(columns=lambda x: x.lower())
    validate_boro_df(df)
    assert df.crs == CRS
    # get lower case columns, and exclude geometry column from comparison
    lower_columns = [c.lower() for c in NYBB_COLUMNS]
    assert (df.columns[:-1] == lower_columns).all()


@pytest.mark.web
def test_read_file_remote_geojson_url(engine):
    url = (
        "https://raw.githubusercontent.com/geopandas/geopandas/"
        "main/geopandas/tests/data/null_geom.geojson"
    )
    gdf = read_file(url, engine=engine)
    assert isinstance(gdf, geopandas.GeoDataFrame)


@pytest.mark.web
def test_read_file_remote_zipfile_url(engine):
    url = (
        "https://raw.githubusercontent.com/geopandas/geopandas/"
        "main/geopandas/datasets/nybb_16a.zip"
    )
    gdf = read_file(url, engine=engine)
    assert isinstance(gdf, geopandas.GeoDataFrame)


def test_read_file_textio(file_path, engine):
    file_text_stream = open(file_path)
    file_stringio = io.StringIO(open(file_path).read())
    gdf_text_stream = read_file(file_text_stream, engine=engine)
    gdf_stringio = read_file(file_stringio, engine=engine)
    assert isinstance(gdf_text_stream, geopandas.GeoDataFrame)
    assert isinstance(gdf_stringio, geopandas.GeoDataFrame)


def test_read_file_bytesio(file_path, engine):
    file_binary_stream = open(file_path, "rb")
    file_bytesio = io.BytesIO(open(file_path, "rb").read())
    gdf_binary_stream = read_file(file_binary_stream, engine=engine)
    gdf_bytesio = read_file(file_bytesio, engine=engine)
    assert isinstance(gdf_binary_stream, geopandas.GeoDataFrame)
    assert isinstance(gdf_bytesio, geopandas.GeoDataFrame)


def test_read_file_raw_stream(file_path, engine):
    file_raw_stream = open(file_path, "rb", buffering=0)
    gdf_raw_stream = read_file(file_raw_stream, engine=engine)
    assert isinstance(gdf_raw_stream, geopandas.GeoDataFrame)


def test_read_file_pathlib(file_path, engine):
    path_object = pathlib.Path(file_path)
    gdf_path_object = read_file(path_object, engine=engine)
    assert isinstance(gdf_path_object, geopandas.GeoDataFrame)


def test_read_file_tempfile(engine):
    temp = tempfile.TemporaryFile()
    temp.write(
        b"""
    {
      "type": "Feature",
      "geometry": {
        "type": "Point",
        "coordinates": [0, 0]
      },
      "properties": {
        "name": "Null Island"
      }
    }
    """
    )
    temp.seek(0)
    gdf_tempfile = geopandas.read_file(temp, engine=engine)
    assert isinstance(gdf_tempfile, geopandas.GeoDataFrame)
    temp.close()


def test_read_binary_file_fsspec(engine):
    fsspec = pytest.importorskip("fsspec")
    # Remove the zip scheme so fsspec doesn't open as a zipped file,
    # instead we want to read as bytes and let fiona decode it.
    path = geopandas.datasets.get_path("nybb")[6:]
    with fsspec.open(path, "rb") as f:
        gdf = read_file(f, engine=engine)
        assert isinstance(gdf, geopandas.GeoDataFrame)


def test_read_text_file_fsspec(file_path, engine):
    fsspec = pytest.importorskip("fsspec")
    with fsspec.open(file_path, "r") as f:
        gdf = read_file(f, engine=engine)
        assert isinstance(gdf, geopandas.GeoDataFrame)


def test_infer_zipped_file(engine):
    # Remove the zip scheme so that the test for a zipped file can
    # check it and add it back.
    path = geopandas.datasets.get_path("nybb")[6:]
    gdf = read_file(path, engine=engine)
    assert isinstance(gdf, geopandas.GeoDataFrame)

    if engine == "pyogrio":
        # TODO(pyogrio) remainder is not yet supported
        return

    # Check that it can successfully add a zip scheme to a path that already has a
    # scheme
    gdf = read_file("file+file://" + path, engine=engine)
    assert isinstance(gdf, geopandas.GeoDataFrame)

    # Check that it can add a zip scheme for a path that includes a subpath
    # within the archive.
    gdf = read_file(path + "!nybb.shp", engine=engine)
    assert isinstance(gdf, geopandas.GeoDataFrame)


def test_allow_legacy_gdal_path(engine):
    # Construct a GDAL-style zip path.
    path = "/vsizip/" + geopandas.datasets.get_path("nybb")[6:]
    gdf = read_file(path, engine=engine)
    assert isinstance(gdf, geopandas.GeoDataFrame)


def test_read_file_filtered__bbox(df_nybb, engine):
    nybb_filename = geopandas.datasets.get_path("nybb")
    bbox = (
        1031051.7879884212,
        224272.49231459625,
        1047224.3104931959,
        244317.30894023244,
    )
    filtered_df = read_file(nybb_filename, bbox=bbox, engine=engine)
    filtered_df["BoroCode"] = filtered_df["BoroCode"].astype("int64")
    expected = df_nybb[df_nybb["BoroName"].isin(["Bronx", "Queens"])]
    assert_geodataframe_equal(filtered_df, expected.reset_index(drop=True))


def test_read_file_filtered__bbox__polygon(df_nybb, engine):
    nybb_filename = geopandas.datasets.get_path("nybb")
    bbox = box(
        1031051.7879884212, 224272.49231459625, 1047224.3104931959, 244317.30894023244
    )
    filtered_df = read_file(nybb_filename, bbox=bbox, engine=engine)
    expected = df_nybb[df_nybb["BoroName"].isin(["Bronx", "Queens"])]
    assert_geodataframe_equal(filtered_df, expected.reset_index(drop=True))


def test_read_file_filtered__rows(df_nybb, engine):
    nybb_filename = geopandas.datasets.get_path("nybb")
    filtered_df = read_file(nybb_filename, rows=1, engine=engine)
    filtered_df["BoroCode"] = filtered_df["BoroCode"].astype("int64")
    assert_geodataframe_equal(filtered_df, df_nybb.iloc[[0], :])


def test_read_file_filtered__rows_slice(df_nybb, engine):
    nybb_filename = geopandas.datasets.get_path("nybb")
    filtered_df = read_file(nybb_filename, rows=slice(1, 3), engine=engine)
    filtered_df["BoroCode"] = filtered_df["BoroCode"].astype("int64")
    assert_geodataframe_equal(filtered_df, df_nybb.iloc[1:3, :].reset_index(drop=True))


@pytest.mark.filterwarnings(
    "ignore:Layer does not support OLC_FASTFEATURECOUNT:RuntimeWarning"
)  # for the slice with -1
def test_read_file_filtered__rows_bbox(df_nybb, engine):
    if engine == "pyogrio":
        # TODO(pyogrio) the problem is that because of the bbox filtering, the
        # row slice is out of bounds -> pyogrio fails on that
        pytest.xfail("pyogrio does not support bbox / rows combo")
    nybb_filename = geopandas.datasets.get_path("nybb")
    bbox = (
        1031051.7879884212,
        224272.49231459625,
        1047224.3104931959,
        244317.30894023244,
    )
    # combination bbox and rows (rows slice applied after bbox filtering!)
    filtered_df = read_file(
        nybb_filename, bbox=bbox, rows=slice(4, None), engine=engine
    )
    assert filtered_df.empty
    filtered_df = read_file(
        nybb_filename, bbox=bbox, rows=slice(-1, None), engine=engine
    )
    filtered_df["BoroCode"] = filtered_df["BoroCode"].astype("int64")
    assert_geodataframe_equal(filtered_df, df_nybb.iloc[4:, :].reset_index(drop=True))


def test_read_file_filtered_rows_invalid(engine):
    with pytest.raises(TypeError):
        read_file(
            geopandas.datasets.get_path("nybb"), rows="not_a_slice", engine=engine
        )


def test_read_file__ignore_geometry():
    pdf = geopandas.read_file(
        geopandas.datasets.get_path("naturalearth_lowres"), ignore_geometry=True
    )
    assert "geometry" not in pdf.columns
    assert isinstance(pdf, pd.DataFrame) and not isinstance(pdf, geopandas.GeoDataFrame)


def test_read_file__ignore_all_fields():
    gdf = geopandas.read_file(
        geopandas.datasets.get_path("naturalearth_lowres"),
        ignore_fields=["pop_est", "continent", "name", "iso_a3", "gdp_md_est"],
    )
    assert gdf.columns.tolist() == ["geometry"]


def test_read_file_filtered_with_gdf_boundary(df_nybb, engine):
    full_df_shape = df_nybb.shape
    nybb_filename = geopandas.datasets.get_path("nybb")
    bbox = geopandas.GeoDataFrame(
        geometry=[
            box(
                1031051.7879884212,
                224272.49231459625,
                1047224.3104931959,
                244317.30894023244,
            )
        ],
        crs=CRS,
    )
    filtered_df = read_file(nybb_filename, bbox=bbox, engine=engine)
    filtered_df_shape = filtered_df.shape
    assert full_df_shape != filtered_df_shape
    assert filtered_df_shape == (2, 5)


def test_read_file_filtered_with_gdf_boundary__mask(df_nybb):
    gdf_mask = geopandas.read_file(geopandas.datasets.get_path("naturalearth_lowres"))
    gdf = geopandas.read_file(
        geopandas.datasets.get_path("naturalearth_cities"),
        mask=gdf_mask[gdf_mask.continent == "Africa"],
    )
    filtered_df_shape = gdf.shape
    assert filtered_df_shape == (50, 2)


def test_read_file_filtered_with_gdf_boundary__mask__polygon(df_nybb):
    full_df_shape = df_nybb.shape
    nybb_filename = geopandas.datasets.get_path("nybb")
    mask = box(
        1031051.7879884212, 224272.49231459625, 1047224.3104931959, 244317.30894023244
    )
    filtered_df = read_file(nybb_filename, mask=mask)
    filtered_df_shape = filtered_df.shape
    assert full_df_shape != filtered_df_shape
    assert filtered_df_shape == (2, 5)


def test_read_file_filtered_with_gdf_boundary_mismatched_crs(df_nybb):
    full_df_shape = df_nybb.shape
    nybb_filename = geopandas.datasets.get_path("nybb")
    bbox = geopandas.GeoDataFrame(
        geometry=[
            box(
                1031051.7879884212,
                224272.49231459625,
                1047224.3104931959,
                244317.30894023244,
            )
        ],
        crs=CRS,
    )
    bbox.to_crs(epsg=4326, inplace=True)
    filtered_df = read_file(nybb_filename, bbox=bbox)
    filtered_df_shape = filtered_df.shape
    assert full_df_shape != filtered_df_shape
    assert filtered_df_shape == (2, 5)


def test_read_file_filtered_with_gdf_boundary_mismatched_crs__mask(df_nybb):
    full_df_shape = df_nybb.shape
    nybb_filename = geopandas.datasets.get_path("nybb")
    mask = geopandas.GeoDataFrame(
        geometry=[
            box(
                1031051.7879884212,
                224272.49231459625,
                1047224.3104931959,
                244317.30894023244,
            )
        ],
        crs=CRS,
    )
    mask.to_crs(epsg=4326, inplace=True)
    filtered_df = read_file(nybb_filename, mask=mask.geometry)
    filtered_df_shape = filtered_df.shape
    assert full_df_shape != filtered_df_shape
    assert filtered_df_shape == (2, 5)


def test_read_file_empty_shapefile(tmpdir, engine):

    # create empty shapefile
    meta = {
        "crs": {},
        "crs_wkt": "",
        "driver": "ESRI Shapefile",
        "schema": {
            "geometry": "Point",
            "properties": OrderedDict([("A", "int:9"), ("Z", "float:24.15")]),
        },
    }

    fname = str(tmpdir.join("test_empty.shp"))

    with fiona_env():
        with fiona.open(fname, "w", **meta) as _:  # noqa
            pass

    empty = read_file(fname, engine=engine)
    assert isinstance(empty, geopandas.GeoDataFrame)
    assert all(empty.columns == ["A", "Z", "geometry"])


def test_read_file_privacy(tmpdir, df_nybb):
    with pytest.warns(DeprecationWarning):
        geopandas.io.file.read_file(geopandas.datasets.get_path("nybb"))


class FileNumber(object):
    def __init__(self, tmpdir, base, ext):
        self.tmpdir = str(tmpdir)
        self.base = base
        self.ext = ext
        self.fileno = 0

    def __repr__(self):
        filename = "{0}{1:02d}.{2}".format(self.base, self.fileno, self.ext)
        return os.path.join(self.tmpdir, filename)

    def __next__(self):
        self.fileno += 1
        return repr(self)


@pytest.mark.parametrize(
    "driver,ext", [("ESRI Shapefile", "shp"), ("GeoJSON", "geojson")]
)
def test_write_index_to_file(tmpdir, df_points, driver, ext):
    fngen = FileNumber(tmpdir, "check", ext)

    def do_checks(df, index_is_used):
        # check combinations of index=None|True|False on GeoDataFrame/GeoSeries
        other_cols = list(df.columns)
        other_cols.remove("geometry")

        if driver == "ESRI Shapefile":
            # ESRI Shapefile will add FID if no other columns exist
            driver_col = ["FID"]
        else:
            driver_col = []

        if index_is_used:
            index_cols = list(df.index.names)
        else:
            index_cols = [None] * len(df.index.names)

        # replicate pandas' default index names for regular and MultiIndex
        if index_cols == [None]:
            index_cols = ["index"]
        elif len(index_cols) > 1 and not all(index_cols):
            for level, index_col in enumerate(index_cols):
                if index_col is None:
                    index_cols[level] = "level_" + str(level)

        # check GeoDataFrame with default index=None to autodetect
        tempfilename = next(fngen)
        df.to_file(tempfilename, driver=driver, index=None)
        df_check = read_file(tempfilename)
        if len(other_cols) == 0:
            expected_cols = driver_col[:]
        else:
            expected_cols = []
        if index_is_used:
            expected_cols += index_cols
        expected_cols += other_cols + ["geometry"]
        assert list(df_check.columns) == expected_cols

        # similar check on GeoSeries with index=None
        tempfilename = next(fngen)
        df.geometry.to_file(tempfilename, driver=driver, index=None)
        df_check = read_file(tempfilename)
        if index_is_used:
            expected_cols = index_cols + ["geometry"]
        else:
            expected_cols = driver_col + ["geometry"]
        assert list(df_check.columns) == expected_cols

        # check GeoDataFrame with index=True
        tempfilename = next(fngen)
        df.to_file(tempfilename, driver=driver, index=True)
        df_check = read_file(tempfilename)
        assert list(df_check.columns) == index_cols + other_cols + ["geometry"]

        # similar check on GeoSeries with index=True
        tempfilename = next(fngen)
        df.geometry.to_file(tempfilename, driver=driver, index=True)
        df_check = read_file(tempfilename)
        assert list(df_check.columns) == index_cols + ["geometry"]

        # check GeoDataFrame with index=False
        tempfilename = next(fngen)
        df.to_file(tempfilename, driver=driver, index=False)
        df_check = read_file(tempfilename)
        if len(other_cols) == 0:
            expected_cols = driver_col + ["geometry"]
        else:
            expected_cols = other_cols + ["geometry"]
        assert list(df_check.columns) == expected_cols

        # similar check on GeoSeries with index=False
        tempfilename = next(fngen)
        df.geometry.to_file(tempfilename, driver=driver, index=False)
        df_check = read_file(tempfilename)
        assert list(df_check.columns) == driver_col + ["geometry"]

        return

    #
    # Checks where index is not used/saved
    #

    # index is a default RangeIndex
    df_p = df_points.copy()
    df = GeoDataFrame(df_p["value1"], geometry=df_p.geometry)
    do_checks(df, index_is_used=False)

    # index is a RangeIndex, starting from 1
    df.index += 1
    do_checks(df, index_is_used=False)

    # index is a Int64Index regular sequence from 1
    df_p.index = list(range(1, len(df) + 1))
    df = GeoDataFrame(df_p["value1"], geometry=df_p.geometry)
    do_checks(df, index_is_used=False)

    # index was a default RangeIndex, but delete one row to make an Int64Index
    df_p = df_points.copy()
    df = GeoDataFrame(df_p["value1"], geometry=df_p.geometry).drop(5, axis=0)
    do_checks(df, index_is_used=False)

    # no other columns (except geometry)
    df = GeoDataFrame(geometry=df_p.geometry)
    do_checks(df, index_is_used=False)

    #
    # Checks where index is used/saved
    #

    # named index
    df_p = df_points.copy()
    df = GeoDataFrame(df_p["value1"], geometry=df_p.geometry)
    df.index.name = "foo_index"
    do_checks(df, index_is_used=True)

    # named index, same as pandas' default name after .reset_index(drop=False)
    df.index.name = "index"
    do_checks(df, index_is_used=True)

    # named MultiIndex
    df_p = df_points.copy()
    df_p["value3"] = df_p["value2"] - df_p["value1"]
    df_p.set_index(["value1", "value2"], inplace=True)
    df = GeoDataFrame(df_p, geometry=df_p.geometry)
    do_checks(df, index_is_used=True)

    # partially unnamed MultiIndex
    df.index.names = ["first", None]
    do_checks(df, index_is_used=True)

    # unnamed MultiIndex
    df.index.names = [None, None]
    do_checks(df, index_is_used=True)

    # unnamed Float64Index
    df_p = df_points.copy()
    df = GeoDataFrame(df_p["value1"], geometry=df_p.geometry)
    df.index = df_p.index.astype(float) / 10
    do_checks(df, index_is_used=True)

    # named Float64Index
    df.index.name = "centile"
    do_checks(df, index_is_used=True)

    # index as string
    df_p = df_points.copy()
    df = GeoDataFrame(df_p["value1"], geometry=df_p.geometry)
    df.index = pd.TimedeltaIndex(range(len(df)), "days")
    # TODO: TimedeltaIndex is an invalid field type
    df.index = df.index.astype(str)
    do_checks(df, index_is_used=True)

    # unnamed DatetimeIndex
    df_p = df_points.copy()
    df = GeoDataFrame(df_p["value1"], geometry=df_p.geometry)
    df.index = pd.TimedeltaIndex(range(len(df)), "days") + pd.DatetimeIndex(
        ["1999-12-27"] * len(df)
    )
    if driver == "ESRI Shapefile":
        # Shapefile driver does not support datetime fields
        df.index = df.index.astype(str)
    do_checks(df, index_is_used=True)

    # named DatetimeIndex
    df.index.name = "datetime"
    do_checks(df, index_is_used=True)


def test_to_file__undetermined_driver(tmp_path, df_nybb):
    shpdir = tmp_path / "boros.invalid"
    df_nybb.to_file(shpdir)
    assert shpdir.is_dir()
    assert list(shpdir.glob("*.shp"))


@pytest.mark.parametrize(
    "test_file", [(pathlib.Path("~/test_file.geojson")), "~/test_file.geojson"]
)
def test_write_read_file(test_file):
    gdf = geopandas.GeoDataFrame(geometry=[box(0, 0, 10, 10)], crs=_CRS)
    gdf.to_file(test_file, driver="GeoJSON")
    df_json = geopandas.read_file(test_file)
    assert_geodataframe_equal(gdf, df_json, check_crs=True)
    os.remove(os.path.expanduser(test_file))<|MERGE_RESOLUTION|>--- conflicted
+++ resolved
@@ -24,7 +24,6 @@
 import pytest
 
 
-<<<<<<< HEAD
 try:
     import pyogrio
 except ImportError:
@@ -32,9 +31,8 @@
 
 
 PYOGRIO_MARK = pytest.mark.skipif(not pyogrio, reason="pyogrio not installed")
-=======
+
 FIONA_GE_1814 = Version(fiona.__version__) >= Version("1.8.14")  # datetime roundtrip
->>>>>>> 76e886ec
 
 
 _CRS = "epsg:4326"
