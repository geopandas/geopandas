import datetime
import io
import os
import pathlib
import tempfile
from collections import OrderedDict

import numpy as np
import pandas as pd
import pytest
import pytz
from packaging.version import Version
from pandas.api.types import is_datetime64_any_dtype
from pandas.testing import assert_series_equal, assert_frame_equal
from shapely.geometry import Point, Polygon, box

import geopandas
from geopandas import GeoDataFrame, read_file
from geopandas._compat import PANDAS_GE_20
from geopandas.io.file import _detect_driver, _EXTENSION_TO_DRIVER
from geopandas.testing import assert_geodataframe_equal, assert_geoseries_equal
from geopandas.tests.util import PACKAGE_DIR, validate_boro_df

try:
    import pyogrio

    PYOGRIO_GE_07 = Version(pyogrio.__version__) > Version("0.6.0")
except ImportError:
    pyogrio = False
    PYOGRIO_GE_07 = False


try:
    import fiona

    FIONA_GE_19 = Version(Version(fiona.__version__).base_version) >= Version("1.9.0")
except ImportError:
    fiona = False
    FIONA_GE_19 = False


PYOGRIO_MARK = pytest.mark.skipif(not pyogrio, reason="pyogrio not installed")
FIONA_MARK = pytest.mark.skipif(not fiona, reason="fiona not installed")


_CRS = "epsg:4326"


pytestmark = pytest.mark.filterwarnings("ignore:Value:RuntimeWarning:pyogrio")


@pytest.fixture(
    params=[
        pytest.param("fiona", marks=FIONA_MARK),
        pytest.param("pyogrio", marks=PYOGRIO_MARK),
    ]
)
def engine(request):
    return request.param


def skip_pyogrio_not_supported(engine):
    if engine == "pyogrio":
        pytest.skip("not supported for the pyogrio engine")


@pytest.fixture
def df_nybb(engine, nybb_filename):
    df = read_file(nybb_filename, engine=engine)
    return df


@pytest.fixture
def df_null():
    return read_file(
        os.path.join(PACKAGE_DIR, "geopandas", "tests", "data", "null_geom.geojson")
    )


@pytest.fixture
def file_path():
    return os.path.join(PACKAGE_DIR, "geopandas", "tests", "data", "null_geom.geojson")


@pytest.fixture
def df_points():
    N = 10
    crs = _CRS
    df = GeoDataFrame(
        [
            {"geometry": Point(x, y), "value1": x + y, "value2": x * y}
            for x, y in zip(range(N), range(N))
        ],
        crs=crs,
    )
    return df


# -----------------------------------------------------------------------------
# to_file tests
# -----------------------------------------------------------------------------

driver_ext_pairs = [
    ("ESRI Shapefile", ".shp"),
    ("GeoJSON", ".geojson"),
    ("GPKG", ".gpkg"),
    (None, ".shp"),
    (None, ""),
    (None, ".geojson"),
    (None, ".gpkg"),
]


def assert_correct_driver(file_path, ext, engine):
    # check the expected driver
    expected_driver = "ESRI Shapefile" if ext == "" else _EXTENSION_TO_DRIVER[ext]

    if engine == "fiona":
        with fiona.open(str(file_path)) as fds:
            assert fds.driver == expected_driver
    else:
        # TODO pyogrio doesn't yet provide a way to check the driver of a file
        return


@pytest.mark.parametrize("driver,ext", driver_ext_pairs)
def test_to_file(tmpdir, df_nybb, df_null, driver, ext, engine):
    """Test to_file and from_file"""
    tempfilename = os.path.join(str(tmpdir), "boros." + ext)
    df_nybb.to_file(tempfilename, driver=driver, engine=engine)
    # Read layer back in
    df = GeoDataFrame.from_file(tempfilename, engine=engine)
    assert "geometry" in df
    assert len(df) == 5
    assert np.alltrue(df["BoroName"].values == df_nybb["BoroName"])

    # Write layer with null geometry out to file
    tempfilename = os.path.join(str(tmpdir), "null_geom" + ext)
    df_null.to_file(tempfilename, driver=driver, engine=engine)
    # Read layer back in
    df = GeoDataFrame.from_file(tempfilename, engine=engine)
    assert "geometry" in df
    assert len(df) == 2
    assert np.alltrue(df["Name"].values == df_null["Name"])
    # check the expected driver
    assert_correct_driver(tempfilename, ext, engine)


@pytest.mark.parametrize("driver,ext", driver_ext_pairs)
def test_to_file_pathlib(tmpdir, df_nybb, driver, ext, engine):
    """Test to_file and from_file"""
    temppath = pathlib.Path(os.path.join(str(tmpdir), "boros." + ext))
    df_nybb.to_file(temppath, driver=driver, engine=engine)
    # Read layer back in
    df = GeoDataFrame.from_file(temppath, engine=engine)
    assert "geometry" in df
    assert len(df) == 5
    assert np.alltrue(df["BoroName"].values == df_nybb["BoroName"])
    # check the expected driver
    assert_correct_driver(temppath, ext, engine)


@pytest.mark.parametrize("driver,ext", driver_ext_pairs)
def test_to_file_bool(tmpdir, driver, ext, engine):
    """Test error raise when writing with a boolean column (GH #437)."""
    tempfilename = os.path.join(str(tmpdir), "temp.{0}".format(ext))
    df = GeoDataFrame(
        {
            "col": [True, False, True],
            "geometry": [Point(0, 0), Point(1, 1), Point(2, 2)],
        },
        crs=4326,
    )

    df.to_file(tempfilename, driver=driver, engine=engine)
    result = read_file(tempfilename, engine=engine)
    if ext in (".shp", ""):
        # Shapefile does not support boolean, so is read back as int
        if engine == "fiona":
            df["col"] = df["col"].astype("int64")
        else:
            df["col"] = df["col"].astype("int32")
    assert_geodataframe_equal(result, df)
    # check the expected driver
    assert_correct_driver(tempfilename, ext, engine)


TEST_DATE = datetime.datetime(2021, 11, 21, 1, 7, 43, 17500)
eastern = pytz.timezone("America/New_York")

datetime_type_tests = (TEST_DATE, eastern.localize(TEST_DATE))


@pytest.mark.parametrize(
    "time", datetime_type_tests, ids=("naive_datetime", "datetime_with_timezone")
)
@pytest.mark.parametrize("driver,ext", driver_ext_pairs)
def test_to_file_datetime(tmpdir, driver, ext, time, engine):
    """Test writing a data file with the datetime column type"""
    if engine == "pyogrio" and time.tzinfo is not None:
        # TODO
        pytest.skip("pyogrio doesn't yet support timezones")
    if ext in (".shp", ""):
        pytest.skip(f"Driver corresponding to ext {ext} doesn't support dt fields")

    tempfilename = os.path.join(str(tmpdir), f"test_datetime{ext}")
    point = Point(0, 0)

    df = GeoDataFrame(
        {"a": [1.0, 2.0], "b": [time, time]}, geometry=[point, point], crs=4326
    )
    fiona_precision_limit = "ms"
    df["b"] = df["b"].dt.round(freq=fiona_precision_limit)

    df.to_file(tempfilename, driver=driver, engine=engine)
    df_read = read_file(tempfilename, engine=engine)

    assert_geodataframe_equal(df.drop(columns=["b"]), df_read.drop(columns=["b"]))
    if df["b"].dt.tz is not None:
        # US/Eastern becomes pytz.FixedOffset(-300) when read from file
        # so compare fairly in terms of UTC
        assert_series_equal(
            df["b"].dt.tz_convert(pytz.utc), df_read["b"].dt.tz_convert(pytz.utc)
        )
    else:
        if engine == "pyogrio" and PANDAS_GE_20:
            df["b"] = df["b"].astype("datetime64[ms]")
        assert_series_equal(df["b"], df_read["b"])


dt_exts = ["gpkg", "geojson"]


def write_invalid_date_file(date_str, tmpdir, ext, engine):
    tempfilename = os.path.join(str(tmpdir), f"test_invalid_datetime.{ext}")
    df = GeoDataFrame(
        {
            "date": ["2014-08-26T10:01:23", "2014-08-26T10:01:23", date_str],
            "geometry": [Point(1, 1), Point(1, 1), Point(1, 1)],
        }
    )
    # Schema not required for GeoJSON since not typed, but needed for GPKG
    if ext == "geojson":
        df.to_file(tempfilename)
    else:
        schema = {"geometry": "Point", "properties": {"date": "datetime"}}
        if engine == "pyogrio" and not fiona:
            # (use schema to write the invalid date without pandas datetimes
            pytest.skip("test requires fiona kwarg schema")
        df.to_file(tempfilename, schema=schema, engine="fiona")
    return tempfilename


@pytest.mark.parametrize("ext", dt_exts)
def test_read_file_datetime_invalid(tmpdir, ext, engine):
    # https://github.com/geopandas/geopandas/issues/2502
    date_str = "9999-99-99T00:00:00"  # invalid date handled by GDAL
    tempfilename = write_invalid_date_file(date_str, tmpdir, ext, engine)
    res = read_file(tempfilename)
    if ext == "gpkg":
        assert is_datetime64_any_dtype(res["date"])
        assert pd.isna(res["date"].iloc[-1])
    else:
        assert res["date"].dtype == "object"
        assert isinstance(res["date"].iloc[-1], str)


@pytest.mark.parametrize("ext", dt_exts)
def test_read_file_datetime_out_of_bounds_ns(tmpdir, ext, engine):
    # https://github.com/geopandas/geopandas/issues/2502
    if ext == "geojson":
        skip_pyogrio_not_supported(engine)

    date_str = "9999-12-31T00:00:00"  # valid to GDAL, not to [ns] format
    tempfilename = write_invalid_date_file(date_str, tmpdir, ext, engine)
    res = read_file(tempfilename)
    # Pandas invalid datetimes are read in as object dtype (strings)
    assert res["date"].dtype == "object"
    assert isinstance(res["date"].iloc[0], str)


def test_read_file_datetime_mixed_offsets(tmpdir):
    # https://github.com/geopandas/geopandas/issues/2478
    tempfilename = os.path.join(str(tmpdir), "test_mixed_datetime.geojson")
    df = GeoDataFrame(
        {
            "date": [
                "2014-08-26 10:01:23.040001+02:00",
                "2019-03-07 17:31:43.118999+01:00",
            ],
            "geometry": [Point(1, 1), Point(1, 1)],
        }
    )
    df.to_file(tempfilename)
    # check mixed tz don't crash GH2478
    res = read_file(tempfilename)
    if engine == "fiona":
        # Convert mixed timezones to UTC equivalent
        assert is_datetime64_any_dtype(res["date"])
        if not PANDAS_GE_20:
            utc = pytz.utc
        else:
            utc = datetime.timezone.utc
        assert res["date"].dt.tz == utc
    else:
        # old fiona and pyogrio ignore timezones and read as datetimes successfully
        assert is_datetime64_any_dtype(res["date"])


@pytest.mark.parametrize("driver,ext", driver_ext_pairs)
def test_to_file_with_point_z(tmpdir, ext, driver, engine):
    """Test that 3D geometries are retained in writes (GH #612)."""

    tempfilename = os.path.join(str(tmpdir), "test_3Dpoint" + ext)
    point3d = Point(0, 0, 500)
    point2d = Point(1, 1)
    df = GeoDataFrame({"a": [1, 2]}, geometry=[point3d, point2d], crs=_CRS)
    df.to_file(tempfilename, driver=driver, engine=engine)
    df_read = GeoDataFrame.from_file(tempfilename, engine=engine)
    assert_geoseries_equal(df.geometry, df_read.geometry)
    # check the expected driver
    assert_correct_driver(tempfilename, ext, engine)


@pytest.mark.parametrize("driver,ext", driver_ext_pairs)
def test_to_file_with_poly_z(tmpdir, ext, driver, engine):
    """Test that 3D geometries are retained in writes (GH #612)."""

    tempfilename = os.path.join(str(tmpdir), "test_3Dpoly" + ext)
    poly3d = Polygon([[0, 0, 5], [0, 1, 5], [1, 1, 5], [1, 0, 5]])
    poly2d = Polygon([[0, 0], [0, 1], [1, 1], [1, 0]])
    df = GeoDataFrame({"a": [1, 2]}, geometry=[poly3d, poly2d], crs=_CRS)
    df.to_file(tempfilename, driver=driver, engine=engine)
    df_read = GeoDataFrame.from_file(tempfilename, engine=engine)
    assert_geoseries_equal(df.geometry, df_read.geometry)
    # check the expected driver
    assert_correct_driver(tempfilename, ext, engine)


def test_to_file_types(tmpdir, df_points, engine):
    """Test various integer type columns (GH#93)"""
    tempfilename = os.path.join(str(tmpdir), "int.shp")
    int_types = [
        np.int8,
        np.int16,
        np.int32,
        np.int64,
        np.intp,
        np.uint8,
        np.uint16,
        np.uint32,
        np.uint64,
    ]
    geometry = df_points.geometry
    data = {
        str(i): np.arange(len(geometry), dtype=dtype)
        for i, dtype in enumerate(int_types)
    }
    df = GeoDataFrame(data, geometry=geometry)
    df.to_file(tempfilename, engine=engine)


@pytest.mark.parametrize("driver,ext", driver_ext_pairs + [("OGR_GMT", ".gmt")])
def test_to_file_int32(tmpdir, df_points, engine, driver, ext):
    tempfilename = os.path.join(str(tmpdir), f"int32.{ext}")
    geometry = df_points.geometry
    df = GeoDataFrame(geometry=geometry)
    df["data"] = pd.array([1, np.nan] * 5, dtype=pd.Int32Dtype())
    df.to_file(tempfilename, driver=driver, engine=engine)
    df_read = GeoDataFrame.from_file(tempfilename, engine=engine)
    # the int column with missing values comes back as float
    expected = df.copy()
    expected["data"] = expected["data"].astype("float64")
    assert_geodataframe_equal(df_read, expected, check_like=True)

    tempfilename2 = os.path.join(str(tmpdir), f"int32_2.{ext}")
    df2 = df.dropna()
    df2.to_file(tempfilename2, driver=driver, engine=engine)
    df2_read = GeoDataFrame.from_file(tempfilename2, engine=engine)
    if engine == "pyogrio":
        assert df2_read["data"].dtype == "int32"
    else:
        # with the fiona engine the 32 bitwidth is not preserved
        assert df2_read["data"].dtype == "int64"


@pytest.mark.parametrize("driver,ext", driver_ext_pairs)
def test_to_file_int64(tmpdir, df_points, engine, driver, ext):
    tempfilename = os.path.join(str(tmpdir), f"int64.{ext}")
    geometry = df_points.geometry
    df = GeoDataFrame(geometry=geometry)
    df["data"] = pd.array([1, np.nan] * 5, dtype=pd.Int64Dtype())
    df.to_file(tempfilename, driver=driver, engine=engine)
    df_read = GeoDataFrame.from_file(tempfilename, engine=engine)
    # the int column with missing values comes back as float
    expected = df.copy()
    expected["data"] = expected["data"].astype("float64")
    assert_geodataframe_equal(df_read, expected, check_like=True)


def test_to_file_empty(tmpdir, engine):
    input_empty_df = GeoDataFrame(columns=["geometry"])
    tempfilename = os.path.join(str(tmpdir), "test.shp")
    with pytest.warns(UserWarning):
        input_empty_df.to_file(tempfilename, engine=engine)


def test_to_file_privacy(tmpdir, df_nybb):
    tempfilename = os.path.join(str(tmpdir), "test.shp")
    with pytest.warns(FutureWarning):
        geopandas.io.file.to_file(df_nybb, tempfilename)


def test_to_file_schema(tmpdir, df_nybb, engine):
    """
    Ensure that the file is written according to the schema
    if it is specified

    """
    tempfilename = os.path.join(str(tmpdir), "test.shp")
    properties = OrderedDict(
        [
            ("Shape_Leng", "float:19.11"),
            ("BoroName", "str:40"),
            ("BoroCode", "int:10"),
            ("Shape_Area", "float:19.11"),
        ]
    )
    schema = {"geometry": "Polygon", "properties": properties}

    if engine == "pyogrio":
        with pytest.raises(ValueError):
            df_nybb.iloc[:2].to_file(tempfilename, schema=schema, engine=engine)
    else:
        # Take the first 2 features to speed things up a bit
        df_nybb.iloc[:2].to_file(tempfilename, schema=schema, engine=engine)

        import fiona

        with fiona.open(tempfilename) as f:
            result_schema = f.schema

        assert result_schema == schema


def test_to_file_crs(tmpdir, engine, nybb_filename):
    """
    Ensure that the file is written according to the crs
    if it is specified
    """
    df = read_file(nybb_filename, engine=engine)
    tempfilename = os.path.join(str(tmpdir), "crs.shp")

    # save correct CRS
    df.to_file(tempfilename, engine=engine)
    result = GeoDataFrame.from_file(tempfilename, engine=engine)
    assert result.crs == df.crs

    if engine == "pyogrio":
        with pytest.raises(ValueError, match="Passing 'crs' it not supported"):
            df.to_file(tempfilename, crs=3857, engine=engine)
        return

    # overwrite CRS
    df.to_file(tempfilename, crs=3857, engine=engine)
    result = GeoDataFrame.from_file(tempfilename, engine=engine)
    assert result.crs == "epsg:3857"

    # specify CRS for gdf without one
    df2 = df.copy()
    df2.crs = None
    df2.to_file(tempfilename, crs=2263, engine=engine)
    df = GeoDataFrame.from_file(tempfilename, engine=engine)
    assert df.crs == "epsg:2263"


def test_to_file_column_len(tmpdir, df_points, engine):
    """
    Ensure that a warning about truncation is given when a geodataframe with
    column names longer than 10 characters is saved to shapefile
    """
    tempfilename = os.path.join(str(tmpdir), "test.shp")

    df = df_points.iloc[:1].copy()
    df["0123456789A"] = ["the column name is 11 characters"]

    with pytest.warns(
        UserWarning, match="Column names longer than 10 characters will be truncated"
    ):
        df.to_file(tempfilename, driver="ESRI Shapefile", engine=engine)


def test_to_file_with_duplicate_columns(tmpdir, engine):
    df = GeoDataFrame(data=[[1, 2, 3]], columns=["a", "b", "a"], geometry=[Point(1, 1)])
    tempfilename = os.path.join(str(tmpdir), "duplicate.shp")
    with pytest.raises(
        ValueError, match="GeoDataFrame cannot contain duplicated column names."
    ):
        df.to_file(tempfilename, engine=engine)


@pytest.mark.parametrize("driver,ext", driver_ext_pairs)
def test_append_file(tmpdir, df_nybb, df_null, driver, ext, engine):
    """Test to_file with append mode and from_file"""
    tempfilename = os.path.join(str(tmpdir), "boros" + ext)
    driver = driver if driver else _detect_driver(tempfilename)

    df_nybb.to_file(tempfilename, driver=driver, engine=engine)
    df_nybb.to_file(tempfilename, mode="a", driver=driver, engine=engine)
    # Read layer back in
    df = GeoDataFrame.from_file(tempfilename, engine=engine)
    assert "geometry" in df
    assert len(df) == (5 * 2)
    expected = pd.concat([df_nybb] * 2, ignore_index=True)
    assert_geodataframe_equal(df, expected, check_less_precise=True)

    if engine == "pyogrio":
        # for pyogrio also ensure append=True works
        tempfilename = os.path.join(str(tmpdir), "boros2" + ext)
        df_nybb.to_file(tempfilename, driver=driver, engine=engine)
        df_nybb.to_file(tempfilename, append=True, driver=driver, engine=engine)
        # Read layer back in
        df = GeoDataFrame.from_file(tempfilename, engine=engine)
        assert len(df) == (len(df_nybb) * 2)

    # Write layer with null geometry out to file
    tempfilename = os.path.join(str(tmpdir), "null_geom" + ext)
    df_null.to_file(tempfilename, driver=driver, engine=engine)
    df_null.to_file(tempfilename, mode="a", driver=driver, engine=engine)
    # Read layer back in
    df = GeoDataFrame.from_file(tempfilename, engine=engine)
    assert "geometry" in df
    assert len(df) == (2 * 2)
    expected = pd.concat([df_null] * 2, ignore_index=True)
    assert_geodataframe_equal(df, expected, check_less_precise=True)


def test_mode_unsupported(tmpdir, df_nybb, engine):
    tempfilename = os.path.join(str(tmpdir), "data.shp")
    with pytest.raises(ValueError, match="'mode' should be one of 'w' or 'a'"):
        df_nybb.to_file(tempfilename, mode="r", engine=engine)


@pytest.mark.filterwarnings("ignore:'crs' was not provided:UserWarning:pyogrio")
@pytest.mark.parametrize("driver,ext", driver_ext_pairs)
def test_empty_crs(tmpdir, driver, ext, engine):
    """Test handling of undefined CRS with GPKG driver (GH #1975)."""
    if ext == ".gpkg":
        pytest.xfail("GPKG is read with Undefined geographic SRS.")

    tempfilename = os.path.join(str(tmpdir), "boros" + ext)
    df = GeoDataFrame(
        {
            "a": [1.0, 2.0, 3.0],
            "geometry": [Point(0, 0), Point(1, 1), Point(2, 2)],
        },
    )

    df.to_file(tempfilename, driver=driver, engine=engine)
    result = read_file(tempfilename, engine=engine)

    if ext == ".geojson":
        # geojson by default assumes epsg:4326
        df.crs = "EPSG:4326"

    assert_geodataframe_equal(result, df)


# -----------------------------------------------------------------------------
# read_file tests
# -----------------------------------------------------------------------------


NYBB_CRS = "epsg:2263"


def test_read_file(engine, nybb_filename):
    df = read_file(nybb_filename, engine=engine)
    validate_boro_df(df)
    assert df.crs == NYBB_CRS
    expected_columns = ["BoroCode", "BoroName", "Shape_Leng", "Shape_Area"]
    assert (df.columns[:-1] == expected_columns).all()


@pytest.mark.web
@pytest.mark.parametrize(
    "url",
    [
        # geojson url
        "https://raw.githubusercontent.com/geopandas/geopandas/"
        "main/geopandas/tests/data/null_geom.geojson",
        # url to zip file
        "https://raw.githubusercontent.com/geopandas/geopandas/"
        "main/geopandas/datasets/nybb_16a.zip",
        # url to zipfile without extension
        "https://geonode.goosocean.org/download/480",
        # url to web service
        "https://demo.pygeoapi.io/stable/collections/obs/items",
    ],
)
def test_read_file_url(engine, url):
    gdf = read_file(url, engine=engine)
    assert isinstance(gdf, geopandas.GeoDataFrame)


def test_read_file_local_uri(file_path, engine):
    local_uri = "file://" + file_path
    gdf = read_file(local_uri, engine=engine)
    assert isinstance(gdf, geopandas.GeoDataFrame)


def test_read_file_textio(file_path, engine):
    file_text_stream = open(file_path)
    file_stringio = io.StringIO(open(file_path).read())
    gdf_text_stream = read_file(file_text_stream, engine=engine)
    gdf_stringio = read_file(file_stringio, engine=engine)
    assert isinstance(gdf_text_stream, geopandas.GeoDataFrame)
    assert isinstance(gdf_stringio, geopandas.GeoDataFrame)


def test_read_file_bytesio(file_path, engine):
    file_binary_stream = open(file_path, "rb")
    file_bytesio = io.BytesIO(open(file_path, "rb").read())
    gdf_binary_stream = read_file(file_binary_stream, engine=engine)
    gdf_bytesio = read_file(file_bytesio, engine=engine)
    assert isinstance(gdf_binary_stream, geopandas.GeoDataFrame)
    assert isinstance(gdf_bytesio, geopandas.GeoDataFrame)


def test_read_file_raw_stream(file_path, engine):
    file_raw_stream = open(file_path, "rb", buffering=0)
    gdf_raw_stream = read_file(file_raw_stream, engine=engine)
    assert isinstance(gdf_raw_stream, geopandas.GeoDataFrame)


def test_read_file_pathlib(file_path, engine):
    path_object = pathlib.Path(file_path)
    gdf_path_object = read_file(path_object, engine=engine)
    assert isinstance(gdf_path_object, geopandas.GeoDataFrame)


def test_read_file_tempfile(engine):
    temp = tempfile.TemporaryFile()
    temp.write(
        b"""
    {
      "type": "Feature",
      "geometry": {
        "type": "Point",
        "coordinates": [0, 0]
      },
      "properties": {
        "name": "Null Island"
      }
    }
    """
    )
    temp.seek(0)
    gdf_tempfile = geopandas.read_file(temp, engine=engine)
    assert isinstance(gdf_tempfile, geopandas.GeoDataFrame)
    temp.close()


def test_read_binary_file_fsspec(engine, nybb_filename):
    fsspec = pytest.importorskip("fsspec")
    # Remove the zip scheme so fsspec doesn't open as a zipped file,
    # instead we want to read as bytes and let fiona decode it.
    path = nybb_filename[6:]
    with fsspec.open(path, "rb") as f:
        gdf = read_file(f, engine=engine)
        assert isinstance(gdf, geopandas.GeoDataFrame)


def test_read_text_file_fsspec(file_path, engine):
    fsspec = pytest.importorskip("fsspec")
    with fsspec.open(file_path, "r") as f:
        gdf = read_file(f, engine=engine)
        assert isinstance(gdf, geopandas.GeoDataFrame)


def test_infer_zipped_file(engine, nybb_filename):
    # Remove the zip scheme so that the test for a zipped file can
    # check it and add it back.
    path = nybb_filename[6:]
    gdf = read_file(path, engine=engine)
    assert isinstance(gdf, geopandas.GeoDataFrame)

    # Check that it can successfully add a zip scheme to a path that already has a
    # scheme
    gdf = read_file("file+file://" + path, engine=engine)
    assert isinstance(gdf, geopandas.GeoDataFrame)

    # Check that it can add a zip scheme for a path that includes a subpath
    # within the archive.
    gdf = read_file(path + "!nybb.shp", engine=engine)
    assert isinstance(gdf, geopandas.GeoDataFrame)


def test_allow_legacy_gdal_path(engine, nybb_filename):
    # Construct a GDAL-style zip path.
    path = "/vsizip/" + nybb_filename[6:]
    gdf = read_file(path, engine=engine)
    assert isinstance(gdf, geopandas.GeoDataFrame)


def test_read_file_filtered__bbox(df_nybb, engine, nybb_filename):
    bbox = (
        1031051.7879884212,
        224272.49231459625,
        1047224.3104931959,
        244317.30894023244,
    )
    filtered_df = read_file(nybb_filename, bbox=bbox, engine=engine)
    expected = df_nybb[df_nybb["BoroName"].isin(["Bronx", "Queens"])]
    assert_geodataframe_equal(filtered_df, expected.reset_index(drop=True))


def test_read_file_filtered__bbox__polygon(df_nybb, engine, nybb_filename):
    bbox = box(
        1031051.7879884212, 224272.49231459625, 1047224.3104931959, 244317.30894023244
    )
    filtered_df = read_file(nybb_filename, bbox=bbox, engine=engine)
    expected = df_nybb[df_nybb["BoroName"].isin(["Bronx", "Queens"])]
    assert_geodataframe_equal(filtered_df, expected.reset_index(drop=True))


def test_read_file_filtered__rows(df_nybb, engine, nybb_filename):
    filtered_df = read_file(nybb_filename, rows=1, engine=engine)
    assert_geodataframe_equal(filtered_df, df_nybb.iloc[[0], :])


def test_read_file_filtered__rows_slice(df_nybb, engine, nybb_filename):
    filtered_df = read_file(nybb_filename, rows=slice(1, 3), engine=engine)
    assert_geodataframe_equal(filtered_df, df_nybb.iloc[1:3, :].reset_index(drop=True))


@pytest.mark.filterwarnings(
    "ignore:Layer does not support OLC_FASTFEATURECOUNT:RuntimeWarning"
)  # for the slice with -1
def test_read_file_filtered__rows_bbox(df_nybb, engine, nybb_filename):
    bbox = (
        1031051.7879884212,
        224272.49231459625,
        1047224.3104931959,
        244317.30894023244,
    )
    if engine == "pyogrio" and not PYOGRIO_GE_07:
        with pytest.raises(ValueError, match="'skip_features' must be between 0 and 1"):
            # combination bbox and rows (rows slice applied after bbox filtering!)
            filtered_df = read_file(
                nybb_filename, bbox=bbox, rows=slice(4, None), engine=engine
            )
    else:  # fiona
        # combination bbox and rows (rows slice applied after bbox filtering!)
        filtered_df = read_file(
            nybb_filename, bbox=bbox, rows=slice(4, None), engine=engine
        )
        assert filtered_df.empty

    if engine == "pyogrio":
        # TODO: support negative rows in pyogrio
        with pytest.raises(
            ValueError,
            match="'skip_features' must be between 0 and 1|Negative slice start",
        ):
            filtered_df = read_file(
                nybb_filename, bbox=bbox, rows=slice(-1, None), engine=engine
            )
    else:
        filtered_df = read_file(
            nybb_filename, bbox=bbox, rows=slice(-1, None), engine=engine
        )
        filtered_df["BoroCode"] = filtered_df["BoroCode"].astype("int64")
        assert_geodataframe_equal(
            filtered_df, df_nybb.iloc[4:, :].reset_index(drop=True)
        )


def test_read_file_filtered_rows_invalid(engine, nybb_filename):
    with pytest.raises(TypeError):
        read_file(nybb_filename, rows="not_a_slice", engine=engine)


def test_read_file__ignore_geometry(engine, naturalearth_lowres):
    pdf = geopandas.read_file(
        naturalearth_lowres,
        ignore_geometry=True,
        engine=engine,
    )
    assert "geometry" not in pdf.columns
    assert isinstance(pdf, pd.DataFrame) and not isinstance(pdf, geopandas.GeoDataFrame)


def test_read_file__ignore_all_fields(engine, naturalearth_lowres):
    skip_pyogrio_not_supported(engine)  # pyogrio has "columns" keyword instead
    gdf = geopandas.read_file(
        naturalearth_lowres,
        ignore_fields=["pop_est", "continent", "name", "iso_a3", "gdp_md_est"],
        engine="fiona",
    )
    assert gdf.columns.tolist() == ["geometry"]


def test_read_file_missing_geometry(tmpdir, engine):
    filename = str(tmpdir / "test.csv")

    expected = pd.DataFrame(
        {"col1": np.array([1, 2, 3], dtype="int64"), "col2": ["a", "b", "c"]}
    )
    expected.to_csv(filename, index=False)

    df = geopandas.read_file(filename, engine=engine)
    # both engines read integers as strings; force back to original type
    df["col1"] = df["col1"].astype("int64")

    assert isinstance(df, pd.DataFrame)
    assert not isinstance(df, geopandas.GeoDataFrame)

    assert_frame_equal(df, expected)


<<<<<<< HEAD
def test_read_file__where_filter(engine, naturalearth_lowres):
=======
def test_read_csv_dtype(tmpdir, df_nybb):
    filename = str(tmpdir / "test.csv")

    df_nybb.to_csv(filename, index=False)
    pdf = pd.read_csv(filename, dtype={"geometry": "geometry"})

    assert pdf.geometry.dtype == "geometry"


def test_read_file__where_filter(engine):
>>>>>>> 5a268751
    if FIONA_GE_19 or engine == "pyogrio":
        gdf = geopandas.read_file(
            naturalearth_lowres,
            where="continent='Africa'",
            engine=engine,
        )
        assert gdf.continent.unique().tolist() == ["Africa"]
    else:
        with pytest.raises(NotImplementedError):
            geopandas.read_file(
                naturalearth_lowres,
                where="continent='Africa'",
                engine="fiona",
            )


@PYOGRIO_MARK
def test_read_file__columns(naturalearth_lowres):
    # TODO: this is only support for pyogrio, but we could mimic it for fiona as well
    gdf = geopandas.read_file(
        naturalearth_lowres,
        columns=["name", "pop_est"],
        engine="pyogrio",
    )
    assert gdf.columns.tolist() == ["name", "pop_est", "geometry"]


def test_read_file_filtered_with_gdf_boundary(df_nybb, engine, nybb_filename):
    full_df_shape = df_nybb.shape
    bbox = geopandas.GeoDataFrame(
        geometry=[
            box(
                1031051.7879884212,
                224272.49231459625,
                1047224.3104931959,
                244317.30894023244,
            )
        ],
        crs=NYBB_CRS,
    )
    filtered_df = read_file(nybb_filename, bbox=bbox, engine=engine)
    filtered_df_shape = filtered_df.shape
    assert full_df_shape != filtered_df_shape
    assert filtered_df_shape == (2, 5)


def test_read_file_filtered_with_gdf_boundary__mask(
    df_nybb, engine, naturalearth_lowres, naturalearth_cities
):
    skip_pyogrio_not_supported(engine)
    gdf_mask = geopandas.read_file(naturalearth_lowres)
    gdf = geopandas.read_file(
        naturalearth_cities,
        mask=gdf_mask[gdf_mask.continent == "Africa"],
        engine=engine,
    )
    filtered_df_shape = gdf.shape
    assert filtered_df_shape == (57, 2)


def test_read_file_filtered_with_gdf_boundary__mask__polygon(
    df_nybb, engine, nybb_filename
):
    skip_pyogrio_not_supported(engine)
    full_df_shape = df_nybb.shape
    mask = box(
        1031051.7879884212, 224272.49231459625, 1047224.3104931959, 244317.30894023244
    )
    filtered_df = read_file(nybb_filename, mask=mask, engine=engine)
    filtered_df_shape = filtered_df.shape
    assert full_df_shape != filtered_df_shape
    assert filtered_df_shape == (2, 5)


def test_read_file_filtered_with_gdf_boundary_mismatched_crs(
    df_nybb, engine, nybb_filename
):
    skip_pyogrio_not_supported(engine)
    full_df_shape = df_nybb.shape
    bbox = geopandas.GeoDataFrame(
        geometry=[
            box(
                1031051.7879884212,
                224272.49231459625,
                1047224.3104931959,
                244317.30894023244,
            )
        ],
        crs=NYBB_CRS,
    )
    bbox.to_crs(epsg=4326, inplace=True)
    filtered_df = read_file(nybb_filename, bbox=bbox, engine=engine)
    filtered_df_shape = filtered_df.shape
    assert full_df_shape != filtered_df_shape
    assert filtered_df_shape == (2, 5)


def test_read_file_filtered_with_gdf_boundary_mismatched_crs__mask(
    df_nybb, engine, nybb_filename
):
    skip_pyogrio_not_supported(engine)
    full_df_shape = df_nybb.shape
    mask = geopandas.GeoDataFrame(
        geometry=[
            box(
                1031051.7879884212,
                224272.49231459625,
                1047224.3104931959,
                244317.30894023244,
            )
        ],
        crs=NYBB_CRS,
    )
    mask.to_crs(epsg=4326, inplace=True)
    filtered_df = read_file(nybb_filename, mask=mask.geometry, engine=engine)
    filtered_df_shape = filtered_df.shape
    assert full_df_shape != filtered_df_shape
    assert filtered_df_shape == (2, 5)


@pytest.mark.filterwarnings(
    "ignore:Layer 'b'test_empty'' does not have any features:UserWarning"
)
def test_read_file_empty_shapefile(tmpdir, engine):
    if engine == "pyogrio" and not fiona:
        pytest.skip("test requires fiona to work")
    from geopandas.io.file import fiona_env

    # create empty shapefile
    meta = {
        "crs": {},
        "crs_wkt": "",
        "driver": "ESRI Shapefile",
        "schema": {
            "geometry": "Point",
            "properties": OrderedDict([("A", "int:9"), ("Z", "float:24.15")]),
        },
    }

    fname = str(tmpdir.join("test_empty.shp"))

    with fiona_env():
        with fiona.open(fname, "w", **meta) as _:
            pass

    empty = read_file(fname, engine=engine)
    assert isinstance(empty, geopandas.GeoDataFrame)
    assert all(empty.columns == ["A", "Z", "geometry"])


def test_read_file_privacy(tmpdir, df_nybb, nybb_filename):
    with pytest.warns(FutureWarning):
        geopandas.io.file.read_file(nybb_filename)


class FileNumber(object):
    def __init__(self, tmpdir, base, ext):
        self.tmpdir = str(tmpdir)
        self.base = base
        self.ext = ext
        self.fileno = 0

    def __repr__(self):
        filename = "{0}{1:02d}.{2}".format(self.base, self.fileno, self.ext)
        return os.path.join(self.tmpdir, filename)

    def __next__(self):
        self.fileno += 1
        return repr(self)


@pytest.mark.parametrize(
    "driver,ext", [("ESRI Shapefile", "shp"), ("GeoJSON", "geojson")]
)
def test_write_index_to_file(tmpdir, df_points, driver, ext, engine):
    fngen = FileNumber(tmpdir, "check", ext)

    def do_checks(df, index_is_used):
        # check combinations of index=None|True|False on GeoDataFrame/GeoSeries
        other_cols = list(df.columns)
        other_cols.remove("geometry")

        if driver == "ESRI Shapefile":
            # ESRI Shapefile will add FID if no other columns exist
            driver_col = ["FID"]
        else:
            driver_col = []

        if index_is_used:
            index_cols = list(df.index.names)
        else:
            index_cols = [None] * len(df.index.names)

        # replicate pandas' default index names for regular and MultiIndex
        if index_cols == [None]:
            index_cols = ["index"]
        elif len(index_cols) > 1 and not all(index_cols):
            for level, index_col in enumerate(index_cols):
                if index_col is None:
                    index_cols[level] = "level_" + str(level)

        # check GeoDataFrame with default index=None to autodetect
        tempfilename = next(fngen)
        df.to_file(tempfilename, driver=driver, index=None, engine=engine)
        df_check = read_file(tempfilename, engine=engine)
        if len(other_cols) == 0:
            expected_cols = driver_col[:]
        else:
            expected_cols = []
        if index_is_used:
            expected_cols += index_cols
        expected_cols += other_cols + ["geometry"]
        assert list(df_check.columns) == expected_cols

        # similar check on GeoSeries with index=None
        tempfilename = next(fngen)
        df.geometry.to_file(tempfilename, driver=driver, index=None, engine=engine)
        df_check = read_file(tempfilename, engine=engine)
        if index_is_used:
            expected_cols = index_cols + ["geometry"]
        else:
            expected_cols = driver_col + ["geometry"]
        assert list(df_check.columns) == expected_cols

        # check GeoDataFrame with index=True
        tempfilename = next(fngen)
        df.to_file(tempfilename, driver=driver, index=True, engine=engine)
        df_check = read_file(tempfilename, engine=engine)
        assert list(df_check.columns) == index_cols + other_cols + ["geometry"]

        # similar check on GeoSeries with index=True
        tempfilename = next(fngen)
        df.geometry.to_file(tempfilename, driver=driver, index=True, engine=engine)
        df_check = read_file(tempfilename, engine=engine)
        assert list(df_check.columns) == index_cols + ["geometry"]

        # check GeoDataFrame with index=False
        tempfilename = next(fngen)
        df.to_file(tempfilename, driver=driver, index=False, engine=engine)
        df_check = read_file(tempfilename, engine=engine)
        if len(other_cols) == 0:
            expected_cols = driver_col + ["geometry"]
        else:
            expected_cols = other_cols + ["geometry"]
        assert list(df_check.columns) == expected_cols

        # similar check on GeoSeries with index=False
        tempfilename = next(fngen)
        df.geometry.to_file(tempfilename, driver=driver, index=False, engine=engine)
        df_check = read_file(tempfilename, engine=engine)
        assert list(df_check.columns) == driver_col + ["geometry"]

    #
    # Checks where index is not used/saved
    #

    # index is a default RangeIndex
    df_p = df_points.copy()
    df = GeoDataFrame(df_p["value1"], geometry=df_p.geometry)
    do_checks(df, index_is_used=False)

    # index is a RangeIndex, starting from 1
    df.index += 1
    do_checks(df, index_is_used=False)

    # index is a Int64Index regular sequence from 1
    df_p.index = list(range(1, len(df) + 1))
    df = GeoDataFrame(df_p["value1"], geometry=df_p.geometry)
    do_checks(df, index_is_used=False)

    # index was a default RangeIndex, but delete one row to make an Int64Index
    df_p = df_points.copy()
    df = GeoDataFrame(df_p["value1"], geometry=df_p.geometry).drop(5, axis=0)
    do_checks(df, index_is_used=False)

    # no other columns (except geometry)
    df = GeoDataFrame(geometry=df_p.geometry)
    do_checks(df, index_is_used=False)

    #
    # Checks where index is used/saved
    #

    # named index
    df_p = df_points.copy()
    df = GeoDataFrame(df_p["value1"], geometry=df_p.geometry)
    df.index.name = "foo_index"
    do_checks(df, index_is_used=True)

    # named index, same as pandas' default name after .reset_index(drop=False)
    df.index.name = "index"
    do_checks(df, index_is_used=True)

    # named MultiIndex
    df_p = df_points.copy()
    df_p["value3"] = df_p["value2"] - df_p["value1"]
    df_p.set_index(["value1", "value2"], inplace=True)
    df = GeoDataFrame(df_p, geometry=df_p.geometry)
    do_checks(df, index_is_used=True)

    # partially unnamed MultiIndex
    df.index.names = ["first", None]
    do_checks(df, index_is_used=True)

    # unnamed MultiIndex
    df.index.names = [None, None]
    do_checks(df, index_is_used=True)

    # unnamed Float64Index
    df_p = df_points.copy()
    df = GeoDataFrame(df_p["value1"], geometry=df_p.geometry)
    df.index = df_p.index.astype(float) / 10
    do_checks(df, index_is_used=True)

    # named Float64Index
    df.index.name = "centile"
    do_checks(df, index_is_used=True)

    # index as string
    df_p = df_points.copy()
    df = GeoDataFrame(df_p["value1"], geometry=df_p.geometry)
    df.index = pd.TimedeltaIndex(range(len(df)), "days")
    # TODO: TimedeltaIndex is an invalid field type
    df.index = df.index.astype(str)
    do_checks(df, index_is_used=True)

    # unnamed DatetimeIndex
    df_p = df_points.copy()
    df = GeoDataFrame(df_p["value1"], geometry=df_p.geometry)
    df.index = pd.TimedeltaIndex(range(len(df)), "days") + pd.DatetimeIndex(
        ["1999-12-27"] * len(df)
    )
    if driver == "ESRI Shapefile":
        # Shapefile driver does not support datetime fields
        df.index = df.index.astype(str)
    do_checks(df, index_is_used=True)

    # named DatetimeIndex
    df.index.name = "datetime"
    do_checks(df, index_is_used=True)


def test_to_file__undetermined_driver(tmp_path, df_nybb):
    shpdir = tmp_path / "boros.invalid"
    df_nybb.to_file(shpdir)
    assert shpdir.is_dir()
    assert list(shpdir.glob("*.shp"))


@pytest.mark.parametrize(
    "test_file", [(pathlib.Path("~/test_file.geojson")), "~/test_file.geojson"]
)
def test_write_read_file(test_file, engine):
    gdf = geopandas.GeoDataFrame(geometry=[box(0, 0, 10, 10)], crs=_CRS)
    gdf.to_file(test_file, driver="GeoJSON")
    df_json = geopandas.read_file(test_file, engine=engine)
    assert_geodataframe_equal(gdf, df_json, check_crs=True)
    os.remove(os.path.expanduser(test_file))


def test_multiple_geom_cols_error(tmpdir, df_nybb):
    df_nybb["geom2"] = df_nybb.geometry
    with pytest.raises(ValueError, match="GeoDataFrame contains multiple geometry"):
        df_nybb.to_file(os.path.join(str(tmpdir), "boros.gpkg"))


@PYOGRIO_MARK
@FIONA_MARK
def test_option_io_engine(nybb_filename):
    try:
        geopandas.options.io_engine = "pyogrio"

        # disallowing to read a Shapefile with fiona should ensure we are
        # actually reading with pyogrio
        import fiona

        orig = fiona.supported_drivers["ESRI Shapefile"]
        fiona.supported_drivers["ESRI Shapefile"] = "w"

        _ = geopandas.read_file(nybb_filename)
    finally:
        fiona.supported_drivers["ESRI Shapefile"] = orig
        geopandas.options.io_engine = None<|MERGE_RESOLUTION|>--- conflicted
+++ resolved
@@ -819,9 +819,6 @@
     assert_frame_equal(df, expected)
 
 
-<<<<<<< HEAD
-def test_read_file__where_filter(engine, naturalearth_lowres):
-=======
 def test_read_csv_dtype(tmpdir, df_nybb):
     filename = str(tmpdir / "test.csv")
 
@@ -831,8 +828,7 @@
     assert pdf.geometry.dtype == "geometry"
 
 
-def test_read_file__where_filter(engine):
->>>>>>> 5a268751
+def test_read_file__where_filter(engine, naturalearth_lowres):
     if FIONA_GE_19 or engine == "pyogrio":
         gdf = geopandas.read_file(
             naturalearth_lowres,
