"""
See generate_legacy_storage_files.py for the creation of the legacy files.

"""
<<<<<<< HEAD
from packaging.version import Version
=======
from contextlib import contextmanager
from distutils.version import LooseVersion
>>>>>>> 831108dc
import glob
import os
import pathlib

import pandas as pd

import pyproj

import pytest
from geopandas.testing import assert_geodataframe_equal
from geopandas import _compat as compat
import geopandas
from shapely.geometry import Point

DATA_PATH = pathlib.Path(os.path.dirname(__file__)) / "data"


@pytest.fixture(scope="module")
def current_pickle_data():
    # our current version pickle data
    from .generate_legacy_storage_files import create_pickle_data

    return create_pickle_data()


files = glob.glob(str(DATA_PATH / "pickle" / "*.pickle"))


@pytest.fixture(params=files, ids=[p.split("/")[-1] for p in files])
def legacy_pickle(request):
    return request.param


@contextmanager
def with_use_pygeos(option):
    orig = geopandas.options.use_pygeos
    geopandas.options.use_pygeos = option
    try:
        yield
    finally:
        geopandas.options.use_pygeos = orig


@pytest.mark.skipif(
    compat.USE_PYGEOS or (Version(pyproj.__version__) < Version("2.4")),
    reason=(
        "pygeos-based unpickling currently only works for pygeos-written files; "
        "old pyproj versions can't read pickles from newer pyproj versions"
    ),
)
def test_legacy_pickles(current_pickle_data, legacy_pickle):
    result = pd.read_pickle(legacy_pickle)

    for name, value in result.items():
        expected = current_pickle_data[name]
        assert_geodataframe_equal(value, expected)


def test_round_trip_current(tmpdir, current_pickle_data):
    data = current_pickle_data

    for name, value in data.items():
        path = str(tmpdir / "{}.pickle".format(name))
        value.to_pickle(path)
        result = pd.read_pickle(path)
        assert_geodataframe_equal(result, value)
        assert isinstance(result.has_sindex, bool)


def _create_gdf():
    return geopandas.GeoDataFrame(
        {"a": [0.1, 0.2, 0.3], "geometry": [Point(1, 1), Point(2, 2), Point(3, 3)]},
        crs="EPSG:4326",
    )


@pytest.mark.skipif(not compat.HAS_PYGEOS, reason="requires pygeos to test #1745")
def test_pygeos_switch(tmpdir):
    # writing and reading with pygeos disabled
    with with_use_pygeos(False):
        gdf = _create_gdf()
        path = str(tmpdir / "gdf_crs1.pickle")
        gdf.to_pickle(path)
        result = pd.read_pickle(path)
        assert_geodataframe_equal(result, gdf)

    # writing without pygeos, reading with pygeos
    with with_use_pygeos(False):
        gdf = _create_gdf()
        path = str(tmpdir / "gdf_crs1.pickle")
        gdf.to_pickle(path)

    with with_use_pygeos(True):
        result = pd.read_pickle(path)
        gdf = _create_gdf()
        assert_geodataframe_equal(result, gdf)

    # writing with pygeos, reading without pygeos
    with with_use_pygeos(True):
        gdf = _create_gdf()
        path = str(tmpdir / "gdf_crs1.pickle")
        gdf.to_pickle(path)

    with with_use_pygeos(False):
        result = pd.read_pickle(path)
        gdf = _create_gdf()
        assert_geodataframe_equal(result, gdf)<|MERGE_RESOLUTION|>--- conflicted
+++ resolved
@@ -2,12 +2,8 @@
 See generate_legacy_storage_files.py for the creation of the legacy files.
 
 """
-<<<<<<< HEAD
+from contextlib import contextmanager
 from packaging.version import Version
-=======
-from contextlib import contextmanager
-from distutils.version import LooseVersion
->>>>>>> 831108dc
 import glob
 import os
 import pathlib
