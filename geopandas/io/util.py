--- conflicted
+++ resolved
@@ -52,12 +52,7 @@
 
 
 def _parse_uri(path: str):
-<<<<<<< HEAD
-    """
-    Parse a URI.
-=======
     """Parse a URI.
->>>>>>> c6bf8b31
 
     Returns a tuples of (path, archive, scheme)
 
