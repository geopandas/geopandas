# distutils: sources = geopandas/algos.c

import collections
import numbers
from libc.stdlib cimport free as cfree


import shapely
import shapely.prepared
from shapely.geometry import MultiPoint, MultiLineString, MultiPolygon
from shapely.geometry.base import BaseGeometry, geom_factory
from shapely.ops import cascaded_union
import shapely.affinity as affinity

import cython
cimport cpython.array
from libc.stdlib cimport malloc, free


cimport numpy as np
import numpy as np

include "geopandas/_geos.pxi"

from shapely.geometry.base import (GEOMETRY_TYPES as GEOMETRY_NAMES, CAP_STYLE,
        JOIN_STYLE)

cdef extern from "algos.h":
    ctypedef char (*GEOSPredicate)(GEOSContextHandle_t handler,
                                   const GEOSGeometry *left,
                                   const GEOSGeometry *right) nogil
    ctypedef char (*GEOSPreparedPredicate)(GEOSContextHandle_t handler,
                                           const GEOSPreparedGeometry *left,
                                           const GEOSGeometry *right) nogil
    ctypedef struct size_vector:
        size_t n
        size_t m
        size_t *a
    size_vector sjoin(GEOSContextHandle_t handle,
                      GEOSPreparedPredicate predicate,
                      GEOSGeometry *left, size_t nleft,
                      GEOSGeometry *right, size_t nright) nogil


cdef int GEOS_POINT = 0
cdef int GEOS_LINESTRING = 1
cdef int GEOS_LINEARRING = 2
cdef int GEOS_POLYGON = 3
cdef int GEOS_MULTIPOINT = 4
cdef int GEOS_MULTILINESTRING = 5
cdef int GEOS_MULTIPOLYGON = 6
cdef int GEOS_GEOMETRYCOLLECTION = 7


GEOMETRY_TYPES = [getattr(shapely.geometry, name) for name in GEOMETRY_NAMES]

opposite_predicates = {'contains': 'within',
                       'intersects': 'intersects',
                       'touches': 'touches',
                       'covers': 'covered_by',
                       'crosses': 'crosses',
                       'overlaps': 'overlaps'}

for k, v in list(opposite_predicates.items()):
    opposite_predicates[v] = k


cdef get_element(np.ndarray[np.uintp_t, ndim=1, cast=True] geoms, int idx):
    """
    Get a single shape from a GeometryArray as a Shapely object

    This allocates a new GEOSGeometry object
    """
    cdef GEOSGeometry *geom
    cdef GEOSContextHandle_t handle
    geom = <GEOSGeometry *> geoms[idx]

    handle = get_geos_context_handle()

    if not geom:
        geom = GEOSGeom_createEmptyPolygon_r(handle)
    else:
        geom = GEOSGeom_clone_r(handle, geom)  # create a copy rather than deal with gc

    return geom_factory(<np.uintp_t> geom)


cpdef to_shapely(np.ndarray[np.uintp_t, ndim=1, cast=True] geoms):
    """ Convert array of pointers to an array of shapely objects """
    cdef GEOSGeometry *geom
    cdef GEOSContextHandle_t handle
    cdef unsigned int n = geoms.size
    cdef np.ndarray[object, ndim=1] out = np.empty(n, dtype=object)

    handle = get_geos_context_handle()

    for i in range(n):
        geom = <GEOSGeometry *> geoms[i]

        if not geom:
            geom = GEOSGeom_createEmptyPolygon_r(handle)
        else:
            geom = GEOSGeom_clone_r(handle, geom)  # create a copy rather than deal with gc

        out[i] = geom_factory(<np.uintp_t> geom)

    return out


cpdef from_shapely(object L):
    """ Convert a list or array of shapely objects to a GeometryArray """
    cdef Py_ssize_t idx
    cdef GEOSContextHandle_t handle
    cdef GEOSGeometry *geom
    cdef uintptr_t geos_geom
    cdef unsigned int n

    n = len(L)

    cdef np.ndarray[np.uintp_t, ndim=1] out = np.empty(n, dtype=np.uintp)

    handle = get_geos_context_handle()

    for idx in xrange(n):
        g = L[idx]
        if g is not None and not (isinstance(g, float) and np.isnan(g)):
            try:
                geos_geom = <np.uintp_t> g.__geom__
            except AttributeError:
                msg = ("Inputs to from_shapely must be shapely geometries. "
                       "Got %s" % str(g))
                raise TypeError(msg)
            geom = GEOSGeom_clone_r(handle, <GEOSGeometry *> geos_geom)  # create a copy rather than deal with gc
            out[idx] = <np.uintp_t> geom
        else:
            out[idx] = 0

    return GeometryArray(out)


@cython.boundscheck(False)
@cython.wraparound(False)
cpdef points_from_xy(np.ndarray[double, ndim=1, cast=True] x,
                     np.ndarray[double, ndim=1, cast=True] y):
    """ Convert numpy arrays of x and y values to a GeometryArray of points """
    cdef Py_ssize_t idx
    cdef GEOSContextHandle_t handle
    cdef GEOSCoordSequence *sequence
    cdef GEOSGeometry *geom
    cdef uintptr_t geos_geom
    cdef unsigned int n = x.size

    cdef np.ndarray[np.uintp_t, ndim=1] out = np.empty(n, dtype=np.uintp)

    handle = get_geos_context_handle()

    with nogil:
        for idx in xrange(n):
            sequence = GEOSCoordSeq_create_r(handle, 1, 2)
            GEOSCoordSeq_setX_r(handle, sequence, 0, x[idx])
            GEOSCoordSeq_setY_r(handle, sequence, 0, y[idx])
            geom = GEOSGeom_createPoint_r(handle, sequence)
            geos_geom = <np.uintp_t> geom
            out[idx] = <np.uintp_t> geom

    return GeometryArray(out)


@cython.boundscheck(False)
@cython.wraparound(False)
cpdef prepared_binary_predicate(str op,
                                np.ndarray[np.uintp_t, ndim=1, cast=True] geoms,
                                object other):
    """
    Apply predicate to a GeometryArray and an individual shapely object

    This uses a prepared geometry for other

    Parameters
    ----------
    op: str
        string like 'contains', or 'intersects'
    geoms: numpy.ndarray
        Array of pointers to GEOSGeometry objects
    other: shapely BaseGeometry

    Returns
    -------
    out: boolean array
    """
    cdef Py_ssize_t idx
    cdef GEOSContextHandle_t handle
    cdef GEOSGeometry *geom
    cdef uintptr_t other_pointer
    cdef GEOSGeometry *other_geom
    cdef GEOSPreparedGeometry *prepared_geom
    cdef GEOSPreparedPredicate predicate
    cdef unsigned int n = geoms.size

    cdef np.ndarray[np.uint8_t, ndim=1, cast=True] out = np.empty(n, dtype=np.bool_)

    handle = get_geos_context_handle()
    other_pointer = <np.uintp_t> other.__geom__
    other_geom = <GEOSGeometry *> other_pointer

    prepared_geom = GEOSPrepare_r(handle, other_geom)

    predicate = get_prepared_predicate(op)

    with nogil:
        for idx in xrange(n):
            geom = <GEOSGeometry *> geoms[idx]
            if geom != NULL:
                out[idx] = predicate(handle, prepared_geom, geom)
            else:
                out[idx] = 0

    GEOSPreparedGeom_destroy_r(handle, prepared_geom)
    return out


cdef GEOSPreparedPredicate get_prepared_predicate(str op) except NULL:
    if op == 'contains':
        func = GEOSPreparedContains_r
    elif op == 'disjoint':
        func = GEOSPreparedDisjoint_r
    elif op == 'intersects':
        func = GEOSPreparedIntersects_r
    elif op == 'touches':
        func = GEOSPreparedTouches_r
    elif op == 'crosses':
        func = GEOSPreparedCrosses_r
    elif op == 'within':
        func = GEOSPreparedWithin_r
    elif op == 'contains_properly':
        func = GEOSPreparedContainsProperly_r
    elif op == 'overlaps':
        func = GEOSPreparedOverlaps_r
    elif op == 'covers':
        func = GEOSPreparedCovers_r
    elif op == 'covered_by':
        func = GEOSPreparedCoveredBy_r
    else:
        raise NotImplementedError(op)

    return func


cdef GEOSPredicate get_predicate(str op) except NULL:
    cdef GEOSPredicate func

    if op == 'contains':
        func = GEOSContains_r
    elif op == 'disjoint':
        func = GEOSDisjoint_r
    elif op == 'equals':
        func = GEOSEquals_r
    elif op == 'intersects':
        func = GEOSIntersects_r
    elif op == 'touches':
        func = GEOSTouches_r
    elif op == 'crosses':
        func = GEOSCrosses_r
    elif op == 'within':
        func = GEOSWithin_r
    elif op == 'overlaps':
        func = GEOSOverlaps_r
    elif op == 'covers':
        func = GEOSCovers_r
    elif op == 'covered_by':
        func = GEOSCoveredBy_r
    else:
        raise NotImplementedError(op)

    return func


@cython.boundscheck(False)
@cython.wraparound(False)
cpdef vector_binary_predicate(str op,
                             np.ndarray[np.uintp_t, ndim=1, cast=True] left,
                             np.ndarray[np.uintp_t, ndim=1, cast=True] right):
    """
    Apply predicate to two arrays of GEOSGeometry pointers

    Parameters
    ----------
    op: str
        string like 'contains', or 'intersects'
    left : numpy.ndarray
        Array of pointers to GEOSGeometry objects
    right: numpy.ndarray
        Array of pointers to GEOSGeometry objects

    Returns
    -------
    out: boolean array
    """
    cdef Py_ssize_t idx
    cdef GEOSContextHandle_t handle
    cdef GEOSGeometry *left_geom
    cdef GEOSGeometry *right_geom
    cdef GEOSPredicate func
    cdef unsigned int n = left.size

    cdef np.ndarray[np.uint8_t, ndim=1, cast=True] out = np.empty(n, dtype=np.bool_)

    handle = get_geos_context_handle()

    func = get_predicate(op)
    if not func:
        raise NotImplementedError(op)

    with nogil:
        for idx in xrange(n):
            left_geom = <GEOSGeometry *> left[idx]
            right_geom = <GEOSGeometry *> right[idx]
            if left_geom != NULL and right_geom != NULL:
                out[idx] = func(handle, left_geom, right_geom)
            else:
                out[idx] = False

    return out


@cython.boundscheck(False)
@cython.wraparound(False)
cpdef vector_binary_predicate_with_arg(
        str op,
        np.ndarray[np.uintp_t, ndim=1, cast=True] left,
        np.ndarray[np.uintp_t, ndim=1, cast=True] right,
        double arg):
    """
    This is a copy of vector_binary_predicate but supporting a double arg

    This is currently only used for equals_exact
    """
    cdef Py_ssize_t idx
    cdef GEOSContextHandle_t handle
    cdef GEOSGeometry *left_geom
    cdef GEOSGeometry *right_geom
    cdef unsigned int n = left.size

    cdef np.ndarray[np.uint8_t, ndim=1, cast=True] out = np.empty(n, dtype=np.bool_)

    handle = get_geos_context_handle()

    if op == 'equals_exact':
        func = GEOSEqualsExact_r
    else:
        raise NotImplementedError(op)

    with nogil:
        for idx in xrange(n):
            left_geom = <GEOSGeometry *> left[idx]
            right_geom = <GEOSGeometry *> right[idx]
            if left_geom != NULL and right_geom != NULL:
                out[idx] = func(handle, left_geom, right_geom, arg)
            else:
                out[idx] = False

    return out


@cython.boundscheck(False)
@cython.wraparound(False)
cpdef unary_predicate(str op, np.ndarray[np.uintp_t, ndim=1, cast=True] geoms):
    """
    Apply predicate to a single array of GEOSGeometry pointers

    Parameters
    ----------
    op: str
        string like 'contains', or 'intersects'
    goems: numpy.ndarray
        Array of pointers to GEOSGeometry objects

    Returns
    -------
    out: boolean array
    """
    cdef Py_ssize_t idx
    cdef GEOSContextHandle_t handle
    cdef GEOSGeometry *geom
    cdef unsigned int n = geoms.size

    cdef np.ndarray[np.uint8_t, ndim=1, cast=True] out = np.empty(n, dtype=np.bool_)

    handle = get_geos_context_handle()

    if op == 'is_empty':
        func = GEOSisEmpty_r
    elif op == 'is_valid':
        func = GEOSisValid_r
    elif op == 'is_simple':
        func = GEOSisSimple_r
    elif op == 'is_ring':
        func = GEOSisRing_r
    elif op == 'has_z':
        func = GEOSHasZ_r
    elif op == 'is_closed':
        func = GEOSisClosed_r
    else:
        raise NotImplementedError(op)

    with nogil:
        for idx in xrange(n):
            geom = <GEOSGeometry *> geoms[idx]
            if geom is not NULL:
                out[idx] = func(handle, geom)
            else:
                out[idx] = False

    return out

@cython.boundscheck(False)
@cython.wraparound(False)
cpdef binary_predicate(str op,
                       np.ndarray[np.uintp_t, ndim=1, cast=True] geoms,
                       object other):
    """
    Apply predicate to an array of GEOSGeometry pointers and a shapely object

    Parameters
    ----------
    op: str
        string like 'contains', or 'intersects'
    goems: numpy.ndarray
        Array of pointers to GEOSGeometry objects
    other: shapely BaseGeometry

    Returns
    -------
    out: boolean array
    """
    cdef Py_ssize_t idx
    cdef GEOSContextHandle_t handle
    cdef GEOSGeometry *geom
    cdef GEOSGeometry *other_geom
    cdef uintptr_t other_pointer
    cdef unsigned int n = geoms.size
    cdef GEOSPredicate predicate

    cdef np.ndarray[np.uint8_t, ndim=1, cast=True] out = np.empty(n, dtype=np.bool_)

    handle = get_geos_context_handle()
    other_pointer = <np.uintp_t> other.__geom__
    other_geom = <GEOSGeometry *> other_pointer

    predicate = get_predicate(op)

    with nogil:
        for idx in xrange(n):
            geom = <GEOSGeometry *> geoms[idx]
            if geom is not NULL:
                out[idx] = predicate(handle, geom, other_geom)
            else:
                out[idx] = False

    return out

@cython.boundscheck(False)
@cython.wraparound(False)
cpdef binary_predicate_with_arg(str op,
                                np.ndarray[np.uintp_t, ndim=1, cast=True] geoms,
                                object other,
                                double arg):
    """
    This is a copy of binary_predicate but supporting a double arg

    This is currently only used for equals_exact
    """
    cdef Py_ssize_t idx
    cdef GEOSContextHandle_t handle
    cdef GEOSGeometry *geom
    cdef GEOSGeometry *other_geom
    cdef uintptr_t other_pointer
    cdef unsigned int n = geoms.size

    cdef np.ndarray[np.uint8_t, ndim=1, cast=True] out = np.empty(n, dtype=np.bool_)

    handle = get_geos_context_handle()
    other_pointer = <np.uintp_t> other.__geom__
    other_geom = <GEOSGeometry *> other_pointer

    if op == 'equals_exact':
        func = GEOSEqualsExact_r
    else:
        raise NotImplementedError(op)

    with nogil:
        for idx in xrange(n):
            geom = <GEOSGeometry *> geoms[idx]
            if geom is not NULL:
                out[idx] = func(handle, geom, other_geom, arg)
            else:
                out[idx] = False

    return out


@cython.boundscheck(False)
@cython.wraparound(False)
cpdef unary_vector_float(str op, np.ndarray[np.uintp_t, ndim=1, cast=True] geoms):
    """
    Evaluate float-valued function on array of GEOSGeometry pointers

    Parameters
    ----------
    op: str
        string like 'area', or 'length'
    goems: numpy.ndarray
        Array of pointers to GEOSGeometry objects

    Returns
    -------
    out: float array
    """
    cdef Py_ssize_t idx
    cdef GEOSContextHandle_t handle
    cdef GEOSGeometry *geom
    cdef unsigned int n = geoms.size
    cdef double nan = np.nan
    cdef double * location

    cdef np.ndarray[double, ndim=1, cast=True] out = np.empty(n, dtype=np.float64)
    location = <double *> out.data  # need to pass a pointer to function

    handle = get_geos_context_handle()

    if op == 'area':
        func = GEOSArea_r
    elif op == 'length':
        func = GEOSLength_r
    else:
        raise NotImplementedError(op)

    with nogil:
        for idx in xrange(n):
            geom = <GEOSGeometry *> geoms[idx]
            if geom != NULL:
                func(handle, geom, <double*> location + idx)
            else:
                out[idx] = nan

    return out


@cython.boundscheck(False)
@cython.wraparound(False)
cpdef binary_vector_float(str op,
                          np.ndarray[np.uintp_t, ndim=1, cast=True] left,
                          np.ndarray[np.uintp_t, ndim=1, cast=True] right):
    """
    Evaluate float-valued function on array of GEOSGeometry pointers

    Parameters
    ----------
    op: str
        string like 'distance'
    goems: numpy.ndarray
        Array of pointers to GEOSGeometry objects

    Returns
    -------
    out: float array
    """
    cdef Py_ssize_t idx
    cdef GEOSContextHandle_t handle
    cdef GEOSGeometry *left_geom
    cdef GEOSGeometry *right_geom
    cdef unsigned int n = left.size
    cdef double nan = np.nan
    cdef double * location

    cdef np.ndarray[double, ndim=1, cast=True] out = np.empty(n, dtype=np.float64)
    location = <double *> out.data  # need to pass a pointer to function

    handle = get_geos_context_handle()

    if op == 'distance':
        func = GEOSDistance_r
    else:
        raise NotImplementedError(op)

    with nogil:
        for idx in xrange(n):
            left_geom = <GEOSGeometry *> left[idx]
            right_geom = <GEOSGeometry *> right[idx]
            if left_geom != NULL and right_geom != NULL:
                func(handle, left_geom, right_geom, <double*> location + idx)
            else:
                out[idx] = nan

    return out


@cython.boundscheck(False)
@cython.wraparound(False)
cpdef binary_vector_float_return(str op,
                          np.ndarray[np.uintp_t, ndim=1, cast=True] left,
                          np.ndarray[np.uintp_t, ndim=1, cast=True] right):
    """
    Evaluate float-valued function on array of GEOSGeometry pointers

    Parameters
    ----------
    op: str
        string like 'project'
    goems: numpy.ndarray
        Array of pointers to GEOSGeometry objects

    Returns
    -------
    out: float array
    """
    cdef Py_ssize_t idx
    cdef GEOSContextHandle_t handle
    cdef GEOSGeometry *left_geom
    cdef GEOSGeometry *right_geom
    cdef unsigned int n = left.size
    cdef double nan = np.nan

    cdef np.ndarray[double, ndim=1, cast=True] out = np.empty(n, dtype=np.float64)

    handle = get_geos_context_handle()

    if op == 'project':
        func = GEOSProject_r
    elif op == 'project-normalized':
        func = GEOSProjectNormalized_r
    else:
        raise NotImplementedError(op)

    with nogil:
        for idx in xrange(n):
            left_geom = <GEOSGeometry *> left[idx]
            right_geom = <GEOSGeometry *> right[idx]
            if left_geom != NULL and right_geom != NULL:
                out[idx] = <double>func(handle, left_geom, right_geom)
            else:
                out[idx] = nan

    return out


@cython.boundscheck(False)
@cython.wraparound(False)
cpdef binary_float(str op,
                   np.ndarray[np.uintp_t, ndim=1, cast=True] left,
                   object right):
    """
    Evaluate float-valued function on array of GEOSGeometry pointers

    Parameters
    ----------
    op: str
        string like 'area', or 'length'
    goems: numpy.ndarray
        Array of pointers to GEOSGeometry objects

    Returns
    -------
    out: float array
    """
    cdef Py_ssize_t idx
    cdef GEOSContextHandle_t handle
    cdef uintptr_t right_ptr
    cdef GEOSGeometry *left_geom
    cdef GEOSGeometry *right_geom
    cdef unsigned int n = left.size
    cdef double nan = np.nan
    cdef double * location

    cdef np.ndarray[double, ndim=1, cast=True] out = np.empty(n, dtype=np.float64)
    location = <double *> out.data  # need to pass a pointer to function

    right_ptr = <np.uintp_t> right.__geom__
    right_geom = <GEOSGeometry *> right_ptr

    handle = get_geos_context_handle()

    if op == 'distance':
        func = GEOSDistance_r
    else:
        raise NotImplementedError(op)

    with nogil:
        for idx in xrange(n):
            left_geom = <GEOSGeometry *> left[idx]
            if left_geom != NULL and right_geom != NULL:
                func(handle, left_geom, right_geom, <double*> location + idx)
            else:
                out[idx] = nan

    return out


@cython.boundscheck(False)
@cython.wraparound(False)
cpdef binary_float_return(str op,
                   np.ndarray[np.uintp_t, ndim=1, cast=True] left,
                   object right):
    """
    Evaluate float-valued function on array of GEOSGeometry pointers

    Parameters
    ----------
    op: str
        string like 'project'
    goems: numpy.ndarray
        Array of pointers to GEOSGeometry objects

    Returns
    -------
    out: float array
    """
    cdef Py_ssize_t idx
    cdef GEOSContextHandle_t handle
    cdef uintptr_t right_ptr
    cdef GEOSGeometry *left_geom
    cdef GEOSGeometry *right_geom
    cdef unsigned int n = left.size
    cdef double nan = np.nan

    cdef np.ndarray[double, ndim=1, cast=True] out = np.empty(n, dtype=np.float64)

    right_ptr = <np.uintp_t> right.__geom__
    right_geom = <GEOSGeometry *> right_ptr

    handle = get_geos_context_handle()

    if op == 'project':
        func = GEOSProject_r
    elif op == 'project-normalized':
        func = GEOSProjectNormalized_r
    else:
        raise NotImplementedError(op)

    with nogil:
        for idx in xrange(n):
            left_geom = <GEOSGeometry *> left[idx]
            if left_geom != NULL and right_geom != NULL:
                out[idx] = <double>func(handle, left_geom, right_geom)
            else:
                out[idx] = nan

    return out




@cython.boundscheck(False)
@cython.wraparound(False)
cpdef geo_unary_op(str op, np.ndarray[np.uintp_t, ndim=1, cast=True] geoms):
    """
    Evaluate Geometry-valued function on array of GEOSGeometry pointers

    Parameters
    ----------
    op: str
        string like 'centroid', or 'convex_hull'
    goems: numpy.ndarray
        Array of pointers to GEOSGeometry objects

    Returns
    -------
    out: array of pointers to GEOSGeometry objects
    """
    cdef Py_ssize_t idx
    cdef GEOSContextHandle_t handle
    cdef GEOSGeometry *geom
    cdef uintptr_t geos_geom
    cdef GEOSGeometry *other_geom
    cdef unsigned int n = geoms.size

    cdef np.ndarray[np.uintp_t, ndim=1, cast=True] out = np.empty(n, dtype=np.uintp)

    handle = get_geos_context_handle()

    if op == 'boundary':
        func = GEOSBoundary_r
    elif op == 'centroid':
        func = GEOSGetCentroid_r
    elif op == 'convex_hull':
        func = GEOSConvexHull_r
    elif op == 'exterior':
        func = GEOSGetExteriorRing_r  # segfaults on cleanup?
    elif op == 'envelope':
        func = GEOSEnvelope_r
    elif op == 'representative_point':
        func = GEOSPointOnSurface_r
    else:
        raise NotImplementedError("Op %s not known" % op)

    with nogil:
        for idx in xrange(n):
            geos_geom = geoms[idx]
            geom = <GEOSGeometry *> geos_geom
            if geom is not NULL:
                out[idx] = <np.uintp_t> func(handle, geom)
            else:
                out[idx] = 0

    return GeometryArray(out)


@cython.boundscheck(False)
@cython.wraparound(False)
cpdef vector_binary_geo(str op,
                       np.ndarray[np.uintp_t, ndim=1, cast=True] left,
                       np.ndarray[np.uintp_t, ndim=1, cast=True] right):
    """
    Evaluate Geometry-valued function on two arrays of GEOSGeometry pointers

    Parameters
    ----------
    op: str
        string like 'intersection', or 'union'
    left: numpy.ndarray
        Array of pointers to GEOSGeometry objects
    right: numpy.ndarray
        Array of pointers to GEOSGeometry objects

    Returns
    -------
    out: array of pointers to GEOSGeometry objects
    """
    cdef Py_ssize_t idx
    cdef GEOSContextHandle_t handle
    cdef GEOSGeometry *left_geom
    cdef GEOSGeometry *right_geom
    cdef unsigned int n = left.size

    cdef np.ndarray[np.uintp_t, ndim=1, cast=True] out = np.empty(n, dtype=np.uintp)

    handle = get_geos_context_handle()

    if op == 'difference':
        func = GEOSDifference_r
    elif op == 'symmetric_difference':
        func = GEOSSymDifference_r
    elif op == 'union':
        func = GEOSUnion_r
    elif op == 'intersection':
        func = GEOSIntersection_r
    else:
        raise NotImplementedError("Op %s not known" % op)

    with nogil:
        for idx in xrange(n):
            left_geom = <GEOSGeometry *> left[idx]
            right_geom = <GEOSGeometry *> right[idx]
            if left_geom and right_geom:
                out[idx] = <np.uintp_t> func(handle, left_geom, right_geom)
            else:
                out[idx] = 0

    return GeometryArray(out)


@cython.boundscheck(False)
@cython.wraparound(False)
cpdef binary_geo(str op,
                np.ndarray[np.uintp_t, ndim=1, cast=True] left,
                object right):
    """
    Evaluate Geometry-valued function on arrays GEOSGeometry pointers and a
    shapely object

    Parameters
    ----------
    op: str
        string like 'intersection', or 'union'
    left: numpy.ndarray
        Array of pointers to GEOSGeometry objects
    right: shapely BaseGeometry

    Returns
    -------
    out: array of pointers to GEOSGeometry objects
    """
    cdef Py_ssize_t idx
    cdef GEOSContextHandle_t handle
    cdef GEOSGeometry *left_geom
    cdef GEOSGeometry *right_geom
    cdef uintptr_t right_ptr
    cdef unsigned int n = left.size

    cdef np.ndarray[np.uintp_t, ndim=1, cast=True] out = np.empty(n, dtype=np.uintp)

    right_ptr = <np.uintp_t> right.__geom__
    right_geom = <GEOSGeometry *> right_ptr

    handle = get_geos_context_handle()

    if op == 'difference':
        func = GEOSDifference_r
    elif op == 'symmetric_difference':
        func = GEOSSymDifference_r
    elif op == 'union':
        func = GEOSUnion_r
    elif op == 'intersection':
        func = GEOSIntersection_r
    else:
        raise NotImplementedError("Op %s not known" % op)

    with nogil:
        for idx in xrange(n):
            left_geom = <GEOSGeometry *> left[idx]
            if left_geom and right_geom:
                out[idx] = <np.uintp_t> func(handle, left_geom, right_geom)
            else:
                out[idx] = 0

    return GeometryArray(out)


@cython.boundscheck(False)
@cython.wraparound(False)
cdef buffer(np.ndarray[np.uintp_t, ndim=1, cast=True] geoms, double distance,
            int resolution, int cap_style, int join_style, double mitre_limit):
    """ Buffer operation on array of GEOSGeometry objects """
    cdef Py_ssize_t idx
    cdef GEOSContextHandle_t handle
    cdef GEOSGeometry *geom
    cdef uintptr_t geos_geom
    cdef GEOSGeometry *other_geom
    cdef unsigned int n = geoms.size

    cdef np.ndarray[np.uintp_t, ndim=1, cast=True] out = np.empty(n, dtype=np.uintp)
    handle = get_geos_context_handle()

    with nogil:
        for idx in xrange(n):
            geos_geom = geoms[idx]
            geom = <GEOSGeometry *> geos_geom
            if geom is not NULL:
                out[idx] = <np.uintp_t> GEOSBufferWithStyle_r(handle, geom,
                        distance, resolution, cap_style, join_style, mitre_limit)
            else:
                out[idx] = 0

    return GeometryArray(out)



@cython.boundscheck(False)
@cython.wraparound(False)
cdef get_coordinate_point(np.ndarray[np.uintp_t, ndim=1, cast=True] geoms,
                          int coordinate):
    """ Get x, y, or z value for an array of points """
    cdef Py_ssize_t idx
    cdef GEOSContextHandle_t handle
    cdef GEOSGeometry *geom
    cdef GEOSCoordSequence *sequence
    cdef unsigned int n = geoms.size
    cdef double value

    cdef np.ndarray[double, ndim=1, cast=True] out = np.empty(n, dtype=np.float)

    handle = get_geos_context_handle()

    if coordinate == 0:
        func = GEOSCoordSeq_getX_r
    elif coordinate == 1:
        func = GEOSCoordSeq_getY_r
    elif coordinate == 2:
        func = GEOSCoordSeq_getZ_r
    else:
        raise NotImplementedError("Coordinate must be between 0-x, 1-y, 2-z")

    with nogil:
        for idx in xrange(n):
            geom = <GEOSGeometry *> geoms[idx]
            if geom is not NULL:
                sequence = GEOSGeom_getCoordSeq_r(handle, geom)
                func(handle, sequence, 0, &value)
                out[idx] = value
            else:
                out[idx] = 0

    return out


@cython.boundscheck(False)
@cython.wraparound(False)
cpdef serialize(np.ndarray[np.uintp_t, ndim=1, cast=True] geoms):
    """ Serialize array of pointers

    Returns
    -------
    out: bytearray of data
    sizes: array of sizes of wkb strings

    See Also
    --------
    deserialize
    """
    cdef Py_ssize_t idx
    cdef GEOSContextHandle_t handle
    cdef GEOSGeometry *geom
    cdef uintptr_t geos_geom
    cdef unsigned int n = geoms.size
    cdef size_t size
    cdef GEOSWKBWriter *writer
    cdef unsigned char* c_string
    cdef bytes py_string

    cdef np.ndarray[np.uintp_t, ndim=1] sizes = np.empty(n, dtype=np.uintp)
    cdef bytearray out = bytearray()

    handle = get_geos_context_handle()

    writer = GEOSWKBWriter_create_r(handle)

    for idx in xrange(n):
        geos_geom = geoms[idx]
        geom = <GEOSGeometry *> geos_geom
        if geom is not NULL:
            c_string = GEOSWKBWriter_write_r(handle, writer, geom, &size)
            py_string = c_string[:size]
            out.extend(py_string)
            free(c_string)
            sizes[idx] = size
        else:
            sizes[idx] = 0

    GEOSWKBWriter_destroy_r(handle, writer)
    return out, sizes


@cython.boundscheck(False)
@cython.wraparound(False)
cpdef deserialize(const unsigned char* data, np.ndarray[np.uintp_t, ndim=1, cast=True] sizes):
    """ Serialize array of pointers

    Parameters
    -------
    out: bytearray of data
    sizes: array of sizes of wkb strings

    See Also
    --------
    serialize
    """
    cdef Py_ssize_t idx
    cdef GEOSContextHandle_t handle
    cdef GEOSGeometry *geom
    cdef unsigned int n = sizes.size
    cdef size_t size
    cdef GEOSWKBReader *reader

    cdef np.ndarray[np.uintp_t, ndim=1] out = np.empty(n, dtype=np.uintp)

    handle = get_geos_context_handle()

    reader = GEOSWKBReader_create_r(handle)

    with nogil:
        for idx in xrange(n):
            size = sizes[idx]
            if size:
                geom = GEOSWKBReader_read_r(handle, reader, data, size)
                out[idx] = <np.uintp_t> geom
            else:
                out[idx] = 0
            data += size  # march the data pointer forward

    GEOSWKBReader_destroy_r(handle, reader)
    return out


@cython.boundscheck(False)
@cython.wraparound(False)
cdef vec_free(np.ndarray[np.uintp_t, ndim=1, cast=True] geoms):
    """ Free an array of GEOSGeometry pointers """
    cdef Py_ssize_t idx
    cdef GEOSContextHandle_t handle
    cdef GEOSGeometry *geom
    cdef uintptr_t geos_geom
    cdef unsigned int n = geoms.size

    handle = get_geos_context_handle()

    with nogil:
        for idx in xrange(n):
            geos_geom = geoms[idx]
            geom = <GEOSGeometry *> geos_geom
            if geom is not NULL:
                GEOSGeom_destroy_r(handle, geom)


@cython.boundscheck(False)
@cython.wraparound(False)
cdef geom_type(np.ndarray[np.uintp_t, ndim=1, cast=True] geoms):
    """ Free an array of GEOSGeometry pointers """
    cdef Py_ssize_t idx
    cdef GEOSContextHandle_t handle
    cdef GEOSGeometry *geom
    cdef unsigned int n = geoms.size

    cdef np.ndarray[np.int8_t, ndim=1] out = np.empty(n, dtype=np.int8)

    handle = get_geos_context_handle()

    with nogil:
        for idx in xrange(n):
            geom = <GEOSGeometry *> geoms[idx]
            if geom is NULL:
                out[idx] = -1
            else:
                out[idx] = GEOSGeomTypeId_r(handle, geom)

    return out


@cython.boundscheck(False)
@cython.wraparound(False)
cdef unary_union(np.ndarray[np.uintp_t, ndim=1, cast=True] geoms):
    cdef GEOSContextHandle_t handle
    cdef GEOSGeometry *collection
    cdef GEOSGeometry *out
    cdef size_t n

    handle = get_geos_context_handle()
    geoms = geoms[geoms != 0]
    n = geoms.size

    with nogil:
        collection = GEOSGeom_createCollection_r(handle, GEOS_MULTIPOLYGON,
                                                 <GEOSGeometry **> geoms.data,
                                                 n)
        out = GEOSUnaryUnion_r(handle, collection)

    return geom_factory(<np.uintp_t> out)


@cython.boundscheck(False)
@cython.wraparound(False)
cpdef coords(np.ndarray[np.uintp_t, ndim=1, cast=True] geoms):
    """ Get coordinates of LineStrings or Points

    Parameters
    ----------
    geoms: np.ndarray
        Array of pointers to GEOSGeometry objects
        These must be either LineString objects, Point objects, or NULL

    Returns
    -------
    out: list
        List of tuples of coordinate points
    """
    cdef Py_ssize_t i, j
    cdef GEOSContextHandle_t handle
    cdef GEOSGeometry *geom
    cdef GEOSCoordSequence *sequence
    cdef unsigned int n = geoms.size
    cdef double x, y, z
    cdef char has_z

    handle = get_geos_context_handle()
    out = []

    for i in xrange(n):
        geom = <GEOSGeometry *> geoms[i]
        if geom is NULL:
            out.append(())
            continue

        sequence = GEOSGeom_getCoordSeq_r(handle, geom)
        if sequence is NULL:
            raise TypeError("Geometry must be LineString or Point")

        L = []

        has_z = GEOSHasZ_r(handle, geom)

        for j in xrange(GEOSGetNumCoordinates_r(handle, geom)):
            GEOSCoordSeq_getX_r(handle, sequence, j, &x)
            GEOSCoordSeq_getY_r(handle, sequence, j, &y)
            if has_z:
                GEOSCoordSeq_getZ_r(handle, sequence, j, &z)
                L.append(tuple((float(x), float(y), float(z))))
            else:
                L.append(tuple((float(x), float(y))))
        out.append(tuple(L))

    return out


class GeometryArray(object):
    dtype = np.dtype('O')

    def __init__(self, data, parent=False):
        self.data = data
        self.parent = parent

    def __getitem__(self, idx):
        if isinstance(idx, numbers.Integral):
            return get_element(self.data, idx)
        elif isinstance(idx, (collections.Iterable, slice)):
            return GeometryArray(self.data[idx], parent=self)
        else:
            raise TypeError("Index type not supported", idx)

    def take(self, idx):
        result = self[idx]
        result.data[idx == -1] = 0
        return result

    def __len__(self):
        return len(self.data)

    @property
    def size(self):
        return len(self.data)

    def __del__(self):
        if self.parent is False:
            vec_free(self.data)

    def copy(self):
        return self  # assume immutable for now

    @property
    def ndim(self):
        return 1

    def __getstate__(self):
        return serialize(self.data)

    def __setstate__(self, state):
        geoms = deserialize(*state)
        self.data = geoms
        self.parent = None

    def binary_geo(self, other, op):
        """ Apply geometry-valued operation

        Supports:

        -   difference
        -   symmetric_difference
        -   intersection
        -   union

        Parameters
        ----------
        other: GeometryArray or single shapely BaseGeoemtry
        op: string
        """
        if isinstance(other, BaseGeometry):
            return binary_geo(op, self.data, other)
        elif isinstance(other, GeometryArray):
            if len(self) != len(other):
                msg = ("Lengths of inputs to not match.  Left: %d, Right: %d" %
                        (len(self), len(other)))
                raise ValueError(msg)
            return vector_binary_geo(op, self.data, other.data)
        else:
            raise NotImplementedError("type not known %s" % type(other))

    def binop_predicate(self, other, op, extra=None):
        """ Apply boolean-valued operation

        Supports:

        -  contains
        -  disjoint
        -  intersects
        -  touches
        -  crosses
        -  within
        -  overlaps
        -  covers
        -  covered_by
        -  equals

        Parameters
        ----------
        other: GeometryArray or single shapely BaseGeoemtry
        op: string
        """
        if isinstance(other, BaseGeometry):
            if extra is not None:
                return binary_predicate_with_arg(op, self.data, other, extra)
            elif op in opposite_predicates:
                op2 = opposite_predicates[op]
                return prepared_binary_predicate(op2, self.data, other)
            else:
                return binary_predicate(op, self.data, other)
        elif isinstance(other, GeometryArray):
            if len(self) != len(other):
                msg = ("Shapes of inputs to not match.  Left: %d, Right: %d" %
                        (len(self), len(other)))
                raise ValueError(msg)
            if extra is not None:
                return vector_binary_predicate_with_arg(op, self.data, other.data, extra)
            else:
                return vector_binary_predicate(op, self.data, other.data)
        else:
            raise NotImplementedError("type not known %s" % type(other))

    def covers(self, other):
        return self.binop_predicate(other, 'covers')

    def contains(self, other):
        return self.binop_predicate(other, 'contains')

    def crosses(self, other):
        return self.binop_predicate(other, 'crosses')

    def disjoint(self, other):
        return self.binop_predicate(other, 'disjoint')

    def equals(self, other):
        return self.binop_predicate(other, 'equals')

    def intersects(self, other):
        return self.binop_predicate(other, 'intersects')

    def overlaps(self, other):
        return self.binop_predicate(other, 'overlaps')

    def touches(self, other):
        return self.binop_predicate(other, 'touches')

    def within(self, other):
        return self.binop_predicate(other, 'within')

    def equals_exact(self, other, tolerance):
        return self.binop_predicate(other, 'equals_exact', tolerance)

    def is_valid(self):
        return unary_predicate('is_valid', self.data)

    def is_empty(self):
        return unary_predicate('is_empty', self.data)

    def is_simple(self):
        return unary_predicate('is_simple', self.data)

    def is_ring(self):
        return unary_predicate('is_ring', self.data)

    def has_z(self):
        return unary_predicate('has_z', self.data)

    def is_closed(self):
        return unary_predicate('is_closed', self.data)

    def boundary(self):
        return geo_unary_op('boundary', self.data)

    def centroid(self):
        return geo_unary_op('centroid', self.data)

    def convex_hull(self):
        return geo_unary_op('convex_hull', self.data)

    def envelope(self):
        return geo_unary_op('envelope', self.data)

    def exterior(self):
        out = geo_unary_op('exterior', self.data)
        out.parent = self  # exterior shares data with self
        return out

    def representative_point(self):
        return geo_unary_op('representative_point', self.data)

    def distance(self, other):
        if isinstance(other, GeometryArray):
            return binary_vector_float('distance', self.data, other.data)
        else:
            return binary_float('distance', self.data, other)

    def project(self, other, normalized=False):
        op = 'project' if not normalized else 'project-normalized'
        if isinstance(other, GeometryArray):
            return binary_vector_float_return(op, self.data, other.data)
        else:
            return binary_float_return(op, self.data, other)

    def area(self):
        return unary_vector_float('area', self.data)

    def length(self):
        return unary_vector_float('length', self.data)

    def difference(self, other):
        return self.binary_geo(other, 'difference')

    def symmetric_difference(self, other):
        return self.binary_geo(other, 'symmetric_difference')

    def union(self, other):
        return self.binary_geo(other, 'union')

    def intersection(self, other):
        return self.binary_geo(other, 'intersection')

    def buffer(self, distance, resolution=16, cap_style=CAP_STYLE.round,
              join_style=JOIN_STYLE.round, mitre_limit=5.0):
        """ Buffer operation on array of GEOSGeometry objects """
        return buffer(self.data, distance, resolution, cap_style, join_style,
                      mitre_limit)

    def geom_type(self):
        """
        Types of the underlying Geometries

        Returns
        -------
        Pandas categorical with types for each geometry
        """
        x = geom_type(self.data)

        import pandas as pd
        return pd.Categorical.from_codes(x, GEOMETRY_NAMES)

    # for Series/ndarray like compat

    @property
    def shape(self):
        """ Shape of the ...

        For internal compatibility with numpy arrays.

        Returns
        -------
        shape : tuple
        """

        return tuple([len(self)])

    def ravel(self, order='C'):
        """ Return a flattened (numpy) array.

        For internal compatibility with numpy arrays.

        Returns
        -------
        raveled : numpy array
        """
        return np.array(self)

    def view(self):
        """Return a view of myself.

        For internal compatibility with numpy arrays.

        Returns
        -------
        view : Categorical
           Returns `self`!
        """
        return self

    def to_dense(self):
        """Return my 'dense' representation

        For internal compatibility with numpy arrays.

        Returns
        -------
        dense : array
        """
        return to_shapely(self.data)

    def get_values(self):
        """ Return the values.

        For internal compatibility with pandas formatting.

        Returns
        -------
        values : numpy array
            A numpy array of the same dtype as categorical.categories.dtype or
            Index if datetime / periods
        """
        # if we are a datetime and period index, return Index to keep metadata
        return to_shapely(self.data)

    def tolist(self):
        """
        Return the array as a list of geometries
        """
        return self.to_dense().tolist()

    def __array__(self, dtype=None):
        """
        The numpy array interface.

        Returns
        -------
        values : numpy array
            A numpy array of either the specified dtype or,
            if dtype==None (default), the same dtype as
            categorical.categories.dtype
        """
        return to_shapely(self.data)

    def unary_union(self):
        """ Unary union.

        Returns a single shapely geometry
        """
        return unary_union(self.data)

<<<<<<< HEAD
    def _reduce(self, *args, **kwargs):
        raise TypeError("Can not reduce GeometryArrays")
=======
    def coords(self):
        return coords(self.data)
>>>>>>> 5ef56e5a


cpdef cysjoin(np.ndarray[np.uintp_t, ndim=1, cast=True] left,
              np.ndarray[np.uintp_t, ndim=1, cast=True] right,
              str predicate_name):
    """ Spatial join

    Parameters
    ----------
    left: np.ndarray
        array of pointers to GEOSGeometry objects
    right : np.ndarray
        array of pointers to GEOSGeometry objects
    predicate_name: string
        contains, intersects, within, etc..

    Returns
    -------
    left_out: np.ndarray
        Array of indices to pass to take for the left side to match with right
    right_out: np.ndarray
        Array of indices to pass to take for the right side to match with left
    """
    cdef GEOSContextHandle_t handle
    cdef GEOSPreparedPredicate predicate
    cdef size_vector sv
    cdef Py_ssize_t idx
    cdef np.ndarray[np.uintp_t, ndim=1] left_out
    cdef np.ndarray[np.uintp_t, ndim=1] right_out
    cdef size_t left_size = left.size
    cdef size_t right_size = right.size

    handle = get_geos_context_handle()
    predicate = get_prepared_predicate(predicate_name)
    if not predicate:
        raise NotImplementedError(predicate_name)

    with nogil:
        sv = sjoin(handle, predicate,
                   <GEOSGeometry*> left.data, left_size,
                   <GEOSGeometry*> right.data, right_size)

    left_out = np.empty(sv.n // 2, dtype=np.uintp)
    right_out = np.empty(sv.n // 2, dtype=np.uintp)

    with nogil:
        for idx in range(0, sv.n // 2):
            left_out[idx] = sv.a[2 * idx]
            right_out[idx] = sv.a[2 * idx + 1]

    cfree(sv.a)
    return left_out, right_out


def concat(L):
    L = list(L)
    x = np.concatenate([ga.data for ga in L])
    return GeometryArray(x, parent=set(L))<|MERGE_RESOLUTION|>--- conflicted
+++ resolved
@@ -1421,6 +1421,9 @@
         import pandas as pd
         return pd.Categorical.from_codes(x, GEOMETRY_NAMES)
 
+    def coords(self):
+        return coords(self.data)
+
     # for Series/ndarray like compat
 
     @property
@@ -1510,13 +1513,8 @@
         """
         return unary_union(self.data)
 
-<<<<<<< HEAD
     def _reduce(self, *args, **kwargs):
         raise TypeError("Can not reduce GeometryArrays")
-=======
-    def coords(self):
-        return coords(self.data)
->>>>>>> 5ef56e5a
 
 
 cpdef cysjoin(np.ndarray[np.uintp_t, ndim=1, cast=True] left,
