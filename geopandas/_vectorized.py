--- conflicted
+++ resolved
@@ -955,21 +955,26 @@
         return _binary_op_float("distance", data, other)
 
 
-<<<<<<< HEAD
+def hausdorff_distance(data, other, densify=None, **kwargs):
+    if compat.USE_SHAPELY_20:
+        return shapely.hausdorff_distance(data, other, densify=densify, **kwargs)
+    elif compat.USE_PYGEOS:
+        return _binary_method(
+            "hausdorff_distance", data, other, densify=densify, **kwargs
+        )
+    else:
+        raise NotImplementedError(
+            f"shapely >= 2.0 or PyGEOS is required, "
+            f"version {shapely.__version__} is installed"
+        )
+
+
 def frechet_distance(data, other, densify=None, **kwargs):
     if compat.USE_SHAPELY_20:
         return shapely.frechet_distance(data, other, densify=densify, **kwargs)
     elif compat.USE_PYGEOS:
         return _binary_method(
             "frechet_distance", data, other, densify=densify, **kwargs
-=======
-def hausdorff_distance(data, other, densify=None, **kwargs):
-    if compat.USE_SHAPELY_20:
-        return shapely.hausdorff_distance(data, other, densify=densify, **kwargs)
-    elif compat.USE_PYGEOS:
-        return _binary_method(
-            "hausdorff_distance", data, other, densify=densify, **kwargs
->>>>>>> 35463add
         )
     else:
         raise NotImplementedError(
