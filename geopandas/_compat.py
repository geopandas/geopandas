--- conflicted
+++ resolved
@@ -18,12 +18,10 @@
 # Shapely / PyGEOS compat
 # -----------------------------------------------------------------------------
 
-<<<<<<< HEAD
+
 SHAPELY_GE_17 = str(shapely.__version__) >= LooseVersion("1.7.0")
 
-=======
 HAS_PYGEOS = None
->>>>>>> 9b179753
 USE_PYGEOS = None
 PYGEOS_SHAPELY_COMPAT = None
 
