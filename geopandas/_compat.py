import contextlib
from packaging.version import Version
import importlib
import os
import warnings

import numpy as np
import pandas as pd
import pyproj
import shapely
import shapely.geos


# -----------------------------------------------------------------------------
# pandas compat
# -----------------------------------------------------------------------------

PANDAS_GE_10 = Version(pd.__version__) >= Version("1.0.0")
PANDAS_GE_11 = Version(pd.__version__) >= Version("1.1.0")
PANDAS_GE_115 = Version(pd.__version__) >= Version("1.1.5")
PANDAS_GE_12 = Version(pd.__version__) >= Version("1.2.0")


# -----------------------------------------------------------------------------
# Shapely / PyGEOS compat
# -----------------------------------------------------------------------------


SHAPELY_GE_17 = Version(shapely.__version__) >= Version("1.7.0")
SHAPELY_GE_18 = Version(shapely.__version__) >= Version("1.8")
SHAPELY_GE_20 = Version(shapely.__version__) >= Version("2.0")

GEOS_GE_390 = shapely.geos.geos_version >= (3, 9, 0)


HAS_PYGEOS = None
USE_PYGEOS = None
PYGEOS_SHAPELY_COMPAT = None

PYGEOS_GE_09 = None
PYGEOS_GE_010 = None

INSTALL_PYGEOS_ERROR = "To use PyGEOS within GeoPandas, you need to install PyGEOS: \
'conda install pygeos' or 'pip install pygeos'"

try:
    import pygeos  # noqa

    # only automatically use pygeos if version is high enough
    if Version(pygeos.__version__) >= Version("0.8"):
        HAS_PYGEOS = True
<<<<<<< HEAD
        PYGEOS_GE_09 = Version(pygeos.__version__) >= Version("0.9")
=======
        PYGEOS_GE_09 = str(pygeos.__version__) >= LooseVersion("0.9")
        PYGEOS_GE_010 = str(pygeos.__version__) >= LooseVersion("0.10")
>>>>>>> 831108dc
    else:
        warnings.warn(
            "The installed version of PyGEOS is too old ({0} installed, 0.8 required),"
            " and thus GeoPandas will not use PyGEOS.".format(pygeos.__version__),
            UserWarning,
        )
        HAS_PYGEOS = False
except ImportError:
    HAS_PYGEOS = False


def set_use_pygeos(val=None):
    """
    Set the global configuration on whether to use PyGEOS or not.

    The default is use PyGEOS if it is installed. This can be overridden
    with an environment variable USE_PYGEOS (this is only checked at
    first import, cannot be changed during interactive session).

    Alternatively, pass a value here to force a True/False value.
    """
    global USE_PYGEOS
    global PYGEOS_SHAPELY_COMPAT

    if val is not None:
        USE_PYGEOS = bool(val)
    else:
        if USE_PYGEOS is None:

            USE_PYGEOS = HAS_PYGEOS

            env_use_pygeos = os.getenv("USE_PYGEOS", None)
            if env_use_pygeos is not None:
                USE_PYGEOS = bool(int(env_use_pygeos))

    # validate the pygeos version
    if USE_PYGEOS:
        try:
            import pygeos  # noqa

            # validate the pygeos version
            if not Version(pygeos.__version__) >= Version("0.8"):
                raise ImportError(
                    "PyGEOS >= 0.8 is required, version {0} is installed".format(
                        pygeos.__version__
                    )
                )

            # Check whether Shapely and PyGEOS use the same GEOS version.
            # Based on PyGEOS from_shapely implementation.

            from shapely.geos import geos_version_string as shapely_geos_version
            from pygeos import geos_capi_version_string

            # shapely has something like: "3.6.2-CAPI-1.10.2 4d2925d6"
            # pygeos has something like: "3.6.2-CAPI-1.10.2"
            if not shapely_geos_version.startswith(geos_capi_version_string):
                warnings.warn(
                    "The Shapely GEOS version ({}) is incompatible with the GEOS "
                    "version PyGEOS was compiled with ({}). Conversions between both "
                    "will be slow.".format(
                        shapely_geos_version, geos_capi_version_string
                    )
                )
                PYGEOS_SHAPELY_COMPAT = False
            else:
                PYGEOS_SHAPELY_COMPAT = True

        except ImportError:
            raise ImportError(INSTALL_PYGEOS_ERROR)


set_use_pygeos()


# compat related to deprecation warnings introduced in Shapely 1.8
# -> creating a numpy array from a list-like of Multi-part geometries,
# although doing the correct thing (not expanding in its parts), still raises
# the warning about iteration being deprecated
# This adds a context manager to explicitly ignore this warning


try:
    from shapely.errors import ShapelyDeprecationWarning as shapely_warning
except ImportError:
    shapely_warning = None


if shapely_warning is not None and not SHAPELY_GE_20:

    @contextlib.contextmanager
    def ignore_shapely2_warnings():
        with warnings.catch_warnings():
            warnings.filterwarnings(
                "ignore", "Iteration|The array interface|__len__", shapely_warning
            )
            yield


elif (Version(np.__version__) >= Version("1.21")) and not SHAPELY_GE_20:

    @contextlib.contextmanager
    def ignore_shapely2_warnings():
        with warnings.catch_warnings():
            # warning from numpy for existing Shapely releases (this is fixed
            # with Shapely 1.8)
            warnings.filterwarnings(
                "ignore", "An exception was ignored while fetching", DeprecationWarning
            )
            yield


else:

    @contextlib.contextmanager
    def ignore_shapely2_warnings():
        yield


def import_optional_dependency(name: str, extra: str = ""):
    """
    Import an optional dependency.

    Adapted from pandas.compat._optional::import_optional_dependency

    Raises a formatted ImportError if the module is not present.

    Parameters
    ----------
    name : str
        The module name.
    extra : str
        Additional text to include in the ImportError message.
    Returns
    -------
    module
    """
    msg = """Missing optional dependency '{name}'. {extra}  "
        "Use pip or conda to install {name}.""".format(
        name=name, extra=extra
    )

    if not isinstance(name, str):
        raise ValueError(
            "Invalid module name: '{name}'; must be a string".format(name=name)
        )

    try:
        module = importlib.import_module(name)

    except ImportError:
        raise ImportError(msg) from None

    return module


# -----------------------------------------------------------------------------
# RTree compat
# -----------------------------------------------------------------------------

HAS_RTREE = None
RTREE_GE_094 = False
try:
    import rtree  # noqa

    HAS_RTREE = True
except ImportError:
    HAS_RTREE = False

# -----------------------------------------------------------------------------
# pyproj compat
# -----------------------------------------------------------------------------

<<<<<<< HEAD
PYPROJ_LT_3 = Version(pyproj.__version__) < Version("3")
=======
PYPROJ_LT_3 = LooseVersion(pyproj.__version__) < LooseVersion("3")
PYPROJ_GE_31 = LooseVersion(pyproj.__version__) >= LooseVersion("3.1")
>>>>>>> 831108dc
<|MERGE_RESOLUTION|>--- conflicted
+++ resolved
@@ -49,12 +49,8 @@
     # only automatically use pygeos if version is high enough
     if Version(pygeos.__version__) >= Version("0.8"):
         HAS_PYGEOS = True
-<<<<<<< HEAD
         PYGEOS_GE_09 = Version(pygeos.__version__) >= Version("0.9")
-=======
-        PYGEOS_GE_09 = str(pygeos.__version__) >= LooseVersion("0.9")
-        PYGEOS_GE_010 = str(pygeos.__version__) >= LooseVersion("0.10")
->>>>>>> 831108dc
+        PYGEOS_GE_010 = Version(pygeos.__version__) >= Version("0.10")
     else:
         warnings.warn(
             "The installed version of PyGEOS is too old ({0} installed, 0.8 required),"
@@ -228,9 +224,5 @@
 # pyproj compat
 # -----------------------------------------------------------------------------
 
-<<<<<<< HEAD
 PYPROJ_LT_3 = Version(pyproj.__version__) < Version("3")
-=======
-PYPROJ_LT_3 = LooseVersion(pyproj.__version__) < LooseVersion("3")
-PYPROJ_GE_31 = LooseVersion(pyproj.__version__) >= LooseVersion("3.1")
->>>>>>> 831108dc
+PYPROJ_GE_31 = Version(pyproj.__version__) >= Version("3.1")