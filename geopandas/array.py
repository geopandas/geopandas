--- conflicted
+++ resolved
@@ -72,66 +72,13 @@
 # -----------------------------------------------------------------------------
 
 
-<<<<<<< HEAD
 def from_shapely(data, crs=None):
-=======
-def _geom_to_shapely(geom):
-    """
-    Convert internal representation (PyGEOS or Shapely) to external Shapely object.
-    """
-    if not compat.USE_PYGEOS:
-        return geom
-    else:
-        return vectorized._pygeos_to_shapely(geom)
-
-
-def _shapely_to_geom(geom):
-    """
-    Convert external Shapely object to internal representation (PyGEOS or Shapely).
-    """
-    if not compat.USE_PYGEOS:
-        return geom
-    else:
-        return vectorized._shapely_to_pygeos(geom)
-
-
-def _is_scalar_geometry(geom):
-    if compat.USE_PYGEOS:
-        return isinstance(geom, pygeos.Geometry)
-    else:
-        return isinstance(geom, BaseGeometry)
-
-
-def from_shapely(data):
->>>>>>> 5d1181af
     """
     Convert a list or array of shapely objects to a GeometryArray.
 
     Validates the elements.
     """
-<<<<<<< HEAD
-    n = len(data)
-
-    out = []
-
-    for idx in range(n):
-        geom = data[idx]
-        if isinstance(geom, BaseGeometry):
-            out.append(geom)
-        elif hasattr(geom, "__geo_interface__"):
-            geom = shapely.geometry.asShape(geom)
-            out.append(geom)
-        elif _isna(geom):
-            out.append(None)
-        else:
-            raise TypeError("Input must be valid geometry objects: {0}".format(geom))
-
-    aout = np.empty(n, dtype=object)
-    aout[:] = out
-    return GeometryArray(aout, crs=crs)
-=======
-    return GeometryArray(vectorized.from_shapely(data))
->>>>>>> 5d1181af
+    return GeometryArray(vectorized.from_shapely(data), crs=crs)
 
 
 def to_shapely(geoms):
@@ -147,27 +94,7 @@
     """
     Convert a list or array of WKB objects to a GeometryArray.
     """
-<<<<<<< HEAD
-    import shapely.wkb
-
-    n = len(data)
-
-    out = []
-
-    for idx in range(n):
-        geom = data[idx]
-        if geom is not None and len(geom):
-            geom = shapely.wkb.loads(geom)
-        else:
-            geom = None
-        out.append(geom)
-
-    aout = np.empty(n, dtype=object)
-    aout[:] = out
-    return GeometryArray(aout, crs=crs)
-=======
-    return GeometryArray(vectorized.from_wkb(data))
->>>>>>> 5d1181af
+    return GeometryArray(vectorized.from_wkb(data), crs=crs)
 
 
 def to_wkb(geoms):
@@ -183,19 +110,10 @@
     """
     Convert a list or array of WKT objects to a GeometryArray.
     """
-    return GeometryArray(vectorized.from_wkt(data))
-
-
-<<<<<<< HEAD
-    aout = np.empty(n, dtype=object)
-    aout[:] = out
-    return GeometryArray(aout, crs=crs)
-
-
-def to_wkt(geoms):
-=======
+    return GeometryArray(vectorized.from_wkt(data), crs=crs)
+
+
 def to_wkt(geoms, **kwargs):
->>>>>>> 5d1181af
     """
     Convert GeometryArray to a numpy object array of WKT objects.
     """
@@ -223,218 +141,7 @@
     -------
     output : GeometryArray
     """
-<<<<<<< HEAD
-    x = np.asarray(x, dtype="float64")
-    y = np.asarray(y, dtype="float64")
-    if z is not None:
-        z = np.asarray(z, dtype="float64")
-    out = _points_from_xy(x, y, z)
-    aout = np.empty(len(x), dtype=object)
-    aout[:] = out
-    return GeometryArray(aout, crs=crs)
-
-
-# -----------------------------------------------------------------------------
-# Helper methods for the vectorized operations
-# -----------------------------------------------------------------------------
-
-
-def _binary_geo(op, left, right):
-    # type: (str, GeometryArray, [GeometryArray/BaseGeometry]) -> GeometryArray
-    """ Apply geometry-valued operation
-
-    Supports:
-
-    -   difference
-    -   symmetric_difference
-    -   intersection
-    -   union
-
-    Parameters
-    ----------
-    op: string
-    right: GeometryArray or single shapely BaseGeoemtry
-    """
-    if isinstance(right, BaseGeometry):
-        # intersection can return empty GeometryCollections, and if the
-        # result are only those, numpy will coerce it to empty 2D array
-        data = np.empty(len(left), dtype=object)
-        data[:] = [
-            getattr(s, op)(right) if s is not None and right is not None else None
-            for s in left.data
-        ]
-        return GeometryArray(data)
-    elif isinstance(right, GeometryArray):
-        if len(left) != len(right):
-            msg = "Lengths of inputs do not match. Left: {0}, Right: {1}".format(
-                len(left), len(right)
-            )
-            raise ValueError(msg)
-        data = np.empty(len(left), dtype=object)
-        data[:] = [
-            getattr(this_elem, op)(other_elem)
-            if this_elem is not None and other_elem is not None
-            else None
-            for this_elem, other_elem in zip(left.data, right.data)
-        ]
-        return GeometryArray(data)
-    else:
-        raise TypeError("Type not known: {0} vs {1}".format(type(left), type(right)))
-
-
-def _binary_predicate(op, left, right, *args, **kwargs):
-    # type: (str, GeometryArray, GeometryArray/BaseGeometry, args/kwargs)
-    #        -> array[bool]
-    """Binary operation on GeometryArray that returns a boolean ndarray
-
-    Supports:
-
-    -  contains
-    -  disjoint
-    -  intersects
-    -  touches
-    -  crosses
-    -  within
-    -  overlaps
-    -  covers
-    -  covered_by
-    -  equals
-
-    Parameters
-    ----------
-    op: string
-    right: GeometryArray or single shapely BaseGeoemtry
-    """
-    # empty geometries are handled by shapely (all give False except disjoint)
-    if isinstance(right, BaseGeometry):
-        data = [
-            getattr(s, op)(right, *args, **kwargs) if s is not None else False
-            for s in left.data
-        ]
-        return np.array(data, dtype=bool)
-    elif isinstance(right, GeometryArray):
-        if len(left) != len(right):
-            msg = "Lengths of inputs do not match. Left: {0}, Right: {1}".format(
-                len(left), len(right)
-            )
-            raise ValueError(msg)
-        data = [
-            getattr(this_elem, op)(other_elem, *args, **kwargs)
-            if not (this_elem is None or other_elem is None)
-            else False
-            for this_elem, other_elem in zip(left.data, right.data)
-        ]
-        return np.array(data, dtype=bool)
-    else:
-        raise TypeError("Type not known: {0} vs {1}".format(type(left), type(right)))
-
-
-def _binary_op_float(op, left, right, *args, **kwargs):
-    # type: (str, GeometryArray, GeometryArray/BaseGeometry, args/kwargs)
-    #        -> array
-    """Binary operation on GeometryArray that returns a ndarray"""
-    # used for distance -> check for empty as we want to return np.nan instead 0.0
-    # as shapely does currently (https://github.com/Toblerity/Shapely/issues/498)
-    if isinstance(right, BaseGeometry):
-        data = [
-            getattr(s, op)(right, *args, **kwargs)
-            if not (s is None or s.is_empty or right.is_empty)
-            else np.nan
-            for s in left.data
-        ]
-        return np.array(data, dtype=float)
-    elif isinstance(right, GeometryArray):
-        if len(left) != len(right):
-            msg = "Lengths of inputs do not match. Left: {0}, Right: {1}".format(
-                len(left), len(right)
-            )
-            raise ValueError(msg)
-        data = [
-            getattr(this_elem, op)(other_elem, *args, **kwargs)
-            if not (this_elem is None or this_elem.is_empty)
-            | (other_elem is None or other_elem.is_empty)
-            else np.nan
-            for this_elem, other_elem in zip(left.data, right.data)
-        ]
-        return np.array(data, dtype=float)
-    else:
-        raise TypeError("Type not known: {0} vs {1}".format(type(left), type(right)))
-
-
-def _binary_op(op, left, right, *args, **kwargs):
-    # type: (str, GeometryArray, GeometryArray/BaseGeometry, args/kwargs)
-    #        -> array
-    """Binary operation on GeometryArray that returns a ndarray"""
-    # pass empty to shapely (relate handles this correctly, project only
-    # for linestrings and points)
-    if op == "project":
-        null_value = np.nan
-        dtype = float
-    elif op == "relate":
-        null_value = None
-        dtype = object
-    else:
-        raise AssertionError("wrong op")
-
-    if isinstance(right, BaseGeometry):
-        data = [
-            getattr(s, op)(right, *args, **kwargs) if s is not None else null_value
-            for s in left.data
-        ]
-        return np.array(data, dtype=dtype)
-    elif isinstance(right, GeometryArray):
-        if len(left) != len(right):
-            msg = "Lengths of inputs do not match. Left: {0}, Right: {1}".format(
-                len(left), len(right)
-            )
-            raise ValueError(msg)
-        data = [
-            getattr(this_elem, op)(other_elem, *args, **kwargs)
-            if not (this_elem is None or other_elem is None)
-            else null_value
-            for this_elem, other_elem in zip(left.data, right.data)
-        ]
-        return np.array(data, dtype=dtype)
-    else:
-        raise TypeError("Type not known: {0} vs {1}".format(type(left), type(right)))
-
-
-def _unary_geo(op, left, *args, **kwargs):
-    # type: (str, GeometryArray) -> GeometryArray
-    """Unary operation that returns new geometries"""
-    # ensure 1D output, see note above
-    data = np.empty(len(left), dtype=object)
-    data[:] = [getattr(geom, op, None) for geom in left.data]
-    return GeometryArray(data)
-
-
-def _unary_op(op, left, null_value=False):
-    # type: (str, GeometryArray, Any) -> np.array
-    """Unary operation that returns a Series"""
-    data = [getattr(geom, op, null_value) for geom in left.data]
-    return np.array(data, dtype=np.dtype(type(null_value)))
-
-
-def _affinity_method(op, left, *args, **kwargs):
-    # type: (str, GeometryArray, ...) -> GeometryArray
-
-    # not all shapely.affinity methods can handle empty geometries:
-    # affine_transform itself works (as well as translate), but rotate, scale
-    # and skew fail (they try to unpack the bounds).
-    # Here: consistently returning empty geom for input empty geom
-    out = []
-    for geom in left.data:
-        if geom is None or geom.is_empty:
-            res = geom
-        else:
-            res = getattr(shapely.affinity, op)(geom, *args, **kwargs)
-        out.append(res)
-    data = np.empty(len(left), dtype=object)
-    data[:] = out
-    return GeometryArray(data)
-=======
-    return GeometryArray(vectorized.points_from_xy(x, y, z))
->>>>>>> 5d1181af
+    return GeometryArray(vectorized.points_from_xy(x, y, z), crs=crs)
 
 
 class GeometryArray(ExtensionArray):
