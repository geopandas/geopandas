from collections.abc import Iterable
import numbers
import operator

import numpy as np
import pandas as pd
from pandas.api.extensions import ExtensionArray, ExtensionDtype

import shapely
import shapely.affinity
import shapely.geometry
from shapely.geometry.base import BaseGeometry
import shapely.ops
import shapely.wkt
from pyproj import CRS

try:
    import pygeos
except ImportError:
    geos = None

from . import _compat as compat
from . import _vectorized as vectorized


class GeometryDtype(ExtensionDtype):
    type = BaseGeometry
    name = "geometry"
    na_value = np.nan

    @classmethod
    def construct_from_string(cls, string):
        if not isinstance(string, str):
            raise TypeError(
                "'construct_from_string' expects a string, got {}".format(type(string))
            )
        elif string == cls.name:
            return cls()
        else:
            raise TypeError(
                "Cannot construct a '{}' from '{}'".format(cls.__name__, string)
            )

    @classmethod
    def construct_array_type(cls):
        return GeometryArray


if compat.PANDAS_GE_024:
    from pandas.api.extensions import register_extension_dtype

    register_extension_dtype(GeometryDtype)


def _isna(value):
    """
    Check if scalar value is NA-like (None or np.nan).

    Custom version that only works for scalars (returning True or False),
    as `pd.isna` also works for array-like input returning a boolean array.
    """
    if value is None:
        return True
    elif isinstance(value, float) and np.isnan(value):
        return True
    else:
        return False


# -----------------------------------------------------------------------------
# Constructors / converters to other formats
# -----------------------------------------------------------------------------


def _geom_to_shapely(geom):
    """
    Convert internal representation (PyGEOS or Shapely) to external Shapely object.
    """
    if not compat.USE_PYGEOS:
        return geom
    else:
        return vectorized._pygeos_to_shapely(geom)


def _shapely_to_geom(geom):
    """
    Convert external Shapely object to internal representation (PyGEOS or Shapely).
    """
    if not compat.USE_PYGEOS:
        return geom
    else:
        return vectorized._shapely_to_pygeos(geom)


def _is_scalar_geometry(geom):
    if compat.USE_PYGEOS:
        return isinstance(geom, pygeos.Geometry)
    else:
        return isinstance(geom, BaseGeometry)


def from_shapely(data, crs=None):
    """
    Convert a list or array of shapely objects to a GeometryArray.

    Validates the elements.

    Parameters
    ----------
    data : array-like
        list or array of shapely objects
    crs : value, optional
        Coordinate Reference System of the geometry objects. Can be anything accepted by
        :meth:`pyproj.CRS.from_user_input() <pyproj.crs.CRS.from_user_input>`,
        such as an authority string (eg "EPSG:4326") or a WKT string.

    """
    return GeometryArray(vectorized.from_shapely(data), crs=crs)


def to_shapely(geoms):
    """
    Convert GeometryArray to numpy object array of shapely objects.
    """
    if not isinstance(geoms, GeometryArray):
        raise ValueError("'geoms' must be a GeometryArray")
    return vectorized.to_shapely(geoms.data)


def from_wkb(data, crs=None):
    """
    Convert a list or array of WKB objects to a GeometryArray.

    Parameters
    ----------
    data : array-like
        list or array of WKB objects
    crs : value, optional
        Coordinate Reference System of the geometry objects. Can be anything accepted by
        :meth:`pyproj.CRS.from_user_input() <pyproj.crs.CRS.from_user_input>`,
        such as an authority string (eg "EPSG:4326") or a WKT string.

    """
    return GeometryArray(vectorized.from_wkb(data), crs=crs)


def to_wkb(geoms):
    """
    Convert GeometryArray to a numpy object array of WKB objects.
    """
    if not isinstance(geoms, GeometryArray):
        raise ValueError("'geoms' must be a GeometryArray")
    return vectorized.to_wkb(geoms.data)


def from_wkt(data, crs=None):
    """
    Convert a list or array of WKT objects to a GeometryArray.

    Parameters
    ----------
    data : array-like
        list or array of WKT objects
    crs : value, optional
        Coordinate Reference System of the geometry objects. Can be anything accepted by
        :meth:`pyproj.CRS.from_user_input() <pyproj.crs.CRS.from_user_input>`,
        such as an authority string (eg "EPSG:4326") or a WKT string.

    """
    return GeometryArray(vectorized.from_wkt(data), crs=crs)


def to_wkt(geoms, **kwargs):
    """
    Convert GeometryArray to a numpy object array of WKT objects.
    """
    if not isinstance(geoms, GeometryArray):
        raise ValueError("'geoms' must be a GeometryArray")
    return vectorized.to_wkt(geoms.data, **kwargs)


def points_from_xy(x, y, z=None, crs=None):
    """
    Generate GeometryArray of shapely Point geometries from x, y(, z) coordinates.

    Parameters
    ----------
    x, y, z : iterable
    crs : value, optional
        Coordinate Reference System of the geometry objects. Can be anything accepted by
        :meth:`pyproj.CRS.from_user_input() <pyproj.crs.CRS.from_user_input>`,
        such as an authority string (eg "EPSG:4326") or a WKT string.

    Examples
    --------
    >>> geometry = geopandas.points_from_xy(x=[1, 0], y=[0, 1])
    >>> geometry = geopandas.points_from_xy(df['x'], df['y'], df['z'])
    >>> gdf = geopandas.GeoDataFrame(
            df, geometry=geopandas.points_from_xy(df['x'], df['y']))

    Returns
    -------
    output : GeometryArray
    """
    return GeometryArray(vectorized.points_from_xy(x, y, z), crs=crs)


class GeometryArray(ExtensionArray):
    """
    Class wrapping a numpy array of Shapely objects and
    holding the array-based implementations.
    """

    _dtype = GeometryDtype()

    def __init__(self, data, crs=None):
        if isinstance(data, self.__class__):
            data = data.data
        elif not isinstance(data, np.ndarray):
            raise TypeError(
                "'data' should be array of geometry objects. Use from_shapely, "
                "from_wkb, from_wkt functions to construct a GeometryArray."
            )
        elif not data.ndim == 1:
            raise ValueError(
                "'data' should be a 1-dimensional array of geometry objects."
            )
        self.data = data

        self._crs = None
        self.crs = crs

    @property
    def crs(self):
        """
        The Coordinate Reference System (CRS) represented as a ``pyproj.CRS``
        object.

        Returns None if the CRS is not set, and to set the value it
        :getter: Returns a ``pyproj.CRS`` or None. When setting, the value
        Coordinate Reference System of the geometry objects. Can be anything accepted by
        :meth:`pyproj.CRS.from_user_input() <pyproj.crs.CRS.from_user_input>`,
        such as an authority string (eg "EPSG:4326") or a WKT string.
        """
        return self._crs

    @crs.setter
    def crs(self, value):
        """Sets the value of the crs"""
        self._crs = None if not value else CRS.from_user_input(value)

    @property
    def dtype(self):
        return self._dtype

    def __len__(self):
        return self.shape[0]

    def __getitem__(self, idx):
        if isinstance(idx, numbers.Integral):
            return _geom_to_shapely(self.data[idx])
        # array-like, slice
        if compat.PANDAS_GE_10:
            # for pandas >= 1.0, validate and convert IntegerArray/BooleanArray
            # to numpy array, pass-through non-array-like indexers
            idx = pd.api.indexers.check_array_indexer(self, idx)
        if isinstance(idx, (Iterable, slice)):
            return GeometryArray(self.data[idx], crs=self.crs)
        else:
            raise TypeError("Index type not supported", idx)

    def __setitem__(self, key, value):
        if compat.PANDAS_GE_10:
            # for pandas >= 1.0, validate and convert IntegerArray/BooleanArray
            # keys to numpy array, pass-through non-array-like indexers
            key = pd.api.indexers.check_array_indexer(self, key)
        if isinstance(value, pd.Series):
            value = value.values
        if isinstance(value, (list, np.ndarray)):
            value = from_shapely(value)
        if isinstance(value, GeometryArray):
            if isinstance(key, numbers.Integral):
                raise ValueError("cannot set a single element with an array")
            self.data[key] = value.data
        elif isinstance(value, BaseGeometry) or _isna(value):
            if _isna(value):
                # internally only use None as missing value indicator
                # but accept others
                value = None
            elif isinstance(value, BaseGeometry):
                value = from_shapely([value]).data[0]
            else:
                raise TypeError("should be valid geometry")
            if isinstance(key, (slice, list, np.ndarray)):
                value_array = np.empty(1, dtype=object)
                value_array[:] = [value]
                self.data[key] = value_array
            else:
                self.data[key] = value
        else:
            raise TypeError(
                "Value should be either a BaseGeometry or None, got %s" % str(value)
            )

        # TODO: use this once pandas-dev/pandas#33457 is fixed
        # if hasattr(value, "crs"):
        #     if value.crs and (value.crs != self.crs):
        #         raise ValueError(
        #             "CRS mismatch between CRS of the passed geometries "
        #             "and CRS of existing geometries."
        #         )

    if compat.USE_PYGEOS:

        def __getstate__(self):
            return (pygeos.to_wkb(self.data), self._crs)

        def __setstate__(self, state):
            geoms = pygeos.from_wkb(state[0])
            self._crs = state[1]
            self.data = geoms
            self.base = None

    # -------------------------------------------------------------------------
    # Geometry related methods
    # -------------------------------------------------------------------------

    @property
    def is_valid(self):
        return vectorized.is_valid(self.data)

    @property
    def is_empty(self):
        return vectorized.is_empty(self.data)

    @property
    def is_simple(self):
        return vectorized.is_simple(self.data)

    @property
    def is_ring(self):
        return vectorized.is_ring(self.data)

    @property
    def is_closed(self):
        return vectorized.is_closed(self.data)

    @property
    def has_z(self):
        return vectorized.has_z(self.data)

    @property
    def geom_type(self):
        return vectorized.geom_type(self.data)

    @property
    def area(self):
<<<<<<< HEAD
        if self.crs.is_geographic:
            geod = self.crs.get_geod()
            a_p = [geod.geometry_area_perimeter(geom) for geom in self.data]
            a, p = zip(*a_p)
            return np.abs(np.array(a))
        else:
            return _unary_op("area", self, null_value=np.nan)
=======
        return vectorized.area(self.data)
>>>>>>> f70a6691

    @property
    def length(self):
        return vectorized.length(self.data)

    #
    # Unary operations that return new geometries
    #

    @property
    def boundary(self):
        return GeometryArray(vectorized.boundary(self.data), crs=self.crs)

    @property
    def centroid(self):
        return GeometryArray(vectorized.centroid(self.data), crs=self.crs)

    @property
    def convex_hull(self):
        return GeometryArray(vectorized.convex_hull(self.data), crs=self.crs)

    @property
    def envelope(self):
        return GeometryArray(vectorized.envelope(self.data), crs=self.crs)

    @property
    def exterior(self):
        return GeometryArray(vectorized.exterior(self.data), crs=self.crs)

    @property
    def interiors(self):
        # no GeometryArray as result
        return vectorized.interiors(self.data)

    def representative_point(self):
        return GeometryArray(vectorized.representative_point(self.data), crs=self.crs)

    #
    # Binary predicates
    #

    @staticmethod
    def _binary_method(op, left, right, **kwargs):
        if isinstance(right, GeometryArray):
            if len(left) != len(right):
                msg = "Lengths of inputs do not match. Left: {0}, Right: {1}".format(
                    len(left), len(right)
                )
                raise ValueError(msg)
            right = right.data

        return getattr(vectorized, op)(left.data, right, **kwargs)

    def covers(self, other):
        return self._binary_method("covers", self, other)

    def contains(self, other):
        return self._binary_method("contains", self, other)

    def crosses(self, other):
        return self._binary_method("crosses", self, other)

    def disjoint(self, other):
        return self._binary_method("disjoint", self, other)

    def equals(self, other):
        return self._binary_method("equals", self, other)

    def intersects(self, other):
        return self._binary_method("intersects", self, other)

    def overlaps(self, other):
        return self._binary_method("overlaps", self, other)

    def touches(self, other):
        return self._binary_method("touches", self, other)

    def within(self, other):
        return self._binary_method("within", self, other)

    def equals_exact(self, other, tolerance):
        return self._binary_method("equals_exact", self, other, tolerance=tolerance)

    def almost_equals(self, other, decimal):
        return self.equals_exact(other, 0.5 * 10 ** (-decimal))
        # return _binary_predicate("almost_equals", self, other, decimal=decimal)

    #
    # Binary operations that return new geometries
    #

    def difference(self, other):
        return GeometryArray(
            self._binary_method("difference", self, other), crs=self.crs
        )

    def intersection(self, other):
        return GeometryArray(
            self._binary_method("intersection", self, other), crs=self.crs
        )

    def symmetric_difference(self, other):
        return GeometryArray(
            self._binary_method("symmetric_difference", self, other), crs=self.crs
        )

    def union(self, other):
        return GeometryArray(self._binary_method("union", self, other), crs=self.crs)

    #
    # Other operations
    #

    def distance(self, other):
        return self._binary_method("distance", self, other)

    def buffer(self, distance, resolution=16, **kwargs):
        return GeometryArray(
            vectorized.buffer(self.data, distance, resolution=resolution, **kwargs),
            crs=self.crs,
        )

    def interpolate(self, distance, normalized=False):
        return GeometryArray(
            vectorized.interpolate(self.data, distance, normalized=normalized),
            crs=self.crs,
        )

    def simplify(self, tolerance, preserve_topology=True):
        return GeometryArray(
            vectorized.simplify(
                self.data, tolerance, preserve_topology=preserve_topology
            ),
            crs=self.crs,
        )

    def project(self, other, normalized=False):
        if isinstance(other, BaseGeometry):
            other = _shapely_to_geom(other)
        elif isinstance(other, GeometryArray):
            other = other.data
        return vectorized.project(self.data, other, normalized=normalized)

    def relate(self, other):
        if isinstance(other, GeometryArray):
            other = other.data
        return vectorized.relate(self.data, other)

    #
    # Reduction operations that return a Shapely geometry
    #

    def unary_union(self):
        return vectorized.unary_union(self.data)

    #
    # Affinity operations
    #

    def affine_transform(self, matrix):
        return GeometryArray(
            vectorized._affinity_method("affine_transform", self.data, matrix),
            crs=self.crs,
        )

    def translate(self, xoff=0.0, yoff=0.0, zoff=0.0):
        return GeometryArray(
            vectorized._affinity_method("translate", self.data, xoff, yoff, zoff),
            crs=self.crs,
        )

    def rotate(self, angle, origin="center", use_radians=False):
        return GeometryArray(
            vectorized._affinity_method(
                "rotate", self.data, angle, origin=origin, use_radians=use_radians
            ),
            crs=self.crs,
        )

    def scale(self, xfact=1.0, yfact=1.0, zfact=1.0, origin="center"):
        return GeometryArray(
            vectorized._affinity_method(
                "scale", self.data, xfact, yfact, zfact, origin=origin
            ),
            crs=self.crs,
        )

    def skew(self, xs=0.0, ys=0.0, origin="center", use_radians=False):
        return GeometryArray(
            vectorized._affinity_method(
                "skew", self.data, xs, ys, origin=origin, use_radians=use_radians
            ),
            crs=self.crs,
        )

    #
    # Coordinate related properties
    #

    @property
    def x(self):
        """Return the x location of point geometries in a GeoSeries"""
        if (self.geom_type[~self.isna()] == "Point").all():
            return vectorized.get_x(self.data)
        else:
            message = "x attribute access only provided for Point geometries"
            raise ValueError(message)

    @property
    def y(self):
        """Return the y location of point geometries in a GeoSeries"""
        if (self.geom_type[~self.isna()] == "Point").all():
            return vectorized.get_y(self.data)
        else:
            message = "y attribute access only provided for Point geometries"
            raise ValueError(message)

    @property
    def bounds(self):
        return vectorized.bounds(self.data)

    @property
    def total_bounds(self):
        if len(self) == 0:
            # numpy 'min' cannot handle empty arrays
            # TODO with numpy >= 1.15, the 'initial' argument can be used
            return np.array([np.nan, np.nan, np.nan, np.nan])
        b = self.bounds
        return np.array(
            (
                np.nanmin(b[:, 0]),  # minx
                np.nanmin(b[:, 1]),  # miny
                np.nanmax(b[:, 2]),  # maxx
                np.nanmax(b[:, 3]),  # maxy
            )
        )

    # -------------------------------------------------------------------------
    # general array like compat
    # -------------------------------------------------------------------------

    @property
    def size(self):
        return self.data.size

    @property
    def shape(self):
        return (self.size,)

    @property
    def ndim(self):
        return len(self.shape)

    def copy(self, *args, **kwargs):
        # still taking args/kwargs for compat with pandas 0.24
        return GeometryArray(self.data.copy(), crs=self._crs)

    def take(self, indices, allow_fill=False, fill_value=None):
        from pandas.api.extensions import take

        if allow_fill:
            if fill_value is None or pd.isna(fill_value):
                fill_value = None
            elif isinstance(fill_value, BaseGeometry):
                fill_value = _shapely_to_geom(fill_value)
            elif not _is_scalar_geometry(fill_value):
                raise TypeError("provide geometry or None as fill value")

        result = take(self.data, indices, allow_fill=allow_fill, fill_value=fill_value)
        if allow_fill and fill_value is None:
            result[pd.isna(result)] = None
        return GeometryArray(result, crs=self.crs)

    def _fill(self, idx, value):
        """ Fill index locations with value

        Value should be a BaseGeometry
        """
        if not (_is_scalar_geometry(value) or value is None):
            raise TypeError(
                "Value should be either a BaseGeometry or None, got %s" % str(value)
            )
        # self.data[idx] = value
        self.data[idx] = np.array([value], dtype=object)
        return self

    def fillna(self, value=None, method=None, limit=None):
        """ Fill NA/NaN values using the specified method.

        Parameters
        ----------
        value : scalar, array-like
            If a scalar value is passed it is used to fill all missing values.
            Alternatively, an array-like 'value' can be given. It's expected
            that the array-like have the same length as 'self'.
        method : {'backfill', 'bfill', 'pad', 'ffill', None}, default None
            Method to use for filling holes in reindexed Series
            pad / ffill: propagate last valid observation forward to next valid
            backfill / bfill: use NEXT valid observation to fill gap
        limit : int, default None
            If method is specified, this is the maximum number of consecutive
            NaN values to forward/backward fill. In other words, if there is
            a gap with more than this number of consecutive NaNs, it will only
            be partially filled. If method is not specified, this is the
            maximum number of entries along the entire axis where NaNs will be
            filled.

        Returns
        -------
        filled : ExtensionArray with NA/NaN filled
        """
        if method is not None:
            raise NotImplementedError("fillna with a method is not yet supported")

        mask = self.isna()
        new_values = self.copy()

        if mask.any():
            # fill with value
            if _isna(value):
                value = None
            elif not isinstance(value, BaseGeometry):
                raise NotImplementedError(
                    "fillna currently only supports filling with a scalar geometry"
                )
            value = _shapely_to_geom(value)
            new_values = new_values._fill(mask, value)

        return new_values

    def astype(self, dtype, copy=True):
        """
        Cast to a NumPy array with 'dtype'.

        Parameters
        ----------
        dtype : str or dtype
            Typecode or data-type to which the array is cast.
        copy : bool, default True
            Whether to copy the data, even if not necessary. If False,
            a copy is made only if the old dtype does not match the
            new dtype.

        Returns
        -------
        array : ndarray
            NumPy ndarray with 'dtype' for its dtype.
        """
        if isinstance(dtype, GeometryDtype):
            if copy:
                return self.copy()
            else:
                return self
        elif pd.api.types.is_string_dtype(dtype) and not pd.api.types.is_object_dtype(
            dtype
        ):
            return to_wkt(self).astype(dtype, copy=False)
        else:
            return np.array(self, dtype=dtype, copy=copy)

    def isna(self):
        """
        Boolean NumPy array indicating if each value is missing
        """
        if compat.USE_PYGEOS:
            return pygeos.is_missing(self.data)
        else:
            return np.array([g is None for g in self.data], dtype="bool")

    def unique(self):
        """Compute the ExtensionArray of unique values.

        Returns
        -------
        uniques : ExtensionArray
        """
        from pandas import factorize

        _, uniques = factorize(self)
        return uniques

    @property
    def nbytes(self):
        return self.data.nbytes

    # -------------------------------------------------------------------------
    # ExtensionArray specific
    # -------------------------------------------------------------------------

    @classmethod
    def _from_sequence(cls, scalars, dtype=None, copy=False):
        """
        Construct a new ExtensionArray from a sequence of scalars.

        Parameters
        ----------
        scalars : Sequence
            Each element will be an instance of the scalar type for this
            array, ``cls.dtype.type``.
        dtype : dtype, optional
            Construct for this particular dtype. This should be a Dtype
            compatible with the ExtensionArray.
        copy : boolean, default False
            If True, copy the underlying data.

        Returns
        -------
        ExtensionArray
        """
        return from_shapely(scalars)

    def _values_for_factorize(self):
        # type: () -> Tuple[np.ndarray, Any]
        """Return an array and missing value suitable for factorization.

        Returns
        -------
        values : ndarray
            An array suitable for factoraization. This should maintain order
            and be a supported dtype (Float64, Int64, UInt64, String, Object).
            By default, the extension array is cast to object dtype.
        na_value : object
            The value in `values` to consider missing. This will be treated
            as NA in the factorization routines, so it will be coded as
            `na_sentinal` and not included in `uniques`. By default,
            ``np.nan`` is used.
        """
        vals = to_wkb(self)
        return vals, None

    @classmethod
    def _from_factorized(cls, values, original):
        """
        Reconstruct an ExtensionArray after factorization.

        Parameters
        ----------
        values : ndarray
            An integer ndarray with the factorized values.
        original : ExtensionArray
            The original ExtensionArray that factorize was called on.

        See Also
        --------
        pandas.factorize
        ExtensionArray.factorize
        """
        return from_wkb(values)

    def _values_for_argsort(self):
        # type: () -> np.ndarray
        """Return values for sorting.

        Returns
        -------
        ndarray
            The transformed values should maintain the ordering between values
            within the array.

        See Also
        --------
        ExtensionArray.argsort
        """
        # Note: this is used in `ExtensionArray.argsort`.
        raise TypeError("geometries are not orderable")

    def _formatter(self, boxed=False):
        """Formatting function for scalar values.

        This is used in the default '__repr__'. The returned formatting
        function receives instances of your scalar type.

        Parameters
        ----------
        boxed: bool, default False
            An indicated for whether or not your array is being printed
            within a Series, DataFrame, or Index (True), or just by
            itself (False). This may be useful if you want scalar values
            to appear differently within a Series versus on its own (e.g.
            quoted or not).

        Returns
        -------
        Callable[[Any], str]
            A callable that gets instances of the scalar type and
            returns a string. By default, :func:`repr` is used
            when ``boxed=False`` and :func:`str` is used when
            ``boxed=True``.
        """
        if boxed:
            import geopandas

            precision = geopandas.options.display_precision
            if precision is None:
                # dummy heuristic based on 10 first geometries that should
                # work in most cases
                xmin, ymin, xmax, ymax = self[~self.isna()][:10].total_bounds
                if (
                    (-180 <= xmin <= 180)
                    and (-180 <= xmax <= 180)
                    and (-90 <= ymin <= 90)
                    and (-90 <= ymax <= 90)
                ):
                    # geographic coordinates
                    precision = 5
                else:
                    # typically projected coordinates
                    # (in case of unit meter: mm precision)
                    precision = 3
            return lambda geom: shapely.wkt.dumps(geom, rounding_precision=precision)
        return repr

    @classmethod
    def _concat_same_type(cls, to_concat):
        """
        Concatenate multiple array

        Parameters
        ----------
        to_concat : sequence of this type

        Returns
        -------
        ExtensionArray
        """
        data = np.concatenate([ga.data for ga in to_concat])
        return GeometryArray(data, crs=to_concat[0].crs)

    def _reduce(self, name, skipna=True, **kwargs):
        # including the base class version here (that raises by default)
        # because this was not yet defined in pandas 0.23
        if name == "any" or name == "all":
            # TODO(pygeos)
            return getattr(to_shapely(self), name)()
        raise TypeError(
            "cannot perform {name} with type {dtype}".format(
                name=name, dtype=self.dtype
            )
        )

    def __array__(self, dtype=None):
        """
        The numpy array interface.

        Returns
        -------
        values : numpy array
        """
        return to_shapely(self)

    def _binop(self, other, op):
        def convert_values(param):
            if isinstance(param, ExtensionArray) or pd.api.types.is_list_like(param):
                ovalues = param
            else:  # Assume its an object
                ovalues = [param] * len(self)
            return ovalues

        if isinstance(other, (pd.Series, pd.Index)):
            # rely on pandas to unbox and dispatch to us
            return NotImplemented

        lvalues = self
        rvalues = convert_values(other)

        if len(lvalues) != len(rvalues):
            raise ValueError("Lengths must match to compare")

        # If the operator is not defined for the underlying objects,
        # a TypeError should be raised
        res = [op(a, b) for (a, b) in zip(lvalues, rvalues)]

        res = np.asarray(res)
        return res

    def __eq__(self, other):
        return self._binop(other, operator.eq)

    def __ne__(self, other):
        return self._binop(other, operator.ne)<|MERGE_RESOLUTION|>--- conflicted
+++ resolved
@@ -355,7 +355,6 @@
 
     @property
     def area(self):
-<<<<<<< HEAD
         if self.crs.is_geographic:
             geod = self.crs.get_geod()
             a_p = [geod.geometry_area_perimeter(geom) for geom in self.data]
@@ -363,9 +362,6 @@
             return np.abs(np.array(a))
         else:
             return _unary_op("area", self, null_value=np.nan)
-=======
-        return vectorized.area(self.data)
->>>>>>> f70a6691
 
     @property
     def length(self):
