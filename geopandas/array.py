import numbers
import operator
import warnings
import inspect
from functools import lru_cache

import numpy as np
import pandas as pd
from pandas.api.extensions import (
    ExtensionArray,
    ExtensionDtype,
    register_extension_dtype,
)

import shapely
import shapely.affinity
import shapely.geometry
from shapely.geometry.base import BaseGeometry
import shapely.ops
import shapely.wkt
from pyproj import CRS, Transformer
from pyproj.aoi import AreaOfInterest
from pyproj.database import query_utm_crs_info

from .sindex import SpatialIndex

TransformerFromCRS = lru_cache(Transformer.from_crs)

_names = {
    "MISSING": None,
    "NAG": None,
    "POINT": "Point",
    "LINESTRING": "LineString",
    "LINEARRING": "LinearRing",
    "POLYGON": "Polygon",
    "MULTIPOINT": "MultiPoint",
    "MULTILINESTRING": "MultiLineString",
    "MULTIPOLYGON": "MultiPolygon",
    "GEOMETRYCOLLECTION": "GeometryCollection",
}


type_mapping = {p.value: _names[p.name] for p in shapely.GeometryType}
geometry_type_ids = list(type_mapping.keys())
geometry_type_values = np.array(list(type_mapping.values()), dtype=object)


class GeometryDtype(ExtensionDtype):
    type = BaseGeometry
    name = "geometry"
    na_value = np.nan

    @classmethod
    def construct_from_string(cls, string):
        if not isinstance(string, str):
            raise TypeError(
                "'construct_from_string' expects a string, got {}".format(type(string))
            )
        elif string == cls.name:
            return cls()
        else:
            raise TypeError(
                "Cannot construct a '{}' from '{}'".format(cls.__name__, string)
            )

    @classmethod
    def construct_array_type(cls):
        return GeometryArray


register_extension_dtype(GeometryDtype)


def _check_crs(left, right, allow_none=False):
    """
    Check if the projection of both arrays is the same.

    If allow_none is True, empty CRS is treated as the same.
    """
    if allow_none:
        if not left.crs or not right.crs:
            return True
    if not left.crs == right.crs:
        return False
    return True


def _crs_mismatch_warn(left, right, stacklevel=3):
    """
    Raise a CRS mismatch warning with the information on the assigned CRS.
    """
    if left.crs:
        left_srs = left.crs.to_string()
        left_srs = left_srs if len(left_srs) <= 50 else " ".join([left_srs[:50], "..."])
    else:
        left_srs = None

    if right.crs:
        right_srs = right.crs.to_string()
        right_srs = (
            right_srs if len(right_srs) <= 50 else " ".join([right_srs[:50], "..."])
        )
    else:
        right_srs = None

    warnings.warn(
        "CRS mismatch between the CRS of left geometries "
        "and the CRS of right geometries.\n"
        "Use `to_crs()` to reproject one of "
        "the input geometries to match the CRS of the other.\n\n"
        "Left CRS: {0}\n"
        "Right CRS: {1}\n".format(left_srs, right_srs),
        UserWarning,
        stacklevel=stacklevel,
    )


def isna(value):
    """
    Check if scalar value is NA-like (None, np.nan or pd.NA).

    Custom version that only works for scalars (returning True or False),
    as `pd.isna` also works for array-like input returning a boolean array.
    """
    if value is None:
        return True
    elif isinstance(value, float) and np.isnan(value):
        return True
    elif value is pd.NA:
        return True
    else:
        return False


# -----------------------------------------------------------------------------
# Constructors / converters to other formats
# -----------------------------------------------------------------------------


def _is_scalar_geometry(geom):
    return isinstance(geom, BaseGeometry)


def from_shapely(data, crs=None):
    """
    Convert a list or array of shapely objects to a GeometryArray.

    Validates the elements.

    Parameters
    ----------
    data : array-like
        list or array of shapely objects
    crs : value, optional
        Coordinate Reference System of the geometry objects. Can be anything accepted by
        :meth:`pyproj.CRS.from_user_input() <pyproj.crs.CRS.from_user_input>`,
        such as an authority string (eg "EPSG:4326") or a WKT string.

    """
    if not isinstance(data, np.ndarray):
        arr = np.empty(len(data), dtype=object)
        arr[:] = data
    else:
        arr = data

    if not shapely.is_valid_input(arr).all():
        out = []

        for geom in data:
            if isinstance(geom, BaseGeometry):
                out.append(geom)
            elif hasattr(geom, "__geo_interface__"):
                geom = shapely.geometry.shape(geom)
                out.append(geom)
            elif isna(geom):
                out.append(None)
            else:
                raise TypeError(
                    "Input must be valid geometry objects: {0}".format(geom)
                )
        arr = np.array(out, dtype=object)

    return GeometryArray(arr, crs=crs)


def to_shapely(geoms):
    """
    Convert GeometryArray to numpy object array of shapely objects.
    """
    if not isinstance(geoms, GeometryArray):
        raise ValueError("'geoms' must be a GeometryArray")
    return geoms._data


def from_wkb(data, crs=None):
    """
    Convert a list or array of WKB objects to a GeometryArray.

    Parameters
    ----------
    data : array-like
        list or array of WKB objects
    crs : value, optional
        Coordinate Reference System of the geometry objects. Can be anything accepted by
        :meth:`pyproj.CRS.from_user_input() <pyproj.crs.CRS.from_user_input>`,
        such as an authority string (eg "EPSG:4326") or a WKT string.

    """
    return GeometryArray(shapely.from_wkb(data), crs=crs)


def to_wkb(geoms, hex=False, **kwargs):
    """
    Convert GeometryArray to a numpy object array of WKB objects.
    """
    if not isinstance(geoms, GeometryArray):
        raise ValueError("'geoms' must be a GeometryArray")
    return shapely.to_wkb(geoms, hex=hex, **kwargs)


def from_wkt(data, crs=None):
    """
    Convert a list or array of WKT objects to a GeometryArray.

    Parameters
    ----------
    data : array-like
        list or array of WKT objects
    crs : value, optional
        Coordinate Reference System of the geometry objects. Can be anything accepted by
        :meth:`pyproj.CRS.from_user_input() <pyproj.crs.CRS.from_user_input>`,
        such as an authority string (eg "EPSG:4326") or a WKT string.

    """
    return GeometryArray(shapely.from_wkt(data), crs=crs)


def to_wkt(geoms, **kwargs):
    """
    Convert GeometryArray to a numpy object array of WKT objects.
    """
    if not isinstance(geoms, GeometryArray):
        raise ValueError("'geoms' must be a GeometryArray")
    return shapely.to_wkt(geoms, **kwargs)


def points_from_xy(x, y, z=None, crs=None):
    """
    Generate GeometryArray of shapely Point geometries from x, y(, z) coordinates.

    In case of geographic coordinates, it is assumed that longitude is captured by
    ``x`` coordinates and latitude by ``y``.

    Parameters
    ----------
    x, y, z : iterable
    crs : value, optional
        Coordinate Reference System of the geometry objects. Can be anything accepted by
        :meth:`pyproj.CRS.from_user_input() <pyproj.crs.CRS.from_user_input>`,
        such as an authority string (eg "EPSG:4326") or a WKT string.

    Examples
    --------
    >>> import pandas as pd
    >>> df = pd.DataFrame({'x': [0, 1, 2], 'y': [0, 1, 2], 'z': [0, 1, 2]})
    >>> df
       x  y  z
    0  0  0  0
    1  1  1  1
    2  2  2  2
    >>> geometry = geopandas.points_from_xy(x=[1, 0], y=[0, 1])
    >>> geometry = geopandas.points_from_xy(df['x'], df['y'], df['z'])
    >>> gdf = geopandas.GeoDataFrame(
    ...     df, geometry=geopandas.points_from_xy(df['x'], df['y']))

    Having geographic coordinates:

    >>> df = pd.DataFrame({'longitude': [-140, 0, 123], 'latitude': [-65, 1, 48]})
    >>> df
       longitude  latitude
    0       -140       -65
    1          0         1
    2        123        48
    >>> geometry = geopandas.points_from_xy(df.longitude, df.latitude, crs="EPSG:4326")

    Returns
    -------
    output : GeometryArray
    """
    x = np.asarray(x, dtype="float64")
    y = np.asarray(y, dtype="float64")
    if z is not None:
        z = np.asarray(z, dtype="float64")

    return GeometryArray(shapely.points(x, y, z), crs=crs)


class GeometryArray(ExtensionArray):
    """
    Class wrapping a numpy array of Shapely objects and
    holding the array-based implementations.
    """

    _dtype = GeometryDtype()

    def __init__(self, data, crs=None):
        if isinstance(data, self.__class__):
            if not crs:
                crs = data.crs
            data = data._data
        elif not isinstance(data, np.ndarray):
            raise TypeError(
                "'data' should be array of geometry objects. Use from_shapely, "
                "from_wkb, from_wkt functions to construct a GeometryArray."
            )
        elif not data.ndim == 1:
            raise ValueError(
                "'data' should be a 1-dimensional array of geometry objects."
            )
        self._data = data

        self._crs = None
        self.crs = crs
        self._sindex = None

    @property
    def data(self):
        warnings.warn(
            "Accessing the underlying geometries through the `.data` attribute is "
            "deprecated and will be removed in GeoPandas 1.0. You can use "
            "`np.asarray(..)` or the `to_numpy()` method instead.",
            DeprecationWarning,
            stacklevel=2,
        )
        return self._data

    @property
    def sindex(self):
        if self._sindex is None:
            self._sindex = SpatialIndex(self._data)
        return self._sindex

    @property
    def has_sindex(self):
        """Check the existence of the spatial index without generating it.

        Use the `.sindex` attribute on a GeoDataFrame or GeoSeries
        to generate a spatial index if it does not yet exist,
        which may take considerable time based on the underlying index
        implementation.

        Note that the underlying spatial index may not be fully
        initialized until the first use.

        See Also
        ---------
        GeoDataFrame.has_sindex

        Returns
        -------
        bool
            `True` if the spatial index has been generated or
            `False` if not.
        """
        return self._sindex is not None

    @property
    def crs(self):
        """
        The Coordinate Reference System (CRS) represented as a ``pyproj.CRS``
        object.

        Returns None if the CRS is not set, and to set the value it
        :getter: Returns a ``pyproj.CRS`` or None. When setting, the value
        Coordinate Reference System of the geometry objects. Can be anything accepted by
        :meth:`pyproj.CRS.from_user_input() <pyproj.crs.CRS.from_user_input>`,
        such as an authority string (eg "EPSG:4326") or a WKT string.
        """
        return self._crs

    @crs.setter
    def crs(self, value):
        """Sets the value of the crs"""
        self._crs = None if not value else CRS.from_user_input(value)

    def check_geographic_crs(self, stacklevel):
        """Check CRS and warn if the planar operation is done in a geographic CRS"""
        if self.crs and self.crs.is_geographic:
            warnings.warn(
                "Geometry is in a geographic CRS. Results from '{}' are likely "
                "incorrect. Use 'GeoSeries.to_crs()' to re-project geometries to a "
                "projected CRS before this operation.\n".format(
                    inspect.stack()[1].function
                ),
                UserWarning,
                stacklevel=stacklevel,
            )

    @property
    def dtype(self):
        return self._dtype

    def __len__(self):
        return self.shape[0]

    def __getitem__(self, idx):
        if isinstance(idx, numbers.Integral):
            return self._data[idx]
        # array-like, slice
        # validate and convert IntegerArray/BooleanArray
        # to numpy array, pass-through non-array-like indexers
        idx = pd.api.indexers.check_array_indexer(self, idx)
        return GeometryArray(self._data[idx], crs=self.crs)

    def __setitem__(self, key, value):
        # validate and convert IntegerArray/BooleanArray
        # keys to numpy array, pass-through non-array-like indexers
        key = pd.api.indexers.check_array_indexer(self, key)
        if isinstance(value, pd.Series):
            value = value.values
        if isinstance(value, pd.DataFrame):
            value = value.values.flatten()
        if isinstance(value, (list, np.ndarray)):
            value = from_shapely(value)
        if isinstance(value, GeometryArray):
            if isinstance(key, numbers.Integral):
                raise ValueError("cannot set a single element with an array")
            self._data[key] = value._data
        elif isinstance(value, BaseGeometry) or isna(value):
            if isna(value):
                # internally only use None as missing value indicator
                # but accept others
                value = None
            elif isinstance(value, BaseGeometry):
                value = from_shapely([value])._data[0]
            else:
                raise TypeError("should be valid geometry")
            if isinstance(key, (slice, list, np.ndarray)):
                value_array = np.empty(1, dtype=object)
                value_array[:] = [value]
                self._data[key] = value_array
            else:
                self._data[key] = value
        else:
            raise TypeError(
                "Value should be either a BaseGeometry or None, got %s" % str(value)
            )

        # invalidate spatial index
        self._sindex = None

        # TODO: use this once pandas-dev/pandas#33457 is fixed
        # if hasattr(value, "crs"):
        #     if value.crs and (value.crs != self.crs):
        #         raise ValueError(
        #             "CRS mismatch between CRS of the passed geometries "
        #             "and CRS of existing geometries."
        #         )

    def __getstate__(self):
        return (shapely.to_wkb(self._data), self._crs)

    def __setstate__(self, state):
        if not isinstance(state, dict):
            # pickle file saved with pygeos
            geoms = shapely.from_wkb(state[0])
            self._crs = state[1]
            self._sindex = None  # pygeos.STRtree could not be pickled yet
            self._data = geoms
            self.base = None
        else:
            if "data" in state:
                state["_data"] = state.pop("data")
            if "_crs" not in state:
                state["_crs"] = None
            self.__dict__.update(state)

    # -------------------------------------------------------------------------
    # Geometry related methods
    # -------------------------------------------------------------------------

    @property
    def is_valid(self):
        return shapely.is_valid(self._data)

    @property
    def is_empty(self):
        return shapely.is_empty(self._data)

    @property
    def is_simple(self):
        return shapely.is_simple(self._data)

    @property
    def is_ring(self):
        return shapely.is_ring(self._data)

    @property
    def is_closed(self):
        return shapely.is_closed(self._data)

    @property
    def has_z(self):
        return shapely.has_z(self._data)

    @property
    def geom_type(self):
        res = shapely.get_type_id(self._data)
        return geometry_type_values[np.searchsorted(geometry_type_ids, res)]

    @property
    def area(self):
        self.check_geographic_crs(stacklevel=5)
        return shapely.area(self._data)

    @property
    def length(self):
        self.check_geographic_crs(stacklevel=5)
        return shapely.length(self._data)

    #
    # Unary operations that return new geometries
    #

    @property
    def boundary(self):
        return GeometryArray(shapely.boundary(self._data), crs=self.crs)

    @property
    def centroid(self):
        self.check_geographic_crs(stacklevel=5)
        return GeometryArray(shapely.centroid(self._data), crs=self.crs)

    def concave_hull(self, ratio, allow_holes):
        return shapely.concave_hull(self._data, ratio=ratio, allow_holes=allow_holes)

    @property
    def convex_hull(self):
        return GeometryArray(shapely.convex_hull(self._data), crs=self.crs)

    def delaunay_triangles(self, tolerance, only_edges):
        return GeometryArray(
            shapely.delaunay_triangles(self._data, tolerance, only_edges),
            crs=self.crs,
        )

    @property
    def envelope(self):
        return GeometryArray(shapely.envelope(self._data), crs=self.crs)

    def minimum_rotated_rectangle(self):
        return GeometryArray(shapely.oriented_envelope(self._data), crs=self.crs)

    @property
    def exterior(self):
        return GeometryArray(shapely.get_exterior_ring(self._data), crs=self.crs)

    def extract_unique_points(self):
        return GeometryArray(shapely.extract_unique_points(self._data), crs=self.crs)

    def offset_curve(self, distance, quad_segs=8, join_style="round", mitre_limit=5.0):
        return GeometryArray(
            shapely.offset_curve(
                self._data,
                distance,
                quad_segs=quad_segs,
                join_style=join_style,
                mitre_limit=mitre_limit,
            ),
            crs=self.crs,
        )

    @property
    def interiors(self):
        # no GeometryArray as result
        has_non_poly = False
        inner_rings = []
        for geom in self._data:
            interior_ring_seq = getattr(geom, "interiors", None)
            # polygon case
            if interior_ring_seq is not None:
                inner_rings.append(list(interior_ring_seq))
            # non-polygon case
            else:
                has_non_poly = True
                inner_rings.append(None)
        if has_non_poly:
            warnings.warn(
                "Only Polygon objects have interior rings. For other "
                "geometry types, None is returned.",
                stacklevel=2,
            )
        data = np.array(inner_rings, dtype=object)
        return data

    def remove_repeated_points(self, tolerance=0.0):
        return GeometryArray(
            shapely.remove_repeated_points(self._data, tolerance=tolerance),
            crs=self.crs,
        )

    def representative_point(self):
        return GeometryArray(shapely.point_on_surface(self._data), crs=self.crs)

    def minimum_bounding_circle(self):
        return GeometryArray(shapely.minimum_bounding_circle(self._data), crs=self.crs)

    def minimum_bounding_radius(self):
        return shapely.minimum_bounding_radius(self._data)

    def normalize(self):
        return GeometryArray(shapely.normalize(self._data), crs=self.crs)

    def make_valid(self):
        return GeometryArray(shapely.make_valid(self._data), crs=self.crs)

    def reverse(self):
        return GeometryArray(shapely.reverse(self._data), crs=self.crs)

    def segmentize(self, max_segment_length):
        return GeometryArray(
            shapely.segmentize(self._data, max_segment_length),
            crs=self.crs,
        )

    #
    # Binary predicates
    #

    @staticmethod
    def _binary_method(op, left, right, **kwargs):
        if isinstance(right, GeometryArray):
            if len(left) != len(right):
                msg = "Lengths of inputs do not match. Left: {0}, Right: {1}".format(
                    len(left), len(right)
                )
                raise ValueError(msg)
            if not _check_crs(left, right):
                _crs_mismatch_warn(left, right, stacklevel=7)
            right = right._data

        return getattr(shapely, op)(left._data, right, **kwargs)

    def covers(self, other):
        return self._binary_method("covers", self, other)

    def covered_by(self, other):
        return self._binary_method("covered_by", self, other)

    def contains(self, other):
        return self._binary_method("contains", self, other)

    def crosses(self, other):
        return self._binary_method("crosses", self, other)

    def disjoint(self, other):
        return self._binary_method("disjoint", self, other)

    def geom_equals(self, other):
        return self._binary_method("equals", self, other)

    def intersects(self, other):
        return self._binary_method("intersects", self, other)

    def overlaps(self, other):
        return self._binary_method("overlaps", self, other)

    def touches(self, other):
        return self._binary_method("touches", self, other)

    def within(self, other):
        return self._binary_method("within", self, other)

    def geom_equals_exact(self, other, tolerance):
        return self._binary_method("equals_exact", self, other, tolerance=tolerance)

    def geom_almost_equals(self, other, decimal):
        warnings.warn(
            "The 'geom_almost_equals()' method is deprecated because the name is "
            "confusing. The 'geom_equals_exact()' method should be used instead.",
            FutureWarning,
            stacklevel=2,
        )
        return self.geom_equals_exact(other, 0.5 * 10 ** (-decimal))

    #
    # Binary operations that return new geometries
    #

    def clip_by_rect(self, xmin, ymin, xmax, ymax):
        return GeometryArray(
            shapely.clip_by_rect(self._data, xmin, ymin, xmax, ymax), crs=self.crs
        )

    def difference(self, other):
        return GeometryArray(
            self._binary_method("difference", self, other), crs=self.crs
        )

    def intersection(self, other):
        return GeometryArray(
            self._binary_method("intersection", self, other), crs=self.crs
        )

    def symmetric_difference(self, other):
        return GeometryArray(
            self._binary_method("symmetric_difference", self, other), crs=self.crs
        )

    def union(self, other):
        return GeometryArray(self._binary_method("union", self, other), crs=self.crs)

    def shortest_line(self, other):
        return GeometryArray(
            self._binary_method("shortest_line", self, other), crs=self.crs
        )

    #
    # Other operations
    #

    def distance(self, other):
        self.check_geographic_crs(stacklevel=6)
        return self._binary_method("distance", self, other)

    def hausdorff_distance(self, other, **kwargs):
        self.check_geographic_crs(stacklevel=6)
        return self._binary_method("hausdorff_distance", self, other, **kwargs)

    def frechet_distance(self, other, **kwargs):
        self.check_geographic_crs(stacklevel=6)
        return self._binary_method("frechet_distance", self, other, **kwargs)

    def buffer(self, distance, resolution=16, **kwargs):
        if not (isinstance(distance, (int, float)) and distance == 0):
            self.check_geographic_crs(stacklevel=5)
        return GeometryArray(
            shapely.buffer(self._data, distance, quad_segs=resolution, **kwargs),
            crs=self.crs,
        )

    def interpolate(self, distance, normalized=False):
        self.check_geographic_crs(stacklevel=5)
        return GeometryArray(
            shapely.line_interpolate_point(self._data, distance, normalized=normalized),
            crs=self.crs,
        )

    def simplify(self, tolerance, preserve_topology=True):
        return GeometryArray(
            shapely.simplify(
                self._data, tolerance, preserve_topology=preserve_topology
            ),
            crs=self.crs,
        )

    def project(self, other, normalized=False):
        if isinstance(other, GeometryArray):
            other = other._data
        return shapely.line_locate_point(self._data, other, normalized=normalized)

    def relate(self, other):
        if isinstance(other, GeometryArray):
            other = other._data
        return shapely.relate(self._data, other)

    #
    # Reduction operations that return a Shapely geometry
    #

    def unary_union(self):
<<<<<<< HEAD
        warnings.warn(
            "The 'unary_union' method is deprecated, "
            "use the 'union_all' method instead.",
            FutureWarning,
            stacklevel=2,
        )
        return vectorized.union_all(self._data)

    def union_all(self):
        return vectorized.union_all(self._data)
=======
        warning_msg = (
            "`unary_union` returned None due to all-None GeoSeries. In future, "
            "`unary_union` will return 'GEOMETRYCOLLECTION EMPTY' instead."
        )
        data = shapely.union_all(self._data)
        if data is None or data.is_empty:
            warnings.warn(
                warning_msg,
                FutureWarning,
                stacklevel=4,
            )
            return None
        else:
            return data
>>>>>>> 50b2910e

    #
    # Affinity operations
    #

    @staticmethod
    def _affinity_method(op, left, *args, **kwargs):
        # not all shapely.affinity methods can handle empty geometries:
        # affine_transform itself works (as well as translate), but rotate, scale
        # and skew fail (they try to unpack the bounds).
        # Here: consistently returning empty geom for input empty geom
        out = []
        for geom in left:
            if geom is None or geom.is_empty:
                res = geom
            else:
                res = getattr(shapely.affinity, op)(geom, *args, **kwargs)
            out.append(res)
        data = np.empty(len(left), dtype=object)
        data[:] = out
        return data

    def affine_transform(self, matrix):
        return GeometryArray(
            self._affinity_method("affine_transform", self._data, matrix),
            crs=self.crs,
        )

    def translate(self, xoff=0.0, yoff=0.0, zoff=0.0):
        return GeometryArray(
            self._affinity_method("translate", self._data, xoff, yoff, zoff),
            crs=self.crs,
        )

    def rotate(self, angle, origin="center", use_radians=False):
        return GeometryArray(
            self._affinity_method(
                "rotate", self._data, angle, origin=origin, use_radians=use_radians
            ),
            crs=self.crs,
        )

    def scale(self, xfact=1.0, yfact=1.0, zfact=1.0, origin="center"):
        return GeometryArray(
            self._affinity_method(
                "scale", self._data, xfact, yfact, zfact, origin=origin
            ),
            crs=self.crs,
        )

    def skew(self, xs=0.0, ys=0.0, origin="center", use_radians=False):
        return GeometryArray(
            self._affinity_method(
                "skew", self._data, xs, ys, origin=origin, use_radians=use_radians
            ),
            crs=self.crs,
        )

    def to_crs(self, crs=None, epsg=None):
        """Returns a ``GeometryArray`` with all geometries transformed to a new
        coordinate reference system.

        Transform all geometries in a GeometryArray to a different coordinate
        reference system.  The ``crs`` attribute on the current GeometryArray must
        be set.  Either ``crs`` or ``epsg`` may be specified for output.

        This method will transform all points in all objects.  It has no notion
        of projecting entire geometries.  All segments joining points are
        assumed to be lines in the current projection, not geodesics.  Objects
        crossing the dateline (or other projection boundary) will have
        undesirable behavior.

        Parameters
        ----------
        crs : pyproj.CRS, optional if `epsg` is specified
            The value can be anything accepted
            by :meth:`pyproj.CRS.from_user_input() <pyproj.crs.CRS.from_user_input>`,
            such as an authority string (eg "EPSG:4326") or a WKT string.
        epsg : int, optional if `crs` is specified
            EPSG code specifying output projection.

        Returns
        -------
        GeometryArray

        Examples
        --------
        >>> from shapely.geometry import Point
        >>> from geopandas.array import from_shapely, to_wkt
        >>> a = from_shapely([Point(1, 1), Point(2, 2), Point(3, 3)], crs=4326)
        >>> to_wkt(a)
        array(['POINT (1 1)', 'POINT (2 2)', 'POINT (3 3)'], dtype=object)
        >>> a.crs  # doctest: +SKIP
        <Geographic 2D CRS: EPSG:4326>
        Name: WGS 84
        Axis Info [ellipsoidal]:
        - Lat[north]: Geodetic latitude (degree)
        - Lon[east]: Geodetic longitude (degree)
        Area of Use:
        - name: World
        - bounds: (-180.0, -90.0, 180.0, 90.0)
        Datum: World Geodetic System 1984
        - Ellipsoid: WGS 84
        - Prime Meridian: Greenwich

        >>> a = a.to_crs(3857)
        >>> to_wkt(a)
        array(['POINT (111319.490793 111325.142866)',
               'POINT (222638.981587 222684.208506)',
               'POINT (333958.47238 334111.171402)'], dtype=object)
        >>> a.crs  # doctest: +SKIP
        <Projected CRS: EPSG:3857>
        Name: WGS 84 / Pseudo-Mercator
        Axis Info [cartesian]:
        - X[east]: Easting (metre)
        - Y[north]: Northing (metre)
        Area of Use:
        - name: World - 85°S to 85°N
        - bounds: (-180.0, -85.06, 180.0, 85.06)
        Coordinate Operation:
        - name: Popular Visualisation Pseudo-Mercator
        - method: Popular Visualisation Pseudo Mercator
        Datum: World Geodetic System 1984
        - Ellipsoid: WGS 84
        - Prime Meridian: Greenwich

        """
        if self.crs is None:
            raise ValueError(
                "Cannot transform naive geometries.  "
                "Please set a crs on the object first."
            )
        if crs is not None:
            crs = CRS.from_user_input(crs)
        elif epsg is not None:
            crs = CRS.from_epsg(epsg)
        else:
            raise ValueError("Must pass either crs or epsg.")

        # skip if the input CRS and output CRS are the exact same
        if self.crs.is_exact_same(crs):
            return self

        transformer = TransformerFromCRS(self.crs, crs, always_xy=True)

        new_data = transform(self._data, transformer.transform)
        return GeometryArray(new_data, crs=crs)

    def estimate_utm_crs(self, datum_name="WGS 84"):
        """Returns the estimated UTM CRS based on the bounds of the dataset.

        .. versionadded:: 0.9

        .. note:: Requires pyproj 3+

        Parameters
        ----------
        datum_name : str, optional
            The name of the datum to use in the query. Default is WGS 84.

        Returns
        -------
        pyproj.CRS

        Examples
        --------
        >>> import geodatasets
        >>> df = geopandas.read_file(
        ...     geodatasets.get_path("geoda.chicago_commpop")
        ... )
        >>> df.geometry.values.estimate_utm_crs()  # doctest: +SKIP
        <Derived Projected CRS: EPSG:32616>
        Name: WGS 84 / UTM zone 16N
        Axis Info [cartesian]:
        - E[east]: Easting (metre)
        - N[north]: Northing (metre)
        Area of Use:
        - name: Between 90°W and 84°W, northern hemisphere between equator and 84°N,...
        - bounds: (-90.0, 0.0, -84.0, 84.0)
        Coordinate Operation:
        - name: UTM zone 16N
        - method: Transverse Mercator
        Datum: World Geodetic System 1984 ensemble
        - Ellipsoid: WGS 84
        - Prime Meridian: Greenwich
        """

        if not self.crs:
            raise RuntimeError("crs must be set to estimate UTM CRS.")

        minx, miny, maxx, maxy = self.total_bounds
        if self.crs.is_geographic:
            x_center = np.mean([minx, maxx])
            y_center = np.mean([miny, maxy])
        # ensure using geographic coordinates
        else:
            transformer = TransformerFromCRS(self.crs, "EPSG:4326", always_xy=True)
            minx, miny, maxx, maxy = transformer.transform_bounds(
                minx, miny, maxx, maxy
            )
            y_center = np.mean([miny, maxy])
            # crossed the antimeridian
            if minx > maxx:
                # shift maxx from [-180,180] to [0,360]
                # so both numbers are positive for center calculation
                # Example: -175 to 185
                maxx += 360
                x_center = np.mean([minx, maxx])
                # shift back to [-180,180]
                x_center = ((x_center + 180) % 360) - 180
            else:
                x_center = np.mean([minx, maxx])

        utm_crs_list = query_utm_crs_info(
            datum_name=datum_name,
            area_of_interest=AreaOfInterest(
                west_lon_degree=x_center,
                south_lat_degree=y_center,
                east_lon_degree=x_center,
                north_lat_degree=y_center,
            ),
        )
        try:
            return CRS.from_epsg(utm_crs_list[0].code)
        except IndexError:
            raise RuntimeError("Unable to determine UTM CRS")

    #
    # Coordinate related properties
    #

    @property
    def x(self):
        """Return the x location of point geometries in a GeoSeries"""
        if (self.geom_type[~self.isna()] == "Point").all():
            empty = self.is_empty
            if empty.any():
                nonempty = ~empty
                coords = np.full_like(nonempty, dtype=float, fill_value=np.nan)
                coords[nonempty] = shapely.get_x(self._data[nonempty])
                return coords
            else:
                return shapely.get_x(self._data)
        else:
            message = "x attribute access only provided for Point geometries"
            raise ValueError(message)

    @property
    def y(self):
        """Return the y location of point geometries in a GeoSeries"""
        if (self.geom_type[~self.isna()] == "Point").all():
            empty = self.is_empty
            if empty.any():
                nonempty = ~empty
                coords = np.full_like(nonempty, dtype=float, fill_value=np.nan)
                coords[nonempty] = shapely.get_y(self._data[nonempty])
                return coords
            else:
                return shapely.get_y(self._data)
        else:
            message = "y attribute access only provided for Point geometries"
            raise ValueError(message)

    @property
    def z(self):
        """Return the z location of point geometries in a GeoSeries"""
        if (self.geom_type[~self.isna()] == "Point").all():
            empty = self.is_empty
            if empty.any():
                nonempty = ~empty
                coords = np.full_like(nonempty, dtype=float, fill_value=np.nan)
                coords[nonempty] = shapely.get_z(self._data[nonempty])
                return coords
            else:
                return shapely.get_z(self._data)
        else:
            message = "z attribute access only provided for Point geometries"
            raise ValueError(message)

    @property
    def bounds(self):
        return shapely.bounds(self._data)

    @property
    def total_bounds(self):
        if len(self) == 0:
            # numpy 'min' cannot handle empty arrays
            # TODO with numpy >= 1.15, the 'initial' argument can be used
            return np.array([np.nan, np.nan, np.nan, np.nan])
        b = self.bounds
        return np.array(
            (
                np.nanmin(b[:, 0]),  # minx
                np.nanmin(b[:, 1]),  # miny
                np.nanmax(b[:, 2]),  # maxx
                np.nanmax(b[:, 3]),  # maxy
            )
        )

    # -------------------------------------------------------------------------
    # general array like compat
    # -------------------------------------------------------------------------

    @property
    def size(self):
        return self._data.size

    @property
    def shape(self):
        return (self.size,)

    @property
    def ndim(self):
        return len(self.shape)

    def copy(self, *args, **kwargs):
        # still taking args/kwargs for compat with pandas 0.24
        return GeometryArray(self._data.copy(), crs=self._crs)

    def take(self, indices, allow_fill=False, fill_value=None):
        from pandas.api.extensions import take

        if allow_fill:
            if fill_value is None or pd.isna(fill_value):
                fill_value = None
            elif not _is_scalar_geometry(fill_value):
                raise TypeError("provide geometry or None as fill value")

        result = take(self._data, indices, allow_fill=allow_fill, fill_value=fill_value)
        if allow_fill and fill_value is None:
            result[pd.isna(result)] = None
        return GeometryArray(result, crs=self.crs)

    def _fill(self, idx, value):
        """
        Fill index locations with ``value``.

        ``value`` should be a BaseGeometry or a GeometryArray.
        """
        if isna(value):
            value = [None]
        elif _is_scalar_geometry(value):
            value = [value]
        elif isinstance(value, GeometryArray):
            value = value[idx]
        else:
            raise TypeError(
                "'value' parameter must be None, a scalar geometry, or a GeoSeries, "
                f"but you passed a {type(value).__name__!r}"
            )

        value_arr = np.empty(len(value), dtype=object)
        value_arr[:] = value

        self._data[idx] = value_arr
        return self

    def fillna(self, value=None, method=None, limit=None, copy=True):
        """
        Fill NA values with geometry (or geometries) or using the specified method.

        Parameters
        ----------
        value : shapely geometry object or GeometryArray
            If a geometry value is passed it is used to fill all missing values.
            Alternatively, an GeometryArray 'value' can be given. It's expected
            that the GeometryArray has the same length as 'self'.

        method : {'backfill', 'bfill', 'pad', 'ffill', None}, default None
            Method to use for filling holes in reindexed Series
            pad / ffill: propagate last valid observation forward to next valid
            backfill / bfill: use NEXT valid observation to fill gap

        limit : int, default None
            If method is specified, this is the maximum number of consecutive
            NaN values to forward/backward fill. In other words, if there is
            a gap with more than this number of consecutive NaNs, it will only
            be partially filled. If method is not specified, this is the
            maximum number of entries along the entire axis where NaNs will be
            filled.

        copy : bool, default True
            Whether to make a copy of the data before filling. If False, then
            the original should be modified and no new memory should be allocated.

        Returns
        -------
        GeometryArray
        """
        if method is not None:
            raise NotImplementedError("fillna with a method is not yet supported")

        mask = self.isna()
        if copy:
            new_values = self.copy()
        else:
            new_values = self
        return new_values._fill(mask, value) if mask.any() else new_values

    def astype(self, dtype, copy=True):
        """
        Cast to a NumPy array with 'dtype'.

        Parameters
        ----------
        dtype : str or dtype
            Typecode or data-type to which the array is cast.
        copy : bool, default True
            Whether to copy the data, even if not necessary. If False,
            a copy is made only if the old dtype does not match the
            new dtype.

        Returns
        -------
        array : ndarray
            NumPy ndarray with 'dtype' for its dtype.
        """
        if isinstance(dtype, GeometryDtype):
            if copy:
                return self.copy()
            else:
                return self
        elif pd.api.types.is_string_dtype(dtype) and not pd.api.types.is_object_dtype(
            dtype
        ):
            string_values = to_wkt(self)
            pd_dtype = pd.api.types.pandas_dtype(dtype)
            if isinstance(pd_dtype, pd.StringDtype):
                # ensure to return a pandas string array instead of numpy array
                return pd.array(string_values, dtype=pd_dtype)
            return string_values.astype(dtype, copy=False)
        else:
            return np.array(self, dtype=dtype, copy=copy)

    def isna(self):
        """
        Boolean NumPy array indicating if each value is missing
        """
        return shapely.is_missing(self._data)

    def value_counts(
        self,
        dropna: bool = True,
    ):
        """
        Compute a histogram of the counts of non-null values.

        Parameters
        ----------
        dropna : bool, default True
            Don't include counts of NaN

        Returns
        -------
        pd.Series
        """

        # note ExtensionArray usage of value_counts only specifies dropna,
        # so sort, normalize and bins are not arguments
        values = to_wkb(self)
        from pandas import Index, Series

        result = Series(values).value_counts(dropna=dropna)
        # value_counts converts None to nan, need to convert back for from_wkb to work
        # note result.index already has object dtype, not geometry
        # Can't use fillna(None) or Index.putmask, as this gets converted back to nan
        # for object dtypes
        result.index = Index(
            from_wkb(np.where(result.index.isna(), None, result.index))
        )
        return result

    def unique(self):
        """Compute the ExtensionArray of unique values.

        Returns
        -------
        uniques : ExtensionArray
        """
        from pandas import factorize

        _, uniques = factorize(self)
        return uniques

    @property
    def nbytes(self):
        return self._data.nbytes

    def shift(self, periods=1, fill_value=None):
        """
        Shift values by desired number.

        Newly introduced missing values are filled with
        ``self.dtype.na_value``.

        Parameters
        ----------
        periods : int, default 1
            The number of periods to shift. Negative values are allowed
            for shifting backwards.

        fill_value : object, optional (default None)
            The scalar value to use for newly introduced missing values.
            The default is ``self.dtype.na_value``.

        Returns
        -------
        GeometryArray
            Shifted.

        Notes
        -----
        If ``self`` is empty or ``periods`` is 0, a copy of ``self`` is
        returned.

        If ``periods > len(self)``, then an array of size
        len(self) is returned, with all values filled with
        ``self.dtype.na_value``.
        """
        shifted = super().shift(periods, fill_value)
        shifted.crs = self.crs
        return shifted

    # -------------------------------------------------------------------------
    # ExtensionArray specific
    # -------------------------------------------------------------------------

    @classmethod
    def _from_sequence(cls, scalars, dtype=None, copy=False):
        """
        Construct a new ExtensionArray from a sequence of scalars.

        Parameters
        ----------
        scalars : Sequence
            Each element will be an instance of the scalar type for this
            array, ``cls.dtype.type``.
        dtype : dtype, optional
            Construct for this particular dtype. This should be a Dtype
            compatible with the ExtensionArray.
        copy : boolean, default False
            If True, copy the underlying data.

        Returns
        -------
        ExtensionArray
        """
        # GH 1413
        if isinstance(scalars, BaseGeometry):
            scalars = [scalars]
        return from_shapely(scalars)

    def _values_for_factorize(self):
        # type: () -> Tuple[np.ndarray, Any]
        """Return an array and missing value suitable for factorization.

        Returns
        -------
        values : ndarray
            An array suitable for factorization. This should maintain order
            and be a supported dtype (Float64, Int64, UInt64, String, Object).
            By default, the extension array is cast to object dtype.
        na_value : object
            The value in `values` to consider missing. This will be treated
            as NA in the factorization routines, so it will be coded as
            `na_sentinal` and not included in `uniques`. By default,
            ``np.nan`` is used.
        """
        vals = to_wkb(self)
        return vals, None

    @classmethod
    def _from_factorized(cls, values, original):
        """
        Reconstruct an ExtensionArray after factorization.

        Parameters
        ----------
        values : ndarray
            An integer ndarray with the factorized values.
        original : ExtensionArray
            The original ExtensionArray that factorize was called on.

        See Also
        --------
        pandas.factorize
        ExtensionArray.factorize
        """
        return from_wkb(values, crs=original.crs)

    def _values_for_argsort(self):
        # type: () -> np.ndarray
        """Return values for sorting.

        Returns
        -------
        ndarray
            The transformed values should maintain the ordering between values
            within the array.

        See Also
        --------
        ExtensionArray.argsort
        """
        # Note: this is used in `ExtensionArray.argsort`.
        from geopandas.tools.hilbert_curve import _hilbert_distance

        if self.size == 0:
            # TODO _hilbert_distance fails for empty array
            return np.array([], dtype="uint32")

        mask_empty = self.is_empty
        has_empty = mask_empty.any()
        mask = self.isna() | mask_empty
        if mask.any():
            # if there are missing or empty geometries, we fill those with
            # a dummy geometry so that the _hilbert_distance function can
            # process those. The missing values are handled separately by
            # pandas regardless of the values we return here (to sort
            # first/last depending on 'na_position'), the distances for the
            # empty geometries are substitued below with an appropriate value
            geoms = self.copy()
            indices = np.nonzero(~mask)[0]
            if indices.size:
                geom = self[indices[0]]
            else:
                # for all-empty/NA, just take random geometry
                geom = shapely.geometry.Point(0, 0)

            geoms[mask] = geom
        else:
            geoms = self
        if has_empty:
            # in case we have empty geometries, we need to expand the total
            # bounds with a small percentage, so the empties can be
            # deterministically sorted first
            total_bounds = geoms.total_bounds
            xoff = (total_bounds[2] - total_bounds[0]) * 0.01
            yoff = (total_bounds[3] - total_bounds[1]) * 0.01
            total_bounds += np.array([-xoff, -yoff, xoff, yoff])
        else:
            total_bounds = None
        distances = _hilbert_distance(geoms, total_bounds=total_bounds)
        if has_empty:
            # empty geometries are sorted first ("smallest"), so fill in
            # smallest possible value for uints
            distances[mask_empty] = 0
        return distances

    def argmin(self, skipna: bool = True) -> int:
        raise TypeError("geometries have no minimum or maximum")

    def argmax(self, skipna: bool = True) -> int:
        raise TypeError("geometries have no minimum or maximum")

    def _formatter(self, boxed=False):
        """Formatting function for scalar values.

        This is used in the default '__repr__'. The returned formatting
        function receives instances of your scalar type.

        Parameters
        ----------
        boxed: bool, default False
            An indicated for whether or not your array is being printed
            within a Series, DataFrame, or Index (True), or just by
            itself (False). This may be useful if you want scalar values
            to appear differently within a Series versus on its own (e.g.
            quoted or not).

        Returns
        -------
        Callable[[Any], str]
            A callable that gets instances of the scalar type and
            returns a string. By default, :func:`repr` is used
            when ``boxed=False`` and :func:`str` is used when
            ``boxed=True``.
        """
        if boxed:
            import geopandas

            precision = geopandas.options.display_precision
            if precision is None:
                if self.crs:
                    if self.crs.is_projected:
                        precision = 3
                    else:
                        precision = 5
                else:
                    # fallback
                    # dummy heuristic based on 10 first geometries that should
                    # work in most cases
                    with warnings.catch_warnings():
                        warnings.simplefilter("ignore", category=RuntimeWarning)
                        xmin, ymin, xmax, ymax = self[~self.isna()][:10].total_bounds
                    if (
                        (-180 <= xmin <= 180)
                        and (-180 <= xmax <= 180)
                        and (-90 <= ymin <= 90)
                        and (-90 <= ymax <= 90)
                    ):
                        # geographic coordinates
                        precision = 5
                    else:
                        # typically projected coordinates
                        # (in case of unit meter: mm precision)
                        precision = 3
            return lambda geom: shapely.wkt.dumps(geom, rounding_precision=precision)
        return repr

    @classmethod
    def _concat_same_type(cls, to_concat):
        """
        Concatenate multiple array

        Parameters
        ----------
        to_concat : sequence of this type

        Returns
        -------
        ExtensionArray
        """
        data = np.concatenate([ga._data for ga in to_concat])
        return GeometryArray(data, crs=_get_common_crs(to_concat))

    def _reduce(self, name, skipna=True, **kwargs):
        # including the base class version here (that raises by default)
        # because this was not yet defined in pandas 0.23
        if name == "any" or name == "all":
            return getattr(to_shapely(self), name)()
        raise TypeError(
            f"'{type(self).__name__}' with dtype {self.dtype} "
            f"does not support reduction '{name}'"
        )

    def __array__(self, dtype=None):
        """
        The numpy array interface.

        Returns
        -------
        values : numpy array
        """
        return to_shapely(self)

    def _binop(self, other, op):
        def convert_values(param):
            if not _is_scalar_geometry(param) and (
                isinstance(param, ExtensionArray) or pd.api.types.is_list_like(param)
            ):
                ovalues = param
            else:  # Assume its an object
                ovalues = [param] * len(self)
            return ovalues

        if isinstance(other, (pd.Series, pd.Index, pd.DataFrame)):
            # rely on pandas to unbox and dispatch to us
            return NotImplemented

        lvalues = self
        rvalues = convert_values(other)

        if len(lvalues) != len(rvalues):
            raise ValueError("Lengths must match to compare")

        # If the operator is not defined for the underlying objects,
        # a TypeError should be raised
        res = [op(a, b) for (a, b) in zip(lvalues, rvalues)]

        res = np.asarray(res, dtype=bool)
        return res

    def __eq__(self, other):
        return self._binop(other, operator.eq)

    def __ne__(self, other):
        return self._binop(other, operator.ne)

    def __contains__(self, item):
        """
        Return for `item in self`.
        """
        if isna(item):
            if (
                item is self.dtype.na_value
                or isinstance(item, self.dtype.type)
                or item is None
            ):
                return self.isna().any()
            else:
                return False
        return (self == item).any()


def _get_common_crs(arr_seq):
    # mask out all None arrays with no crs (most likely auto generated by pandas
    # from concat with missing column)
    arr_seq = [ga for ga in arr_seq if not (ga.isna().all() and ga.crs is None)]

    crs_set = {arr.crs for arr in arr_seq}
    crs_not_none = [crs for crs in crs_set if crs is not None]
    names = [crs.name for crs in crs_not_none]

    if len(crs_not_none) == 0:
        return None
    if len(crs_not_none) == 1:
        if len(crs_set) != 1:
            warnings.warn(
                "CRS not set for some of the concatenation inputs. "
                f"Setting output's CRS as {names[0]} "
                "(the single non-null crs provided).",
                stacklevel=2,
            )
        return crs_not_none[0]

    raise ValueError(
        f"Cannot determine common CRS for concatenation inputs, got {names}. "
        "Use `to_crs()` to transform geometries to the same CRS before merging."
    )


def transform(data, func):
    has_z = shapely.has_z(data)

    result = np.empty_like(data)

    coords = shapely.get_coordinates(data[~has_z], include_z=False)
    new_coords_z = func(coords[:, 0], coords[:, 1])
    result[~has_z] = shapely.set_coordinates(
        data[~has_z].copy(), np.array(new_coords_z).T
    )

    coords_z = shapely.get_coordinates(data[has_z], include_z=True)
    new_coords_z = func(coords_z[:, 0], coords_z[:, 1], coords_z[:, 2])
    result[has_z] = shapely.set_coordinates(
        data[has_z].copy(), np.array(new_coords_z).T
    )

    return result<|MERGE_RESOLUTION|>--- conflicted
+++ resolved
@@ -769,21 +769,18 @@
     #
 
     def unary_union(self):
-<<<<<<< HEAD
         warnings.warn(
             "The 'unary_union' method is deprecated, "
             "use the 'union_all' method instead.",
             FutureWarning,
             stacklevel=2,
         )
-        return vectorized.union_all(self._data)
+        return self.union_all(self._data)
 
     def union_all(self):
-        return vectorized.union_all(self._data)
-=======
         warning_msg = (
-            "`unary_union` returned None due to all-None GeoSeries. In future, "
-            "`unary_union` will return 'GEOMETRYCOLLECTION EMPTY' instead."
+            "`union_all` returned None due to all-None GeoSeries. In future, "
+            "`union_all` will return 'GEOMETRYCOLLECTION EMPTY' instead."
         )
         data = shapely.union_all(self._data)
         if data is None or data.is_empty:
@@ -795,7 +792,6 @@
             return None
         else:
             return data
->>>>>>> 50b2910e
 
     #
     # Affinity operations
