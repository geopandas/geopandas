<<<<<<< HEAD
from collections.abc import Iterable
=======
>>>>>>> c6bf8b31
import inspect
import numbers
import operator
from typing import Tuple, Any, Optional
import warnings
<<<<<<< HEAD
=======
from functools import lru_cache
>>>>>>> c6bf8b31

import numpy as np
import pandas as pd
from pandas.api.extensions import (
    ExtensionArray,
    ExtensionDtype,
    register_extension_dtype,
)

import shapely
import shapely.affinity
import shapely.geometry
import shapely.ops
import shapely.wkt
from shapely.geometry.base import BaseGeometry

from ._compat import (
    GEOS_GE_312,
    HAS_PYPROJ,
    PANDAS_GE_21,
    PANDAS_GE_22,
    SHAPELY_GE_21,
    requires_pyproj,
)
from .sindex import SpatialIndex

if HAS_PYPROJ:
    from pyproj import Transformer

    TransformerFromCRS = lru_cache(Transformer.from_crs)

_names = {
    "MISSING": None,
    "NAG": None,
    "POINT": "Point",
    "LINESTRING": "LineString",
    "LINEARRING": "LinearRing",
    "POLYGON": "Polygon",
    "MULTIPOINT": "MultiPoint",
    "MULTILINESTRING": "MultiLineString",
    "MULTIPOLYGON": "MultiPolygon",
    "GEOMETRYCOLLECTION": "GeometryCollection",
}

POLYGON_GEOM_TYPES = {"Polygon", "MultiPolygon"}
LINE_GEOM_TYPES = {"LineString", "MultiLineString", "LinearRing"}
POINT_GEOM_TYPES = {"Point", "MultiPoint"}

type_mapping = {p.value: _names[p.name] for p in shapely.GeometryType}
geometry_type_ids = list(type_mapping.keys())
geometry_type_values = np.array(list(type_mapping.values()), dtype=object)


class GeometryDtype(ExtensionDtype):
    type = BaseGeometry
    name = "geometry"
    na_value = None

    @classmethod
    def construct_from_string(cls, string):
        if not isinstance(string, str):
            raise TypeError(
                f"'construct_from_string' expects a string, got {type(string)}"
            )
        elif string == cls.name:
            return cls()
        else:
            raise TypeError(f"Cannot construct a '{cls.__name__}' from '{string}'")

    @classmethod
    def construct_array_type(cls):
        return GeometryArray


register_extension_dtype(GeometryDtype)


def _check_crs(left, right, allow_none: bool = False) -> bool:
    """
    Check if the projection of both arrays is the same.

    If allow_none is True, empty CRS is treated as the same.
    """
    if allow_none:
        if not left.crs or not right.crs:
            return True
    if not left.crs == right.crs:
        return False
    return True


<<<<<<< HEAD
def _crs_mismatch_warn(left, right, stacklevel: int = 3) -> None:
    """
    Raise a CRS mismatch warning with the information on the assigned CRS.
    """
=======
def _crs_mismatch_warn(left, right, stacklevel=3):
    """Raise a CRS mismatch warning with the information on the assigned CRS."""
>>>>>>> c6bf8b31
    if left.crs:
        left_srs = left.crs.to_string()
        left_srs = left_srs if len(left_srs) <= 50 else " ".join([left_srs[:50], "..."])
    else:
        left_srs = None

    if right.crs:
        right_srs = right.crs.to_string()
        right_srs = (
            right_srs if len(right_srs) <= 50 else " ".join([right_srs[:50], "..."])
        )
    else:
        right_srs = None

    warnings.warn(
        "CRS mismatch between the CRS of left geometries "
        "and the CRS of right geometries.\n"
        "Use `to_crs()` to reproject one of "
        "the input geometries to match the CRS of the other.\n\n"
        f"Left CRS: {left_srs}\n"
        f"Right CRS: {right_srs}\n",
        UserWarning,
        stacklevel=stacklevel,
    )


def isna(value):
    """
    Check if scalar value is NA-like (None, np.nan or pd.NA).

    Custom version that only works for scalars (returning True or False),
    as `pd.isna` also works for array-like input returning a boolean array.
    """
    if value is None:
        return True
    elif isinstance(value, float) and np.isnan(value):
        return True
    elif value is pd.NA:
        return True
    else:
        return False


# -----------------------------------------------------------------------------
# Constructors / converters to other formats
# -----------------------------------------------------------------------------


def _is_scalar_geometry(geom):
    return isinstance(geom, BaseGeometry)


def from_shapely(data: list, crs: Optional[CRS] = None) -> "GeometryArray":
    """
    Convert a list or array of shapely objects to a GeometryArray.

    Validates the elements.

    Parameters
    ----------
    data : array-like
        list or array of shapely objects
    crs : value, optional
        Coordinate Reference System of the geometry objects. Can be anything accepted by
        :meth:`pyproj.CRS.from_user_input() <pyproj.crs.CRS.from_user_input>`,
        such as an authority string (eg "EPSG:4326") or a WKT string.

    """
    if not isinstance(data, np.ndarray):
        arr = np.empty(len(data), dtype=object)
        arr[:] = data
    elif len(data) == 0 and data.dtype == "float64":
        arr = data.astype(object)
    else:
        arr = data

    if not shapely.is_valid_input(arr).all():
        out = []

        for geom in data:
            if isinstance(geom, BaseGeometry):
                out.append(geom)
            elif hasattr(geom, "__geo_interface__"):
                geom = shapely.geometry.shape(geom)
                out.append(geom)
            elif isna(geom):
                out.append(None)
            else:
                raise TypeError(f"Input must be valid geometry objects: {geom}")
        arr = np.array(out, dtype=object)

    return GeometryArray(arr, crs=crs)


<<<<<<< HEAD
def to_shapely(geoms: "GeometryArray") -> np.ndarray:
    """
    Convert GeometryArray to numpy object array of shapely objects.
    """
=======
def to_shapely(geoms):
    """Convert GeometryArray to numpy object array of shapely objects."""
>>>>>>> c6bf8b31
    if not isinstance(geoms, GeometryArray):
        raise ValueError("'geoms' must be a GeometryArray")
    return geoms._data


<<<<<<< HEAD
def from_wkb(data: list, crs: Optional[CRS] = None) -> "GeometryArray":
=======
def from_wkb(data, crs=None, on_invalid="raise"):
>>>>>>> c6bf8b31
    """
    Convert a list or array of WKB objects to a GeometryArray.

    Parameters
    ----------
    data : array-like
        list or array of WKB objects
    crs : value, optional
        Coordinate Reference System of the geometry objects. Can be anything accepted by
        :meth:`pyproj.CRS.from_user_input() <pyproj.crs.CRS.from_user_input>`,
        such as an authority string (eg "EPSG:4326") or a WKT string.
    on_invalid: {"raise", "warn", "ignore"}, default "raise"
        - raise: an exception will be raised if a WKB input geometry is invalid.
        - warn: a warning will be raised and invalid WKB geometries will be returned as
          None.
        - ignore: invalid WKB geometries will be returned as None without a warning.
        - fix: an effort is made to fix invalid input geometries (e.g. close
          unclosed rings). If this is not possible, they are returned as ``None``
          without a warning. Requires GEOS >= 3.11 and shapely >= 2.1.

    """
    return GeometryArray(shapely.from_wkb(data, on_invalid=on_invalid), crs=crs)


<<<<<<< HEAD
def to_wkb(geoms: "GeometryArray", hex: bool = False, **kwargs):
    """
    Convert GeometryArray to a numpy object array of WKB objects.
    """
=======
def to_wkb(geoms, hex=False, **kwargs):
    """Convert GeometryArray to a numpy object array of WKB objects."""
>>>>>>> c6bf8b31
    if not isinstance(geoms, GeometryArray):
        raise ValueError("'geoms' must be a GeometryArray")
    return shapely.to_wkb(geoms, hex=hex, **kwargs)


<<<<<<< HEAD
def from_wkt(data: list, crs: Optional[CRS] = None) -> "GeometryArray":
=======
def from_wkt(data, crs=None, on_invalid="raise"):
>>>>>>> c6bf8b31
    """
    Convert a list or array of WKT objects to a GeometryArray.

    Parameters
    ----------
    data : array-like
        list or array of WKT objects
    crs : value, optional
        Coordinate Reference System of the geometry objects. Can be anything accepted by
        :meth:`pyproj.CRS.from_user_input() <pyproj.crs.CRS.from_user_input>`,
        such as an authority string (eg "EPSG:4326") or a WKT string.
    on_invalid : {"raise", "warn", "ignore"}, default "raise"
        - raise: an exception will be raised if a WKT input geometry is invalid.
        - warn: a warning will be raised and invalid WKT geometries will be
          returned as ``None``.
        - ignore: invalid WKT geometries will be returned as ``None`` without a warning.
        - fix: an effort is made to fix invalid input geometries (e.g. close
          unclosed rings). If this is not possible, they are returned as ``None``
          without a warning. Requires GEOS >= 3.11 and shapely >= 2.1.

    """
    return GeometryArray(shapely.from_wkt(data, on_invalid=on_invalid), crs=crs)


<<<<<<< HEAD
def to_wkt(geoms: "GeometryArray", **kwargs):
    """
    Convert GeometryArray to a numpy object array of WKT objects.
    """
=======
def to_wkt(geoms, **kwargs):
    """Convert GeometryArray to a numpy object array of WKT objects."""
>>>>>>> c6bf8b31
    if not isinstance(geoms, GeometryArray):
        raise ValueError("'geoms' must be a GeometryArray")
    return shapely.to_wkt(geoms, **kwargs)


def points_from_xy(
    x: object, y: object, z: object = None, crs: Optional[CRS] = None
) -> "GeometryArray":
    """
    Generate GeometryArray of shapely Point geometries from x, y(, z) coordinates.

    In case of geographic coordinates, it is assumed that longitude is captured by
    ``x`` coordinates and latitude by ``y``.

    Parameters
    ----------
    x, y, z : iterable
    crs : value, optional
        Coordinate Reference System of the geometry objects. Can be anything accepted by
        :meth:`pyproj.CRS.from_user_input() <pyproj.crs.CRS.from_user_input>`,
        such as an authority string (eg "EPSG:4326") or a WKT string.

    Examples
    --------
    >>> import pandas as pd
    >>> df = pd.DataFrame({'x': [0, 1, 2], 'y': [0, 1, 2], 'z': [0, 1, 2]})
    >>> df
       x  y  z
    0  0  0  0
    1  1  1  1
    2  2  2  2
    >>> geometry = geopandas.points_from_xy(x=[1, 0], y=[0, 1])
    >>> geometry = geopandas.points_from_xy(df['x'], df['y'], df['z'])
    >>> gdf = geopandas.GeoDataFrame(
    ...     df, geometry=geopandas.points_from_xy(df['x'], df['y']))

    Having geographic coordinates:

    >>> df = pd.DataFrame({'longitude': [-140, 0, 123], 'latitude': [-65, 1, 48]})
    >>> df
       longitude  latitude
    0       -140       -65
    1          0         1
    2        123        48
    >>> geometry = geopandas.points_from_xy(df.longitude, df.latitude, crs="EPSG:4326")

    Returns
    -------
    output : GeometryArray
    """
    x = np.asarray(x, dtype="float64")
    y = np.asarray(y, dtype="float64")
    if z is not None:
        z = np.asarray(z, dtype="float64")

    return GeometryArray(shapely.points(x, y, z), crs=crs)


class GeometryArray(ExtensionArray):
    """Class wrapping a numpy array of Shapely objects.

    It also holds the array-based implementations.
    """

    _dtype = GeometryDtype()

    def __init__(self, data, crs: Optional[CRS] = None):
        if isinstance(data, self.__class__):
            if not crs:
                crs = data.crs
            data = data._data
        elif not isinstance(data, np.ndarray):
            raise TypeError(
                "'data' should be array of geometry objects. Use from_shapely, "
                "from_wkb, from_wkt functions to construct a GeometryArray."
            )
        elif not data.ndim == 1:
            raise ValueError(
                "'data' should be a 1-dimensional array of geometry objects."
            )
        self._data = data

        self._crs = None
        self.crs = crs
        self._sindex = None

    @property
    def sindex(self):
        """Spatial index for the geometries in this array."""
        if self._sindex is None:
            self._sindex = SpatialIndex(self._data)
        return self._sindex

    @property
    def has_sindex(self):
        """Check the existence of the spatial index without generating it.

        Use the `.sindex` attribute on a GeoDataFrame or GeoSeries
        to generate a spatial index if it does not yet exist,
        which may take considerable time based on the underlying index
        implementation.

        Note that the underlying spatial index may not be fully
        initialized until the first use.

        See Also
        --------
        GeoDataFrame.has_sindex

        Returns
        -------
        bool
            `True` if the spatial index has been generated or
            `False` if not.
        """
        return self._sindex is not None

    @property
    def crs(self):
        """The Coordinate Reference System (CRS) represented as a ``pyproj.CRS`` object.

        Returns None if the CRS is not set, and to set the value it
        :getter: Returns a ``pyproj.CRS`` or None. When setting, the value
        Coordinate Reference System of the geometry objects. Can be anything accepted by
        :meth:`pyproj.CRS.from_user_input() <pyproj.crs.CRS.from_user_input>`,
        such as an authority string (eg "EPSG:4326") or a WKT string.
        """
        return self._crs

    @crs.setter
    def crs(self, value):
        """Set the value of the crs."""
        if HAS_PYPROJ:
            from pyproj import CRS

            self._crs = None if not value else CRS.from_user_input(value)
        else:
            if value is not None:
                warnings.warn(
                    "Cannot set the CRS, falling back to None. The CRS support requires"
                    " the 'pyproj' package, but it is not installed or does not import"
                    " correctly. The functions depending on CRS will raise an error or"
                    " may produce unexpected results.",
                    UserWarning,
                    stacklevel=2,
                )
            self._crs = None

    def check_geographic_crs(self, stacklevel):
        """Check CRS and warn if the planar operation is done in a geographic CRS."""
        if self.crs and self.crs.is_geographic:
            warnings.warn(
                "Geometry is in a geographic CRS. Results from "
                f"'{inspect.stack()[1].function}' are likely incorrect. "
                "Use 'GeoSeries.to_crs()' to re-project geometries to a "
                "projected CRS before this operation.\n",
                UserWarning,
                stacklevel=stacklevel,
            )

    @property
    def dtype(self):
        return self._dtype

    def __len__(self):
        return self.shape[0]

    def __getitem__(self, idx):
        if isinstance(idx, numbers.Integral):
            return self._data[idx]
        # array-like, slice
        # validate and convert IntegerArray/BooleanArray
        # to numpy array, pass-through non-array-like indexers
        idx = pd.api.indexers.check_array_indexer(self, idx)
        return GeometryArray(self._data[idx], crs=self.crs)

    def __setitem__(self, key, value):
        # validate and convert IntegerArray/BooleanArray
        # keys to numpy array, pass-through non-array-like indexers
        key = pd.api.indexers.check_array_indexer(self, key)
        if isinstance(value, pd.Series):
            value = value.values
        if isinstance(value, pd.DataFrame):
            value = value.values.flatten()
        if isinstance(value, list | np.ndarray):
            value = from_shapely(value)
        if isinstance(value, GeometryArray):
            if isinstance(key, numbers.Integral):
                raise ValueError("cannot set a single element with an array")
            self._data[key] = value._data
        elif isinstance(value, BaseGeometry) or isna(value):
            if isna(value):
                # internally only use None as missing value indicator
                # but accept others
                value = None
            elif isinstance(value, BaseGeometry):
                value = from_shapely([value])._data[0]
            else:
                raise TypeError("should be valid geometry")
            if isinstance(key, slice | list | np.ndarray):
                value_array = np.empty(1, dtype=object)
                value_array[:] = [value]
                self._data[key] = value_array
            else:
                self._data[key] = value
        else:
            raise TypeError(
                f"Value should be either a BaseGeometry or None, got {value!s}"
            )

        # invalidate spatial index
        self._sindex = None

        # TODO: use this once pandas-dev/pandas#33457 is fixed
        # if hasattr(value, "crs"):
        #     if value.crs and (value.crs != self.crs):
        #         raise ValueError(
        #             "CRS mismatch between CRS of the passed geometries "
        #             "and CRS of existing geometries."
        #         )

    def __getstate__(self):
        return (shapely.to_wkb(self._data), self._crs)

    def __setstate__(self, state):
        if not isinstance(state, dict):
            # pickle file saved with pygeos
            geoms = shapely.from_wkb(state[0])
            self._crs = state[1]
            self._sindex = None  # pygeos.STRtree could not be pickled yet
            self._data = geoms
            self.base = None
        else:
            if "data" in state:
                state["_data"] = state.pop("data")
            if "_crs" not in state:
                state["_crs"] = None
            self.__dict__.update(state)

    # -------------------------------------------------------------------------
    # Geometry related methods
    # -------------------------------------------------------------------------

    @property
    def is_valid(self):
        return shapely.is_valid(self._data)

    def is_valid_reason(self):
        return shapely.is_valid_reason(self._data)

    def is_valid_coverage(self, gap_width=0.0):
        if not (SHAPELY_GE_21 and GEOS_GE_312):
            raise ImportError(
                "Method 'is_valid_coverage' requires shapely>=2.1 and GEOS>=3.12."
            )
        return bool(shapely.coverage_is_valid(self._data, gap_width=gap_width))

    def invalid_coverage_edges(self, gap_width=0.0):
        if not (SHAPELY_GE_21 and GEOS_GE_312):
            raise ImportError(
                "Method 'invalid_coverage_edges' requires shapely>=2.1 and GEOS>=3.12."
            )
        return shapely.coverage_invalid_edges(self._data, gap_width=gap_width)

    @property
    def is_empty(self):
        return shapely.is_empty(self._data)

    @property
    def is_simple(self):
        return shapely.is_simple(self._data)

    @property
    def is_ring(self):
        return shapely.is_ring(self._data)

    @property
    def is_closed(self):
        return shapely.is_closed(self._data)

    @property
    def is_ccw(self):
        return shapely.is_ccw(self._data)

    @property
    def has_z(self):
        return shapely.has_z(self._data)

    @property
    def has_m(self):
        if not SHAPELY_GE_21:
            raise ImportError("'has_m' requires shapely>=2.1.")

        return shapely.has_m(self._data)

    @property
    def geom_type(self):
        res = shapely.get_type_id(self._data)
        return geometry_type_values[np.searchsorted(geometry_type_ids, res)]

    @property
    def area(self):
        """Return the area of the geometries in this array.

        Raises a UserWarning if the CRS is geographic, as the area
        calculation is not accurate in that case.

        Note that the area is calculated in the units of the CRS.

        Returns
        -------
        np.ndarray of float
            Area of the geometries.
        """
        self.check_geographic_crs(stacklevel=5)
        return shapely.area(self._data)

    @property
    def length(self):
        self.check_geographic_crs(stacklevel=5)
        return shapely.length(self._data)

    def count_coordinates(self):
        return shapely.get_num_coordinates(self._data)

    def count_geometries(self):
        return shapely.get_num_geometries(self._data)

    def count_interior_rings(self):
        return shapely.get_num_interior_rings(self._data)

    def get_precision(self):
        return shapely.get_precision(self._data)

    def get_geometry(self, index):
        return shapely.get_geometry(self._data, index=index)

    #
    # Unary operations that return new geometries
    #

    @property
<<<<<<< HEAD
    def boundary(self) -> "GeometryArray":
        return GeometryArray(vectorized.boundary(self.data), crs=self.crs)
=======
    def boundary(self):
        return GeometryArray(shapely.boundary(self._data), crs=self.crs)
>>>>>>> c6bf8b31

    @property
    def centroid(self) -> "GeometryArray":
        self.check_geographic_crs(stacklevel=5)
        return GeometryArray(shapely.centroid(self._data), crs=self.crs)

    def concave_hull(self, ratio, allow_holes):
        return shapely.concave_hull(self._data, ratio=ratio, allow_holes=allow_holes)

    def constrained_delaunay_triangles(self):
        if not SHAPELY_GE_21:
            raise ImportError("'constrained_delaunay_triangles' requires shapely>=2.1.")

        return GeometryArray(
            shapely.constrained_delaunay_triangles(self._data), crs=self.crs
        )

    @property
<<<<<<< HEAD
    def convex_hull(self) -> "GeometryArray":
        return GeometryArray(vectorized.convex_hull(self.data), crs=self.crs)

    @property
    def envelope(self) -> "GeometryArray":
        return GeometryArray(vectorized.envelope(self.data), crs=self.crs)

    @property
    def exterior(self) -> "GeometryArray":
        return GeometryArray(vectorized.exterior(self.data), crs=self.crs)
=======
    def convex_hull(self):
        """Return the convex hull of the geometries in this array."""
        return GeometryArray(shapely.convex_hull(self._data), crs=self.crs)

    @property
    def envelope(self):
        """Return the envelope of the geometries in this array."""
        return GeometryArray(shapely.envelope(self._data), crs=self.crs)

    def minimum_rotated_rectangle(self):
        """Return the minimum rotated rectangle of the geometries in this array."""
        return GeometryArray(shapely.oriented_envelope(self._data), crs=self.crs)

    @property
    def exterior(self):
        return GeometryArray(shapely.get_exterior_ring(self._data), crs=self.crs)

    def extract_unique_points(self):
        return GeometryArray(shapely.extract_unique_points(self._data), crs=self.crs)

    def offset_curve(self, distance, quad_segs=8, join_style="round", mitre_limit=5.0):
        return GeometryArray(
            shapely.offset_curve(
                self._data,
                distance,
                quad_segs=quad_segs,
                join_style=join_style,
                mitre_limit=mitre_limit,
            ),
            crs=self.crs,
        )
>>>>>>> c6bf8b31

    @property
    def interiors(self):
        # no GeometryArray as result
        has_non_poly = False
        inner_rings = []
        for geom in self._data:
            interior_ring_seq = getattr(geom, "interiors", None)
            # polygon case
            if interior_ring_seq is not None:
                inner_rings.append(list(interior_ring_seq))
            # non-polygon case
            else:
                has_non_poly = True
                inner_rings.append(None)
        if has_non_poly:
            warnings.warn(
                "Only Polygon objects have interior rings. For other "
                "geometry types, None is returned.",
                stacklevel=2,
            )
        # need to allocate empty first in case of all empty lists in inner_rings
        data = np.empty(len(inner_rings), dtype=object)
        data[:] = inner_rings
        return data

    def remove_repeated_points(self, tolerance=0.0):
        return GeometryArray(
            shapely.remove_repeated_points(self._data, tolerance=tolerance),
            crs=self.crs,
        )

<<<<<<< HEAD
    def representative_point(self) -> "GeometryArray":
        return GeometryArray(vectorized.representative_point(self.data), crs=self.crs)
=======
    def representative_point(self):
        return GeometryArray(shapely.point_on_surface(self._data), crs=self.crs)

    def minimum_bounding_circle(self):
        return GeometryArray(shapely.minimum_bounding_circle(self._data), crs=self.crs)

    def maximum_inscribed_circle(self, tolerance):
        if not SHAPELY_GE_21:
            raise ImportError("'maximum_inscribed_circle' requires shapely>=2.1.")

        return GeometryArray(
            shapely.maximum_inscribed_circle(self._data, tolerance=tolerance),
            crs=self.crs,
        )

    def minimum_bounding_radius(self):
        return shapely.minimum_bounding_radius(self._data)

    def minimum_clearance(self):
        return shapely.minimum_clearance(self._data)

    def minimum_clearance_line(self):
        if not SHAPELY_GE_21:
            raise ImportError("'minimum_clearance_line' requires shapely>=2.1.")
        return GeometryArray(shapely.minimum_clearance_line(self._data), crs=self.crs)

    def normalize(self):
        return GeometryArray(shapely.normalize(self._data), crs=self.crs)

    def orient_polygons(self, exterior_cw=False):
        if not SHAPELY_GE_21:
            raise ImportError("'orient_polygons' requires shapely>=2.1.")
        return GeometryArray(
            shapely.orient_polygons(self._data, exterior_cw=exterior_cw), crs=self.crs
        )

    def make_valid(self, method="linework", keep_collapsed=True):
        kwargs = {}
        if SHAPELY_GE_21:
            kwargs["method"] = method
            kwargs["keep_collapsed"] = keep_collapsed
        else:
            if method != "linework":
                raise ValueError(
                    "Only the 'linework' method is supported for shapely < 2.1."
                )

        return GeometryArray(shapely.make_valid(self._data, **kwargs), crs=self.crs)

    def reverse(self):
        return GeometryArray(shapely.reverse(self._data), crs=self.crs)

    def segmentize(self, max_segment_length):
        return GeometryArray(
            shapely.segmentize(self._data, max_segment_length),
            crs=self.crs,
        )

    def force_2d(self):
        return GeometryArray(shapely.force_2d(self._data), crs=self.crs)

    def force_3d(self, z=0):
        return GeometryArray(shapely.force_3d(self._data, z=z), crs=self.crs)

    def transform(self, transformation, include_z=False):
        return GeometryArray(
            shapely.transform(self._data, transformation, include_z=include_z),
            crs=self.crs,
        )

    def line_merge(self, directed=False):
        return GeometryArray(
            shapely.line_merge(self._data, directed=directed), crs=self.crs
        )

    def set_precision(self, grid_size, mode="valid_output"):
        return GeometryArray(
            shapely.set_precision(self._data, grid_size=grid_size, mode=mode),
            crs=self.crs,
        )
>>>>>>> c6bf8b31

    #
    # Binary predicates
    #

    @staticmethod
    def _binary_method(op, left, right, **kwargs):
        if isinstance(right, GeometryArray):
            if len(left) != len(right):
                msg = (
                    "Lengths of inputs do not match. "
                    f"Left: {len(left)}, Right: {len(right)}"
                )
                raise ValueError(msg)
            if not _check_crs(left, right):
                _crs_mismatch_warn(left, right, stacklevel=7)
            right = right._data

        return getattr(shapely, op)(left._data, right, **kwargs)

    def covers(self, other):
        return self._binary_method("covers", self, other)

    def covered_by(self, other):
        return self._binary_method("covered_by", self, other)

    def contains(self, other):
        return self._binary_method("contains", self, other)

    def contains_properly(self, other):
        return self._binary_method("contains_properly", self, other)

    def crosses(self, other):
        return self._binary_method("crosses", self, other)

    def disjoint(self, other):
        return self._binary_method("disjoint", self, other)

    def geom_equals(self, other):
        return self._binary_method("equals", self, other)

    def intersects(self, other):
        return self._binary_method("intersects", self, other)

    def overlaps(self, other):
        return self._binary_method("overlaps", self, other)

    def touches(self, other):
        return self._binary_method("touches", self, other)

    def within(self, other):
        return self._binary_method("within", self, other)

    def dwithin(self, other, distance):
        self.check_geographic_crs(stacklevel=6)
        return self._binary_method("dwithin", self, other, distance=distance)

    def geom_equals_exact(self, other, tolerance):
        return self._binary_method("equals_exact", self, other, tolerance=tolerance)

    def geom_equals_identical(self, other):
        if not SHAPELY_GE_21:
            raise ImportError("'geom_equals_identical' requires shapely>=2.1.")
        return self._binary_method("equals_identical", self, other)

    #
    # Binary operations that return new geometries
    #

<<<<<<< HEAD
    def difference(self, other) -> "GeometryArray":
=======
    def clip_by_rect(self, xmin, ymin, xmax, ymax):
        return GeometryArray(
            shapely.clip_by_rect(self._data, xmin, ymin, xmax, ymax), crs=self.crs
        )

    def difference(self, other):
>>>>>>> c6bf8b31
        return GeometryArray(
            self._binary_method("difference", self, other), crs=self.crs
        )

    def intersection(self, other) -> "GeometryArray":
        return GeometryArray(
            self._binary_method("intersection", self, other), crs=self.crs
        )

    def symmetric_difference(self, other) -> "GeometryArray":
        return GeometryArray(
            self._binary_method("symmetric_difference", self, other), crs=self.crs
        )

    def union(self, other) -> "GeometryArray":
        return GeometryArray(self._binary_method("union", self, other), crs=self.crs)

    def shortest_line(self, other):
        return GeometryArray(
            self._binary_method("shortest_line", self, other), crs=self.crs
        )

    def snap(self, other, tolerance):
        return GeometryArray(
            self._binary_method("snap", self, other, tolerance=tolerance), crs=self.crs
        )

    def shared_paths(self, other):
        return GeometryArray(
            self._binary_method("shared_paths", self, other), crs=self.crs
        )

    #
    # Other operations
    #

    def distance(self, other):
        self.check_geographic_crs(stacklevel=6)
        return self._binary_method("distance", self, other)

<<<<<<< HEAD
    def buffer(self, distance, resolution=16, **kwargs) -> "GeometryArray":
        if not (isinstance(distance, (int, float)) and distance == 0):
=======
    def hausdorff_distance(self, other, **kwargs):
        self.check_geographic_crs(stacklevel=6)
        return self._binary_method("hausdorff_distance", self, other, **kwargs)

    def frechet_distance(self, other, **kwargs):
        self.check_geographic_crs(stacklevel=6)
        return self._binary_method("frechet_distance", self, other, **kwargs)

    def buffer(self, distance, resolution=16, **kwargs):
        if not (isinstance(distance, int | float) and distance == 0):
>>>>>>> c6bf8b31
            self.check_geographic_crs(stacklevel=5)
        return GeometryArray(
            shapely.buffer(self._data, distance, quad_segs=resolution, **kwargs),
            crs=self.crs,
        )

    def interpolate(self, distance, normalized: bool = False) -> "GeometryArray":
        self.check_geographic_crs(stacklevel=5)
        return GeometryArray(
            shapely.line_interpolate_point(self._data, distance, normalized=normalized),
            crs=self.crs,
        )

    def simplify(self, tolerance, preserve_topology=True):
        return GeometryArray(
            shapely.simplify(
                self._data, tolerance, preserve_topology=preserve_topology
            ),
            crs=self.crs,
        )

    def simplify_coverage(self, tolerance, simplify_boundary=True):
        if not (SHAPELY_GE_21 and GEOS_GE_312):
            raise ImportError(
                "'simplify_coverage' requires shapely>=2.1 and GEOS>=3.12."
            )
        return GeometryArray(
            shapely.coverage_simplify(
                self._data, tolerance, simplify_boundary=simplify_boundary
            ),
            crs=self.crs,
        )

<<<<<<< HEAD
    def project(self, other, normalized: bool = False):
        if isinstance(other, BaseGeometry):
            other = _shapely_to_geom(other)
        elif isinstance(other, GeometryArray):
            other = other.data
        return vectorized.project(self.data, other, normalized=normalized)
=======
    def project(self, other, normalized=False):
        if isinstance(other, GeometryArray):
            other = other._data
        return shapely.line_locate_point(self._data, other, normalized=normalized)
>>>>>>> c6bf8b31

    def relate(self, other):
        if isinstance(other, GeometryArray):
            other = other._data
        return shapely.relate(self._data, other)

    def relate_pattern(self, other, pattern):
        if isinstance(other, GeometryArray):
            other = other._data
        return shapely.relate_pattern(self._data, other, pattern)

    #
    # Reduction operations that return a Shapely geometry
    #

    def unary_union(self):
        warnings.warn(
            "The 'unary_union' attribute is deprecated, "
            "use the 'union_all' method instead.",
            DeprecationWarning,
            stacklevel=2,
        )
        return self.union_all()

    def union_all(self, method="unary", grid_size=None):
        if method != "unary" and grid_size is not None:
            raise ValueError(f"grid_size is not supported for method '{method}'.")
        if method == "coverage":
            return shapely.coverage_union_all(self._data)
        elif method == "unary":
            return shapely.union_all(self._data, grid_size=grid_size)
        elif method == "disjoint_subset":
            if not (SHAPELY_GE_21 and GEOS_GE_312):
                raise ImportError(
                    "Method 'disjoin_subset' requires shapely>=2.1 and GEOS>=3.12."
                )
            return shapely.disjoint_subset_union_all(self._data)
        else:
            raise ValueError(
                f"Method '{method}' not recognized. Use 'coverage', 'unary' or "
                "'disjoint_subset'."
            )

    def intersection_all(self):
        return shapely.intersection_all(self._data)

    #
    # Affinity operations
    #

<<<<<<< HEAD
    def affine_transform(self, matrix) -> "GeometryArray":
=======
    @staticmethod
    def _affinity_method(op, left, *args, **kwargs):
        # not all shapely.affinity methods can handle empty geometries:
        # affine_transform itself works (as well as translate), but rotate, scale
        # and skew fail (they try to unpack the bounds).
        # Here: consistently returning empty geom for input empty geom
        out = []
        for geom in left:
            if geom is None or geom.is_empty:
                res = geom
            else:
                res = getattr(shapely.affinity, op)(geom, *args, **kwargs)
            out.append(res)
        data = np.empty(len(left), dtype=object)
        data[:] = out
        return data

    def affine_transform(self, matrix):
>>>>>>> c6bf8b31
        return GeometryArray(
            self._affinity_method("affine_transform", self._data, matrix),
            crs=self.crs,
        )

    def translate(
        self, xoff: float = 0.0, yoff: float = 0.0, zoff: float = 0.0
    ) -> "GeometryArray":
        return GeometryArray(
            self._affinity_method("translate", self._data, xoff, yoff, zoff),
            crs=self.crs,
        )

    def rotate(
        self, angle, origin="center", use_radians: bool = False
    ) -> "GeometryArray":
        return GeometryArray(
            self._affinity_method(
                "rotate", self._data, angle, origin=origin, use_radians=use_radians
            ),
            crs=self.crs,
        )

    def scale(
        self,
        xfact: float = 1.0,
        yfact: float = 1.0,
        zfact: float = 1.0,
        origin="center",
    ) -> "GeometryArray":
        return GeometryArray(
            self._affinity_method(
                "scale", self._data, xfact, yfact, zfact, origin=origin
            ),
            crs=self.crs,
        )

    def skew(
        self,
        xs: float = 0.0,
        ys: float = 0.0,
        origin="center",
        use_radians: bool = False,
    ) -> "GeometryArray":
        return GeometryArray(
            self._affinity_method(
                "skew", self._data, xs, ys, origin=origin, use_radians=use_radians
            ),
            crs=self.crs,
        )

<<<<<<< HEAD
    def to_crs(
        self, crs: Optional[CRS] = None, epsg: Optional[int] = None
    ) -> "GeometryArray":
        """Returns a ``GeometryArray`` with all geometries transformed to a new
        coordinate reference system.
=======
    @requires_pyproj
    def to_crs(self, crs=None, epsg=None):
        """Transform all geometries to a different coordinate reference system.
>>>>>>> c6bf8b31

        Transform all geometries in a GeometryArray to a different coordinate
        reference system.  The ``crs`` attribute on the current GeometryArray must
        be set.  Either ``crs`` or ``epsg`` may be specified for output.

        This method will transform all points in all objects.  It has no notion
        of projecting entire geometries.  All segments joining points are
        assumed to be lines in the current projection, not geodesics.  Objects
        crossing the dateline (or other projection boundary) will have
        undesirable behavior.

        Parameters
        ----------
        crs : pyproj.CRS, optional if `epsg` is specified
            The value can be anything accepted
            by :meth:`pyproj.CRS.from_user_input() <pyproj.crs.CRS.from_user_input>`,
            such as an authority string (eg "EPSG:4326") or a WKT string.
        epsg : int, optional if `crs` is specified
            EPSG code specifying output projection.

        Returns
        -------
        GeometryArray

        Examples
        --------
        >>> from shapely.geometry import Point
        >>> from geopandas.array import from_shapely, to_wkt
        >>> a = from_shapely([Point(1, 1), Point(2, 2), Point(3, 3)], crs=4326)
        >>> to_wkt(a)
        array(['POINT (1 1)', 'POINT (2 2)', 'POINT (3 3)'], dtype=object)
        >>> a.crs  # doctest: +SKIP
        <Geographic 2D CRS: EPSG:4326>
        Name: WGS 84
        Axis Info [ellipsoidal]:
        - Lat[north]: Geodetic latitude (degree)
        - Lon[east]: Geodetic longitude (degree)
        Area of Use:
        - name: World
        - bounds: (-180.0, -90.0, 180.0, 90.0)
        Datum: World Geodetic System 1984
        - Ellipsoid: WGS 84
        - Prime Meridian: Greenwich

        >>> a = a.to_crs(3857)
        >>> to_wkt(a)
        array(['POINT (111319.490793 111325.142866)',
               'POINT (222638.981587 222684.208506)',
               'POINT (333958.47238 334111.171402)'], dtype=object)
        >>> a.crs  # doctest: +SKIP
        <Projected CRS: EPSG:3857>
        Name: WGS 84 / Pseudo-Mercator
        Axis Info [cartesian]:
        - X[east]: Easting (metre)
        - Y[north]: Northing (metre)
        Area of Use:
        - name: World - 85°S to 85°N
        - bounds: (-180.0, -85.06, 180.0, 85.06)
        Coordinate Operation:
        - name: Popular Visualisation Pseudo-Mercator
        - method: Popular Visualisation Pseudo Mercator
        Datum: World Geodetic System 1984
        - Ellipsoid: WGS 84
        - Prime Meridian: Greenwich

        """
        from pyproj import CRS

        if self.crs is None:
            raise ValueError(
                "Cannot transform naive geometries.  "
                "Please set a crs on the object first."
            )
        if crs is not None:
            crs = CRS.from_user_input(crs)
        elif epsg is not None:
            crs = CRS.from_epsg(epsg)
        else:
            raise ValueError("Must pass either crs or epsg.")

        # skip if the input CRS and output CRS are the exact same
        if self.crs.is_exact_same(crs):
            return self

        transformer = TransformerFromCRS(self.crs, crs, always_xy=True)

        new_data = transform(self._data, transformer.transform)
        return GeometryArray(new_data, crs=crs)

<<<<<<< HEAD
    def estimate_utm_crs(self, datum_name: str = "WGS 84") -> CRS:
        """Returns the estimated UTM CRS based on the bounds of the dataset.
=======
    @requires_pyproj
    def estimate_utm_crs(self, datum_name="WGS 84"):
        """Return the estimated UTM CRS based on the bounds of the dataset.
>>>>>>> c6bf8b31

        .. versionadded:: 0.9

        .. note:: Requires pyproj 3+

        Parameters
        ----------
        datum_name : str, optional
            The name of the datum to use in the query. Default is WGS 84.

        Returns
        -------
        pyproj.CRS

        Examples
        --------
        >>> import geodatasets
        >>> df = geopandas.read_file(
        ...     geodatasets.get_path("geoda.chicago_commpop")
        ... )
        >>> df.geometry.values.estimate_utm_crs()  # doctest: +SKIP
        <Derived Projected CRS: EPSG:32616>
        Name: WGS 84 / UTM zone 16N
        Axis Info [cartesian]:
        - E[east]: Easting (metre)
        - N[north]: Northing (metre)
        Area of Use:
        - name: Between 90°W and 84°W, northern hemisphere between equator and 84°N,...
        - bounds: (-90.0, 0.0, -84.0, 84.0)
        Coordinate Operation:
        - name: UTM zone 16N
        - method: Transverse Mercator
        Datum: World Geodetic System 1984 ensemble
        - Ellipsoid: WGS 84
        - Prime Meridian: Greenwich
        """
        from pyproj import CRS
        from pyproj.aoi import AreaOfInterest
        from pyproj.database import query_utm_crs_info

        if not self.crs:
            raise RuntimeError("crs must be set to estimate UTM CRS.")

        minx, miny, maxx, maxy = self.total_bounds
        if self.crs.is_geographic:
            x_center = np.mean([minx, maxx])
            y_center = np.mean([miny, maxy])
        # ensure using geographic coordinates
        else:
            transformer = TransformerFromCRS(self.crs, "EPSG:4326", always_xy=True)
            minx, miny, maxx, maxy = transformer.transform_bounds(
                minx, miny, maxx, maxy
            )
            y_center = np.mean([miny, maxy])
            # crossed the antimeridian
            if minx > maxx:
                # shift maxx from [-180,180] to [0,360]
                # so both numbers are positive for center calculation
                # Example: -175 to 185
                maxx += 360
                x_center = np.mean([minx, maxx])
                # shift back to [-180,180]
                x_center = ((x_center + 180) % 360) - 180
            else:
                x_center = np.mean([minx, maxx])

        utm_crs_list = query_utm_crs_info(
            datum_name=datum_name,
            area_of_interest=AreaOfInterest(
                west_lon_degree=x_center,
                south_lat_degree=y_center,
                east_lon_degree=x_center,
                north_lat_degree=y_center,
            ),
        )
        try:
            return CRS.from_epsg(utm_crs_list[0].code)
        except IndexError:
            raise RuntimeError("Unable to determine UTM CRS")

    #
    # Coordinate related properties
    #

    @property
    def x(self):
        """Return the x location of point geometries in a GeoSeries."""
        if (self.geom_type[~self.isna()] == "Point").all():
            empty = self.is_empty
            if empty.any():
                nonempty = ~empty
                coords = np.full_like(nonempty, dtype=float, fill_value=np.nan)
                coords[nonempty] = shapely.get_x(self._data[nonempty])
                return coords
            else:
                return shapely.get_x(self._data)
        else:
            message = "x attribute access only provided for Point geometries"
            raise ValueError(message)

    @property
    def y(self):
        """Return the y location of point geometries in a GeoSeries."""
        if (self.geom_type[~self.isna()] == "Point").all():
            empty = self.is_empty
            if empty.any():
                nonempty = ~empty
                coords = np.full_like(nonempty, dtype=float, fill_value=np.nan)
                coords[nonempty] = shapely.get_y(self._data[nonempty])
                return coords
            else:
                return shapely.get_y(self._data)
        else:
            message = "y attribute access only provided for Point geometries"
            raise ValueError(message)

    @property
    def z(self):
        """Return the z location of point geometries in a GeoSeries."""
        if (self.geom_type[~self.isna()] == "Point").all():
            empty = self.is_empty
            if empty.any():
                nonempty = ~empty
                coords = np.full_like(nonempty, dtype=float, fill_value=np.nan)
                coords[nonempty] = shapely.get_z(self._data[nonempty])
                return coords
            else:
                return shapely.get_z(self._data)
        else:
            message = "z attribute access only provided for Point geometries"
            raise ValueError(message)

    @property
    def m(self):
        """Return the m coordinate of point geometries in a GeoSeries."""
        if not SHAPELY_GE_21:
            raise ImportError("'m' requires shapely>=2.1.")

        if (self.geom_type[~self.isna()] == "Point").all():
            empty = self.is_empty
            if empty.any():
                nonempty = ~empty
                coords = np.full_like(nonempty, dtype=float, fill_value=np.nan)
                coords[nonempty] = shapely.get_m(self._data[nonempty])
                return coords
            else:
                return shapely.get_m(self._data)
        else:
            message = "m attribute access only provided for Point geometries"
            raise ValueError(message)

    @property
    def bounds(self):
        return shapely.bounds(self._data)

    @property
    def total_bounds(self):
        if len(self) == 0:
            # numpy 'min' cannot handle empty arrays
            # TODO with numpy >= 1.15, the 'initial' argument can be used
            return np.array([np.nan, np.nan, np.nan, np.nan])
        b = self.bounds
        with warnings.catch_warnings():
            # if all rows are empty geometry / none, nan is expected
            warnings.filterwarnings(
                "ignore", r"All-NaN slice encountered", RuntimeWarning
            )
            return np.array(
                (
                    np.nanmin(b[:, 0]),  # minx
                    np.nanmin(b[:, 1]),  # miny
                    np.nanmax(b[:, 2]),  # maxx
                    np.nanmax(b[:, 3]),  # maxy
                )
            )

    # -------------------------------------------------------------------------
    # general array like compat
    # -------------------------------------------------------------------------

    @property
    def size(self):
        return self._data.size

    @property
    def shape(self) -> tuple:
        return (self.size,)

    @property
    def ndim(self) -> int:
        return len(self.shape)

    def copy(self, *args, **kwargs) -> "GeometryArray":
        # still taking args/kwargs for compat with pandas 0.24
        return GeometryArray(self._data.copy(), crs=self._crs)

    def take(
        self, indices, allow_fill: bool = False, fill_value=None
    ) -> "GeometryArray":
        from pandas.api.extensions import take

        if allow_fill:
            if fill_value is None or pd.isna(fill_value):
                fill_value = None
            elif not _is_scalar_geometry(fill_value):
                raise TypeError("provide geometry or None as fill value")

        result = take(self._data, indices, allow_fill=allow_fill, fill_value=fill_value)
        if allow_fill and fill_value is None:
            result[~shapely.is_valid_input(result)] = None
        return GeometryArray(result, crs=self.crs)

<<<<<<< HEAD
    def _fill(self, idx, value: "BaseGeometry") -> "GeometryArray":
        """Fill index locations with value
=======
    # compat for pandas < 3.0
    def _pad_or_backfill(
        self, method, limit=None, limit_area=None, copy=True, **kwargs
    ):
        if PANDAS_GE_21 and not PANDAS_GE_22:
            if limit_area is not None:
                # limit area not supported, but, but we feed through
                # so the caller gets the pandas exception
                kwargs["limit_area"] = limit_area
        else:
            kwargs["limit_area"] = limit_area
        return super()._pad_or_backfill(method=method, limit=limit, copy=copy, **kwargs)
>>>>>>> c6bf8b31

    def fillna(self, value=None, method=None, limit=None, copy=True):
        """
<<<<<<< HEAD
        if not (_is_scalar_geometry(value) or value is None):
            raise TypeError(
                "Value should be either a BaseGeometry or None, got %s" % str(value)
            )
        # self.data[idx] = value
        value_arr = np.empty(1, dtype=object)
        value_arr[:] = [value]
        self.data[idx] = value_arr
        return self

    def fillna(
        self, value=None, method: str = None, limit: int = None
    ) -> ExtensionArray:
        """Fill NA/NaN values using the specified method.
=======
        Fill NA values with geometry (or geometries) or using the specified method.
>>>>>>> c6bf8b31

        Parameters
        ----------
        value : shapely geometry object or GeometryArray
            If a geometry value is passed it is used to fill all missing values.
            Alternatively, an GeometryArray 'value' can be given. It's expected
            that the GeometryArray has the same length as 'self'.

        method : {'backfill', 'bfill', 'pad', 'ffill', None}, default None
            Method to use for filling holes in reindexed Series
            pad / ffill: propagate last valid observation forward to next valid
            backfill / bfill: use NEXT valid observation to fill gap

        limit : int, default None
            The maximum number of entries where NA values will be filled.

        copy : bool, default True
            Whether to make a copy of the data before filling. If False, then
            the original should be modified and no new memory should be allocated.

        Returns
        -------
        GeometryArray
        """
        if method is not None:
            raise NotImplementedError("fillna with a method is not yet supported")

        mask = self.isna()
        if copy:
            new_values = self.copy()
        else:
            new_values = self

        if not mask.any():
            return new_values

        if limit is not None and limit < len(self):
            modify = mask.cumsum() > limit
            if modify.any():
                mask[modify] = False

        if isna(value):
            value = [None]
        elif _is_scalar_geometry(value):
            value = [value]
        elif isinstance(value, GeometryArray):
            value = value[mask]
        else:
            raise TypeError(
                "'value' parameter must be None, a scalar geometry, or a GeoSeries, "
                f"but you passed a {type(value).__name__!r}"
            )
        value_arr = np.asarray(value, dtype=object)

        new_values._data[mask] = value_arr
        return new_values

    def astype(self, dtype, copy: bool = True) -> np.ndarray:
        """
        Cast to a NumPy array with 'dtype'.

        Parameters
        ----------
        dtype : str or dtype
            Typecode or data-type to which the array is cast.
        copy : bool, default True
            Whether to copy the data, even if not necessary. If False,
            a copy is made only if the old dtype does not match the
            new dtype.

        Returns
        -------
        array : ndarray
            NumPy ndarray with 'dtype' for its dtype.
        """
        if isinstance(dtype, GeometryDtype):
            if copy:
                return self.copy()
            else:
                return self
        elif pd.api.types.is_string_dtype(dtype) and not pd.api.types.is_object_dtype(
            dtype
        ):
            string_values = to_wkt(self)
            pd_dtype = pd.api.types.pandas_dtype(dtype)
            if isinstance(pd_dtype, pd.StringDtype):
                # ensure to return a pandas string array instead of numpy array
                return pd.array(string_values, dtype=pd_dtype)
            return string_values.astype(dtype, copy=False)
        else:
            # numpy 2.0 makes copy=False case strict (errors if cannot avoid the copy)
            # -> in that case use `np.asarray` as backwards compatible alternative
            # for `copy=None` (when requiring numpy 2+, this can be cleaned up)
            if not copy:
                return np.asarray(self, dtype=dtype)
            else:
                return np.array(self, dtype=dtype, copy=copy)

<<<<<<< HEAD
    def isna(self) -> np.ndarray:
=======
    def isna(self):
        """Boolean NumPy array indicating if each value is missing."""
        return shapely.is_missing(self._data)

    def value_counts(
        self,
        dropna: bool = True,
    ):
>>>>>>> c6bf8b31
        """
        Compute a histogram of the counts of non-null values.

        Parameters
        ----------
        dropna : bool, default True
            Don't include counts of NaN

        Returns
        -------
        pd.Series
        """
        # note ExtensionArray usage of value_counts only specifies dropna,
        # so sort, normalize and bins are not arguments
        values = to_wkb(self)
        from pandas import Index, Series

        result = Series(values).value_counts(dropna=dropna)
        # value_counts converts None to nan, need to convert back for from_wkb to work
        # note result.index already has object dtype, not geometry
        # Can't use fillna(None) or Index.putmask, as this gets converted back to nan
        # for object dtypes
        result.index = Index(
            from_wkb(np.where(result.index.isna(), None, result.index))
        )
        return result

    def unique(self) -> ExtensionArray:
        """Compute the ExtensionArray of unique values.

        Returns
        -------
        uniques : ExtensionArray
        """
        from pandas import factorize

        _, uniques = factorize(self)
        return uniques

    @property
    def nbytes(self):
        return self._data.nbytes

    def shift(self, periods: int = 1, fill_value: object = None) -> "GeometryArray":
        """
        Shift values by desired number.

        Newly introduced missing values are filled with
        ``self.dtype.na_value``.

        Parameters
        ----------
        periods : int, default 1
            The number of periods to shift. Negative values are allowed
            for shifting backwards.

        fill_value : object, optional (default None)
            The scalar value to use for newly introduced missing values.
            The default is ``self.dtype.na_value``.

        Returns
        -------
        GeometryArray
            Shifted.

        Notes
        -----
        If ``self`` is empty or ``periods`` is 0, a copy of ``self`` is
        returned.

        If ``periods > len(self)``, then an array of size
        len(self) is returned, with all values filled with
        ``self.dtype.na_value``.
        """
        shifted = super(GeometryArray, self).shift(periods, fill_value)
        shifted.crs = self.crs
        return shifted

    # -------------------------------------------------------------------------
    # ExtensionArray specific
    # -------------------------------------------------------------------------

    @classmethod
    def _from_sequence(cls, scalars, dtype=None, copy: bool = False) -> ExtensionArray:
        """
        Construct a new ExtensionArray from a sequence of scalars.

        Parameters
        ----------
        scalars : Sequence
            Each element will be an instance of the scalar type for this
            array, ``cls.dtype.type``.
        dtype : dtype, optional
            Construct for this particular dtype. This should be a Dtype
            compatible with the ExtensionArray.
        copy : boolean, default False
            If True, copy the underlying data.

        Returns
        -------
        ExtensionArray
        """
        # GH 1413
        if isinstance(scalars, BaseGeometry):
            scalars = [scalars]
        return from_shapely(scalars)

<<<<<<< HEAD
    def _values_for_factorize(self) -> Tuple[np.ndarray, Any]:
=======
    @classmethod
    def _from_sequence_of_strings(cls, strings, *, dtype=None, copy=False):
        """
        Construct a new ExtensionArray from a sequence of strings.

        Parameters
        ----------
        strings : Sequence
            Each element will be an instance of the scalar type for this
            array, ``cls.dtype.type``.
        dtype : dtype, optional
            Construct for this particular dtype. This should be a Dtype
            compatible with the ExtensionArray.
        copy : bool, default False
            If True, copy the underlying data.

        Returns
        -------
        ExtensionArray
        """
        # GH 3099
        return from_wkt(strings)

    def _values_for_factorize(self):
        # type: () -> Tuple[np.ndarray, Any]
>>>>>>> c6bf8b31
        """Return an array and missing value suitable for factorization.

        Returns
        -------
        values : ndarray
            An array suitable for factorization. This should maintain order
            and be a supported dtype (Float64, Int64, UInt64, String, Object).
            By default, the extension array is cast to object dtype.
        na_value : object
            The value in `values` to consider missing. This will be treated
            as NA in the factorization routines, so it will be coded as
            `na_sentinal` and not included in `uniques`. By default,
            ``np.nan`` is used.
        """
        vals = to_wkb(self)
        return vals, None

    @classmethod
    def _from_factorized(cls, values: np.ndarray, original: ExtensionArray):
        """
        Reconstruct an ExtensionArray after factorization.

        Parameters
        ----------
        values : ndarray
            An integer ndarray with the factorized values.
        original : ExtensionArray
            The original ExtensionArray that factorize was called on.

        See Also
        --------
        pandas.factorize
        ExtensionArray.factorize
        """
        return from_wkb(values, crs=original.crs)

    def _values_for_argsort(self) -> np.ndarray:
        """Return values for sorting.

        Returns
        -------
        ndarray
            The transformed values should maintain the ordering between values
            within the array.

        See Also
        --------
        ExtensionArray.argsort
        """
        # Note: this is used in `ExtensionArray.argsort`.
        from geopandas.tools.hilbert_curve import _hilbert_distance

        if self.size == 0:
            # TODO _hilbert_distance fails for empty array
            return np.array([], dtype="uint32")

        mask_empty = self.is_empty
        has_empty = mask_empty.any()
        mask = self.isna() | mask_empty
        if mask.any():
            # if there are missing or empty geometries, we fill those with
            # a dummy geometry so that the _hilbert_distance function can
            # process those. The missing values are handled separately by
            # pandas regardless of the values we return here (to sort
            # first/last depending on 'na_position'), the distances for the
            # empty geometries are substitued below with an appropriate value
            geoms = self.copy()
            indices = np.nonzero(~mask)[0]
            if indices.size:
                geom = self[indices[0]]
            else:
                # for all-empty/NA, just take random geometry
                geom = shapely.geometry.Point(0, 0)

            geoms[mask] = geom
        else:
            geoms = self
        if has_empty:
            # in case we have empty geometries, we need to expand the total
            # bounds with a small percentage, so the empties can be
            # deterministically sorted first
            total_bounds = geoms.total_bounds
            xoff = (total_bounds[2] - total_bounds[0]) * 0.01
            yoff = (total_bounds[3] - total_bounds[1]) * 0.01
            total_bounds += np.array([-xoff, -yoff, xoff, yoff])
        else:
            total_bounds = None
        distances = _hilbert_distance(geoms, total_bounds=total_bounds)
        if has_empty:
            # empty geometries are sorted first ("smallest"), so fill in
            # smallest possible value for uints
            distances[mask_empty] = 0
        return distances

    def argmin(self, skipna: bool = True) -> int:
        raise TypeError("geometries have no minimum or maximum")

    def argmax(self, skipna: bool = True) -> int:
        raise TypeError("geometries have no minimum or maximum")

<<<<<<< HEAD
    def _formatter(self, boxed: bool = False):
        """Formatting function for scalar values.
=======
    def _formatter(self, boxed=False):
        """Return a formatting function for scalar values.
>>>>>>> c6bf8b31

        This is used in the default '__repr__'. The returned formatting
        function receives instances of your scalar type.

        Parameters
        ----------
        boxed: bool, default False
            An indicated for whether or not your array is being printed
            within a Series, DataFrame, or Index (True), or just by
            itself (False). This may be useful if you want scalar values
            to appear differently within a Series versus on its own (e.g.
            quoted or not).

        Returns
        -------
        Callable[[Any], str]
            A callable that gets instances of the scalar type and
            returns a string. By default, :func:`repr` is used
            when ``boxed=False`` and :func:`str` is used when
            ``boxed=True``.
        """
        if boxed:
            import geopandas

            precision = geopandas.options.display_precision
            if precision is None:
                if self.crs:
                    if self.crs.is_projected:
                        precision = 3
                    else:
                        precision = 5
                else:
                    # fallback
                    # dummy heuristic based on 10 first geometries that should
                    # work in most cases
                    with warnings.catch_warnings():
                        warnings.simplefilter("ignore", category=RuntimeWarning)
                        xmin, ymin, xmax, ymax = self[~self.isna()][:10].total_bounds
                    if (
                        (-180 <= xmin <= 180)
                        and (-180 <= xmax <= 180)
                        and (-90 <= ymin <= 90)
                        and (-90 <= ymax <= 90)
                    ):
                        # geographic coordinates
                        precision = 5
                    else:
                        # typically projected coordinates
                        # (in case of unit meter: mm precision)
                        precision = 3
            return lambda geom: shapely.to_wkt(geom, rounding_precision=precision)
        return repr

    @classmethod
<<<<<<< HEAD
    def _concat_same_type(cls, to_concat: ExtensionArray) -> ExtensionArray:
        """
        Concatenate multiple array
=======
    def _concat_same_type(cls, to_concat):
        """Concatenate multiple array.
>>>>>>> c6bf8b31

        Parameters
        ----------
        to_concat : sequence of this type

        Returns
        -------
        ExtensionArray
        """
        data = np.concatenate([ga._data for ga in to_concat])
        return GeometryArray(data, crs=_get_common_crs(to_concat))

<<<<<<< HEAD
    def _reduce(self, name: str, skipna: bool = True, **kwargs):
=======
    def _reduce(self, name, skipna=True, keepdims=False, **kwargs):
>>>>>>> c6bf8b31
        # including the base class version here (that raises by default)
        # because this was not yet defined in pandas 0.23
        if name in ("any", "all"):
            return getattr(self._data, name)(keepdims=keepdims)
        raise TypeError(
            f"'{type(self).__name__}' with dtype {self.dtype} "
            f"does not support reduction '{name}'"
        )

<<<<<<< HEAD
    def __array__(self, dtype=None) -> np.ndarray:
        """
        The numpy array interface.
=======
    def __array__(self, dtype=None, copy=None):
        """Return the data as a numpy array.

        This is the numpy array interface.
>>>>>>> c6bf8b31

        Returns
        -------
        values : numpy array
        """
        if copy and (dtype is None or dtype == np.dtype("object")):
            return self._data.copy()
        return self._data

    def _binop(self, other, op):
        def convert_values(param):
            if not _is_scalar_geometry(param) and (
                isinstance(param, ExtensionArray) or pd.api.types.is_list_like(param)
            ):
                ovalues = param
            else:  # Assume its an object
                ovalues = [param] * len(self)
            return ovalues

        if isinstance(other, pd.Series | pd.Index | pd.DataFrame):
            # rely on pandas to unbox and dispatch to us
            return NotImplemented

        lvalues = self
        rvalues = convert_values(other)

        if len(lvalues) != len(rvalues):
            raise ValueError("Lengths must match to compare")

        # If the operator is not defined for the underlying objects,
        # a TypeError should be raised
        res = [op(a, b) for (a, b) in zip(lvalues, rvalues)]

        res = np.asarray(res, dtype=bool)
        return res

    def __eq__(self, other):
        return self._binop(other, operator.eq)

    def __ne__(self, other):
        return self._binop(other, operator.ne)

<<<<<<< HEAD
    def __contains__(self, item) -> bool:
        """
        Return for `item in self`.
        """
        if vectorized.isna(item):
=======
    def __contains__(self, item):
        """Return for `item in self`."""
        if isna(item):
>>>>>>> c6bf8b31
            if (
                item is self.dtype.na_value
                or isinstance(item, self.dtype.type)
                or item is None
            ):
                return self.isna().any()
            else:
                return False
        return (self == item).any()


def _get_common_crs(arr_seq):
    # mask out all None arrays with no crs (most likely auto generated by pandas
    # from concat with missing column)
    arr_seq = [ga for ga in arr_seq if not (ga.isna().all() and ga.crs is None)]
    # determine unique crs without using a set, because CRS hash can be different
    # for objects with the same CRS
    unique_crs = []
    for arr in arr_seq:
        if arr.crs not in unique_crs:
            unique_crs.append(arr.crs)

    crs_not_none = [crs for crs in unique_crs if crs is not None]
    names = [crs.name for crs in crs_not_none]

    if len(crs_not_none) == 0:
        return None
    if len(crs_not_none) == 1:
        if len(unique_crs) != 1:
            warnings.warn(
                "CRS not set for some of the concatenation inputs. "
                f"Setting output's CRS as {names[0]} "
                "(the single non-null crs provided).",
                stacklevel=2,
            )
        return crs_not_none[0]

    raise ValueError(
        f"Cannot determine common CRS for concatenation inputs, got {names}. "
        "Use `to_crs()` to transform geometries to the same CRS before merging."
    )


def transform(data, func):
    has_z = shapely.has_z(data)

    result = np.empty_like(data)

    coords = shapely.get_coordinates(data[~has_z], include_z=False)
    new_coords_z = func(coords[:, 0], coords[:, 1])
    result[~has_z] = shapely.set_coordinates(
        data[~has_z].copy(), np.array(new_coords_z).T
    )

    coords_z = shapely.get_coordinates(data[has_z], include_z=True)
    new_coords_z = func(coords_z[:, 0], coords_z[:, 1], coords_z[:, 2])
    result[has_z] = shapely.set_coordinates(
        data[has_z].copy(), np.array(new_coords_z).T
    )

    return result<|MERGE_RESOLUTION|>--- conflicted
+++ resolved
@@ -1,16 +1,9 @@
-<<<<<<< HEAD
-from collections.abc import Iterable
-=======
->>>>>>> c6bf8b31
 import inspect
 import numbers
 import operator
-from typing import Tuple, Any, Optional
 import warnings
-<<<<<<< HEAD
-=======
 from functools import lru_cache
->>>>>>> c6bf8b31
+from typing import Any, Literal
 
 import numpy as np
 import pandas as pd
@@ -38,9 +31,13 @@
 from .sindex import SpatialIndex
 
 if HAS_PYPROJ:
-    from pyproj import Transformer
+    from pyproj import CRS, Transformer
 
     TransformerFromCRS = lru_cache(Transformer.from_crs)
+else:
+    from typing import Any
+
+    CRS = Any
 
 _names = {
     "MISSING": None,
@@ -102,15 +99,8 @@
     return True
 
 
-<<<<<<< HEAD
 def _crs_mismatch_warn(left, right, stacklevel: int = 3) -> None:
-    """
-    Raise a CRS mismatch warning with the information on the assigned CRS.
-    """
-=======
-def _crs_mismatch_warn(left, right, stacklevel=3):
     """Raise a CRS mismatch warning with the information on the assigned CRS."""
->>>>>>> c6bf8b31
     if left.crs:
         left_srs = left.crs.to_string()
         left_srs = left_srs if len(left_srs) <= 50 else " ".join([left_srs[:50], "..."])
@@ -163,7 +153,7 @@
     return isinstance(geom, BaseGeometry)
 
 
-def from_shapely(data: list, crs: Optional[CRS] = None) -> "GeometryArray":
+def from_shapely(data: list, crs: CRS | None = None) -> "GeometryArray":
     """
     Convert a list or array of shapely objects to a GeometryArray.
 
@@ -205,25 +195,18 @@
     return GeometryArray(arr, crs=crs)
 
 
-<<<<<<< HEAD
 def to_shapely(geoms: "GeometryArray") -> np.ndarray:
-    """
-    Convert GeometryArray to numpy object array of shapely objects.
-    """
-=======
-def to_shapely(geoms):
     """Convert GeometryArray to numpy object array of shapely objects."""
->>>>>>> c6bf8b31
     if not isinstance(geoms, GeometryArray):
         raise ValueError("'geoms' must be a GeometryArray")
     return geoms._data
 
 
-<<<<<<< HEAD
-def from_wkb(data: list, crs: Optional[CRS] = None) -> "GeometryArray":
-=======
-def from_wkb(data, crs=None, on_invalid="raise"):
->>>>>>> c6bf8b31
+def from_wkb(
+    data: list,
+    crs: CRS | None = None,
+    on_invalid: Literal["raise", "warn", "ignore"] = "raise",
+) -> "GeometryArray":
     """
     Convert a list or array of WKB objects to a GeometryArray.
 
@@ -248,25 +231,18 @@
     return GeometryArray(shapely.from_wkb(data, on_invalid=on_invalid), crs=crs)
 
 
-<<<<<<< HEAD
 def to_wkb(geoms: "GeometryArray", hex: bool = False, **kwargs):
-    """
-    Convert GeometryArray to a numpy object array of WKB objects.
-    """
-=======
-def to_wkb(geoms, hex=False, **kwargs):
     """Convert GeometryArray to a numpy object array of WKB objects."""
->>>>>>> c6bf8b31
     if not isinstance(geoms, GeometryArray):
         raise ValueError("'geoms' must be a GeometryArray")
     return shapely.to_wkb(geoms, hex=hex, **kwargs)
 
 
-<<<<<<< HEAD
-def from_wkt(data: list, crs: Optional[CRS] = None) -> "GeometryArray":
-=======
-def from_wkt(data, crs=None, on_invalid="raise"):
->>>>>>> c6bf8b31
+def from_wkt(
+    data: list,
+    crs: CRS | None = None,
+    on_invalid: Literal["raise", "warn", "ignore"] = "raise",
+) -> "GeometryArray":
     """
     Convert a list or array of WKT objects to a GeometryArray.
 
@@ -291,22 +267,15 @@
     return GeometryArray(shapely.from_wkt(data, on_invalid=on_invalid), crs=crs)
 
 
-<<<<<<< HEAD
 def to_wkt(geoms: "GeometryArray", **kwargs):
-    """
-    Convert GeometryArray to a numpy object array of WKT objects.
-    """
-=======
-def to_wkt(geoms, **kwargs):
     """Convert GeometryArray to a numpy object array of WKT objects."""
->>>>>>> c6bf8b31
     if not isinstance(geoms, GeometryArray):
         raise ValueError("'geoms' must be a GeometryArray")
     return shapely.to_wkt(geoms, **kwargs)
 
 
 def points_from_xy(
-    x: object, y: object, z: object = None, crs: Optional[CRS] = None
+    x: object, y: object, z: object = None, crs: CRS | None = None
 ) -> "GeometryArray":
     """
     Generate GeometryArray of shapely Point geometries from x, y(, z) coordinates.
@@ -366,7 +335,7 @@
 
     _dtype = GeometryDtype()
 
-    def __init__(self, data, crs: Optional[CRS] = None):
+    def __init__(self, data, crs: CRS | None = None):
         if isinstance(data, self.__class__):
             if not crs:
                 crs = data.crs
@@ -642,13 +611,8 @@
     #
 
     @property
-<<<<<<< HEAD
     def boundary(self) -> "GeometryArray":
-        return GeometryArray(vectorized.boundary(self.data), crs=self.crs)
-=======
-    def boundary(self):
         return GeometryArray(shapely.boundary(self._data), crs=self.crs)
->>>>>>> c6bf8b31
 
     @property
     def centroid(self) -> "GeometryArray":
@@ -667,24 +631,12 @@
         )
 
     @property
-<<<<<<< HEAD
     def convex_hull(self) -> "GeometryArray":
-        return GeometryArray(vectorized.convex_hull(self.data), crs=self.crs)
-
-    @property
-    def envelope(self) -> "GeometryArray":
-        return GeometryArray(vectorized.envelope(self.data), crs=self.crs)
-
-    @property
-    def exterior(self) -> "GeometryArray":
-        return GeometryArray(vectorized.exterior(self.data), crs=self.crs)
-=======
-    def convex_hull(self):
         """Return the convex hull of the geometries in this array."""
         return GeometryArray(shapely.convex_hull(self._data), crs=self.crs)
 
     @property
-    def envelope(self):
+    def envelope(self) -> "GeometryArray":
         """Return the envelope of the geometries in this array."""
         return GeometryArray(shapely.envelope(self._data), crs=self.crs)
 
@@ -693,7 +645,7 @@
         return GeometryArray(shapely.oriented_envelope(self._data), crs=self.crs)
 
     @property
-    def exterior(self):
+    def exterior(self) -> "GeometryArray":
         return GeometryArray(shapely.get_exterior_ring(self._data), crs=self.crs)
 
     def extract_unique_points(self):
@@ -710,7 +662,6 @@
             ),
             crs=self.crs,
         )
->>>>>>> c6bf8b31
 
     @property
     def interiors(self):
@@ -743,10 +694,6 @@
             crs=self.crs,
         )
 
-<<<<<<< HEAD
-    def representative_point(self) -> "GeometryArray":
-        return GeometryArray(vectorized.representative_point(self.data), crs=self.crs)
-=======
     def representative_point(self):
         return GeometryArray(shapely.point_on_surface(self._data), crs=self.crs)
 
@@ -827,7 +774,6 @@
             shapely.set_precision(self._data, grid_size=grid_size, mode=mode),
             crs=self.crs,
         )
->>>>>>> c6bf8b31
 
     #
     # Binary predicates
@@ -897,16 +843,12 @@
     # Binary operations that return new geometries
     #
 
-<<<<<<< HEAD
-    def difference(self, other) -> "GeometryArray":
-=======
     def clip_by_rect(self, xmin, ymin, xmax, ymax):
         return GeometryArray(
             shapely.clip_by_rect(self._data, xmin, ymin, xmax, ymax), crs=self.crs
         )
 
     def difference(self, other):
->>>>>>> c6bf8b31
         return GeometryArray(
             self._binary_method("difference", self, other), crs=self.crs
         )
@@ -947,10 +889,6 @@
         self.check_geographic_crs(stacklevel=6)
         return self._binary_method("distance", self, other)
 
-<<<<<<< HEAD
-    def buffer(self, distance, resolution=16, **kwargs) -> "GeometryArray":
-        if not (isinstance(distance, (int, float)) and distance == 0):
-=======
     def hausdorff_distance(self, other, **kwargs):
         self.check_geographic_crs(stacklevel=6)
         return self._binary_method("hausdorff_distance", self, other, **kwargs)
@@ -961,7 +899,6 @@
 
     def buffer(self, distance, resolution=16, **kwargs):
         if not (isinstance(distance, int | float) and distance == 0):
->>>>>>> c6bf8b31
             self.check_geographic_crs(stacklevel=5)
         return GeometryArray(
             shapely.buffer(self._data, distance, quad_segs=resolution, **kwargs),
@@ -995,19 +932,10 @@
             crs=self.crs,
         )
 
-<<<<<<< HEAD
-    def project(self, other, normalized: bool = False):
-        if isinstance(other, BaseGeometry):
-            other = _shapely_to_geom(other)
-        elif isinstance(other, GeometryArray):
-            other = other.data
-        return vectorized.project(self.data, other, normalized=normalized)
-=======
     def project(self, other, normalized=False):
         if isinstance(other, GeometryArray):
             other = other._data
         return shapely.line_locate_point(self._data, other, normalized=normalized)
->>>>>>> c6bf8b31
 
     def relate(self, other):
         if isinstance(other, GeometryArray):
@@ -1058,9 +986,6 @@
     # Affinity operations
     #
 
-<<<<<<< HEAD
-    def affine_transform(self, matrix) -> "GeometryArray":
-=======
     @staticmethod
     def _affinity_method(op, left, *args, **kwargs):
         # not all shapely.affinity methods can handle empty geometries:
@@ -1079,7 +1004,6 @@
         return data
 
     def affine_transform(self, matrix):
->>>>>>> c6bf8b31
         return GeometryArray(
             self._affinity_method("affine_transform", self._data, matrix),
             crs=self.crs,
@@ -1131,17 +1055,9 @@
             crs=self.crs,
         )
 
-<<<<<<< HEAD
-    def to_crs(
-        self, crs: Optional[CRS] = None, epsg: Optional[int] = None
-    ) -> "GeometryArray":
-        """Returns a ``GeometryArray`` with all geometries transformed to a new
-        coordinate reference system.
-=======
     @requires_pyproj
-    def to_crs(self, crs=None, epsg=None):
+    def to_crs(self, crs: CRS | None = None, epsg: int | None = None):
         """Transform all geometries to a different coordinate reference system.
->>>>>>> c6bf8b31
 
         Transform all geometries in a GeometryArray to a different coordinate
         reference system.  The ``crs`` attribute on the current GeometryArray must
@@ -1231,14 +1147,9 @@
         new_data = transform(self._data, transformer.transform)
         return GeometryArray(new_data, crs=crs)
 
-<<<<<<< HEAD
+    @requires_pyproj
     def estimate_utm_crs(self, datum_name: str = "WGS 84") -> CRS:
-        """Returns the estimated UTM CRS based on the bounds of the dataset.
-=======
-    @requires_pyproj
-    def estimate_utm_crs(self, datum_name="WGS 84"):
         """Return the estimated UTM CRS based on the bounds of the dataset.
->>>>>>> c6bf8b31
 
         .. versionadded:: 0.9
 
@@ -1451,10 +1362,6 @@
             result[~shapely.is_valid_input(result)] = None
         return GeometryArray(result, crs=self.crs)
 
-<<<<<<< HEAD
-    def _fill(self, idx, value: "BaseGeometry") -> "GeometryArray":
-        """Fill index locations with value
-=======
     # compat for pandas < 3.0
     def _pad_or_backfill(
         self, method, limit=None, limit_area=None, copy=True, **kwargs
@@ -1467,28 +1374,10 @@
         else:
             kwargs["limit_area"] = limit_area
         return super()._pad_or_backfill(method=method, limit=limit, copy=copy, **kwargs)
->>>>>>> c6bf8b31
-
-    def fillna(self, value=None, method=None, limit=None, copy=True):
-        """
-<<<<<<< HEAD
-        if not (_is_scalar_geometry(value) or value is None):
-            raise TypeError(
-                "Value should be either a BaseGeometry or None, got %s" % str(value)
-            )
-        # self.data[idx] = value
-        value_arr = np.empty(1, dtype=object)
-        value_arr[:] = [value]
-        self.data[idx] = value_arr
-        return self
-
-    def fillna(
-        self, value=None, method: str = None, limit: int = None
-    ) -> ExtensionArray:
-        """Fill NA/NaN values using the specified method.
-=======
+
+    def fillna(self, value=None, method=None, limit: int | None = None, copy=True):
+        """
         Fill NA values with geometry (or geometries) or using the specified method.
->>>>>>> c6bf8b31
 
         Parameters
         ----------
@@ -1587,10 +1476,7 @@
             else:
                 return np.array(self, dtype=dtype, copy=copy)
 
-<<<<<<< HEAD
     def isna(self) -> np.ndarray:
-=======
-    def isna(self):
         """Boolean NumPy array indicating if each value is missing."""
         return shapely.is_missing(self._data)
 
@@ -1598,7 +1484,6 @@
         self,
         dropna: bool = True,
     ):
->>>>>>> c6bf8b31
         """
         Compute a histogram of the counts of non-null values.
 
@@ -1673,7 +1558,7 @@
         len(self) is returned, with all values filled with
         ``self.dtype.na_value``.
         """
-        shifted = super(GeometryArray, self).shift(periods, fill_value)
+        shifted = super().shift(periods, fill_value)
         shifted.crs = self.crs
         return shifted
 
@@ -1706,9 +1591,6 @@
             scalars = [scalars]
         return from_shapely(scalars)
 
-<<<<<<< HEAD
-    def _values_for_factorize(self) -> Tuple[np.ndarray, Any]:
-=======
     @classmethod
     def _from_sequence_of_strings(cls, strings, *, dtype=None, copy=False):
         """
@@ -1732,9 +1614,7 @@
         # GH 3099
         return from_wkt(strings)
 
-    def _values_for_factorize(self):
-        # type: () -> Tuple[np.ndarray, Any]
->>>>>>> c6bf8b31
+    def _values_for_factorize(self) -> tuple[np.ndarray, Any]:
         """Return an array and missing value suitable for factorization.
 
         Returns
@@ -1835,13 +1715,8 @@
     def argmax(self, skipna: bool = True) -> int:
         raise TypeError("geometries have no minimum or maximum")
 
-<<<<<<< HEAD
     def _formatter(self, boxed: bool = False):
-        """Formatting function for scalar values.
-=======
-    def _formatter(self, boxed=False):
         """Return a formatting function for scalar values.
->>>>>>> c6bf8b31
 
         This is used in the default '__repr__'. The returned formatting
         function receives instances of your scalar type.
@@ -1896,14 +1771,8 @@
         return repr
 
     @classmethod
-<<<<<<< HEAD
-    def _concat_same_type(cls, to_concat: ExtensionArray) -> ExtensionArray:
-        """
-        Concatenate multiple array
-=======
     def _concat_same_type(cls, to_concat):
         """Concatenate multiple array.
->>>>>>> c6bf8b31
 
         Parameters
         ----------
@@ -1916,11 +1785,7 @@
         data = np.concatenate([ga._data for ga in to_concat])
         return GeometryArray(data, crs=_get_common_crs(to_concat))
 
-<<<<<<< HEAD
-    def _reduce(self, name: str, skipna: bool = True, **kwargs):
-=======
-    def _reduce(self, name, skipna=True, keepdims=False, **kwargs):
->>>>>>> c6bf8b31
+    def _reduce(self, name: str, skipna: bool = True, keepdims: bool = False, **kwargs):
         # including the base class version here (that raises by default)
         # because this was not yet defined in pandas 0.23
         if name in ("any", "all"):
@@ -1930,16 +1795,10 @@
             f"does not support reduction '{name}'"
         )
 
-<<<<<<< HEAD
-    def __array__(self, dtype=None) -> np.ndarray:
-        """
-        The numpy array interface.
-=======
-    def __array__(self, dtype=None, copy=None):
+    def __array__(self, dtype=None, copy=None) -> np.ndarray:
         """Return the data as a numpy array.
 
         This is the numpy array interface.
->>>>>>> c6bf8b31
 
         Returns
         -------
@@ -1982,17 +1841,9 @@
     def __ne__(self, other):
         return self._binop(other, operator.ne)
 
-<<<<<<< HEAD
     def __contains__(self, item) -> bool:
-        """
-        Return for `item in self`.
-        """
-        if vectorized.isna(item):
-=======
-    def __contains__(self, item):
         """Return for `item in self`."""
         if isna(item):
->>>>>>> c6bf8b31
             if (
                 item is self.dtype.na_value
                 or isinstance(item, self.dtype.type)
