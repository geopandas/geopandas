--- conflicted
+++ resolved
@@ -511,13 +511,11 @@
     def representative_point(self):
         return GeometryArray(vectorized.representative_point(self.data), crs=self.crs)
 
-<<<<<<< HEAD
+    def normalize(self):
+        return GeometryArray(vectorized.normalize(self.data), crs=self.crs)
+
     def make_valid(self):
         return GeometryArray(vectorized.make_valid(self.data), crs=self.crs)
-=======
-    def normalize(self):
-        return GeometryArray(vectorized.normalize(self.data), crs=self.crs)
->>>>>>> 047a5cd6
 
     #
     # Binary predicates
