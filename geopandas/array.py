--- conflicted
+++ resolved
@@ -68,7 +68,6 @@
         return False
 
 
-<<<<<<< HEAD
 geographic_crs_msg = (
     "Geometry is in geographic projection. The results will "
     "likely be incorrect. Use 'GeoSeries.to_crs()' to re-project "
@@ -76,7 +75,8 @@
     "\n"
     "{0}"
 )
-=======
+
+
 def _check_crs(left, right, allow_none=False):
     """
     Check if the projection of both arrays is the same.
@@ -91,7 +91,6 @@
     return True
 
 
->>>>>>> 55c372e9
 # -----------------------------------------------------------------------------
 # Constructors / converters to other formats
 # -----------------------------------------------------------------------------
