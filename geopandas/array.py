from __future__ import annotations

import inspect
import numbers
import operator
import typing
import warnings
from functools import lru_cache
from typing import Any, ClassVar, Literal

import numpy as np
import pandas as pd
from pandas.api.extensions import (
    ExtensionArray,
    ExtensionDtype,
    register_extension_dtype,
)

import shapely
import shapely.affinity
import shapely.geometry
import shapely.ops
import shapely.wkt
from shapely.geometry.base import BaseGeometry

from ._compat import (
    GEOS_GE_312,
    HAS_PYPROJ,
    requires_pyproj,
)
from .sindex import SpatialIndex

if typing.TYPE_CHECKING:
    import numpy.typing as npt

    from .base import GeoPandasBase

    if HAS_PYPROJ:
        from pyproj import CRS
    else:
        CRS = Any

if HAS_PYPROJ:
    from pyproj import Transformer

    TransformerFromCRS = lru_cache(Transformer.from_crs)


_names = {
    "MISSING": None,
    "NAG": None,
    "POINT": "Point",
    "LINESTRING": "LineString",
    "LINEARRING": "LinearRing",
    "POLYGON": "Polygon",
    "MULTIPOINT": "MultiPoint",
    "MULTILINESTRING": "MultiLineString",
    "MULTIPOLYGON": "MultiPolygon",
    "GEOMETRYCOLLECTION": "GeometryCollection",
}

POLYGON_GEOM_TYPES = {"Polygon", "MultiPolygon"}
LINE_GEOM_TYPES = {"LineString", "MultiLineString", "LinearRing"}
POINT_GEOM_TYPES = {"Point", "MultiPoint"}

type_mapping = {p.value: _names[p.name] for p in shapely.GeometryType}
geometry_type_ids = list(type_mapping.keys())
geometry_type_values = np.array(list(type_mapping.values()), dtype=object)


class GeometryDtype(ExtensionDtype):
    type = BaseGeometry
    name = "geometry"
    na_value = None

    @classmethod
    def construct_from_string(cls, string):
        if not isinstance(string, str):
            raise TypeError(
                f"'construct_from_string' expects a string, got {type(string)}"
            )
        elif string == cls.name:
            return cls()
        else:
            raise TypeError(f"Cannot construct a '{cls.__name__}' from '{string}'")

    @classmethod
    def construct_array_type(cls):
        return GeometryArray


register_extension_dtype(GeometryDtype)


def _check_crs(
    left: GeoPandasBase, right: GeoPandasBase, allow_none: bool = False
) -> bool:
    """
    Check if the projection of both arrays is the same.

    If allow_none is True, empty CRS is treated as the same.
    """
    if allow_none:
        if not left.crs or not right.crs:
            return True
    if not left.crs == right.crs:
        return False
    return True


def _crs_mismatch_warn(
    left: GeoPandasBase, right: GeoPandasBase, stacklevel: int = 3
) -> None:
    """Raise a CRS mismatch warning with the information on the assigned CRS."""
    if left.crs:
        left_srs = left.crs.to_string()
        left_srs = left_srs if len(left_srs) <= 50 else " ".join([left_srs[:50], "..."])
    else:
        left_srs = None

    if right.crs:
        right_srs = right.crs.to_string()
        right_srs = (
            right_srs if len(right_srs) <= 50 else " ".join([right_srs[:50], "..."])
        )
    else:
        right_srs = None

    warnings.warn(
        "CRS mismatch between the CRS of left geometries "
        "and the CRS of right geometries.\n"
        "Use `to_crs()` to reproject one of "
        "the input geometries to match the CRS of the other.\n\n"
        f"Left CRS: {left_srs}\n"
        f"Right CRS: {right_srs}\n",
        UserWarning,
        stacklevel=stacklevel,
    )


def isna(value: None | float | pd.NA) -> bool:
    """
    Check if scalar value is NA-like (None, np.nan or pd.NA).

    Custom version that only works for scalars (returning True or False),
    as `pd.isna` also works for array-like input returning a boolean array.
    """
    if value is None:
        return True
    elif isinstance(value, float) and np.isnan(value):
        return True
    elif value is pd.NA:
        return True
    else:
        return False


# -----------------------------------------------------------------------------
# Constructors / converters to other formats
# -----------------------------------------------------------------------------


def _is_scalar_geometry(geom) -> bool:
    return isinstance(geom, BaseGeometry)


def from_shapely(data, crs: CRS | None = None) -> GeometryArray:
    """
    Convert a list or array of shapely objects to a GeometryArray.

    Validates the elements.

    Parameters
    ----------
    data : array-like
        list or array of shapely objects
    crs : value, optional
        Coordinate Reference System of the geometry objects. Can be anything accepted by
        :meth:`pyproj.CRS.from_user_input() <pyproj.crs.CRS.from_user_input>`,
        such as an authority string (eg "EPSG:4326") or a WKT string.

    """
    if not isinstance(data, np.ndarray):
        arr = np.empty(len(data), dtype=object)
        arr[:] = data
    elif len(data) == 0 and data.dtype == "float64":
        arr = data.astype(object)
    else:
        arr = data

    if not shapely.is_valid_input(arr).all():
        out = []

        for geom in data:
            if isinstance(geom, BaseGeometry):
                out.append(geom)
            elif hasattr(geom, "__geo_interface__"):
                geom = shapely.geometry.shape(geom)
                out.append(geom)
            elif isna(geom):
                out.append(None)
            else:
                raise TypeError(f"Input must be valid geometry objects: {geom}")
        arr = np.array(out, dtype=object)

    return GeometryArray(arr, crs=crs)


def to_shapely(geoms: GeometryArray) -> np.ndarray:
    """Convert GeometryArray to numpy object array of shapely objects."""
    if not isinstance(geoms, GeometryArray):
        raise ValueError("'geoms' must be a GeometryArray")
    return geoms._data


def from_wkb(
    data,
    crs: Any | None = None,
    on_invalid: Literal["raise", "warn", "ignore"] = "raise",
) -> GeometryArray:
    """
    Convert a list or array of WKB objects to a GeometryArray.

    Parameters
    ----------
    data : array-like
        list or array of WKB objects
    crs : value, optional
        Coordinate Reference System of the geometry objects. Can be anything accepted by
        :meth:`pyproj.CRS.from_user_input() <pyproj.crs.CRS.from_user_input>`,
        such as an authority string (eg "EPSG:4326") or a WKT string.
    on_invalid: {"raise", "warn", "ignore"}, default "raise"
        - raise: an exception will be raised if a WKB input geometry is invalid.
        - warn: a warning will be raised and invalid WKB geometries will be returned as
          None.
        - ignore: invalid WKB geometries will be returned as None without a warning.
        - fix: an effort is made to fix invalid input geometries (e.g. close
          unclosed rings). If this is not possible, they are returned as ``None``
          without a warning. Requires GEOS >= 3.11 and shapely >= 2.1.

    """
    return GeometryArray(shapely.from_wkb(data, on_invalid=on_invalid), crs=crs)


def to_wkb(geoms: GeometryArray, hex: bool = False, **kwargs):
    """Convert GeometryArray to a numpy object array of WKB objects."""
    if not isinstance(geoms, GeometryArray):
        raise ValueError("'geoms' must be a GeometryArray")
    return shapely.to_wkb(geoms, hex=hex, **kwargs)


def from_wkt(
    data,
    crs: Any | None = None,
    on_invalid: Literal["raise", "warn", "ignore"] = "raise",
) -> GeometryArray:
    """
    Convert a list or array of WKT objects to a GeometryArray.

    Parameters
    ----------
    data : array-like
        list or array of WKT objects
    crs : value, optional
        Coordinate Reference System of the geometry objects. Can be anything accepted by
        :meth:`pyproj.CRS.from_user_input() <pyproj.crs.CRS.from_user_input>`,
        such as an authority string (eg "EPSG:4326") or a WKT string.
    on_invalid : {"raise", "warn", "ignore"}, default "raise"
        - raise: an exception will be raised if a WKT input geometry is invalid.
        - warn: a warning will be raised and invalid WKT geometries will be
          returned as ``None``.
        - ignore: invalid WKT geometries will be returned as ``None`` without a warning.
        - fix: an effort is made to fix invalid input geometries (e.g. close
          unclosed rings). If this is not possible, they are returned as ``None``
          without a warning. Requires GEOS >= 3.11 and shapely >= 2.1.

    """
    return GeometryArray(shapely.from_wkt(data, on_invalid=on_invalid), crs=crs)


def to_wkt(geoms: GeometryArray, **kwargs):
    """Convert GeometryArray to a numpy object array of WKT objects."""
    if not isinstance(geoms, GeometryArray):
        raise ValueError("'geoms' must be a GeometryArray")
    return shapely.to_wkt(geoms, **kwargs)


def points_from_xy(
    x: npt.ArrayLike, y: npt.ArrayLike, z: npt.ArrayLike = None, crs: Any | None = None
) -> GeometryArray:
    """
    Generate GeometryArray of shapely Point geometries from x, y(, z) coordinates.

    In case of geographic coordinates, it is assumed that longitude is captured by
    ``x`` coordinates and latitude by ``y``.

    Parameters
    ----------
    x, y, z : iterable
    crs : value, optional
        Coordinate Reference System of the geometry objects. Can be anything accepted by
        :meth:`pyproj.CRS.from_user_input() <pyproj.crs.CRS.from_user_input>`,
        such as an authority string (eg "EPSG:4326") or a WKT string.

    Examples
    --------
    >>> import pandas as pd
    >>> df = pd.DataFrame({'x': [0, 1, 2], 'y': [0, 1, 2], 'z': [0, 1, 2]})
    >>> df
       x  y  z
    0  0  0  0
    1  1  1  1
    2  2  2  2
    >>> geometry = geopandas.points_from_xy(x=[1, 0], y=[0, 1])
    >>> geometry = geopandas.points_from_xy(df['x'], df['y'], df['z'])
    >>> gdf = geopandas.GeoDataFrame(
    ...     df, geometry=geopandas.points_from_xy(df['x'], df['y']))

    Having geographic coordinates:

    >>> df = pd.DataFrame({'longitude': [-140, 0, 123], 'latitude': [-65, 1, 48]})
    >>> df
       longitude  latitude
    0       -140       -65
    1          0         1
    2        123        48
    >>> geometry = geopandas.points_from_xy(df.longitude, df.latitude, crs="EPSG:4326")

    Returns
    -------
    output : GeometryArray
    """
    x = np.asarray(x, dtype="float64")
    y = np.asarray(y, dtype="float64")
    if z is not None:
        z = np.asarray(z, dtype="float64")

    return GeometryArray(shapely.points(x, y, z), crs=crs)


class GeometryArray(ExtensionArray):
    """Class wrapping a numpy array of Shapely objects.

    It also holds the array-based implementations.
    """

    _dtype = GeometryDtype()

    def __init__(self, data, crs: Any | None = None):
        if isinstance(data, self.__class__):
            if not crs:
                crs = data.crs
            data = data._data
        elif not isinstance(data, np.ndarray):
            raise TypeError(
                "'data' should be array of geometry objects. Use from_shapely, "
                "from_wkb, from_wkt functions to construct a GeometryArray."
            )
        elif not data.ndim == 1:
            raise ValueError(
                "'data' should be a 1-dimensional array of geometry objects."
            )
        self._data = data

        self._crs = None
        self.crs = crs
        self._sindex = None

    @property
    def sindex(self) -> SpatialIndex:
        """Spatial index for the geometries in this array."""
        if self._sindex is None:
            self._sindex = SpatialIndex(self._data)
        return self._sindex

    @property
    def has_sindex(self) -> bool:
        """Check the existence of the spatial index without generating it.

        Use the `.sindex` attribute on a GeoDataFrame or GeoSeries
        to generate a spatial index if it does not yet exist,
        which may take considerable time based on the underlying index
        implementation.

        Note that the underlying spatial index may not be fully
        initialized until the first use.

        See Also
        --------
        GeoDataFrame.has_sindex

        Returns
        -------
        bool
            `True` if the spatial index has been generated or
            `False` if not.
        """
        return self._sindex is not None

    @property
    def crs(self) -> CRS:
        """The Coordinate Reference System (CRS) represented as a ``pyproj.CRS`` object.

        Returns a ``pyproj.CRS`` or None. When setting, the value
        Coordinate Reference System of the geometry objects. Can be anything accepted by
        :meth:`pyproj.CRS.from_user_input() <pyproj.crs.CRS.from_user_input>`,
        such as an authority string (eg "EPSG:4326") or a WKT string.
        """
        return self._crs

    @crs.setter
    def crs(self, value: Any) -> None:
        """Set the value of the crs."""
        if HAS_PYPROJ:
            from pyproj import CRS

            self._crs = None if not value else CRS.from_user_input(value)
        else:
            if value is not None:
                warnings.warn(
                    "Cannot set the CRS, falling back to None. The CRS support requires"
                    " the 'pyproj' package, but it is not installed or does not import"
                    " correctly. The functions depending on CRS will raise an error or"
                    " may produce unexpected results.",
                    UserWarning,
                    stacklevel=2,
                )
            self._crs = None

    def check_geographic_crs(self, stacklevel: int) -> None:
        """Check CRS and warn if the planar operation is done in a geographic CRS."""
        if self.crs and self.crs.is_geographic:
            warnings.warn(
                "Geometry is in a geographic CRS. Results from "
                f"'{inspect.stack()[1].function}' are likely incorrect. "
                "Use 'GeoSeries.to_crs()' to re-project geometries to a "
                "projected CRS before this operation.\n",
                UserWarning,
                stacklevel=stacklevel,
            )

    @property
    def dtype(self) -> GeometryDtype:
        return self._dtype

    def __len__(self) -> int:
        return self.shape[0]

    def __getitem__(self, idx) -> GeometryArray:
        if isinstance(idx, numbers.Integral):
            return self._data[idx]
        # array-like, slice
        # validate and convert IntegerArray/BooleanArray
        # to numpy array, pass-through non-array-like indexers
        idx = pd.api.indexers.check_array_indexer(self, idx)
        return GeometryArray(self._data[idx], crs=self.crs)

    def __setitem__(self, key, value):
        # validate and convert IntegerArray/BooleanArray
        # keys to numpy array, pass-through non-array-like indexers
        key = pd.api.indexers.check_array_indexer(self, key)
        if isinstance(value, pd.Series):
            value = value.values
        if isinstance(value, pd.DataFrame):
            value = value.values.flatten()
        if isinstance(value, list | np.ndarray):
            value = from_shapely(value)
        if isinstance(value, GeometryArray):
            if isinstance(key, numbers.Integral):
                raise ValueError("cannot set a single element with an array")
            self._data[key] = value._data
        elif isinstance(value, BaseGeometry) or isna(value):
            if isna(value):
                # internally only use None as missing value indicator
                # but accept others
                value = None
            elif isinstance(value, BaseGeometry):
                value = from_shapely([value])._data[0]
            else:
                raise TypeError("should be valid geometry")
            if isinstance(key, slice | list | np.ndarray):
                value_array = np.empty(1, dtype=object)
                value_array[:] = [value]
                self._data[key] = value_array
            else:
                self._data[key] = value
        else:
            raise TypeError(
                f"Value should be either a BaseGeometry or None, got {value!s}"
            )

        # invalidate spatial index
        self._sindex = None

        # TODO: use this once pandas-dev/pandas#33457 is fixed
        # if hasattr(value, "crs"):
        #     if value.crs and (value.crs != self.crs):
        #         raise ValueError(
        #             "CRS mismatch between CRS of the passed geometries "
        #             "and CRS of existing geometries."
        #         )

    def __getstate__(self):
        return (shapely.to_wkb(self._data), self._crs)

    def __setstate__(self, state):
        if not isinstance(state, dict):
            # pickle file saved with pygeos
            geoms = shapely.from_wkb(state[0])
            self._crs = state[1]
            self._sindex = None  # pygeos.STRtree could not be pickled yet
            self._data = geoms
            self.base = None
        else:
            if "data" in state:
                state["_data"] = state.pop("data")
            if "_crs" not in state:
                state["_crs"] = None
            self.__dict__.update(state)

    # -------------------------------------------------------------------------
    # Geometry related methods
    # -------------------------------------------------------------------------

    @property
    def is_valid(self):
        return shapely.is_valid(self._data)

    def is_valid_reason(self):
        return shapely.is_valid_reason(self._data)

    def is_valid_coverage(self, gap_width: float = 0.0):
        if not GEOS_GE_312:
            raise ImportError("Method 'is_valid_coverage' requires GEOS>=3.12.")
        return bool(shapely.coverage_is_valid(self._data, gap_width=gap_width))

    def invalid_coverage_edges(self, gap_width: float = 0.0):
        if not GEOS_GE_312:
            raise ImportError(
                "Method 'invalid_coverage_edges' requires and GEOS>=3.12."
            )
        return shapely.coverage_invalid_edges(self._data, gap_width=gap_width)

    @property
    def is_empty(self):
        return shapely.is_empty(self._data)

    @property
    def is_simple(self):
        return shapely.is_simple(self._data)

    @property
    def is_ring(self):
        return shapely.is_ring(self._data)

    @property
    def is_closed(self):
        return shapely.is_closed(self._data)

    @property
    def is_ccw(self):
        return shapely.is_ccw(self._data)

    @property
    def has_z(self):
        return shapely.has_z(self._data)

    @property
    def has_m(self):
        return shapely.has_m(self._data)

    @property
    def geom_type(self):
        res = shapely.get_type_id(self._data)
        return geometry_type_values[np.searchsorted(geometry_type_ids, res)]

    @property
    def area(self):
        """Return the area of the geometries in this array.

        Raises a UserWarning if the CRS is geographic, as the area
        calculation is not accurate in that case.

        Note that the area is calculated in the units of the CRS.

        Returns
        -------
        np.ndarray of float
            Area of the geometries.
        """
        self.check_geographic_crs(stacklevel=5)
        return shapely.area(self._data)

    @property
    def length(self):
        self.check_geographic_crs(stacklevel=5)
        return shapely.length(self._data)

    def count_coordinates(self):
        return shapely.get_num_coordinates(self._data)

    def count_geometries(self):
        return shapely.get_num_geometries(self._data)

    def count_interior_rings(self):
        return shapely.get_num_interior_rings(self._data)

    def get_precision(self):
        return shapely.get_precision(self._data)

    def get_geometry(self, index):
        return shapely.get_geometry(self._data, index=index)

    #
    # Unary operations that return new geometries
    #

    @property
    def boundary(self) -> GeometryArray:
        return GeometryArray(shapely.boundary(self._data), crs=self.crs)

    @property
    def centroid(self) -> GeometryArray:
        self.check_geographic_crs(stacklevel=5)
        return GeometryArray(shapely.centroid(self._data), crs=self.crs)

    def concave_hull(self, ratio, allow_holes):
        return shapely.concave_hull(self._data, ratio=ratio, allow_holes=allow_holes)

    def constrained_delaunay_triangles(self) -> GeometryArray:
        return GeometryArray(
            shapely.constrained_delaunay_triangles(self._data), crs=self.crs
        )

    @property
    def convex_hull(self) -> GeometryArray:
        """Return the convex hull of the geometries in this array."""
        return GeometryArray(shapely.convex_hull(self._data), crs=self.crs)

    @property
    def envelope(self) -> GeometryArray:
        """Return the envelope of the geometries in this array."""
        return GeometryArray(shapely.envelope(self._data), crs=self.crs)

    def minimum_rotated_rectangle(self):
        """Return the minimum rotated rectangle of the geometries in this array."""
        return GeometryArray(shapely.oriented_envelope(self._data), crs=self.crs)

    @property
    def exterior(self) -> GeometryArray:
        return GeometryArray(shapely.get_exterior_ring(self._data), crs=self.crs)

    def extract_unique_points(self) -> GeometryArray:
        return GeometryArray(shapely.extract_unique_points(self._data), crs=self.crs)

    def offset_curve(self, distance, quad_segs=8, join_style="round", mitre_limit=5.0):
        return GeometryArray(
            shapely.offset_curve(
                self._data,
                distance,
                quad_segs=quad_segs,
                join_style=join_style,
                mitre_limit=mitre_limit,
            ),
            crs=self.crs,
        )

    @property
    def interiors(self) -> np.ndarray:
        # no GeometryArray as result
        has_non_poly = False
        inner_rings = []
        for geom in self._data:
            interior_ring_seq = getattr(geom, "interiors", None)
            # polygon case
            if interior_ring_seq is not None:
                inner_rings.append(list(interior_ring_seq))
            # non-polygon case
            else:
                has_non_poly = True
                inner_rings.append(None)
        if has_non_poly:
            warnings.warn(
                "Only Polygon objects have interior rings. For other "
                "geometry types, None is returned.",
                stacklevel=2,
            )
        # need to allocate empty first in case of all empty lists in inner_rings
        data = np.empty(len(inner_rings), dtype=object)
        data[:] = inner_rings
        return data

    def remove_repeated_points(self, tolerance=0.0) -> GeometryArray:
        return GeometryArray(
            shapely.remove_repeated_points(self._data, tolerance=tolerance),
            crs=self.crs,
        )

    def representative_point(self) -> GeometryArray:
        return GeometryArray(shapely.point_on_surface(self._data), crs=self.crs)

    def minimum_bounding_circle(self) -> GeometryArray:
        return GeometryArray(shapely.minimum_bounding_circle(self._data), crs=self.crs)

    def maximum_inscribed_circle(self, tolerance) -> GeometryArray:
        return GeometryArray(
            shapely.maximum_inscribed_circle(self._data, tolerance=tolerance),
            crs=self.crs,
        )

    def minimum_bounding_radius(self):
        return shapely.minimum_bounding_radius(self._data)

    def minimum_clearance(self):
        return shapely.minimum_clearance(self._data)

    def minimum_clearance_line(self) -> GeometryArray:
        return GeometryArray(shapely.minimum_clearance_line(self._data), crs=self.crs)

    def normalize(self) -> GeometryArray:
        return GeometryArray(shapely.normalize(self._data), crs=self.crs)

    def orient_polygons(self, exterior_cw: bool = False) -> GeometryArray:
        return GeometryArray(
            shapely.orient_polygons(self._data, exterior_cw=exterior_cw), crs=self.crs
        )

    def make_valid(
        self,
        method: Literal["linework", "structure"] = "linework",
        keep_collapsed: bool = True,
    ) -> GeometryArray:
        return GeometryArray(
            shapely.make_valid(
                self._data, method=method, keep_collapsed=keep_collapsed
            ),
            crs=self.crs,
        )

    def reverse(self) -> GeometryArray:
        return GeometryArray(shapely.reverse(self._data), crs=self.crs)

    def segmentize(self, max_segment_length) -> GeometryArray:
        return GeometryArray(
            shapely.segmentize(self._data, max_segment_length),
            crs=self.crs,
        )

    def force_2d(self) -> GeometryArray:
        return GeometryArray(shapely.force_2d(self._data), crs=self.crs)

    def force_3d(self, z=0) -> GeometryArray:
        return GeometryArray(shapely.force_3d(self._data, z=z), crs=self.crs)

    def transform(self, transformation, include_z: bool = False) -> GeometryArray:
        return GeometryArray(
            shapely.transform(self._data, transformation, include_z=include_z),
            crs=self.crs,
        )

    def line_merge(self, directed: bool = False) -> GeometryArray:
        return GeometryArray(
            shapely.line_merge(self._data, directed=directed), crs=self.crs
        )

    def set_precision(self, grid_size: float, mode="valid_output"):
        return GeometryArray(
            shapely.set_precision(self._data, grid_size=grid_size, mode=mode),
            crs=self.crs,
        )

    #
    # Binary predicates
    #

    @staticmethod
    def _binary_method(op, left, right, **kwargs):
        if isinstance(right, GeometryArray):
            if len(left) != len(right):
                msg = (
                    "Lengths of inputs do not match. "
                    f"Left: {len(left)}, Right: {len(right)}"
                )
                raise ValueError(msg)
            if not _check_crs(left, right):
                _crs_mismatch_warn(left, right, stacklevel=7)
            right = right._data

        return getattr(shapely, op)(left._data, right, **kwargs)

    def covers(self, other):
        return self._binary_method("covers", self, other)

    def covered_by(self, other):
        return self._binary_method("covered_by", self, other)

    def contains(self, other):
        return self._binary_method("contains", self, other)

    def contains_properly(self, other):
        return self._binary_method("contains_properly", self, other)

    def crosses(self, other):
        return self._binary_method("crosses", self, other)

    def disjoint(self, other):
        return self._binary_method("disjoint", self, other)

    def geom_equals(self, other):
        return self._binary_method("equals", self, other)

    def intersects(self, other):
        return self._binary_method("intersects", self, other)

    def overlaps(self, other):
        return self._binary_method("overlaps", self, other)

    def touches(self, other):
        return self._binary_method("touches", self, other)

    def within(self, other):
        return self._binary_method("within", self, other)

    def dwithin(self, other, distance):
        self.check_geographic_crs(stacklevel=6)
        return self._binary_method("dwithin", self, other, distance=distance)

    def geom_equals_exact(self, other, tolerance):
        return self._binary_method("equals_exact", self, other, tolerance=tolerance)

    def geom_equals_identical(self, other):
        return self._binary_method("equals_identical", self, other)

    #
    # Binary operations that return new geometries
    #

    def clip_by_rect(self, xmin, ymin, xmax, ymax) -> GeometryArray:
        return GeometryArray(
            shapely.clip_by_rect(self._data, xmin, ymin, xmax, ymax), crs=self.crs
        )

<<<<<<< HEAD
    def difference(self, other, grid_size=None):
=======
    def difference(self, other) -> GeometryArray:
>>>>>>> 491c0944
        return GeometryArray(
            self._binary_method("difference", self, other, grid_size=grid_size),
            crs=self.crs,
        )

<<<<<<< HEAD
    def intersection(self, other, grid_size=None):
=======
    def intersection(self, other) -> GeometryArray:
>>>>>>> 491c0944
        return GeometryArray(
            self._binary_method("intersection", self, other, grid_size=grid_size),
            crs=self.crs,
        )

<<<<<<< HEAD
    def symmetric_difference(self, other, grid_size=None):
=======
    def symmetric_difference(self, other) -> GeometryArray:
>>>>>>> 491c0944
        return GeometryArray(
            self._binary_method(
                "symmetric_difference", self, other, grid_size=grid_size
            ),
            crs=self.crs,
        )

<<<<<<< HEAD
    def union(self, other, grid_size=None):
        return GeometryArray(
            self._binary_method("union", self, other, grid_size=grid_size), crs=self.crs
        )
=======
    def union(self, other) -> GeometryArray:
        return GeometryArray(self._binary_method("union", self, other), crs=self.crs)
>>>>>>> 491c0944

    def shortest_line(self, other) -> GeometryArray:
        return GeometryArray(
            self._binary_method("shortest_line", self, other), crs=self.crs
        )

    def snap(self, other, tolerance) -> GeometryArray:
        return GeometryArray(
            self._binary_method("snap", self, other, tolerance=tolerance), crs=self.crs
        )

    def shared_paths(self, other) -> GeometryArray:
        return GeometryArray(
            self._binary_method("shared_paths", self, other), crs=self.crs
        )

    #
    # Other operations
    #

    def distance(self, other):
        self.check_geographic_crs(stacklevel=6)
        return self._binary_method("distance", self, other)

    def hausdorff_distance(self, other, **kwargs):
        self.check_geographic_crs(stacklevel=6)
        return self._binary_method("hausdorff_distance", self, other, **kwargs)

    def frechet_distance(self, other, **kwargs):
        self.check_geographic_crs(stacklevel=6)
        return self._binary_method("frechet_distance", self, other, **kwargs)

    def buffer(self, distance, quad_segs: int | None = None, **kwargs):
        if not (isinstance(distance, int | float) and distance == 0):
            self.check_geographic_crs(stacklevel=5)
        if "resolution" in kwargs:
            if quad_segs is not None:
                msg = (
                    "`buffer` received both `quad_segs` and `resolution` but these are "
                    "aliases for the same parameter. Use `quad_segs` only instead."
                )
                raise ValueError(msg)

            msg = (
                "The `resolution` argument to `buffer` is deprecated, `quad_segs` "
                "should be used instead to align with shapely."
            )
            warnings.warn(
                msg,
                category=DeprecationWarning,
                stacklevel=4,
            )
            quad_segs = kwargs.pop("resolution")
        if quad_segs is None:
            quad_segs = 16  # note shapely default is 8, 16 is historical choice

        return GeometryArray(
            shapely.buffer(self._data, distance, quad_segs=quad_segs, **kwargs),
            crs=self.crs,
        )

    def interpolate(self, distance, normalized: bool = False) -> GeometryArray:
        self.check_geographic_crs(stacklevel=5)
        return GeometryArray(
            shapely.line_interpolate_point(self._data, distance, normalized=normalized),
            crs=self.crs,
        )

    def simplify(self, tolerance, preserve_topology: bool = True) -> GeometryArray:
        return GeometryArray(
            shapely.simplify(
                self._data, tolerance, preserve_topology=preserve_topology
            ),
            crs=self.crs,
        )

    def simplify_coverage(
        self, tolerance, simplify_boundary: bool = True
    ) -> GeometryArray:
        if not GEOS_GE_312:
            raise ImportError(
                "'simplify_coverage' requires shapely>=2.1 and GEOS>=3.12."
            )
        return GeometryArray(
            shapely.coverage_simplify(
                self._data, tolerance, simplify_boundary=simplify_boundary
            ),
            crs=self.crs,
        )

    def project(self, other, normalized=False):
        if isinstance(other, GeometryArray):
            other = other._data
        return shapely.line_locate_point(self._data, other, normalized=normalized)

    def relate(self, other):
        if isinstance(other, GeometryArray):
            other = other._data
        return shapely.relate(self._data, other)

    def relate_pattern(self, other, pattern):
        if isinstance(other, GeometryArray):
            other = other._data
        return shapely.relate_pattern(self._data, other, pattern)

    #
    # Reduction operations that return a Shapely geometry
    #

    def unary_union(self):
        warnings.warn(
            "The 'unary_union' attribute is deprecated, "
            "use the 'union_all' method instead.",
            DeprecationWarning,
            stacklevel=2,
        )
        return self.union_all()

    def union_all(self, method="unary", grid_size=None):
        if method != "unary" and grid_size is not None:
            raise ValueError(f"grid_size is not supported for method '{method}'.")
        if method == "coverage":
            return shapely.coverage_union_all(self._data)
        elif method == "unary":
            return shapely.union_all(self._data, grid_size=grid_size)
        elif method == "disjoint_subset":
            if not GEOS_GE_312:
                raise ImportError(
                    "Method 'disjoin_subset' requires shapely>=2.1 and GEOS>=3.12."
                )
            return shapely.disjoint_subset_union_all(self._data)
        else:
            raise ValueError(
                f"Method '{method}' not recognized. Use 'coverage', 'unary' or "
                "'disjoint_subset'."
            )

    def intersection_all(self):
        return shapely.intersection_all(self._data)

    #
    # Affinity operations
    #

    @staticmethod
    def _affinity_method(op, left, *args, **kwargs):
        # not all shapely.affinity methods can handle empty geometries:
        # affine_transform itself works (as well as translate), but rotate, scale
        # and skew fail (they try to unpack the bounds).
        # Here: consistently returning empty geom for input empty geom
        out = []
        for geom in left:
            if geom is None or geom.is_empty:
                res = geom
            else:
                res = getattr(shapely.affinity, op)(geom, *args, **kwargs)
            out.append(res)
        data = np.empty(len(left), dtype=object)
        data[:] = out
        return data

    def affine_transform(self, matrix) -> GeometryArray:
        return GeometryArray(
            self._affinity_method("affine_transform", self._data, matrix),
            crs=self.crs,
        )

    def translate(
        self, xoff: float = 0.0, yoff: float = 0.0, zoff: float = 0.0
    ) -> GeometryArray:
        return GeometryArray(
            self._affinity_method("translate", self._data, xoff, yoff, zoff),
            crs=self.crs,
        )

    def rotate(
        self, angle, origin="center", use_radians: bool = False
    ) -> GeometryArray:
        return GeometryArray(
            self._affinity_method(
                "rotate", self._data, angle, origin=origin, use_radians=use_radians
            ),
            crs=self.crs,
        )

    def scale(
        self,
        xfact: float = 1.0,
        yfact: float = 1.0,
        zfact: float = 1.0,
        origin="center",
    ) -> GeometryArray:
        return GeometryArray(
            self._affinity_method(
                "scale", self._data, xfact, yfact, zfact, origin=origin
            ),
            crs=self.crs,
        )

    def skew(
        self,
        xs: float = 0.0,
        ys: float = 0.0,
        origin="center",
        use_radians: bool = False,
    ) -> GeometryArray:
        return GeometryArray(
            self._affinity_method(
                "skew", self._data, xs, ys, origin=origin, use_radians=use_radians
            ),
            crs=self.crs,
        )

    @requires_pyproj
    def to_crs(self, crs: Any | None = None, epsg: int | None = None) -> GeometryArray:
        """Transform all geometries to a different coordinate reference system.

        Transform all geometries in a GeometryArray to a different coordinate
        reference system.  The ``crs`` attribute on the current GeometryArray must
        be set.  Either ``crs`` or ``epsg`` may be specified for output.

        This method will transform all points in all objects.  It has no notion
        of projecting entire geometries.  All segments joining points are
        assumed to be lines in the current projection, not geodesics.  Objects
        crossing the dateline (or other projection boundary) will have
        undesirable behavior.

        Parameters
        ----------
        crs : pyproj.CRS, optional if `epsg` is specified
            The value can be anything accepted
            by :meth:`pyproj.CRS.from_user_input() <pyproj.crs.CRS.from_user_input>`,
            such as an authority string (eg "EPSG:4326") or a WKT string.
        epsg : int, optional if `crs` is specified
            EPSG code specifying output projection.

        Returns
        -------
        GeometryArray

        Examples
        --------
        >>> from shapely.geometry import Point
        >>> from geopandas.array import from_shapely, to_wkt
        >>> a = from_shapely([Point(1, 1), Point(2, 2), Point(3, 3)], crs=4326)
        >>> to_wkt(a)
        array(['POINT (1 1)', 'POINT (2 2)', 'POINT (3 3)'], dtype=object)
        >>> a.crs  # doctest: +SKIP
        <Geographic 2D CRS: EPSG:4326>
        Name: WGS 84
        Axis Info [ellipsoidal]:
        - Lat[north]: Geodetic latitude (degree)
        - Lon[east]: Geodetic longitude (degree)
        Area of Use:
        - name: World
        - bounds: (-180.0, -90.0, 180.0, 90.0)
        Datum: World Geodetic System 1984
        - Ellipsoid: WGS 84
        - Prime Meridian: Greenwich

        >>> a = a.to_crs(3857)
        >>> to_wkt(a)
        array(['POINT (111319.490793 111325.142866)',
               'POINT (222638.981587 222684.208506)',
               'POINT (333958.47238 334111.171402)'], dtype=object)
        >>> a.crs  # doctest: +SKIP
        <Projected CRS: EPSG:3857>
        Name: WGS 84 / Pseudo-Mercator
        Axis Info [cartesian]:
        - X[east]: Easting (metre)
        - Y[north]: Northing (metre)
        Area of Use:
        - name: World - 85°S to 85°N
        - bounds: (-180.0, -85.06, 180.0, 85.06)
        Coordinate Operation:
        - name: Popular Visualisation Pseudo-Mercator
        - method: Popular Visualisation Pseudo Mercator
        Datum: World Geodetic System 1984
        - Ellipsoid: WGS 84
        - Prime Meridian: Greenwich

        """
        from pyproj import CRS

        if self.crs is None:
            raise ValueError(
                "Cannot transform naive geometries.  "
                "Please set a crs on the object first."
            )
        if crs is not None:
            crs = CRS.from_user_input(crs)
        elif epsg is not None:
            crs = CRS.from_epsg(epsg)
        else:
            raise ValueError("Must pass either crs or epsg.")

        # skip if the input CRS and output CRS are the exact same
        if self.crs.is_exact_same(crs):
            return self

        transformer = TransformerFromCRS(self.crs, crs, always_xy=True)

        new_data = transform(self._data, transformer.transform)
        return GeometryArray(new_data, crs=crs)

    @requires_pyproj
    def estimate_utm_crs(self, datum_name: str = "WGS 84") -> CRS:
        """Return the estimated UTM CRS based on the bounds of the dataset.

        .. versionadded:: 0.9

        .. note:: Requires pyproj 3+

        Parameters
        ----------
        datum_name : str, optional
            The name of the datum to use in the query. Default is WGS 84.

        Returns
        -------
        pyproj.CRS

        Examples
        --------
        >>> import geodatasets
        >>> df = geopandas.read_file(
        ...     geodatasets.get_path("geoda.chicago_commpop")
        ... )
        >>> df.geometry.values.estimate_utm_crs()  # doctest: +SKIP
        <Derived Projected CRS: EPSG:32616>
        Name: WGS 84 / UTM zone 16N
        Axis Info [cartesian]:
        - E[east]: Easting (metre)
        - N[north]: Northing (metre)
        Area of Use:
        - name: Between 90°W and 84°W, northern hemisphere between equator and 84°N,...
        - bounds: (-90.0, 0.0, -84.0, 84.0)
        Coordinate Operation:
        - name: UTM zone 16N
        - method: Transverse Mercator
        Datum: World Geodetic System 1984 ensemble
        - Ellipsoid: WGS 84
        - Prime Meridian: Greenwich
        """
        from pyproj import CRS
        from pyproj.aoi import AreaOfInterest
        from pyproj.database import query_utm_crs_info

        if not self.crs:
            raise RuntimeError("crs must be set to estimate UTM CRS.")

        minx, miny, maxx, maxy = self.total_bounds
        if self.crs.is_geographic:
            x_center = np.mean([minx, maxx])
            y_center = np.mean([miny, maxy])
        # ensure using geographic coordinates
        else:
            transformer = TransformerFromCRS(self.crs, "EPSG:4326", always_xy=True)
            minx, miny, maxx, maxy = transformer.transform_bounds(
                minx, miny, maxx, maxy
            )
            y_center = np.mean([miny, maxy])
            # crossed the antimeridian
            if minx > maxx:
                # shift maxx from [-180,180] to [0,360]
                # so both numbers are positive for center calculation
                # Example: -175 to 185
                maxx += 360
                x_center = np.mean([minx, maxx])
                # shift back to [-180,180]
                x_center = ((x_center + 180) % 360) - 180
            else:
                x_center = np.mean([minx, maxx])

        utm_crs_list = query_utm_crs_info(
            datum_name=datum_name,
            area_of_interest=AreaOfInterest(
                west_lon_degree=x_center,
                south_lat_degree=y_center,
                east_lon_degree=x_center,
                north_lat_degree=y_center,
            ),
        )
        try:
            return CRS.from_epsg(utm_crs_list[0].code)
        except IndexError:
            raise RuntimeError("Unable to determine UTM CRS")

    #
    # Coordinate related properties
    #

    @property
    def x(self):
        """Return the x location of point geometries in a GeoSeries."""
        if (self.geom_type[~self.isna()] == "Point").all():
            empty = self.is_empty
            if empty.any():
                nonempty = ~empty
                coords = np.full_like(nonempty, dtype=float, fill_value=np.nan)
                coords[nonempty] = shapely.get_x(self._data[nonempty])
                return coords
            else:
                return shapely.get_x(self._data)
        else:
            message = "x attribute access only provided for Point geometries"
            raise ValueError(message)

    @property
    def y(self):
        """Return the y location of point geometries in a GeoSeries."""
        if (self.geom_type[~self.isna()] == "Point").all():
            empty = self.is_empty
            if empty.any():
                nonempty = ~empty
                coords = np.full_like(nonempty, dtype=float, fill_value=np.nan)
                coords[nonempty] = shapely.get_y(self._data[nonempty])
                return coords
            else:
                return shapely.get_y(self._data)
        else:
            message = "y attribute access only provided for Point geometries"
            raise ValueError(message)

    @property
    def z(self):
        """Return the z location of point geometries in a GeoSeries."""
        if (self.geom_type[~self.isna()] == "Point").all():
            empty = self.is_empty
            if empty.any():
                nonempty = ~empty
                coords = np.full_like(nonempty, dtype=float, fill_value=np.nan)
                coords[nonempty] = shapely.get_z(self._data[nonempty])
                return coords
            else:
                return shapely.get_z(self._data)
        else:
            message = "z attribute access only provided for Point geometries"
            raise ValueError(message)

    @property
    def m(self):
        """Return the m coordinate of point geometries in a GeoSeries."""
        if (self.geom_type[~self.isna()] == "Point").all():
            empty = self.is_empty
            if empty.any():
                nonempty = ~empty
                coords = np.full_like(nonempty, dtype=float, fill_value=np.nan)
                coords[nonempty] = shapely.get_m(self._data[nonempty])
                return coords
            else:
                return shapely.get_m(self._data)
        else:
            message = "m attribute access only provided for Point geometries"
            raise ValueError(message)

    @property
    def bounds(self):
        return shapely.bounds(self._data)

    @property
    def total_bounds(self):
        if len(self) == 0:
            # numpy 'min' cannot handle empty arrays
            # TODO with numpy >= 1.15, the 'initial' argument can be used
            return np.array([np.nan, np.nan, np.nan, np.nan])
        b = self.bounds
        with warnings.catch_warnings():
            # if all rows are empty geometry / none, nan is expected
            warnings.filterwarnings(
                "ignore", r"All-NaN slice encountered", RuntimeWarning
            )
            return np.array(
                (
                    np.nanmin(b[:, 0]),  # minx
                    np.nanmin(b[:, 1]),  # miny
                    np.nanmax(b[:, 2]),  # maxx
                    np.nanmax(b[:, 3]),  # maxy
                )
            )

    # -------------------------------------------------------------------------
    # general array like compat
    # -------------------------------------------------------------------------

    @property
    def size(self):
        return self._data.size

    @property
    def shape(self) -> tuple:
        return (self.size,)

    @property
    def ndim(self) -> int:
        return len(self.shape)

    def copy(self, *args, **kwargs) -> GeometryArray:
        # still taking args/kwargs for compat with pandas 0.24
        return GeometryArray(self._data.copy(), crs=self._crs)

    def take(self, indices, allow_fill: bool = False, fill_value=None) -> GeometryArray:
        from pandas.api.extensions import take

        if allow_fill:
            if fill_value is None or pd.isna(fill_value):
                fill_value = None
            elif not _is_scalar_geometry(fill_value):
                raise TypeError("provide geometry or None as fill value")

        result = take(self._data, indices, allow_fill=allow_fill, fill_value=fill_value)
        if allow_fill and fill_value is None:
            result[~shapely.is_valid_input(result)] = None
        return GeometryArray(result, crs=self.crs)

    # compat for pandas < 3.0
    def _pad_or_backfill(
        self, method, limit=None, limit_area=None, copy=True, **kwargs
    ):
        kwargs["limit_area"] = limit_area
        return super()._pad_or_backfill(method=method, limit=limit, copy=copy, **kwargs)

    def fillna(
        self, value=None, method=None, limit: int | None = None, copy: bool = True
    ) -> GeometryArray:
        """
        Fill NA values with geometry (or geometries) or using the specified method.

        Parameters
        ----------
        value : shapely geometry object or GeometryArray
            If a geometry value is passed it is used to fill all missing values.
            Alternatively, a GeometryArray 'value' can be given. It's expected
            that the GeometryArray has the same length as 'self'.

        method : {'backfill', 'bfill', 'pad', 'ffill', None}, default None
            Method to use for filling holes in reindexed Series
            pad / ffill: propagate last valid observation forward to next valid
            backfill / bfill: use NEXT valid observation to fill gap

        limit : int, default None
            The maximum number of entries where NA values will be filled.

        copy : bool, default True
            Whether to make a copy of the data before filling. If False, then
            the original should be modified and no new memory should be allocated.

        Returns
        -------
        GeometryArray
        """
        if method is not None:
            raise NotImplementedError("fillna with a method is not yet supported")

        mask = self.isna()
        if copy:
            new_values = self.copy()
        else:
            new_values = self

        if not mask.any():
            return new_values

        if limit is not None and limit < len(self):
            modify = mask.cumsum() > limit
            if modify.any():
                mask[modify] = False

        if isna(value):
            value = [None]
        elif _is_scalar_geometry(value):
            value = [value]
        elif isinstance(value, GeometryArray):
            value = value[mask]
        else:
            raise TypeError(
                "'value' parameter must be None, a scalar geometry, or a GeoSeries, "
                f"but you passed a {type(value).__name__!r}"
            )
        value_arr = np.asarray(value, dtype=object)

        new_values._data[mask] = value_arr
        return new_values

    def astype(self, dtype, copy: bool = True) -> np.ndarray:
        """
        Cast to a NumPy array with 'dtype'.

        Parameters
        ----------
        dtype : str or dtype
            Typecode or data-type to which the array is cast.
        copy : bool, default True
            Whether to copy the data, even if not necessary. If False,
            a copy is made only if the old dtype does not match the
            new dtype.

        Returns
        -------
        array : ndarray
            NumPy ndarray with 'dtype' for its dtype.
        """
        if isinstance(dtype, GeometryDtype):
            if copy:
                return self.copy()
            else:
                return self
        elif pd.api.types.is_string_dtype(dtype) and not pd.api.types.is_object_dtype(
            dtype
        ):
            string_values = to_wkt(self)
            pd_dtype = pd.api.types.pandas_dtype(dtype)
            if isinstance(pd_dtype, pd.StringDtype):
                # ensure to return a pandas string array instead of numpy array
                return pd.array(string_values, dtype=pd_dtype)
            return string_values.astype(dtype, copy=False)
        else:
            # numpy 2.0 makes copy=False case strict (errors if cannot avoid the copy)
            # -> in that case use `np.asarray` as backwards compatible alternative
            # for `copy=None` (when requiring numpy 2+, this can be cleaned up)
            if not copy:
                return np.asarray(self, dtype=dtype)
            else:
                return np.array(self, dtype=dtype, copy=copy)

    def isna(self) -> np.ndarray:
        """Boolean NumPy array indicating if each value is missing."""
        return shapely.is_missing(self._data)

    def value_counts(
        self,
        dropna: bool = True,
    ) -> pd.Series:
        """
        Compute a histogram of the counts of non-null values.

        Parameters
        ----------
        dropna : bool, default True
            Don't include counts of NaN

        Returns
        -------
        pd.Series
        """
        # note ExtensionArray usage of value_counts only specifies dropna,
        # so sort, normalize and bins are not arguments
        values = to_wkb(self)
        from pandas import Index, Series

        result = Series(values).value_counts(dropna=dropna)
        # value_counts converts None to nan, need to convert back for from_wkb to work
        # note result.index already has object dtype, not geometry
        # Can't use fillna(None) or Index.putmask, as this gets converted back to nan
        # for object dtypes
        result.index = Index(
            from_wkb(np.where(result.index.isna(), None, result.index), crs=self.crs)
        )
        return result

    def unique(self) -> ExtensionArray:
        """Compute the ExtensionArray of unique values.

        Returns
        -------
        uniques : ExtensionArray
        """
        from pandas import factorize

        _, uniques = factorize(self)
        return uniques

    @property
    def nbytes(self):
        return self._data.nbytes

    def shift(self, periods: int = 1, fill_value: Any | None = None) -> GeometryArray:
        """
        Shift values by desired number.

        Newly introduced missing values are filled with
        ``self.dtype.na_value``.

        Parameters
        ----------
        periods : int, default 1
            The number of periods to shift. Negative values are allowed
            for shifting backwards.

        fill_value : object, optional (default None)
            The scalar value to use for newly introduced missing values.
            The default is ``self.dtype.na_value``.

        Returns
        -------
        GeometryArray
            Shifted.

        Notes
        -----
        If ``self`` is empty or ``periods`` is 0, a copy of ``self`` is
        returned.

        If ``periods > len(self)``, then an array of size
        len(self) is returned, with all values filled with
        ``self.dtype.na_value``.
        """
        shifted = super().shift(periods, fill_value)
        shifted.crs = self.crs
        return shifted

    # -------------------------------------------------------------------------
    # ExtensionArray specific
    # -------------------------------------------------------------------------

    @classmethod
    def _from_sequence(cls, scalars, dtype=None, copy: bool = False) -> ExtensionArray:
        """
        Construct a new ExtensionArray from a sequence of scalars.

        Parameters
        ----------
        scalars : Sequence
            Each element will be an instance of the scalar type for this
            array, ``cls.dtype.type``.
        dtype : dtype, optional
            Construct for this particular dtype. This should be a Dtype
            compatible with the ExtensionArray.
        copy : boolean, default False
            If True, copy the underlying data.

        Returns
        -------
        ExtensionArray
        """
        # GH 1413
        if isinstance(scalars, BaseGeometry):
            scalars = [scalars]
        return from_shapely(scalars)

    @classmethod
    def _from_sequence_of_strings(cls, strings, *, dtype=None, copy=False):
        """
        Construct a new ExtensionArray from a sequence of strings.

        Parameters
        ----------
        strings : Sequence
            Each element will be an instance of the scalar type for this
            array, ``cls.dtype.type``.
        dtype : dtype, optional
            Construct for this particular dtype. This should be a Dtype
            compatible with the ExtensionArray.
        copy : bool, default False
            If True, copy the underlying data.

        Returns
        -------
        ExtensionArray
        """
        # GH 3099
        return from_wkt(strings)

    def _values_for_factorize(self) -> tuple[np.ndarray, Any]:
        """Return an array and missing value suitable for factorization.

        Returns
        -------
        values : ndarray
            An array suitable for factorization. This should maintain order
            and be a supported dtype (Float64, Int64, UInt64, String, Object).
            By default, the extension array is cast to object dtype.
        na_value : object
            The value in `values` to consider missing. This will be treated
            as NA in the factorization routines, so it will be coded as
            `na_sentinal` and not included in `uniques`. By default,
            ``np.nan`` is used.
        """
        vals = to_wkb(self)
        return vals, None

    @classmethod
    def _from_factorized(cls, values: np.ndarray, original: ExtensionArray):
        """
        Reconstruct an ExtensionArray after factorization.

        Parameters
        ----------
        values : ndarray
            An integer ndarray with the factorized values.
        original : ExtensionArray
            The original ExtensionArray that factorize was called on.

        See Also
        --------
        pandas.factorize
        ExtensionArray.factorize
        """
        return from_wkb(values, crs=original.crs)

    def _values_for_argsort(self) -> np.ndarray:
        """Return values for sorting.

        Returns
        -------
        ndarray
            The transformed values should maintain the ordering between values
            within the array.

        See Also
        --------
        ExtensionArray.argsort
        """
        # Note: this is used in `ExtensionArray.argsort`.
        from geopandas.tools.hilbert_curve import _hilbert_distance

        if self.size == 0:
            # TODO _hilbert_distance fails for empty array
            return np.array([], dtype="uint32")

        mask_empty = self.is_empty
        has_empty = mask_empty.any()
        mask = self.isna() | mask_empty
        if mask.any():
            # if there are missing or empty geometries, we fill those with
            # a dummy geometry so that the _hilbert_distance function can
            # process those. The missing values are handled separately by
            # pandas regardless of the values we return here (to sort
            # first/last depending on 'na_position'), the distances for the
            # empty geometries are replaced below with an appropriate value
            geoms = self.copy()
            indices = np.nonzero(~mask)[0]
            if indices.size:
                geom = self[indices[0]]
            else:
                # for all-empty/NA, just take random geometry
                geom = shapely.geometry.Point(0, 0)

            geoms[mask] = geom
        else:
            geoms = self
        if has_empty:
            # in case we have empty geometries, we need to expand the total
            # bounds with a small percentage, so the empties can be
            # deterministically sorted first
            total_bounds = geoms.total_bounds
            xoff = (total_bounds[2] - total_bounds[0]) * 0.01
            yoff = (total_bounds[3] - total_bounds[1]) * 0.01
            total_bounds += np.array([-xoff, -yoff, xoff, yoff])
        else:
            total_bounds = None
        distances = _hilbert_distance(geoms, total_bounds=total_bounds)
        if has_empty:
            # empty geometries are sorted first ("smallest"), so fill in
            # smallest possible value for uints
            distances[mask_empty] = 0
        return distances

    def argmin(self, skipna: bool = True) -> int:
        raise TypeError("geometries have no minimum or maximum")

    def argmax(self, skipna: bool = True) -> int:
        raise TypeError("geometries have no minimum or maximum")

    def _formatter(self, boxed: bool = False):
        """Return a formatting function for scalar values.

        This is used in the default '__repr__'. The returned formatting
        function receives instances of your scalar type.

        Parameters
        ----------
        boxed: bool, default False
            An indicated for whether or not your array is being printed
            within a Series, DataFrame, or Index (True), or just by
            itself (False). This may be useful if you want scalar values
            to appear differently within a Series versus on its own (e.g.
            quoted or not).

        Returns
        -------
        Callable[[Any], str]
            A callable that gets instances of the scalar type and
            returns a string. By default, :func:`repr` is used
            when ``boxed=False`` and :func:`str` is used when
            ``boxed=True``.
        """
        if boxed:
            import geopandas

            precision = geopandas.options.display_precision
            if precision is None:
                if self.crs:
                    if self.crs.is_projected:
                        precision = 3
                    else:
                        precision = 5
                else:
                    # fallback
                    # dummy heuristic based on 10 first geometries that should
                    # work in most cases
                    with warnings.catch_warnings():
                        warnings.simplefilter("ignore", category=RuntimeWarning)
                        xmin, ymin, xmax, ymax = self[~self.isna()][:10].total_bounds
                    if (
                        (-180 <= xmin <= 180)
                        and (-180 <= xmax <= 180)
                        and (-90 <= ymin <= 90)
                        and (-90 <= ymax <= 90)
                    ):
                        # geographic coordinates
                        precision = 5
                    else:
                        # typically projected coordinates
                        # (in case of unit meter: mm precision)
                        precision = 3
            return lambda geom: shapely.to_wkt(geom, rounding_precision=precision)
        return repr

    @classmethod
    def _concat_same_type(cls, to_concat):
        """Concatenate multiple array.

        Parameters
        ----------
        to_concat : sequence of this type

        Returns
        -------
        ExtensionArray
        """
        data = np.concatenate([ga._data for ga in to_concat])
        return GeometryArray(data, crs=_get_common_crs(to_concat))

    def _reduce(self, name: str, skipna: bool = True, keepdims: bool = False, **kwargs):
        # including the base class version here (that raises by default)
        # because this was not yet defined in pandas 0.23
        if name in ("any", "all"):
            return getattr(self._data, name)(keepdims=keepdims)
        raise TypeError(
            f"'{type(self).__name__}' with dtype {self.dtype} "
            f"does not support reduction '{name}'"
        )

    def __array__(self, dtype=None, copy=None) -> np.ndarray:
        """Return the data as a numpy array.

        This is the numpy array interface.

        Returns
        -------
        values : numpy array
        """
        if copy and (dtype is None or dtype == np.dtype("object")):
            return self._data.copy()
        return self._data

    def _binop(self, other, op):
        def convert_values(param):
            if not _is_scalar_geometry(param) and (
                isinstance(param, ExtensionArray) or pd.api.types.is_list_like(param)
            ):
                ovalues = param
            else:  # Assume its an object
                ovalues = [param] * len(self)
            return ovalues

        if isinstance(other, pd.Series | pd.Index | pd.DataFrame):
            # rely on pandas to unbox and dispatch to us
            return NotImplemented

        lvalues = self
        rvalues = convert_values(other)

        if len(lvalues) != len(rvalues):
            raise ValueError("Lengths must match to compare")

        # If the operator is not defined for the underlying objects,
        # a TypeError should be raised
        res = [op(a, b) for (a, b) in zip(lvalues, rvalues)]

        res = np.asarray(res, dtype=bool)
        return res

    def __eq__(self, other):
        return self._binop(other, operator.eq)

    # https://github.com/python/typeshed/issues/2148#issuecomment-520783318
    # Incompatible types in assignment (expression has type "None", base class
    # "object" defined the type as "Callable[[object], int]")
    # (Explicitly mirrored from pandas to declare non hashable)
    __hash__: ClassVar[None]  # type: ignore[assignment]

    def __ne__(self, other):
        return self._binop(other, operator.ne)

    def __contains__(self, item) -> bool:
        """Return for `item in self`."""
        if isna(item):
            if (
                item is self.dtype.na_value
                or isinstance(item, self.dtype.type)
                or item is None
            ):
                return self.isna().any()
            else:
                return False
        return (self == item).any()


def _get_common_crs(arr_seq) -> CRS:
    # mask out all None arrays with no crs (most likely auto generated by pandas
    # from concat with missing column)
    arr_seq = [ga for ga in arr_seq if not (ga.isna().all() and ga.crs is None)]
    # determine unique crs without using a set, because CRS hash can be different
    # for objects with the same CRS
    unique_crs = []
    for arr in arr_seq:
        if arr.crs not in unique_crs:
            unique_crs.append(arr.crs)

    crs_not_none = [crs for crs in unique_crs if crs is not None]
    names = [crs.name for crs in crs_not_none]

    if len(crs_not_none) == 0:
        return None
    if len(crs_not_none) == 1:
        if len(unique_crs) != 1:
            warnings.warn(
                "CRS not set for some of the concatenation inputs. "
                f"Setting output's CRS as {names[0]} "
                "(the single non-null crs provided).",
                stacklevel=2,
            )
        return crs_not_none[0]

    raise ValueError(
        f"Cannot determine common CRS for concatenation inputs, got {names}. "
        "Use `to_crs()` to transform geometries to the same CRS before merging."
    )


def transform(data, func) -> np.ndarray:
    has_z = shapely.has_z(data)

    result = np.empty_like(data)

    coords = shapely.get_coordinates(data[~has_z], include_z=False)
    new_coords_z = func(coords[:, 0], coords[:, 1])
    result[~has_z] = shapely.set_coordinates(
        data[~has_z].copy(), np.array(new_coords_z).T
    )

    coords_z = shapely.get_coordinates(data[has_z], include_z=True)
    new_coords_z = func(coords_z[:, 0], coords_z[:, 1], coords_z[:, 2])
    result[has_z] = shapely.set_coordinates(
        data[has_z].copy(), np.array(new_coords_z).T
    )

    return result<|MERGE_RESOLUTION|>--- conflicted
+++ resolved
@@ -840,31 +840,19 @@
             shapely.clip_by_rect(self._data, xmin, ymin, xmax, ymax), crs=self.crs
         )
 
-<<<<<<< HEAD
-    def difference(self, other, grid_size=None):
-=======
-    def difference(self, other) -> GeometryArray:
->>>>>>> 491c0944
+    def difference(self, other, grid_size=None) -> GeometryArray:
         return GeometryArray(
             self._binary_method("difference", self, other, grid_size=grid_size),
             crs=self.crs,
         )
 
-<<<<<<< HEAD
-    def intersection(self, other, grid_size=None):
-=======
-    def intersection(self, other) -> GeometryArray:
->>>>>>> 491c0944
+    def intersection(self, other, grid_size=None) -> GeometryArray:
         return GeometryArray(
             self._binary_method("intersection", self, other, grid_size=grid_size),
             crs=self.crs,
         )
 
-<<<<<<< HEAD
-    def symmetric_difference(self, other, grid_size=None):
-=======
-    def symmetric_difference(self, other) -> GeometryArray:
->>>>>>> 491c0944
+    def symmetric_difference(self, other, grid_size=None) -> GeometryArray:
         return GeometryArray(
             self._binary_method(
                 "symmetric_difference", self, other, grid_size=grid_size
@@ -872,15 +860,10 @@
             crs=self.crs,
         )
 
-<<<<<<< HEAD
-    def union(self, other, grid_size=None):
+    def union(self, other, grid_size=None) -> GeometryArray:
         return GeometryArray(
             self._binary_method("union", self, other, grid_size=grid_size), crs=self.crs
         )
-=======
-    def union(self, other) -> GeometryArray:
-        return GeometryArray(self._binary_method("union", self, other), crs=self.crs)
->>>>>>> 491c0944
 
     def shortest_line(self, other) -> GeometryArray:
         return GeometryArray(
