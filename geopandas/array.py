--- conflicted
+++ resolved
@@ -666,15 +666,13 @@
         self.check_geographic_crs(stacklevel=6)
         return self._binary_method("distance", self, other)
 
-<<<<<<< HEAD
+    def hausdorff_distance(self, other, **kwargs):
+        self.check_geographic_crs(stacklevel=6)
+        return self._binary_method("hausdorff_distance", self, other, **kwargs)
+
     def frechet_distance(self, other, **kwargs):
         self.check_geographic_crs(stacklevel=6)
         return self._binary_method("frechet_distance", self, other, **kwargs)
-=======
-    def hausdorff_distance(self, other, **kwargs):
-        self.check_geographic_crs(stacklevel=6)
-        return self._binary_method("hausdorff_distance", self, other, **kwargs)
->>>>>>> 35463add
 
     def buffer(self, distance, resolution=16, **kwargs):
         if not (isinstance(distance, (int, float)) and distance == 0):
