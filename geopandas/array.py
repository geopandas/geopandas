import numbers
import operator
import warnings
import inspect
from functools import lru_cache

import numpy as np
import pandas as pd
from pandas.api.extensions import (
    ExtensionArray,
    ExtensionDtype,
    register_extension_dtype,
)

import shapely
import shapely.affinity
import shapely.geometry
from shapely.geometry.base import BaseGeometry
import shapely.ops
import shapely.wkt
from pyproj import CRS, Transformer

try:
    import pygeos
except ImportError:
    geos = None

from . import _compat as compat
from . import _vectorized as vectorized
from .sindex import _get_sindex_class


TransformerFromCRS = lru_cache(Transformer.from_crs)


class GeometryDtype(ExtensionDtype):
    type = BaseGeometry
    name = "geometry"
    na_value = np.nan

    @classmethod
    def construct_from_string(cls, string):
        if not isinstance(string, str):
            raise TypeError(
                "'construct_from_string' expects a string, got {}".format(type(string))
            )
        elif string == cls.name:
            return cls()
        else:
            raise TypeError(
                "Cannot construct a '{}' from '{}'".format(cls.__name__, string)
            )

    @classmethod
    def construct_array_type(cls):
        return GeometryArray


register_extension_dtype(GeometryDtype)


def _check_crs(left, right, allow_none=False):
    """
    Check if the projection of both arrays is the same.

    If allow_none is True, empty CRS is treated as the same.
    """
    if allow_none:
        if not left.crs or not right.crs:
            return True
    if not left.crs == right.crs:
        return False
    return True


def _crs_mismatch_warn(left, right, stacklevel=3):
    """
    Raise a CRS mismatch warning with the information on the assigned CRS.
    """
    if left.crs:
        left_srs = left.crs.to_string()
        left_srs = left_srs if len(left_srs) <= 50 else " ".join([left_srs[:50], "..."])
    else:
        left_srs = None

    if right.crs:
        right_srs = right.crs.to_string()
        right_srs = (
            right_srs if len(right_srs) <= 50 else " ".join([right_srs[:50], "..."])
        )
    else:
        right_srs = None

    warnings.warn(
        "CRS mismatch between the CRS of left geometries "
        "and the CRS of right geometries.\n"
        "Use `to_crs()` to reproject one of "
        "the input geometries to match the CRS of the other.\n\n"
        "Left CRS: {0}\n"
        "Right CRS: {1}\n".format(left_srs, right_srs),
        UserWarning,
        stacklevel=stacklevel,
    )


# -----------------------------------------------------------------------------
# Constructors / converters to other formats
# -----------------------------------------------------------------------------


def _geom_to_shapely(geom):
    """
    Convert internal representation (PyGEOS or Shapely) to external Shapely object.
    """
    if compat.USE_SHAPELY_20:
        return geom
    elif not compat.USE_PYGEOS:
        return geom
    else:
        return vectorized._pygeos_to_shapely(geom)


def _shapely_to_geom(geom):
    """
    Convert external Shapely object to internal representation (PyGEOS or Shapely).
    """
    if compat.USE_SHAPELY_20:
        return geom
    elif not compat.USE_PYGEOS:
        return geom
    else:
        return vectorized._shapely_to_pygeos(geom)


def _is_scalar_geometry(geom):
    if compat.USE_PYGEOS:
        return isinstance(geom, (pygeos.Geometry, BaseGeometry))
    else:
        return isinstance(geom, BaseGeometry)


def from_shapely(data, crs=None):
    """
    Convert a list or array of shapely objects to a GeometryArray.

    Validates the elements.

    Parameters
    ----------
    data : array-like
        list or array of shapely objects
    crs : value, optional
        Coordinate Reference System of the geometry objects. Can be anything accepted by
        :meth:`pyproj.CRS.from_user_input() <pyproj.crs.CRS.from_user_input>`,
        such as an authority string (eg "EPSG:4326") or a WKT string.

    """
    return GeometryArray(vectorized.from_shapely(data), crs=crs)


def to_shapely(geoms):
    """
    Convert GeometryArray to numpy object array of shapely objects.
    """
    if not isinstance(geoms, GeometryArray):
        raise ValueError("'geoms' must be a GeometryArray")
    return vectorized.to_shapely(geoms._data)


def from_wkb(data, crs=None):
    """
    Convert a list or array of WKB objects to a GeometryArray.

    Parameters
    ----------
    data : array-like
        list or array of WKB objects
    crs : value, optional
        Coordinate Reference System of the geometry objects. Can be anything accepted by
        :meth:`pyproj.CRS.from_user_input() <pyproj.crs.CRS.from_user_input>`,
        such as an authority string (eg "EPSG:4326") or a WKT string.

    """
    return GeometryArray(vectorized.from_wkb(data), crs=crs)


def to_wkb(geoms, hex=False, **kwargs):
    """
    Convert GeometryArray to a numpy object array of WKB objects.
    """
    if not isinstance(geoms, GeometryArray):
        raise ValueError("'geoms' must be a GeometryArray")
    return vectorized.to_wkb(geoms._data, hex=hex, **kwargs)


def from_wkt(data, crs=None):
    """
    Convert a list or array of WKT objects to a GeometryArray.

    Parameters
    ----------
    data : array-like
        list or array of WKT objects
    crs : value, optional
        Coordinate Reference System of the geometry objects. Can be anything accepted by
        :meth:`pyproj.CRS.from_user_input() <pyproj.crs.CRS.from_user_input>`,
        such as an authority string (eg "EPSG:4326") or a WKT string.

    """
    return GeometryArray(vectorized.from_wkt(data), crs=crs)


def to_wkt(geoms, **kwargs):
    """
    Convert GeometryArray to a numpy object array of WKT objects.
    """
    if not isinstance(geoms, GeometryArray):
        raise ValueError("'geoms' must be a GeometryArray")
    return vectorized.to_wkt(geoms._data, **kwargs)


def points_from_xy(x, y, z=None, crs=None):
    """
    Generate GeometryArray of shapely Point geometries from x, y(, z) coordinates.

    In case of geographic coordinates, it is assumed that longitude is captured by
    ``x`` coordinates and latitude by ``y``.

    Parameters
    ----------
    x, y, z : iterable
    crs : value, optional
        Coordinate Reference System of the geometry objects. Can be anything accepted by
        :meth:`pyproj.CRS.from_user_input() <pyproj.crs.CRS.from_user_input>`,
        such as an authority string (eg "EPSG:4326") or a WKT string.

    Examples
    --------
    >>> import pandas as pd
    >>> df = pd.DataFrame({'x': [0, 1, 2], 'y': [0, 1, 2], 'z': [0, 1, 2]})
    >>> df
       x  y  z
    0  0  0  0
    1  1  1  1
    2  2  2  2
    >>> geometry = geopandas.points_from_xy(x=[1, 0], y=[0, 1])
    >>> geometry = geopandas.points_from_xy(df['x'], df['y'], df['z'])
    >>> gdf = geopandas.GeoDataFrame(
    ...     df, geometry=geopandas.points_from_xy(df['x'], df['y']))

    Having geographic coordinates:

    >>> df = pd.DataFrame({'longitude': [-140, 0, 123], 'latitude': [-65, 1, 48]})
    >>> df
       longitude  latitude
    0       -140       -65
    1          0         1
    2        123        48
    >>> geometry = geopandas.points_from_xy(df.longitude, df.latitude, crs="EPSG:4326")

    Returns
    -------
    output : GeometryArray
    """
    return GeometryArray(vectorized.points_from_xy(x, y, z), crs=crs)


class GeometryArray(ExtensionArray):
    """
    Class wrapping a numpy array of Shapely objects and
    holding the array-based implementations.
    """

    _dtype = GeometryDtype()

    def __init__(self, data, crs=None):
        if isinstance(data, self.__class__):
            if not crs:
                crs = data.crs
            data = data._data
        elif not isinstance(data, np.ndarray):
            raise TypeError(
                "'data' should be array of geometry objects. Use from_shapely, "
                "from_wkb, from_wkt functions to construct a GeometryArray."
            )
        elif not data.ndim == 1:
            raise ValueError(
                "'data' should be a 1-dimensional array of geometry objects."
            )
        self._data = data

        self._crs = None
        self.crs = crs
        self._sindex = None

    @property
    def data(self):
        warnings.warn(
            "Accessing the underlying geometries through the `.data` attribute is "
            "deprecated and will be removed in GeoPandas 1.0. You can use "
            "`np.asarray(..)` or the `to_numpy()` method instead.\n"
            "Note that if you are using PyGEOS and using this attribute to get an "
            "array of PyGEOS geometries, those other methods will always return an "
            "array of Shapely geometries. Accessing the underlying PyGEOS geometries "
            "directly is deprecated, and you should migrate to use Shapely >= 2.0 "
            "instead.",
            DeprecationWarning,
            stacklevel=2,
        )
        return self._data

    @property
    def sindex(self):
        if self._sindex is None:
            self._sindex = _get_sindex_class()(self._data)
        return self._sindex

    @property
    def has_sindex(self):
        """Check the existence of the spatial index without generating it.

        Use the `.sindex` attribute on a GeoDataFrame or GeoSeries
        to generate a spatial index if it does not yet exist,
        which may take considerable time based on the underlying index
        implementation.

        Note that the underlying spatial index may not be fully
        initialized until the first use.

        See Also
        ---------
        GeoDataFrame.has_sindex

        Returns
        -------
        bool
            `True` if the spatial index has been generated or
            `False` if not.
        """
        return self._sindex is not None

    @property
    def crs(self):
        """
        The Coordinate Reference System (CRS) represented as a ``pyproj.CRS``
        object.

        Returns None if the CRS is not set, and to set the value it
        :getter: Returns a ``pyproj.CRS`` or None. When setting, the value
        Coordinate Reference System of the geometry objects. Can be anything accepted by
        :meth:`pyproj.CRS.from_user_input() <pyproj.crs.CRS.from_user_input>`,
        such as an authority string (eg "EPSG:4326") or a WKT string.
        """
        return self._crs

    @crs.setter
    def crs(self, value):
        """Sets the value of the crs"""
        self._crs = None if not value else CRS.from_user_input(value)

    def check_geographic_crs(self, stacklevel):
        """Check CRS and warn if the planar operation is done in a geographic CRS"""
        if self.crs and self.crs.is_geographic:
            warnings.warn(
                "Geometry is in a geographic CRS. Results from '{}' are likely "
                "incorrect. Use 'GeoSeries.to_crs()' to re-project geometries to a "
                "projected CRS before this operation.\n".format(
                    inspect.stack()[1].function
                ),
                UserWarning,
                stacklevel=stacklevel,
            )

    @property
    def dtype(self):
        return self._dtype

    def __len__(self):
        return self.shape[0]

    def __getitem__(self, idx):
        if isinstance(idx, numbers.Integral):
            return _geom_to_shapely(self._data[idx])
        # array-like, slice
        # validate and convert IntegerArray/BooleanArray
        # to numpy array, pass-through non-array-like indexers
        idx = pd.api.indexers.check_array_indexer(self, idx)
        return GeometryArray(self._data[idx], crs=self.crs)

    def __setitem__(self, key, value):
        # validate and convert IntegerArray/BooleanArray
        # keys to numpy array, pass-through non-array-like indexers
        key = pd.api.indexers.check_array_indexer(self, key)
        if isinstance(value, pd.Series):
            value = value.values
        if isinstance(value, pd.DataFrame):
            value = value.values.flatten()
        if isinstance(value, (list, np.ndarray)):
            value = from_shapely(value)
        if isinstance(value, GeometryArray):
            if isinstance(key, numbers.Integral):
                raise ValueError("cannot set a single element with an array")
            self._data[key] = value._data
        elif isinstance(value, BaseGeometry) or vectorized.isna(value):
            if vectorized.isna(value):
                # internally only use None as missing value indicator
                # but accept others
                value = None
            elif isinstance(value, BaseGeometry):
                value = from_shapely([value])._data[0]
            else:
                raise TypeError("should be valid geometry")
            if isinstance(key, (slice, list, np.ndarray)):
                value_array = np.empty(1, dtype=object)
                with compat.ignore_shapely2_warnings():
                    value_array[:] = [value]
                self._data[key] = value_array
            else:
                self._data[key] = value
        else:
            raise TypeError(
                "Value should be either a BaseGeometry or None, got %s" % str(value)
            )

        # invalidate spatial index
        self._sindex = None

        # TODO: use this once pandas-dev/pandas#33457 is fixed
        # if hasattr(value, "crs"):
        #     if value.crs and (value.crs != self.crs):
        #         raise ValueError(
        #             "CRS mismatch between CRS of the passed geometries "
        #             "and CRS of existing geometries."
        #         )

    def __getstate__(self):
        if compat.USE_SHAPELY_20:
            return (shapely.to_wkb(self._data), self._crs)
        elif compat.USE_PYGEOS:
            return (pygeos.to_wkb(self._data), self._crs)
        else:
            return self.__dict__

    def __setstate__(self, state):
        if not isinstance(state, dict):
            # pickle file saved with pygeos
            geoms = vectorized.from_wkb(state[0])
            self._crs = state[1]
            self._sindex = None  # pygeos.STRtree could not be pickled yet
            self._data = geoms
            self.base = None
        else:
            if "data" in state:
                state["_data"] = state.pop("data")
            if compat.USE_PYGEOS:
                state["_data"] = vectorized.from_shapely(state["_data"])
            if "_crs" not in state:
                state["_crs"] = None
            self.__dict__.update(state)

    # -------------------------------------------------------------------------
    # Geometry related methods
    # -------------------------------------------------------------------------

    @property
    def is_valid(self):
        return vectorized.is_valid(self._data)

    @property
    def is_empty(self):
        return vectorized.is_empty(self._data)

    @property
    def is_simple(self):
        return vectorized.is_simple(self._data)

    @property
    def is_ring(self):
        return vectorized.is_ring(self._data)

    @property
    def is_closed(self):
        return vectorized.is_closed(self._data)

    @property
    def has_z(self):
        return vectorized.has_z(self._data)

    @property
    def geom_type(self):
        return vectorized.geom_type(self._data)

    @property
    def area(self):
        self.check_geographic_crs(stacklevel=5)
        return vectorized.area(self._data)

    @property
    def length(self):
        self.check_geographic_crs(stacklevel=5)
        return vectorized.length(self._data)

    #
    # Unary operations that return new geometries
    #

    @property
    def boundary(self):
        return GeometryArray(vectorized.boundary(self._data), crs=self.crs)

    @property
    def centroid(self):
        self.check_geographic_crs(stacklevel=5)
        return GeometryArray(vectorized.centroid(self._data), crs=self.crs)

    @property
    def convex_hull(self):
        return GeometryArray(vectorized.convex_hull(self._data), crs=self.crs)

    @property
    def envelope(self):
        return GeometryArray(vectorized.envelope(self._data), crs=self.crs)

    @property
    def exterior(self):
        return GeometryArray(vectorized.exterior(self._data), crs=self.crs)

<<<<<<< HEAD
    def extract_unique_points(self):
        return GeometryArray(vectorized.extract_unique_points(self._data), crs=self.crs)
=======
    def offset_curve(self, distance, quad_segs=8, join_style="round", mitre_limit=5.0):
        return GeometryArray(
            vectorized.offset_curve(
                self._data,
                distance,
                quad_segs=quad_segs,
                join_style=join_style,
                mitre_limit=mitre_limit,
            ),
            crs=self.crs,
        )
>>>>>>> 3a45af89

    @property
    def interiors(self):
        # no GeometryArray as result
        return vectorized.interiors(self._data)

    def representative_point(self):
        return GeometryArray(vectorized.representative_point(self._data), crs=self.crs)

    def minimum_bounding_circle(self):
        return GeometryArray(
            vectorized.minimum_bounding_circle(self._data), crs=self.crs
        )

    def minimum_bounding_radius(self):
        return vectorized.minimum_bounding_radius(self._data)

    def normalize(self):
        return GeometryArray(vectorized.normalize(self._data), crs=self.crs)

    def make_valid(self):
        return GeometryArray(vectorized.make_valid(self._data), crs=self.crs)

    #
    # Binary predicates
    #

    @staticmethod
    def _binary_method(op, left, right, **kwargs):
        if isinstance(right, GeometryArray):
            if len(left) != len(right):
                msg = "Lengths of inputs do not match. Left: {0}, Right: {1}".format(
                    len(left), len(right)
                )
                raise ValueError(msg)
            if not _check_crs(left, right):
                _crs_mismatch_warn(left, right, stacklevel=7)
            right = right._data

        return getattr(vectorized, op)(left._data, right, **kwargs)

    def covers(self, other):
        return self._binary_method("covers", self, other)

    def covered_by(self, other):
        return self._binary_method("covered_by", self, other)

    def contains(self, other):
        return self._binary_method("contains", self, other)

    def crosses(self, other):
        return self._binary_method("crosses", self, other)

    def disjoint(self, other):
        return self._binary_method("disjoint", self, other)

    def geom_equals(self, other):
        return self._binary_method("equals", self, other)

    def intersects(self, other):
        return self._binary_method("intersects", self, other)

    def overlaps(self, other):
        return self._binary_method("overlaps", self, other)

    def touches(self, other):
        return self._binary_method("touches", self, other)

    def within(self, other):
        return self._binary_method("within", self, other)

    def geom_equals_exact(self, other, tolerance):
        return self._binary_method("equals_exact", self, other, tolerance=tolerance)

    def geom_almost_equals(self, other, decimal):
        return self.geom_equals_exact(other, 0.5 * 10 ** (-decimal))
        # return _binary_predicate("almost_equals", self, other, decimal=decimal)

    #
    # Binary operations that return new geometries
    #

    def clip_by_rect(self, xmin, ymin, xmax, ymax):
        return GeometryArray(
            vectorized.clip_by_rect(self._data, xmin, ymin, xmax, ymax), crs=self.crs
        )

    def difference(self, other):
        return GeometryArray(
            self._binary_method("difference", self, other), crs=self.crs
        )

    def intersection(self, other):
        return GeometryArray(
            self._binary_method("intersection", self, other), crs=self.crs
        )

    def symmetric_difference(self, other):
        return GeometryArray(
            self._binary_method("symmetric_difference", self, other), crs=self.crs
        )

    def union(self, other):
        return GeometryArray(self._binary_method("union", self, other), crs=self.crs)

    #
    # Other operations
    #

    def distance(self, other):
        self.check_geographic_crs(stacklevel=6)
        return self._binary_method("distance", self, other)

    def buffer(self, distance, resolution=16, **kwargs):
        if not (isinstance(distance, (int, float)) and distance == 0):
            self.check_geographic_crs(stacklevel=5)
        return GeometryArray(
            vectorized.buffer(self._data, distance, resolution=resolution, **kwargs),
            crs=self.crs,
        )

    def interpolate(self, distance, normalized=False):
        self.check_geographic_crs(stacklevel=5)
        return GeometryArray(
            vectorized.interpolate(self._data, distance, normalized=normalized),
            crs=self.crs,
        )

    def simplify(self, tolerance, preserve_topology=True):
        return GeometryArray(
            vectorized.simplify(
                self._data, tolerance, preserve_topology=preserve_topology
            ),
            crs=self.crs,
        )

    def project(self, other, normalized=False):
        if isinstance(other, BaseGeometry):
            other = _shapely_to_geom(other)
        elif isinstance(other, GeometryArray):
            other = other._data
        return vectorized.project(self._data, other, normalized=normalized)

    def relate(self, other):
        if isinstance(other, GeometryArray):
            other = other._data
        return vectorized.relate(self._data, other)

    #
    # Reduction operations that return a Shapely geometry
    #

    def unary_union(self):
        return vectorized.unary_union(self._data)

    #
    # Affinity operations
    #

    def affine_transform(self, matrix):
        return GeometryArray(
            vectorized._affinity_method("affine_transform", self._data, matrix),
            crs=self.crs,
        )

    def translate(self, xoff=0.0, yoff=0.0, zoff=0.0):
        return GeometryArray(
            vectorized._affinity_method("translate", self._data, xoff, yoff, zoff),
            crs=self.crs,
        )

    def rotate(self, angle, origin="center", use_radians=False):
        return GeometryArray(
            vectorized._affinity_method(
                "rotate", self._data, angle, origin=origin, use_radians=use_radians
            ),
            crs=self.crs,
        )

    def scale(self, xfact=1.0, yfact=1.0, zfact=1.0, origin="center"):
        return GeometryArray(
            vectorized._affinity_method(
                "scale", self._data, xfact, yfact, zfact, origin=origin
            ),
            crs=self.crs,
        )

    def skew(self, xs=0.0, ys=0.0, origin="center", use_radians=False):
        return GeometryArray(
            vectorized._affinity_method(
                "skew", self._data, xs, ys, origin=origin, use_radians=use_radians
            ),
            crs=self.crs,
        )

    def to_crs(self, crs=None, epsg=None):
        """Returns a ``GeometryArray`` with all geometries transformed to a new
        coordinate reference system.

        Transform all geometries in a GeometryArray to a different coordinate
        reference system.  The ``crs`` attribute on the current GeometryArray must
        be set.  Either ``crs`` or ``epsg`` may be specified for output.

        This method will transform all points in all objects.  It has no notion
        of projecting entire geometries.  All segments joining points are
        assumed to be lines in the current projection, not geodesics.  Objects
        crossing the dateline (or other projection boundary) will have
        undesirable behavior.

        Parameters
        ----------
        crs : pyproj.CRS, optional if `epsg` is specified
            The value can be anything accepted
            by :meth:`pyproj.CRS.from_user_input() <pyproj.crs.CRS.from_user_input>`,
            such as an authority string (eg "EPSG:4326") or a WKT string.
        epsg : int, optional if `crs` is specified
            EPSG code specifying output projection.

        Returns
        -------
        GeometryArray

        Examples
        --------
        >>> from shapely.geometry import Point
        >>> from geopandas.array import from_shapely, to_wkt
        >>> a = from_shapely([Point(1, 1), Point(2, 2), Point(3, 3)], crs=4326)
        >>> to_wkt(a)
        array(['POINT (1 1)', 'POINT (2 2)', 'POINT (3 3)'], dtype=object)
        >>> a.crs  # doctest: +SKIP
        <Geographic 2D CRS: EPSG:4326>
        Name: WGS 84
        Axis Info [ellipsoidal]:
        - Lat[north]: Geodetic latitude (degree)
        - Lon[east]: Geodetic longitude (degree)
        Area of Use:
        - name: World
        - bounds: (-180.0, -90.0, 180.0, 90.0)
        Datum: World Geodetic System 1984
        - Ellipsoid: WGS 84
        - Prime Meridian: Greenwich

        >>> a = a.to_crs(3857)
        >>> to_wkt(a)
        array(['POINT (111319.490793 111325.142866)',
               'POINT (222638.981587 222684.208506)',
               'POINT (333958.47238 334111.171402)'], dtype=object)
        >>> a.crs  # doctest: +SKIP
        <Projected CRS: EPSG:3857>
        Name: WGS 84 / Pseudo-Mercator
        Axis Info [cartesian]:
        - X[east]: Easting (metre)
        - Y[north]: Northing (metre)
        Area of Use:
        - name: World - 85°S to 85°N
        - bounds: (-180.0, -85.06, 180.0, 85.06)
        Coordinate Operation:
        - name: Popular Visualisation Pseudo-Mercator
        - method: Popular Visualisation Pseudo Mercator
        Datum: World Geodetic System 1984
        - Ellipsoid: WGS 84
        - Prime Meridian: Greenwich

        """
        if self.crs is None:
            raise ValueError(
                "Cannot transform naive geometries.  "
                "Please set a crs on the object first."
            )
        if crs is not None:
            crs = CRS.from_user_input(crs)
        elif epsg is not None:
            crs = CRS.from_epsg(epsg)
        else:
            raise ValueError("Must pass either crs or epsg.")

        # skip if the input CRS and output CRS are the exact same
        if self.crs.is_exact_same(crs):
            return self

        transformer = TransformerFromCRS(self.crs, crs, always_xy=True)

        new_data = vectorized.transform(self._data, transformer.transform)
        return GeometryArray(new_data, crs=crs)

    def estimate_utm_crs(self, datum_name="WGS 84"):
        """Returns the estimated UTM CRS based on the bounds of the dataset.

        .. versionadded:: 0.9

        .. note:: Requires pyproj 3+

        Parameters
        ----------
        datum_name : str, optional
            The name of the datum to use in the query. Default is WGS 84.

        Returns
        -------
        pyproj.CRS

        Examples
        --------
        >>> import geodatasets
        >>> df = geopandas.read_file(
        ...     geodatasets.get_path("geoda.chicago_commpop")
        ... )
        >>> df.geometry.values.estimate_utm_crs()  # doctest: +SKIP
        <Derived Projected CRS: EPSG:32616>
        Name: WGS 84 / UTM zone 16N
        Axis Info [cartesian]:
        - E[east]: Easting (metre)
        - N[north]: Northing (metre)
        Area of Use:
        - name: Between 90°W and 84°W, northern hemisphere between equator and 84°N,...
        - bounds: (-90.0, 0.0, -84.0, 84.0)
        Coordinate Operation:
        - name: UTM zone 16N
        - method: Transverse Mercator
        Datum: World Geodetic System 1984 ensemble
        - Ellipsoid: WGS 84
        - Prime Meridian: Greenwich
        """
        try:
            from pyproj.aoi import AreaOfInterest
            from pyproj.database import query_utm_crs_info
        except ImportError:
            raise RuntimeError("pyproj 3+ required for estimate_utm_crs.")

        if not self.crs:
            raise RuntimeError("crs must be set to estimate UTM CRS.")

        minx, miny, maxx, maxy = self.total_bounds
        if self.crs.is_geographic:
            x_center = np.mean([minx, maxx])
            y_center = np.mean([miny, maxy])
        # ensure using geographic coordinates
        else:
            transformer = TransformerFromCRS(self.crs, "EPSG:4326", always_xy=True)
            if compat.PYPROJ_GE_31:
                minx, miny, maxx, maxy = transformer.transform_bounds(
                    minx, miny, maxx, maxy
                )
                y_center = np.mean([miny, maxy])
                # crossed the antimeridian
                if minx > maxx:
                    # shift maxx from [-180,180] to [0,360]
                    # so both numbers are positive for center calculation
                    # Example: -175 to 185
                    maxx += 360
                    x_center = np.mean([minx, maxx])
                    # shift back to [-180,180]
                    x_center = ((x_center + 180) % 360) - 180
                else:
                    x_center = np.mean([minx, maxx])
            else:
                lon, lat = transformer.transform(
                    (minx, maxx, minx, maxx), (miny, miny, maxy, maxy)
                )
                x_center = np.mean(lon)
                y_center = np.mean(lat)

        utm_crs_list = query_utm_crs_info(
            datum_name=datum_name,
            area_of_interest=AreaOfInterest(
                west_lon_degree=x_center,
                south_lat_degree=y_center,
                east_lon_degree=x_center,
                north_lat_degree=y_center,
            ),
        )
        try:
            return CRS.from_epsg(utm_crs_list[0].code)
        except IndexError:
            raise RuntimeError("Unable to determine UTM CRS")

    #
    # Coordinate related properties
    #

    @property
    def x(self):
        """Return the x location of point geometries in a GeoSeries"""
        if (self.geom_type[~self.isna()] == "Point").all():
            empty = self.is_empty
            if empty.any():
                nonempty = ~empty
                coords = np.full_like(nonempty, dtype=float, fill_value=np.nan)
                coords[nonempty] = vectorized.get_x(self._data[nonempty])
                return coords
            else:
                return vectorized.get_x(self._data)
        else:
            message = "x attribute access only provided for Point geometries"
            raise ValueError(message)

    @property
    def y(self):
        """Return the y location of point geometries in a GeoSeries"""
        if (self.geom_type[~self.isna()] == "Point").all():
            empty = self.is_empty
            if empty.any():
                nonempty = ~empty
                coords = np.full_like(nonempty, dtype=float, fill_value=np.nan)
                coords[nonempty] = vectorized.get_y(self._data[nonempty])
                return coords
            else:
                return vectorized.get_y(self._data)
        else:
            message = "y attribute access only provided for Point geometries"
            raise ValueError(message)

    @property
    def z(self):
        """Return the z location of point geometries in a GeoSeries"""
        if (self.geom_type[~self.isna()] == "Point").all():
            empty = self.is_empty
            if empty.any():
                nonempty = ~empty
                coords = np.full_like(nonempty, dtype=float, fill_value=np.nan)
                coords[nonempty] = vectorized.get_z(self._data[nonempty])
                return coords
            else:
                return vectorized.get_z(self._data)
        else:
            message = "z attribute access only provided for Point geometries"
            raise ValueError(message)

    @property
    def bounds(self):
        return vectorized.bounds(self._data)

    @property
    def total_bounds(self):
        if len(self) == 0:
            # numpy 'min' cannot handle empty arrays
            # TODO with numpy >= 1.15, the 'initial' argument can be used
            return np.array([np.nan, np.nan, np.nan, np.nan])
        b = self.bounds
        return np.array(
            (
                np.nanmin(b[:, 0]),  # minx
                np.nanmin(b[:, 1]),  # miny
                np.nanmax(b[:, 2]),  # maxx
                np.nanmax(b[:, 3]),  # maxy
            )
        )

    # -------------------------------------------------------------------------
    # general array like compat
    # -------------------------------------------------------------------------

    @property
    def size(self):
        return self._data.size

    @property
    def shape(self):
        return (self.size,)

    @property
    def ndim(self):
        return len(self.shape)

    def copy(self, *args, **kwargs):
        # still taking args/kwargs for compat with pandas 0.24
        return GeometryArray(self._data.copy(), crs=self._crs)

    def take(self, indices, allow_fill=False, fill_value=None):
        from pandas.api.extensions import take

        if allow_fill:
            if fill_value is None or pd.isna(fill_value):
                fill_value = None
            elif isinstance(fill_value, BaseGeometry):
                fill_value = _shapely_to_geom(fill_value)
            elif not _is_scalar_geometry(fill_value):
                raise TypeError("provide geometry or None as fill value")

        result = take(self._data, indices, allow_fill=allow_fill, fill_value=fill_value)
        if allow_fill and fill_value is None:
            result[pd.isna(result)] = None
        return GeometryArray(result, crs=self.crs)

    def _fill(self, idx, value):
        """
        Fill index locations with ``value``.

        ``value`` should be a BaseGeometry or a GeometryArray.
        """
        if vectorized.isna(value):
            value = [None]
        elif _is_scalar_geometry(value):
            value = [value]
        elif isinstance(value, GeometryArray):
            value = value[idx]
        else:
            raise TypeError(
                "'value' parameter must be None, a scalar geometry, or a GeoSeries, "
                f"but you passed a {type(value).__name__!r}"
            )

        value_arr = np.empty(len(value), dtype=object)
        with compat.ignore_shapely2_warnings():
            value_arr[:] = _shapely_to_geom(value)

        self._data[idx] = value_arr
        return self

    def fillna(self, value=None, method=None, limit=None):
        """
        Fill NA values with geometry (or geometries) or using the specified method.

        Parameters
        ----------
        value : shapely geometry object or GeometryArray
            If a geometry value is passed it is used to fill all missing values.
            Alternatively, an GeometryArray 'value' can be given. It's expected
            that the GeometryArray has the same length as 'self'.

        method : {'backfill', 'bfill', 'pad', 'ffill', None}, default None
            Method to use for filling holes in reindexed Series
            pad / ffill: propagate last valid observation forward to next valid
            backfill / bfill: use NEXT valid observation to fill gap

        limit : int, default None
            If method is specified, this is the maximum number of consecutive
            NaN values to forward/backward fill. In other words, if there is
            a gap with more than this number of consecutive NaNs, it will only
            be partially filled. If method is not specified, this is the
            maximum number of entries along the entire axis where NaNs will be
            filled.

        Returns
        -------
        GeometryArray
        """
        if method is not None:
            raise NotImplementedError("fillna with a method is not yet supported")

        mask = self.isna()
        new_values = self.copy()
        return new_values._fill(mask, value) if mask.any() else new_values

    def astype(self, dtype, copy=True):
        """
        Cast to a NumPy array with 'dtype'.

        Parameters
        ----------
        dtype : str or dtype
            Typecode or data-type to which the array is cast.
        copy : bool, default True
            Whether to copy the data, even if not necessary. If False,
            a copy is made only if the old dtype does not match the
            new dtype.

        Returns
        -------
        array : ndarray
            NumPy ndarray with 'dtype' for its dtype.
        """
        if isinstance(dtype, GeometryDtype):
            if copy:
                return self.copy()
            else:
                return self
        elif pd.api.types.is_string_dtype(dtype) and not pd.api.types.is_object_dtype(
            dtype
        ):
            string_values = to_wkt(self)
            pd_dtype = pd.api.types.pandas_dtype(dtype)
            if isinstance(pd_dtype, pd.StringDtype):
                # ensure to return a pandas string array instead of numpy array
                return pd.array(string_values, dtype=pd_dtype)
            return string_values.astype(dtype, copy=False)
        else:
            return np.array(self, dtype=dtype, copy=copy)

    def isna(self):
        """
        Boolean NumPy array indicating if each value is missing
        """
        if compat.USE_SHAPELY_20:
            return shapely.is_missing(self._data)
        elif compat.USE_PYGEOS:
            return pygeos.is_missing(self._data)
        else:
            return np.array([g is None for g in self._data], dtype="bool")

    def value_counts(
        self,
        dropna: bool = True,
    ):
        """
        Compute a histogram of the counts of non-null values.

        Parameters
        ----------
        dropna : bool, default True
            Don't include counts of NaN

        Returns
        -------
        pd.Series
        """

        # note ExtensionArray usage of value_counts only specifies dropna,
        # so sort, normalize and bins are not arguments
        values = to_wkb(self)
        from pandas import Series, Index

        result = Series(values).value_counts(dropna=dropna)
        # value_counts converts None to nan, need to convert back for from_wkb to work
        # note result.index already has object dtype, not geometry
        # Can't use fillna(None) or Index.putmask, as this gets converted back to nan
        # for object dtypes
        result.index = Index(
            from_wkb(np.where(result.index.isna(), None, result.index))
        )
        return result

    def unique(self):
        """Compute the ExtensionArray of unique values.

        Returns
        -------
        uniques : ExtensionArray
        """
        from pandas import factorize

        _, uniques = factorize(self)
        return uniques

    @property
    def nbytes(self):
        return self._data.nbytes

    def shift(self, periods=1, fill_value=None):
        """
        Shift values by desired number.

        Newly introduced missing values are filled with
        ``self.dtype.na_value``.

        Parameters
        ----------
        periods : int, default 1
            The number of periods to shift. Negative values are allowed
            for shifting backwards.

        fill_value : object, optional (default None)
            The scalar value to use for newly introduced missing values.
            The default is ``self.dtype.na_value``.

        Returns
        -------
        GeometryArray
            Shifted.

        Notes
        -----
        If ``self`` is empty or ``periods`` is 0, a copy of ``self`` is
        returned.

        If ``periods > len(self)``, then an array of size
        len(self) is returned, with all values filled with
        ``self.dtype.na_value``.
        """
        shifted = super().shift(periods, fill_value)
        shifted.crs = self.crs
        return shifted

    # -------------------------------------------------------------------------
    # ExtensionArray specific
    # -------------------------------------------------------------------------

    @classmethod
    def _from_sequence(cls, scalars, dtype=None, copy=False):
        """
        Construct a new ExtensionArray from a sequence of scalars.

        Parameters
        ----------
        scalars : Sequence
            Each element will be an instance of the scalar type for this
            array, ``cls.dtype.type``.
        dtype : dtype, optional
            Construct for this particular dtype. This should be a Dtype
            compatible with the ExtensionArray.
        copy : boolean, default False
            If True, copy the underlying data.

        Returns
        -------
        ExtensionArray
        """
        # GH 1413
        if isinstance(scalars, BaseGeometry):
            scalars = [scalars]
        return from_shapely(scalars)

    def _values_for_factorize(self):
        # type: () -> Tuple[np.ndarray, Any]
        """Return an array and missing value suitable for factorization.

        Returns
        -------
        values : ndarray
            An array suitable for factorization. This should maintain order
            and be a supported dtype (Float64, Int64, UInt64, String, Object).
            By default, the extension array is cast to object dtype.
        na_value : object
            The value in `values` to consider missing. This will be treated
            as NA in the factorization routines, so it will be coded as
            `na_sentinal` and not included in `uniques`. By default,
            ``np.nan`` is used.
        """
        vals = to_wkb(self)
        return vals, None

    @classmethod
    def _from_factorized(cls, values, original):
        """
        Reconstruct an ExtensionArray after factorization.

        Parameters
        ----------
        values : ndarray
            An integer ndarray with the factorized values.
        original : ExtensionArray
            The original ExtensionArray that factorize was called on.

        See Also
        --------
        pandas.factorize
        ExtensionArray.factorize
        """
        return from_wkb(values, crs=original.crs)

    def _values_for_argsort(self):
        # type: () -> np.ndarray
        """Return values for sorting.

        Returns
        -------
        ndarray
            The transformed values should maintain the ordering between values
            within the array.

        See Also
        --------
        ExtensionArray.argsort
        """
        # Note: this is used in `ExtensionArray.argsort`.
        from geopandas.tools.hilbert_curve import _hilbert_distance

        if self.size == 0:
            # TODO _hilbert_distance fails for empty array
            return np.array([], dtype="uint32")

        mask_empty = self.is_empty
        has_empty = mask_empty.any()
        mask = self.isna() | mask_empty
        if mask.any():
            # if there are missing or empty geometries, we fill those with
            # a dummy geometry so that the _hilbert_distance function can
            # process those. The missing values are handled separately by
            # pandas regardless of the values we return here (to sort
            # first/last depending on 'na_position'), the distances for the
            # empty geometries are substitued below with an appropriate value
            geoms = self.copy()
            indices = np.nonzero(~mask)[0]
            if indices.size:
                geom = self[indices[0]]
            else:
                # for all-empty/NA, just take random geometry
                geom = shapely.geometry.Point(0, 0)

            geoms[mask] = geom
        else:
            geoms = self
        if has_empty:
            # in case we have empty geometries, we need to expand the total
            # bounds with a small percentage, so the empties can be
            # deterministically sorted first
            total_bounds = geoms.total_bounds
            xoff = (total_bounds[2] - total_bounds[0]) * 0.01
            yoff = (total_bounds[3] - total_bounds[1]) * 0.01
            total_bounds += np.array([-xoff, -yoff, xoff, yoff])
        else:
            total_bounds = None
        distances = _hilbert_distance(geoms, total_bounds=total_bounds)
        if has_empty:
            # empty geometries are sorted first ("smallest"), so fill in
            # smallest possible value for uints
            distances[mask_empty] = 0
        return distances

    def argmin(self, skipna: bool = True) -> int:
        raise TypeError("geometries have no minimum or maximum")

    def argmax(self, skipna: bool = True) -> int:
        raise TypeError("geometries have no minimum or maximum")

    def _formatter(self, boxed=False):
        """Formatting function for scalar values.

        This is used in the default '__repr__'. The returned formatting
        function receives instances of your scalar type.

        Parameters
        ----------
        boxed: bool, default False
            An indicated for whether or not your array is being printed
            within a Series, DataFrame, or Index (True), or just by
            itself (False). This may be useful if you want scalar values
            to appear differently within a Series versus on its own (e.g.
            quoted or not).

        Returns
        -------
        Callable[[Any], str]
            A callable that gets instances of the scalar type and
            returns a string. By default, :func:`repr` is used
            when ``boxed=False`` and :func:`str` is used when
            ``boxed=True``.
        """
        if boxed:
            import geopandas

            precision = geopandas.options.display_precision
            if precision is None:
                if self.crs:
                    if self.crs.is_projected:
                        precision = 3
                    else:
                        precision = 5
                else:
                    # fallback
                    # dummy heuristic based on 10 first geometries that should
                    # work in most cases
                    with warnings.catch_warnings():
                        warnings.simplefilter("ignore", category=RuntimeWarning)
                        xmin, ymin, xmax, ymax = self[~self.isna()][:10].total_bounds
                    if (
                        (-180 <= xmin <= 180)
                        and (-180 <= xmax <= 180)
                        and (-90 <= ymin <= 90)
                        and (-90 <= ymax <= 90)
                    ):
                        # geographic coordinates
                        precision = 5
                    else:
                        # typically projected coordinates
                        # (in case of unit meter: mm precision)
                        precision = 3
            return lambda geom: shapely.wkt.dumps(geom, rounding_precision=precision)
        return repr

    @classmethod
    def _concat_same_type(cls, to_concat):
        """
        Concatenate multiple array

        Parameters
        ----------
        to_concat : sequence of this type

        Returns
        -------
        ExtensionArray
        """
        data = np.concatenate([ga._data for ga in to_concat])
        return GeometryArray(data, crs=_get_common_crs(to_concat))

    def _reduce(self, name, skipna=True, **kwargs):
        # including the base class version here (that raises by default)
        # because this was not yet defined in pandas 0.23
        if name == "any" or name == "all":
            # TODO(pygeos)
            return getattr(to_shapely(self), name)()
        raise TypeError(
            f"'{type(self).__name__}' with dtype {self.dtype} "
            f"does not support reduction '{name}'"
        )

    def __array__(self, dtype=None):
        """
        The numpy array interface.

        Returns
        -------
        values : numpy array
        """
        return to_shapely(self)

    def _binop(self, other, op):
        def convert_values(param):
            if not _is_scalar_geometry(param) and (
                isinstance(param, ExtensionArray) or pd.api.types.is_list_like(param)
            ):
                ovalues = param
            else:  # Assume its an object
                ovalues = [param] * len(self)
            return ovalues

        if isinstance(other, (pd.Series, pd.Index, pd.DataFrame)):
            # rely on pandas to unbox and dispatch to us
            return NotImplemented

        lvalues = self
        rvalues = convert_values(other)

        if len(lvalues) != len(rvalues):
            raise ValueError("Lengths must match to compare")

        # If the operator is not defined for the underlying objects,
        # a TypeError should be raised
        res = [op(a, b) for (a, b) in zip(lvalues, rvalues)]

        res = np.asarray(res, dtype=bool)
        return res

    def __eq__(self, other):
        return self._binop(other, operator.eq)

    def __ne__(self, other):
        return self._binop(other, operator.ne)

    def __contains__(self, item):
        """
        Return for `item in self`.
        """
        if vectorized.isna(item):
            if (
                item is self.dtype.na_value
                or isinstance(item, self.dtype.type)
                or item is None
            ):
                return self.isna().any()
            else:
                return False
        return (self == item).any()


def _get_common_crs(arr_seq):
    # mask out all None arrays with no crs (most likely auto generated by pandas
    # from concat with missing column)
    arr_seq = [ga for ga in arr_seq if not (ga.isna().all() and ga.crs is None)]

    crs_set = {arr.crs for arr in arr_seq}
    crs_not_none = [crs for crs in crs_set if crs is not None]
    names = [crs.name for crs in crs_not_none]

    if len(crs_not_none) == 0:
        return None
    if len(crs_not_none) == 1:
        if len(crs_set) != 1:
            warnings.warn(
                "CRS not set for some of the concatenation inputs. "
                f"Setting output's CRS as {names[0]} "
                "(the single non-null crs provided)."
            )
        return crs_not_none[0]

    raise ValueError(
        f"Cannot determine common CRS for concatenation inputs, got {names}. "
        "Use `to_crs()` to transform geometries to the same CRS before merging."
    )<|MERGE_RESOLUTION|>--- conflicted
+++ resolved
@@ -525,10 +525,9 @@
     def exterior(self):
         return GeometryArray(vectorized.exterior(self._data), crs=self.crs)
 
-<<<<<<< HEAD
     def extract_unique_points(self):
         return GeometryArray(vectorized.extract_unique_points(self._data), crs=self.crs)
-=======
+      
     def offset_curve(self, distance, quad_segs=8, join_style="round", mitre_limit=5.0):
         return GeometryArray(
             vectorized.offset_curve(
@@ -540,7 +539,6 @@
             ),
             crs=self.crs,
         )
->>>>>>> 3a45af89
 
     @property
     def interiors(self):
