--- conflicted
+++ resolved
@@ -11,13 +11,7 @@
 import shapely.geometry
 from shapely.geometry.base import BaseGeometry
 import shapely.ops
-<<<<<<< HEAD
-import shapely.affinity
 import shapely.wkt
-
-from pandas.api.extensions import ExtensionArray, ExtensionDtype
-=======
->>>>>>> 1b95bc46
 
 from ._compat import PANDAS_GE_024, Iterable
 
@@ -992,18 +986,13 @@
             ``boxed=True``.
         """
         if boxed:
-<<<<<<< HEAD
             xmin, ymin, xmax, ymax = self.total_bounds
             if (xmax - xmin <= 360) and (ymax - ymin <= 180):
                 precision = 5
             else:
                 precision = 3
             return lambda geom: shapely.wkt.dumps(geom, rounding_precision=precision)
-        return str
-=======
-            return str
         return repr
->>>>>>> 1b95bc46
 
     @classmethod
     def _concat_same_type(cls, to_concat):
