from distutils.version import LooseVersion
from functools import partial
import json
import warnings

import numpy as np
import pandas as pd
from pandas import Series
from pandas.core.internals import SingleBlockManager

import pyproj
from shapely.geometry.base import BaseGeometry
from shapely.ops import transform

from geopandas.base import GeoPandasBase, _delegate_property
from geopandas.plotting import plot_series

from .array import GeometryDtype, from_shapely
from .base import is_geometry_type

<<<<<<< HEAD

_PYPROJ_VERSION = LooseVersion(pyproj.__version__)


def _is_empty(x):
    try:
        return x.is_empty
    except:
        return False
=======
_PYPROJ2 = LooseVersion(pyproj.__version__) >= LooseVersion("2.1.0")
>>>>>>> 50c59d39


_SERIES_WARNING_MSG = """\
    You are passing non-geometry data to the GeoSeries constructor. Currently,
    it falls back to returning a pandas Series. But in the future, we will start
    to raise a TypeError instead."""


def _geoseries_constructor_with_fallback(data=None, index=None, crs=None, **kwargs):
    """
    A flexible constructor for GeoSeries._constructor, which needs to be able
    to fall back to a Series (if a certain operation does not produce
    geometries)
    """
    try:
        with warnings.catch_warnings():
            warnings.filterwarnings(
                "ignore",
                message=_SERIES_WARNING_MSG,
                category=FutureWarning,
                module="geopandas[.*]",
            )
            return GeoSeries(data=data, index=index, crs=crs, **kwargs)
    except TypeError:
        return Series(data=data, index=index, **kwargs)


class GeoSeries(GeoPandasBase, Series):
    """
    A Series object designed to store shapely geometry objects.

    Parameters
    ----------
    data : array-like, dict, scalar value
        The geometries to store in the GeoSeries.
    index : array-like or Index
        The index for the GeoSeries.
    crs : str, dict (optional)
        Coordinate Reference System of the geometry objects.
    kwargs
        Additional arguments passed to the Series constructor,
         e.g. ``name``.

    Examples
    --------

    >>> from shapely.geometry import Point
    >>> s = geopandas.GeoSeries([Point(1, 1), Point(2, 2), Point(3, 3)])
    >>> s
    0    POINT (1 1)
    1    POINT (2 2)
    2    POINT (3 3)
    dtype: geometry

    See Also
    --------
    GeoDataFrame
    pandas.Series

    """

    _metadata = ["name", "crs"]

    def __new__(cls, data=None, index=None, crs=None, **kwargs):
        # we need to use __new__ because we want to return Series instance
        # instead of GeoSeries instance in case of non-geometry data
        if isinstance(data, SingleBlockManager):
            if isinstance(data.blocks[0].dtype, GeometryDtype):
                if data.blocks[0].ndim == 2:
                    # bug in pandas 0.23 where in certain indexing operations
                    # (such as .loc) a 2D ExtensionBlock (still with 1D values
                    # is created) which results in other failures
                    # bug in pandas <= 0.25.0 when len(values) == 1
                    #   (https://github.com/pandas-dev/pandas/issues/27785)
                    from pandas.core.internals import ExtensionBlock

                    values = data.blocks[0].values
                    block = ExtensionBlock(values, slice(0, len(values), 1), ndim=1)
                    data = SingleBlockManager([block], data.axes[0], fastpath=True)
                self = super(GeoSeries, cls).__new__(cls)
                super(GeoSeries, self).__init__(data, index=index, **kwargs)
                self.crs = crs
                return self
            warnings.warn(_SERIES_WARNING_MSG, FutureWarning, stacklevel=2)
            return Series(data, index=index, **kwargs)

        if isinstance(data, BaseGeometry):
            # fix problem for scalar geometries passed, ensure the list of
            # scalars is of correct length if index is specified
            n = len(index) if index is not None else 1
            data = [data] * n

        name = kwargs.pop("name", None)

        if not is_geometry_type(data):
            # if data is None and dtype is specified (eg from empty overlay
            # test), specifying dtype raises an error:
            # https://github.com/pandas-dev/pandas/issues/26469
            kwargs.pop("dtype", None)
            # Use Series constructor to handle input data
            s = pd.Series(data, index=index, name=name, **kwargs)
            # prevent trying to convert non-geometry objects
            if s.dtype != object:
                if s.empty:
                    s = s.astype(object)
                else:
                    warnings.warn(_SERIES_WARNING_MSG, FutureWarning, stacklevel=2)
                    return s
            # try to convert to GeometryArray, if fails return plain Series
            try:
                data = from_shapely(s.values)
            except TypeError:
                warnings.warn(_SERIES_WARNING_MSG, FutureWarning, stacklevel=2)
                return s
            index = s.index
            name = s.name

        self = super(GeoSeries, cls).__new__(cls)
        super(GeoSeries, self).__init__(data, index=index, name=name, **kwargs)
        self.crs = crs
        self._invalidate_sindex()
        return self

    def __init__(self, *args, **kwargs):
        # need to overwrite Series init to prevent calling it for GeoSeries
        # (doesn't know crs, all work is already done above)
        pass

    def append(self, *args, **kwargs):
        return self._wrapped_pandas_method("append", *args, **kwargs)

    @property
    def geometry(self):
        return self

    @property
    def x(self):
        """Return the x location of point geometries in a GeoSeries"""
        return _delegate_property("x", self)

    @property
    def y(self):
        """Return the y location of point geometries in a GeoSeries"""
        return _delegate_property("y", self)

    @classmethod
    def from_file(cls, filename, **kwargs):
        """Alternate constructor to create a ``GeoSeries`` from a file.

        Can load a ``GeoSeries`` from a file from any format recognized by
        `fiona`. See http://fiona.readthedocs.io/en/latest/manual.html for details.

        Parameters
        ----------
        filename : str
            File path or file handle to read from. Depending on which kwargs
            are included, the content of filename may vary. See
            http://fiona.readthedocs.io/en/latest/README.html#usage for usage details.
        kwargs : key-word arguments
            These arguments are passed to fiona.open, and can be used to
            access multi-layer data, data stored within archives (zip files),
            etc.
        """

        from geopandas import GeoDataFrame

        df = GeoDataFrame.from_file(filename, **kwargs)

        return GeoSeries(df.geometry, crs=df.crs)

    @property
    def __geo_interface__(self):
        """Returns a ``GeoSeries`` as a python feature collection.

        Implements the `geo_interface`. The returned python data structure
        represents the ``GeoSeries`` as a GeoJSON-like ``FeatureCollection``.
        Note that the features will have an empty ``properties`` dict as they
        don't have associated attributes (geometry only).
        """
        from geopandas import GeoDataFrame

        return GeoDataFrame({"geometry": self}).__geo_interface__

    def to_file(self, filename, driver="ESRI Shapefile", **kwargs):
        from geopandas import GeoDataFrame

        data = GeoDataFrame(
            {"geometry": self, "id": self.index.values}, index=self.index
        )
        data.crs = self.crs
        data.to_file(filename, driver, **kwargs)

    #
    # Implement pandas methods
    #

    @property
    def _constructor(self):
        return _geoseries_constructor_with_fallback

    def _wrapped_pandas_method(self, mtd, *args, **kwargs):
        """Wrap a generic pandas method to ensure it returns a GeoSeries"""
        val = getattr(super(GeoSeries, self), mtd)(*args, **kwargs)
        if type(val) == Series:
            val.__class__ = GeoSeries
            val.crs = self.crs
            val._invalidate_sindex()
        return val

    def __getitem__(self, key):
        return self._wrapped_pandas_method("__getitem__", key)

    def sort_index(self, *args, **kwargs):
        return self._wrapped_pandas_method("sort_index", *args, **kwargs)

    def take(self, *args, **kwargs):
        return self._wrapped_pandas_method("take", *args, **kwargs)

    def select(self, *args, **kwargs):
        return self._wrapped_pandas_method("select", *args, **kwargs)

    def __finalize__(self, other, method=None, **kwargs):
        """ propagate metadata from other to self """
        # NOTE: backported from pandas master (upcoming v0.13)
        for name in self._metadata:
            object.__setattr__(self, name, getattr(other, name, None))
        return self

    def isna(self):
        """
        Detect missing values.

        Historically, NA values in a GeoSeries could be represented by
        empty geometric objects, in addition to standard representations
        such as None and np.nan. This behaviour is changed in version 0.6.0,
        and now only actual missing values return True. To detect empty
        geometries, use ``GeoSeries.is_empty`` instead.

        Returns
        -------
        A boolean pandas Series of the same size as the GeoSeries,
        True where a value is NA.

        See Also
        --------
        GeoSeries.notna : inverse of isna
        GeoSeries.is_empty : detect empty geometries
        """
        if self.is_empty.any():
            warnings.warn(
                "GeoSeries.isna() previously returned True for both missing (None) "
                "and empty geometries. Now, it only returns True for missing values. "
                "Since the calling GeoSeries contains empty geometries, the result "
                "has changed compared to previous versions of GeoPandas.\n"
                "Given a GeoSeries 's', you can use 's.is_empty | s.isna()' to get "
                "back the old behaviour.\n\n"
                "To further ignore this warning, you can do: \n"
                "import warnings; warnings.filterwarnings('ignore', 'GeoSeries.isna', "
                "UserWarning)",
                UserWarning,
                stacklevel=2,
            )

        return super(GeoSeries, self).isna()

    def isnull(self):
        """Alias for `isna` method. See `isna` for more detail."""
        return self.isna()

    def notna(self):
        """
        Detect non-missing values.

        Historically, NA values in a GeoSeries could be represented by
        empty geometric objects, in addition to standard representations
        such as None and np.nan. This behaviour is changed in version 0.6.0,
        and now only actual missing values return False. To detect empty
        geometries, use ``~GeoSeries.is_empty`` instead.

        Returns
        -------
        A boolean pandas Series of the same size as the GeoSeries,
        False where a value is NA.

        See Also
        --------
        GeoSeries.isna : inverse of notna
        GeoSeries.is_empty : detect empty geometries
        """
        if self.is_empty.any():
            warnings.warn(
                "GeoSeries.notna() previously returned False for both missing (None) "
                "and empty geometries. Now, it only returns False for missing values. "
                "Since the calling GeoSeries contains empty geometries, the result "
                "has changed compared to previous versions of GeoPandas.\n"
                "Given a GeoSeries 's', you can use '~s.is_empty & s.notna()' to get "
                "back the old behaviour.\n\n"
                "To further ignore this warning, you can do: \n"
                "import warnings; warnings.filterwarnings('ignore', "
                "'GeoSeries.notna', UserWarning)",
                UserWarning,
                stacklevel=2,
            )
        return super(GeoSeries, self).notna()

    def notnull(self):
        """Alias for `notna` method. See `notna` for more detail."""
        return self.notna()

    def fillna(self, value=None, method=None, inplace=False, **kwargs):
        """Fill NA values with a geometry (empty polygon by default).

        "method" is currently not implemented for pandas <= 0.12.
        """
        if value is None:
            value = BaseGeometry()
        return super(GeoSeries, self).fillna(
            value=value, method=method, inplace=inplace, **kwargs
        )

    def __contains__(self, other):
        """Allow tests of the form "geom in s"

        Tests whether a GeoSeries contains a geometry.

        Note: This is not the same as the geometric method "contains".
        """
        if isinstance(other, BaseGeometry):
            return np.any(self.geom_equals(other))
        else:
            return False

    def plot(self, *args, **kwargs):
        """Generate a plot of the geometries in the ``GeoSeries``.

        Wraps the ``plot_series()`` function, and documentation is copied from
        there.
        """
        return plot_series(self, *args, **kwargs)

    plot.__doc__ = plot_series.__doc__

    #
    # Additional methods
    #

    def to_crs(self, crs=None, epsg=None):
        """Returns a ``GeoSeries`` with all geometries transformed to a new
        coordinate reference system.

        Transform all geometries in a GeoSeries to a different coordinate
        reference system.  The ``crs`` attribute on the current GeoSeries must
        be set.  Either ``crs`` in string or dictionary form or an EPSG code
        may be specified for output.

        This method will transform all points in all objects.  It has no notion
        or projecting entire geometries.  All segments joining points are
        assumed to be lines in the current projection, not geodesics.  Objects
        crossing the dateline (or other projection boundary) will have
        undesirable behavior.

        Parameters
        ----------
        crs : dict or str
            Output projection parameters as string or in dictionary form.
        epsg : int
            EPSG code specifying output projection.
        """
        from fiona.crs import from_epsg
<<<<<<< HEAD
        if crs is None and epsg is None:
            raise TypeError('Must set either crs or epsg for output.')

        if self.crs is None:
            raise ValueError('Cannot transform naive geometries.  '
                             'Please set a crs on the object first.')

        # skip transformation if the input CRS and output CRS are the exact same
        if _PYPROJ_VERSION >= LooseVersion("2.1.2") and pyproj.CRS.from_user_input(
            self.crs
        ).is_exact_same(pyproj.CRS.from_user_input(crs or epsg)):
            return self

        try:
            crs = from_epsg(epsg) if crs is None else crs
        except TypeError:
            raise TypeError('Invalid epsg: {}'.format(epsg))

        # use transformer for repeated transformations with always_xy to preserve axis order
        # https://pyproj4.github.io/pyproj/stable/gotchas.html#axis-order-changes-in-proj-6
        if _PYPROJ_VERSION >= LooseVersion('2.2.0'):
            transformer = pyproj.Transformer.from_crs(self.crs, crs, always_xy=True)
            project = transformer.transform
        # use transformer for repeated transformations
        # https://pyproj4.github.io/pyproj/stable/advanced_examples.html#repeated-transformations
        elif _PYPROJ_VERSION >= LooseVersion('2.1.0'):
            transformer = pyproj.Transformer.from_crs(self.crs, crs)
=======

        if self.crs is None:
            raise ValueError(
                "Cannot transform naive geometries.  "
                "Please set a crs on the object first."
            )
        if crs is None:
            try:
                crs = from_epsg(epsg)
            except TypeError:
                raise TypeError("Must set either crs or epsg for output.")
        proj_in = pyproj.Proj(self.crs, preserve_units=True)
        proj_out = pyproj.Proj(crs, preserve_units=True)
        if _PYPROJ2:
            transformer = pyproj.Transformer.from_proj(proj_in, proj_out)
>>>>>>> 50c59d39
            project = transformer.transform
        else:
            proj_in = pyproj.Proj(self.crs, preserve_units=True)
            proj_out = pyproj.Proj(crs, preserve_units=True)
            project = partial(pyproj.transform, proj_in, proj_out)
        result = self.apply(lambda geom: transform(project, geom))
        result.__class__ = GeoSeries
        result.crs = crs
        result._invalidate_sindex()
        return result

    def to_json(self, **kwargs):
        """
        Returns a GeoJSON string representation of the GeoSeries.

        Parameters
        ----------
        *kwargs* that will be passed to json.dumps().
        """
        return json.dumps(self.__geo_interface__, **kwargs)

    #
    # Implement standard operators for GeoSeries
    #

    def __xor__(self, other):
        """Implement ^ operator as for builtin set type"""
        return self.symmetric_difference(other)

    def __or__(self, other):
        """Implement | operator as for builtin set type"""
        return self.union(other)

    def __and__(self, other):
        """Implement & operator as for builtin set type"""
        return self.intersection(other)

    def __sub__(self, other):
        """Implement - operator as for builtin set type"""
        return self.difference(other)<|MERGE_RESOLUTION|>--- conflicted
+++ resolved
@@ -18,19 +18,8 @@
 from .array import GeometryDtype, from_shapely
 from .base import is_geometry_type
 
-<<<<<<< HEAD
 
 _PYPROJ_VERSION = LooseVersion(pyproj.__version__)
-
-
-def _is_empty(x):
-    try:
-        return x.is_empty
-    except:
-        return False
-=======
-_PYPROJ2 = LooseVersion(pyproj.__version__) >= LooseVersion("2.1.0")
->>>>>>> 50c59d39
 
 
 _SERIES_WARNING_MSG = """\
@@ -400,7 +389,6 @@
             EPSG code specifying output projection.
         """
         from fiona.crs import from_epsg
-<<<<<<< HEAD
         if crs is None and epsg is None:
             raise TypeError('Must set either crs or epsg for output.')
 
@@ -428,23 +416,6 @@
         # https://pyproj4.github.io/pyproj/stable/advanced_examples.html#repeated-transformations
         elif _PYPROJ_VERSION >= LooseVersion('2.1.0'):
             transformer = pyproj.Transformer.from_crs(self.crs, crs)
-=======
-
-        if self.crs is None:
-            raise ValueError(
-                "Cannot transform naive geometries.  "
-                "Please set a crs on the object first."
-            )
-        if crs is None:
-            try:
-                crs = from_epsg(epsg)
-            except TypeError:
-                raise TypeError("Must set either crs or epsg for output.")
-        proj_in = pyproj.Proj(self.crs, preserve_units=True)
-        proj_out = pyproj.Proj(crs, preserve_units=True)
-        if _PYPROJ2:
-            transformer = pyproj.Transformer.from_proj(proj_in, proj_out)
->>>>>>> 50c59d39
             project = transformer.transform
         else:
             proj_in = pyproj.Proj(self.crs, preserve_units=True)
