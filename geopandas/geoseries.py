--- conflicted
+++ resolved
@@ -805,11 +805,6 @@
         return self._wrapped_pandas_method("take", *args, **kwargs)
 
     @doc(pd.Series)
-<<<<<<< HEAD
-    def select(self, *args, **kwargs):
-        return self._wrapped_pandas_method("select", *args, **kwargs)
-
-    @doc(pd.Series)
     def copy(self, deep=True):
         if not deep:
             return GeoSeries(
@@ -818,10 +813,7 @@
         return super().copy(deep=deep)
 
     @doc(pd.Series)
-    def apply(self, func, convert_dtype: Optional[bool] = None, args=(), **kwargs):
-=======
     def apply(self, func, convert_dtype: bool | None = None, args=(), **kwargs):
->>>>>>> a198eee7
         if convert_dtype is not None:
             kwargs["convert_dtype"] = convert_dtype
         else:
