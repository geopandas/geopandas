--- conflicted
+++ resolved
@@ -752,19 +752,12 @@
     def plot(self, *args, **kwargs):
         return plot_series(self, *args, **kwargs)
 
-<<<<<<< HEAD
-    plot.__doc__ = plot_series.__doc__
-
-    def explode(self, ignore_index=False, add_multiindex=None):
-
-=======
     @doc(_explore_geoseries)
     def explore(self, *args, **kwargs):
         """Interactive map based on folium/leaflet.js"""
         return _explore_geoseries(self, *args, **kwargs)
 
-    def explode(self):
->>>>>>> 7b109ff1
+    def explode(self, ignore_index=False, add_multiindex=None):
         """
         Explode multi-part geometries into multiple single geometries.
 
@@ -849,28 +842,20 @@
             if ignore_index:
                 index = range(len(geometries))
 
-<<<<<<< HEAD
             elif add_multiindex:
-                index = zip(outer_index, inner_index)
-
-                # if self.index is a MultiIndex then index is a list of nested tuples
-                if isinstance(self.index, MultiIndex):
-                    index = [tuple(outer) + (inner,) for outer, inner in index]
-
-                index = MultiIndex.from_tuples(index, names=self.index.names + [None])
+                nlevels = outer_index.nlevels
+                index_arrays = [
+                    outer_index.get_level_values(lvl) for lvl in range(nlevels)
+                ]
+                index_arrays.append(inner_index)
+
+                index = MultiIndex.from_arrays(
+                    index_arrays, names=self.index.names + [None]
+                )
 
             else:
                 index = outer_index
 
-=======
-            nlevels = outer_index.nlevels
-            index_arrays = [outer_index.get_level_values(lvl) for lvl in range(nlevels)]
-            index_arrays.append(inner_index)
-
-            index = MultiIndex.from_arrays(
-                index_arrays, names=self.index.names + [None]
-            )
->>>>>>> 7b109ff1
             return GeoSeries(geometries, index=index, crs=self.crs).__finalize__(self)
 
         # else PyGEOS is not available or version <= 0.8
