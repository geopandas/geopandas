--- conflicted
+++ resolved
@@ -829,23 +829,18 @@
 
             # extract original index values based on integer index
             outer_index = self.index.take(outer_idx)
-<<<<<<< HEAD
             if add_multiindex:
-                index = MultiIndex.from_arrays(
-                    [outer_index, inner_index], names=self.index.names + [None]
-                )
+                index = zip(outer_index, inner_index)
+
+                # if self.index is a MultiIndex then index is a list of nested tuples
+                if isinstance(self.index, MultiIndex):
+                    index = [tuple(outer) + (inner,) for outer, inner in index]
+
+                index = MultiIndex.from_tuples(index, names=self.index.names + [None])
+
             else:
                 index = inner_index
-=======
-
-            index = zip(outer_index, inner_index)
->>>>>>> 00e56daa
-
-            # if self.index is a MultiIndex then index is a list of nested tuples
-            if isinstance(self.index, MultiIndex):
-                index = [tuple(outer) + (inner,) for outer, inner in index]
-
-            index = MultiIndex.from_tuples(index, names=self.index.names + [None])
+
             return GeoSeries(geometries, index=index, crs=self.crs).__finalize__(self)
 
         # else PyGEOS is not available or version <= 0.8
@@ -862,19 +857,15 @@
             index.extend(idxs)
             geometries.extend(geoms)
 
-<<<<<<< HEAD
         if add_multiindex:
+            # if self.index is a MultiIndex then index is a list of nested tuples
+            if isinstance(self.index, MultiIndex):
+                index = [tuple(outer) + (inner,) for outer, inner in index]
+
             index = MultiIndex.from_tuples(index, names=self.index.names + [None])
         else:
             index = [idx for idx, _ in index]
 
-=======
-        # if self.index is a MultiIndex then index is a list of nested tuples
-        if isinstance(self.index, MultiIndex):
-            index = [tuple(outer) + (inner,) for outer, inner in index]
-
-        index = MultiIndex.from_tuples(index, names=self.index.names + [None])
->>>>>>> 00e56daa
         return GeoSeries(geometries, index=index, crs=self.crs).__finalize__(self)
 
     #
