from __future__ import annotations

import json
from typing import Optional, Any, Callable, Dict
import warnings

import numpy as np
import pandas as pd
from pandas import Series, MultiIndex, DataFrame
from pandas.core.internals import SingleBlockManager

from pyproj import CRS
import shapely
from shapely.geometry.base import BaseGeometry
from shapely.geometry import GeometryCollection

from geopandas.base import GeoPandasBase, _delegate_property
from geopandas.plotting import plot_series
from geopandas.explore import _explore_geoseries
import geopandas

from . import _compat as compat
from ._decorator import doc
from .array import (
    GeometryDtype,
    from_shapely,
    from_wkb,
    from_wkt,
    points_from_xy,
    to_wkb,
    to_wkt,
)
from .base import is_geometry_type


def _geoseries_constructor_with_fallback(
    data=None, index=None, crs: Optional[Any] = None, **kwargs
):
    """
    A flexible constructor for GeoSeries._constructor, which needs to be able
    to fall back to a Series (if a certain operation does not produce
    geometries)
    """
    try:
        return GeoSeries(data=data, index=index, crs=crs, **kwargs)
    except TypeError:
        return Series(data=data, index=index, **kwargs)


def _geoseries_expanddim(data=None, *args, **kwargs):
    from geopandas import GeoDataFrame

    # pd.Series._constructor_expanddim == pd.DataFrame
    df = pd.DataFrame(data, *args, **kwargs)
    geo_col_name = None
    if isinstance(data, GeoSeries):
        # pandas default column name is 0, keep convention
        geo_col_name = data.name if data.name is not None else 0

    if df.shape[1] == 1:
        geo_col_name = df.columns[0]

    if (df.dtypes == "geometry").sum() > 0:
        if geo_col_name is None or not is_geometry_type(df[geo_col_name]):
            df = GeoDataFrame(df)
            df._geometry_column_name = None
        else:
            df = df.set_geometry(geo_col_name)

    return df


# pd.concat (pandas/core/reshape/concat.py) requires this for the
# concatenation of series since pandas 1.1
# (https://github.com/pandas-dev/pandas/commit/f9e4c8c84bcef987973f2624cc2932394c171c8c)
_geoseries_expanddim._get_axis_number = DataFrame._get_axis_number


class GeoSeries(GeoPandasBase, Series):
    """
    A Series object designed to store shapely geometry objects.

    Parameters
    ----------
    data : array-like, dict, scalar value
        The geometries to store in the GeoSeries.
    index : array-like or Index
        The index for the GeoSeries.
    crs : value (optional)
        Coordinate Reference System of the geometry objects. Can be anything accepted by
        :meth:`pyproj.CRS.from_user_input() <pyproj.crs.CRS.from_user_input>`,
        such as an authority string (eg "EPSG:4326") or a WKT string.

    kwargs
        Additional arguments passed to the Series constructor,
         e.g. ``name``.

    Examples
    --------

    >>> from shapely.geometry import Point
    >>> s = geopandas.GeoSeries([Point(1, 1), Point(2, 2), Point(3, 3)])
    >>> s
    0    POINT (1.00000 1.00000)
    1    POINT (2.00000 2.00000)
    2    POINT (3.00000 3.00000)
    dtype: geometry

    >>> s = geopandas.GeoSeries(
    ...     [Point(1, 1), Point(2, 2), Point(3, 3)], crs="EPSG:3857"
    ... )
    >>> s.crs  # doctest: +SKIP
    <Projected CRS: EPSG:3857>
    Name: WGS 84 / Pseudo-Mercator
    Axis Info [cartesian]:
    - X[east]: Easting (metre)
    - Y[north]: Northing (metre)
    Area of Use:
    - name: World - 85°S to 85°N
    - bounds: (-180.0, -85.06, 180.0, 85.06)
    Coordinate Operation:
    - name: Popular Visualisation Pseudo-Mercator
    - method: Popular Visualisation Pseudo Mercator
    Datum: World Geodetic System 1984
    - Ellipsoid: WGS 84
    - Prime Meridian: Greenwich

    >>> s = geopandas.GeoSeries(
    ...    [Point(1, 1), Point(2, 2), Point(3, 3)], index=["a", "b", "c"], crs=4326
    ... )
    >>> s
    a    POINT (1.00000 1.00000)
    b    POINT (2.00000 2.00000)
    c    POINT (3.00000 3.00000)
    dtype: geometry

    >>> s.crs
    <Geographic 2D CRS: EPSG:4326>
    Name: WGS 84
    Axis Info [ellipsoidal]:
    - Lat[north]: Geodetic latitude (degree)
    - Lon[east]: Geodetic longitude (degree)
    Area of Use:
    - name: World.
    - bounds: (-180.0, -90.0, 180.0, 90.0)
    Datum: World Geodetic System 1984 ensemble
    - Ellipsoid: WGS 84
    - Prime Meridian: Greenwich

    See Also
    --------
    GeoDataFrame
    pandas.Series

    """

    _metadata = ["name"]

    def __init__(self, data=None, index=None, crs: Optional[Any] = None, **kwargs):
        if hasattr(data, "crs") and crs:
            if not data.crs:
                # make a copy to avoid setting CRS to passed GeometryArray
                data = data.copy()
            else:
                if not data.crs == crs:
                    raise ValueError(
                        "CRS mismatch between CRS of the passed geometries "
                        "and 'crs'. Use 'GeoSeries.set_crs(crs, "
                        "allow_override=True)' to overwrite CRS or "
                        "'GeoSeries.to_crs(crs)' to reproject geometries. "
                    )

        if isinstance(data, SingleBlockManager):
            if isinstance(data.blocks[0].dtype, GeometryDtype):
                if data.blocks[0].ndim == 2:
                    # bug in pandas 0.23 where in certain indexing operations
                    # (such as .loc) a 2D ExtensionBlock (still with 1D values
                    # is created) which results in other failures
                    # bug in pandas <= 0.25.0 when len(values) == 1
                    #   (https://github.com/pandas-dev/pandas/issues/27785)
                    from pandas.core.internals import ExtensionBlock

                    values = data.blocks[0].values
                    block = ExtensionBlock(values, slice(0, len(values), 1), ndim=1)
                    data = SingleBlockManager([block], data.axes[0], fastpath=True)
            else:
                raise TypeError(
                    "Non geometry data passed to GeoSeries constructor, "
                    f"received data of dtype '{data.blocks[0].dtype}'"
                )

        if isinstance(data, BaseGeometry):
            # fix problem for scalar geometries passed, ensure the list of
            # scalars is of correct length if index is specified
            n = len(index) if index is not None else 1
            data = [data] * n

        name = kwargs.pop("name", None)

        if not is_geometry_type(data):
            # if data is None and dtype is specified (eg from empty overlay
            # test), specifying dtype raises an error:
            # https://github.com/pandas-dev/pandas/issues/26469
            kwargs.pop("dtype", None)
            # Use Series constructor to handle input data
            with compat.ignore_shapely2_warnings():
                # suppress additional warning from pandas for empty data
                # (will always give object dtype instead of float dtype in the future,
                # making the `if s.empty: s = s.astype(object)` below unnecessary)
                empty_msg = "The default dtype for empty Series"
                warnings.filterwarnings("ignore", empty_msg, DeprecationWarning)
                warnings.filterwarnings("ignore", empty_msg, FutureWarning)
                s = pd.Series(data, index=index, name=name, **kwargs)
            # prevent trying to convert non-geometry objects
            if s.dtype != object:
                if (s.empty and s.dtype == "float64") or data is None:
                    # pd.Series with empty data gives float64 for older pandas versions
                    s = s.astype(object)
                else:
                    raise TypeError(
                        "Non geometry data passed to GeoSeries constructor, "
                        f"received data of dtype '{s.dtype}'"
                    )
            # try to convert to GeometryArray, if fails return plain Series
            try:
                data = from_shapely(s.values, crs)
            except TypeError:
                raise TypeError(
                    "Non geometry data passed to GeoSeries constructor, "
                    f"received data of dtype '{s.dtype}'"
                )
            index = s.index
            name = s.name

        super().__init__(data, index=index, name=name, **kwargs)
        if not self.crs:
            self.crs = crs

    def append(self, *args, **kwargs):
        return self._wrapped_pandas_method("append", *args, **kwargs)

    @property
    def geometry(self):
        return self

    @property
    def x(self):
        """Return the x location of point geometries in a GeoSeries

        Returns
        -------
        pandas.Series

        Examples
        --------

        >>> from shapely.geometry import Point
        >>> s = geopandas.GeoSeries([Point(1, 1), Point(2, 2), Point(3, 3)])
        >>> s.x
        0    1.0
        1    2.0
        2    3.0
        dtype: float64

        See Also
        --------

        GeoSeries.y
        GeoSeries.z

        """
        return _delegate_property("x", self)

    @property
    def y(self):
        """Return the y location of point geometries in a GeoSeries

        Returns
        -------
        pandas.Series

        Examples
        --------

        >>> from shapely.geometry import Point
        >>> s = geopandas.GeoSeries([Point(1, 1), Point(2, 2), Point(3, 3)])
        >>> s.y
        0    1.0
        1    2.0
        2    3.0
        dtype: float64

        See Also
        --------

        GeoSeries.x
        GeoSeries.z

        """
        return _delegate_property("y", self)

    @property
    def z(self):
        """Return the z location of point geometries in a GeoSeries

        Returns
        -------
        pandas.Series

        Examples
        --------

        >>> from shapely.geometry import Point
        >>> s = geopandas.GeoSeries([Point(1, 1, 1), Point(2, 2, 2), Point(3, 3, 3)])
        >>> s.z
        0    1.0
        1    2.0
        2    3.0
        dtype: float64

        See Also
        --------

        GeoSeries.x
        GeoSeries.y

        """
        return _delegate_property("z", self)

    @classmethod
    def from_file(cls, filename, **kwargs):
        """Alternate constructor to create a ``GeoSeries`` from a file.

        Can load a ``GeoSeries`` from a file from any format recognized by
        `fiona`. See http://fiona.readthedocs.io/en/latest/manual.html for details.
        From a file with attributes loads only geometry column. Note that to do
        that, GeoPandas first loads the whole GeoDataFrame.

        Parameters
        ----------
        filename : str
            File path or file handle to read from. Depending on which kwargs
            are included, the content of filename may vary. See
            http://fiona.readthedocs.io/en/latest/README.html#usage for usage details.
        kwargs : key-word arguments
            These arguments are passed to fiona.open, and can be used to
            access multi-layer data, data stored within archives (zip files),
            etc.

        Examples
        --------

        >>> path = geopandas.datasets.get_path('nybb')
        >>> s = geopandas.GeoSeries.from_file(path)
        >>> s
        0    MULTIPOLYGON (((970217.022 145643.332, 970227....
        1    MULTIPOLYGON (((1029606.077 156073.814, 102957...
        2    MULTIPOLYGON (((1021176.479 151374.797, 102100...
        3    MULTIPOLYGON (((981219.056 188655.316, 980940....
        4    MULTIPOLYGON (((1012821.806 229228.265, 101278...
        Name: geometry, dtype: geometry

        See Also
        --------
        read_file : read file to GeoDataFrame
        """
        from geopandas import GeoDataFrame

        df = GeoDataFrame.from_file(filename, **kwargs)

        return GeoSeries(df.geometry, crs=df.crs)

    @classmethod
    def from_wkb(
        cls, data, index=None, crs: Optional[Any] = None, **kwargs
    ) -> GeoSeries:
        """
        Alternate constructor to create a ``GeoSeries``
        from a list or array of WKB objects

        Parameters
        ----------
        data : array-like or Series
            Series, list or array of WKB objects
        index : array-like or Index
            The index for the GeoSeries.
        crs : value, optional
            Coordinate Reference System of the geometry objects. Can be anything
            accepted by
            :meth:`pyproj.CRS.from_user_input() <pyproj.crs.CRS.from_user_input>`,
            such as an authority string (eg "EPSG:4326") or a WKT string.
        kwargs
            Additional arguments passed to the Series constructor,
            e.g. ``name``.

        Returns
        -------
        GeoSeries

        See Also
        --------
        GeoSeries.from_wkt

        """
        return cls._from_wkb_or_wkb(from_wkb, data, index=index, crs=crs, **kwargs)

    @classmethod
    def from_wkt(
        cls, data, index=None, crs: Optional[Any] = None, **kwargs
    ) -> GeoSeries:
        """
        Alternate constructor to create a ``GeoSeries``
        from a list or array of WKT objects

        Parameters
        ----------
        data : array-like, Series
            Series, list, or array of WKT objects
        index : array-like or Index
            The index for the GeoSeries.
        crs : value, optional
            Coordinate Reference System of the geometry objects. Can be anything
            accepted by
            :meth:`pyproj.CRS.from_user_input() <pyproj.crs.CRS.from_user_input>`,
            such as an authority string (eg "EPSG:4326") or a WKT string.
        kwargs
            Additional arguments passed to the Series constructor,
            e.g. ``name``.

        Returns
        -------
        GeoSeries

        See Also
        --------
        GeoSeries.from_wkb

        Examples
        --------

        >>> wkts = [
        ... 'POINT (1 1)',
        ... 'POINT (2 2)',
        ... 'POINT (3 3)',
        ... ]
        >>> s = geopandas.GeoSeries.from_wkt(wkts)
        >>> s
        0    POINT (1.00000 1.00000)
        1    POINT (2.00000 2.00000)
        2    POINT (3.00000 3.00000)
        dtype: geometry
        """
        return cls._from_wkb_or_wkb(from_wkt, data, index=index, crs=crs, **kwargs)

    @classmethod
    def from_xy(cls, x, y, z=None, index=None, crs=None, **kwargs):
        """
        Alternate constructor to create a :class:`~geopandas.GeoSeries` of Point
        geometries from lists or arrays of x, y(, z) coordinates

        In case of geographic coordinates, it is assumed that longitude is captured
        by ``x`` coordinates and latitude by ``y``.

        Parameters
        ----------
        x, y, z : iterable
        index : array-like or Index, optional
            The index for the GeoSeries. If not given and all coordinate inputs
            are Series with an equal index, that index is used.
        crs : value, optional
            Coordinate Reference System of the geometry objects. Can be anything
            accepted by
            :meth:`pyproj.CRS.from_user_input() <pyproj.crs.CRS.from_user_input>`,
            such as an authority string (eg "EPSG:4326") or a WKT string.
        **kwargs
            Additional arguments passed to the Series constructor,
            e.g. ``name``.

        Returns
        -------
        GeoSeries

        See Also
        --------
        GeoSeries.from_wkt
        points_from_xy

        Examples
        --------

        >>> x = [2.5, 5, -3.0]
        >>> y = [0.5, 1, 1.5]
        >>> s = geopandas.GeoSeries.from_xy(x, y, crs="EPSG:4326")
        >>> s
        0    POINT (2.50000 0.50000)
        1    POINT (5.00000 1.00000)
        2    POINT (-3.00000 1.50000)
        dtype: geometry
        """
        if index is None:
            if (
                isinstance(x, Series)
                and isinstance(y, Series)
                and x.index.equals(y.index)
                and (z is None or (isinstance(z, Series) and x.index.equals(z.index)))
            ):  # check if we can reuse index
                index = x.index
        return cls(points_from_xy(x, y, z, crs=crs), index=index, crs=crs, **kwargs)

    @classmethod
    def _from_wkb_or_wkb(
        cls,
        from_wkb_or_wkt_function: Callable,
        data,
        index=None,
        crs: Optional[Any] = None,
        **kwargs,
    ) -> GeoSeries:
        """Create a GeoSeries from either WKT or WKB values"""
        if isinstance(data, Series):
            if index is not None:
                data = data.reindex(index)
            else:
                index = data.index
            data = data.values
        return cls(from_wkb_or_wkt_function(data, crs=crs), index=index, **kwargs)

    @property
    def __geo_interface__(self) -> Dict:
        """Returns a ``GeoSeries`` as a python feature collection.

        Implements the `geo_interface`. The returned python data structure
        represents the ``GeoSeries`` as a GeoJSON-like ``FeatureCollection``.
        Note that the features will have an empty ``properties`` dict as they
        don't have associated attributes (geometry only).

        Examples
        --------

        >>> from shapely.geometry import Point
        >>> s = geopandas.GeoSeries([Point(1, 1), Point(2, 2), Point(3, 3)])
        >>> s.__geo_interface__
        {'type': 'FeatureCollection', 'features': [{'id': '0', 'type': 'Feature', \
'properties': {}, 'geometry': {'type': 'Point', 'coordinates': (1.0, 1.0)}, \
'bbox': (1.0, 1.0, 1.0, 1.0)}, {'id': '1', 'type': 'Feature', \
'properties': {}, 'geometry': {'type': 'Point', 'coordinates': (2.0, 2.0)}, \
'bbox': (2.0, 2.0, 2.0, 2.0)}, {'id': '2', 'type': 'Feature', 'properties': \
{}, 'geometry': {'type': 'Point', 'coordinates': (3.0, 3.0)}, 'bbox': (3.0, \
3.0, 3.0, 3.0)}], 'bbox': (1.0, 1.0, 3.0, 3.0)}
        """
        from geopandas import GeoDataFrame

        return GeoDataFrame({"geometry": self}).__geo_interface__

    def to_file(
        self,
        filename: str,
        driver: Optional[str] = None,
        index: Optional[bool] = None,
        **kwargs,
    ):
        """Write the ``GeoSeries`` to a file.

        By default, an ESRI shapefile is written, but any OGR data source
        supported by Fiona can be written.

        Parameters
        ----------
        filename : string
            File path or file handle to write to. The path may specify a
            GDAL VSI scheme.
        driver : string, default None
            The OGR format driver used to write the vector file.
            If not specified, it attempts to infer it from the file extension.
            If no extension is specified, it saves ESRI Shapefile to a folder.
        index : bool, default None
            If True, write index into one or more columns (for MultiIndex).
            Default None writes the index into one or more columns only if
            the index is named, is a MultiIndex, or has a non-integer data
            type. If False, no index is written.

            .. versionadded:: 0.7
                Previously the index was not written.
        mode : string, default 'w'
            The write mode, 'w' to overwrite the existing file and 'a' to append.
            Not all drivers support appending. The drivers that support appending
            are listed in fiona.supported_drivers or
            https://github.com/Toblerity/Fiona/blob/master/fiona/drvsupport.py
        crs : pyproj.CRS, default None
            If specified, the CRS is passed to Fiona to
            better control how the file is written. If None, GeoPandas
            will determine the crs based on crs df attribute.
            The value can be anything accepted
            by :meth:`pyproj.CRS.from_user_input() <pyproj.crs.CRS.from_user_input>`,
            such as an authority string (eg "EPSG:4326") or a WKT string.
        engine : str, "fiona" or "pyogrio"
            The underlying library that is used to write the file. Currently, the
            supported options are "fiona" and "pyogrio". Defaults to "fiona" if
            installed, otherwise tries "pyogrio".
        **kwargs :
            Keyword args to be passed to the engine, and can be used to write
            to multi-layer data, store data within archives (zip files), etc.
            In case of the "fiona" engine, the keyword arguments are passed to
            fiona.open`. For more information on possible keywords, type:
            ``import fiona; help(fiona.open)``. In case of the "pyogrio" engine,
            the keyword arguments are passed to `pyogrio.write_dataframe`.

        See Also
        --------
        GeoDataFrame.to_file : write GeoDataFrame to file
        read_file : read file to GeoDataFrame

        Examples
        --------

        >>> s.to_file('series.shp')  # doctest: +SKIP

        >>> s.to_file('series.gpkg', driver='GPKG', layer='name1')  # doctest: +SKIP

        >>> s.to_file('series.geojson', driver='GeoJSON')  # doctest: +SKIP
        """
        from geopandas import GeoDataFrame

        data = GeoDataFrame({"geometry": self}, index=self.index)
        data.crs = self.crs
        data.to_file(filename, driver, index=index, **kwargs)

    #
    # Implement pandas methods
    #

    @property
    def _constructor(self):
        return _geoseries_constructor_with_fallback

    @property
    def _constructor_expanddim(self):
        return _geoseries_expanddim

    def _wrapped_pandas_method(self, mtd, *args, **kwargs):
        """Wrap a generic pandas method to ensure it returns a GeoSeries"""
        val = getattr(super(), mtd)(*args, **kwargs)
        if type(val) == Series:
            val.__class__ = GeoSeries
            val.crs = self.crs
        return val

    def __getitem__(self, key):
        return self._wrapped_pandas_method("__getitem__", key)

    @doc(pd.Series)
    def sort_index(self, *args, **kwargs):
        return self._wrapped_pandas_method("sort_index", *args, **kwargs)

    @doc(pd.Series)
    def take(self, *args, **kwargs):
        return self._wrapped_pandas_method("take", *args, **kwargs)

    @doc(pd.Series)
    def select(self, *args, **kwargs):
        return self._wrapped_pandas_method("select", *args, **kwargs)

    @doc(pd.Series)
    def apply(self, func, convert_dtype: bool = True, args=(), **kwargs):
        result = super().apply(func, convert_dtype=convert_dtype, args=args, **kwargs)
        if isinstance(result, GeoSeries):
            if self.crs is not None:
                result.set_crs(self.crs, inplace=True)
        return result

    def isna(self) -> Series:
        """
        Detect missing values.

        Historically, NA values in a GeoSeries could be represented by
        empty geometric objects, in addition to standard representations
        such as None and np.nan. This behaviour is changed in version 0.6.0,
        and now only actual missing values return True. To detect empty
        geometries, use ``GeoSeries.is_empty`` instead.

        Returns
        -------
        A boolean pandas Series of the same size as the GeoSeries,
        True where a value is NA.

        Examples
        --------

        >>> from shapely.geometry import Polygon
        >>> s = geopandas.GeoSeries(
        ...     [Polygon([(0, 0), (1, 1), (0, 1)]), None, Polygon([])]
        ... )
        >>> s
        0    POLYGON ((0.00000 0.00000, 1.00000 1.00000, 0....
        1                                                 None
        2                                        POLYGON EMPTY
        dtype: geometry
        >>> s.isna()
        0    False
        1     True
        2    False
        dtype: bool

        See Also
        --------
        GeoSeries.notna : inverse of isna
        GeoSeries.is_empty : detect empty geometries
        """
        return super().isna()

    def isnull(self) -> Series:
        """Alias for `isna` method. See `isna` for more detail."""
        return self.isna()

    def notna(self) -> Series:
        """
        Detect non-missing values.

        Historically, NA values in a GeoSeries could be represented by
        empty geometric objects, in addition to standard representations
        such as None and np.nan. This behaviour is changed in version 0.6.0,
        and now only actual missing values return False. To detect empty
        geometries, use ``~GeoSeries.is_empty`` instead.

        Returns
        -------
        A boolean pandas Series of the same size as the GeoSeries,
        False where a value is NA.

        Examples
        --------

        >>> from shapely.geometry import Polygon
        >>> s = geopandas.GeoSeries(
        ...     [Polygon([(0, 0), (1, 1), (0, 1)]), None, Polygon([])]
        ... )
        >>> s
        0    POLYGON ((0.00000 0.00000, 1.00000 1.00000, 0....
        1                                                 None
        2                                        POLYGON EMPTY
        dtype: geometry
        >>> s.notna()
        0     True
        1    False
        2     True
        dtype: bool

        See Also
        --------
        GeoSeries.isna : inverse of notna
        GeoSeries.is_empty : detect empty geometries
        """
        if self.is_empty.any():
            warnings.warn(
                "GeoSeries.notna() previously returned False for both missing (None) "
                "and empty geometries. Now, it only returns False for missing values. "
                "Since the calling GeoSeries contains empty geometries, the result "
                "has changed compared to previous versions of GeoPandas.\n"
                "Given a GeoSeries 's', you can use '~s.is_empty & s.notna()' to get "
                "back the old behaviour.\n\n"
                "To further ignore this warning, you can do: \n"
                "import warnings; warnings.filterwarnings('ignore', "
                "'GeoSeries.notna', UserWarning)",
                UserWarning,
                stacklevel=2,
            )
        return super().notna()

    def notnull(self) -> Series:
        """Alias for `notna` method. See `notna` for more detail."""
        return self.notna()

<<<<<<< HEAD
    def fillna(self, value=None, method=None, inplace: bool = False, **kwargs):
        """Fill NA values with a geometry (empty polygon by default).
=======
    def fillna(self, value=None, method=None, inplace=False, **kwargs):
        """
        Fill NA values with geometry (or geometries).

        ``method`` is currently not implemented.

        Parameters
        ----------
        value : shapely geometry or GeoSeries, default None
            If None is passed, NA values will be filled with GEOMETRYCOLLECTION EMPTY.
            If a shapely geometry object is passed, it will be
            used to fill all missing values. If a ``GeoSeries`` or ``GeometryArray``
            are passed, missing values will be filled based on the corresponding index
            locations. If pd.NA or np.nan are passed, values will be filled with
            ``None`` (not GEOMETRYCOLLECTION EMPTY).

        Returns
        -------
        GeoSeries
>>>>>>> 7ae6789e

        Examples
        --------
        >>> from shapely.geometry import Polygon
        >>> s = geopandas.GeoSeries(
        ...     [
        ...         Polygon([(0, 0), (1, 1), (0, 1)]),
        ...         None,
        ...         Polygon([(0, 0), (-1, 1), (0, -1)]),
        ...     ]
        ... )
        >>> s
        0    POLYGON ((0.00000 0.00000, 1.00000 1.00000, 0....
        1                                                 None
        2    POLYGON ((0.00000 0.00000, -1.00000 1.00000, 0...
        dtype: geometry

        Filled with an empty polygon.

        >>> s.fillna()
        0    POLYGON ((0.00000 0.00000, 1.00000 1.00000, 0....
        1                             GEOMETRYCOLLECTION EMPTY
        2    POLYGON ((0.00000 0.00000, -1.00000 1.00000, 0...
        dtype: geometry

        Filled with a specific polygon.

        >>> s.fillna(Polygon([(0, 1), (2, 1), (1, 2)]))
        0    POLYGON ((0.00000 0.00000, 1.00000 1.00000, 0....
        1    POLYGON ((0.00000 1.00000, 2.00000 1.00000, 1....
        2    POLYGON ((0.00000 0.00000, -1.00000 1.00000, 0...
        dtype: geometry

        Filled with another GeoSeries.

        >>> from shapely.geometry import Point
        >>> s_fill = geopandas.GeoSeries(
        ...     [
        ...         Point(0, 0),
        ...         Point(1, 1),
        ...         Point(2, 2),
        ...     ]
        ... )
        >>> s.fillna(s_fill)
        0    POLYGON ((0.00000 0.00000, 1.00000 1.00000, 0....
        1                              POINT (1.00000 1.00000)
        2    POLYGON ((0.00000 0.00000, -1.00000 1.00000, 0...
        dtype: geometry

        See Also
        --------
        GeoSeries.isna : detect missing values
        """
        if value is None:
            value = GeometryCollection() if compat.SHAPELY_GE_20 else BaseGeometry()
        return super().fillna(value=value, method=method, inplace=inplace, **kwargs)

    def __contains__(self, other) -> bool:
        """Allow tests of the form "geom in s"

        Tests whether a GeoSeries contains a geometry.

        Note: This is not the same as the geometric method "contains".
        """
        if isinstance(other, BaseGeometry):
            return np.any(self.geom_equals(other))
        else:
            return False

    @doc(plot_series)
    def plot(self, *args, **kwargs):
        return plot_series(self, *args, **kwargs)

    @doc(_explore_geoseries)
    def explore(self, *args, **kwargs):
        """Interactive map based on folium/leaflet.js"""
        return _explore_geoseries(self, *args, **kwargs)

    def explode(self, ignore_index=False, index_parts=None) -> GeoSeries:
        """
        Explode multi-part geometries into multiple single geometries.

        Single rows can become multiple rows.
        This is analogous to PostGIS's ST_Dump(). The 'path' index is the
        second level of the returned MultiIndex

        Parameters
        ----------
        ignore_index : bool, default False
            If True, the resulting index will be labelled 0, 1, …, n - 1,
            ignoring `index_parts`.
        index_parts : boolean, default True
            If True, the resulting index will be a multi-index (original
            index with an additional level indicating the multiple
            geometries: a new zero-based index for each single part geometry
            per multi-part geometry).

        Returns
        -------
        A GeoSeries with a MultiIndex. The levels of the MultiIndex are the
        original index and a zero-based integer index that counts the
        number of single geometries within a multi-part geometry.

        Examples
        --------
        >>> from shapely.geometry import MultiPoint
        >>> s = geopandas.GeoSeries(
        ...     [MultiPoint([(0, 0), (1, 1)]), MultiPoint([(2, 2), (3, 3), (4, 4)])]
        ... )
        >>> s
        0        MULTIPOINT (0.00000 0.00000, 1.00000 1.00000)
        1    MULTIPOINT (2.00000 2.00000, 3.00000 3.00000, ...
        dtype: geometry

        >>> s.explode(index_parts=True)
        0  0    POINT (0.00000 0.00000)
           1    POINT (1.00000 1.00000)
        1  0    POINT (2.00000 2.00000)
           1    POINT (3.00000 3.00000)
           2    POINT (4.00000 4.00000)
        dtype: geometry

        See also
        --------
        GeoDataFrame.explode

        """
        from .base import _get_index_for_parts

        if index_parts is None and not ignore_index:
            warnings.warn(
                "Currently, index_parts defaults to True, but in the future, "
                "it will default to False to be consistent with Pandas. "
                "Use `index_parts=True` to keep the current behavior and True/False "
                "to silence the warning.",
                FutureWarning,
                stacklevel=2,
            )
            index_parts = True

        if compat.USE_SHAPELY_20 or (compat.USE_PYGEOS and compat.PYGEOS_GE_09):
            if compat.USE_SHAPELY_20:
                geometries, outer_idx = shapely.get_parts(
                    self.values._data, return_index=True
                )
            else:
                import pygeos  # noqa

                geometries, outer_idx = pygeos.get_parts(
                    self.values._data, return_index=True
                )

            index = _get_index_for_parts(
                self.index,
                outer_idx,
                ignore_index=ignore_index,
                index_parts=index_parts,
            )

            return GeoSeries(geometries, index=index, crs=self.crs).__finalize__(self)

        # else PyGEOS is not available or version <= 0.8

        index = []
        geometries = []
        for idx, s in self.geometry.items():
            if s.geom_type.startswith("Multi") or s.geom_type == "GeometryCollection":
                geoms = s.geoms
                idxs = [(idx, i) for i in range(len(geoms))]
            else:
                geoms = [s]
                idxs = [(idx, 0)]
            index.extend(idxs)
            geometries.extend(geoms)

        if ignore_index:
            index = range(len(geometries))

        elif index_parts:
            # if self.index is a MultiIndex then index is a list of nested tuples
            if isinstance(self.index, MultiIndex):
                index = [tuple(outer) + (inner,) for outer, inner in index]
            index = MultiIndex.from_tuples(index, names=self.index.names + [None])

        else:
            index = [idx for idx, _ in index]

        return GeoSeries(geometries, index=index, crs=self.crs).__finalize__(self)

    #
    # Additional methods
    #

    def set_crs(
        self,
        crs: Optional[Any] = None,
        epsg: Optional[int] = None,
        inplace: bool = False,
        allow_override: bool = False,
    ) -> GeoSeries:
        """
        Set the Coordinate Reference System (CRS) of a ``GeoSeries``.

        NOTE: The underlying geometries are not transformed to this CRS. To
        transform the geometries to a new CRS, use the ``to_crs`` method.

        Parameters
        ----------
        crs : pyproj.CRS, optional if `epsg` is specified
            The value can be anything accepted
            by :meth:`pyproj.CRS.from_user_input() <pyproj.crs.CRS.from_user_input>`,
            such as an authority string (eg "EPSG:4326") or a WKT string.
        epsg : int, optional if `crs` is specified
            EPSG code specifying the projection.
        inplace : bool, default False
            If True, the CRS of the GeoSeries will be changed in place
            (while still returning the result) instead of making a copy of
            the GeoSeries.
        allow_override : bool, default False
            If the the GeoSeries already has a CRS, allow to replace the
            existing CRS, even when both are not equal.

        Returns
        -------
        GeoSeries

        Examples
        --------
        >>> from shapely.geometry import Point
        >>> s = geopandas.GeoSeries([Point(1, 1), Point(2, 2), Point(3, 3)])
        >>> s
        0    POINT (1.00000 1.00000)
        1    POINT (2.00000 2.00000)
        2    POINT (3.00000 3.00000)
        dtype: geometry

        Setting CRS to a GeoSeries without one:

        >>> s.crs is None
        True

        >>> s = s.set_crs('epsg:3857')
        >>> s.crs  # doctest: +SKIP
        <Projected CRS: EPSG:3857>
        Name: WGS 84 / Pseudo-Mercator
        Axis Info [cartesian]:
        - X[east]: Easting (metre)
        - Y[north]: Northing (metre)
        Area of Use:
        - name: World - 85°S to 85°N
        - bounds: (-180.0, -85.06, 180.0, 85.06)
        Coordinate Operation:
        - name: Popular Visualisation Pseudo-Mercator
        - method: Popular Visualisation Pseudo Mercator
        Datum: World Geodetic System 1984
        - Ellipsoid: WGS 84
        - Prime Meridian: Greenwich

        Overriding existing CRS:

        >>> s = s.set_crs(4326, allow_override=True)

        Without ``allow_override=True``, ``set_crs`` returns an error if you try to
        override CRS.

        See Also
        --------
        GeoSeries.to_crs : re-project to another CRS

        """
        if crs is not None:
            crs = CRS.from_user_input(crs)
        elif epsg is not None:
            crs = CRS.from_epsg(epsg)
        else:
            raise ValueError("Must pass either crs or epsg.")

        if not allow_override and self.crs is not None and not self.crs == crs:
            raise ValueError(
                "The GeoSeries already has a CRS which is not equal to the passed "
                "CRS. Specify 'allow_override=True' to allow replacing the existing "
                "CRS without doing any transformation. If you actually want to "
                "transform the geometries, use 'GeoSeries.to_crs' instead."
            )
        if not inplace:
            result = self.copy()
        else:
            result = self
        result.crs = crs
        return result

    def to_crs(
        self, crs: Optional[Any] = None, epsg: Optional[int] = None
    ) -> GeoSeries:
        """Returns a ``GeoSeries`` with all geometries transformed to a new
        coordinate reference system.

        Transform all geometries in a GeoSeries to a different coordinate
        reference system.  The ``crs`` attribute on the current GeoSeries must
        be set.  Either ``crs`` or ``epsg`` may be specified for output.

        This method will transform all points in all objects.  It has no notion
        of projecting entire geometries.  All segments joining points are
        assumed to be lines in the current projection, not geodesics.  Objects
        crossing the dateline (or other projection boundary) will have
        undesirable behavior.

        Parameters
        ----------
        crs : pyproj.CRS, optional if `epsg` is specified
            The value can be anything accepted
            by :meth:`pyproj.CRS.from_user_input() <pyproj.crs.CRS.from_user_input>`,
            such as an authority string (eg "EPSG:4326") or a WKT string.
        epsg : int, optional if `crs` is specified
            EPSG code specifying output projection.

        Returns
        -------
        GeoSeries

        Examples
        --------
        >>> from shapely.geometry import Point
        >>> s = geopandas.GeoSeries([Point(1, 1), Point(2, 2), Point(3, 3)], crs=4326)
        >>> s
        0    POINT (1.00000 1.00000)
        1    POINT (2.00000 2.00000)
        2    POINT (3.00000 3.00000)
        dtype: geometry
        >>> s.crs  # doctest: +SKIP
        <Geographic 2D CRS: EPSG:4326>
        Name: WGS 84
        Axis Info [ellipsoidal]:
        - Lat[north]: Geodetic latitude (degree)
        - Lon[east]: Geodetic longitude (degree)
        Area of Use:
        - name: World
        - bounds: (-180.0, -90.0, 180.0, 90.0)
        Datum: World Geodetic System 1984
        - Ellipsoid: WGS 84
        - Prime Meridian: Greenwich

        >>> s = s.to_crs(3857)
        >>> s
        0    POINT (111319.491 111325.143)
        1    POINT (222638.982 222684.209)
        2    POINT (333958.472 334111.171)
        dtype: geometry
        >>> s.crs  # doctest: +SKIP
        <Projected CRS: EPSG:3857>
        Name: WGS 84 / Pseudo-Mercator
        Axis Info [cartesian]:
        - X[east]: Easting (metre)
        - Y[north]: Northing (metre)
        Area of Use:
        - name: World - 85°S to 85°N
        - bounds: (-180.0, -85.06, 180.0, 85.06)
        Coordinate Operation:
        - name: Popular Visualisation Pseudo-Mercator
        - method: Popular Visualisation Pseudo Mercator
        Datum: World Geodetic System 1984
        - Ellipsoid: WGS 84
        - Prime Meridian: Greenwich

        See Also
        --------
        GeoSeries.set_crs : assign CRS

        """
        return GeoSeries(
            self.values.to_crs(crs=crs, epsg=epsg), index=self.index, name=self.name
        )

    def estimate_utm_crs(self, datum_name: str = "WGS 84") -> CRS:
        """Returns the estimated UTM CRS based on the bounds of the dataset.

        .. versionadded:: 0.9

        .. note:: Requires pyproj 3+

        Parameters
        ----------
        datum_name : str, optional
            The name of the datum to use in the query. Default is WGS 84.

        Returns
        -------
        pyproj.CRS

        Examples
        --------
        >>> world = geopandas.read_file(
        ...     geopandas.datasets.get_path("naturalearth_lowres")
        ... )
        >>> germany = world.loc[world.name == "Germany"]
        >>> germany.geometry.estimate_utm_crs()  # doctest: +SKIP
        <Projected CRS: EPSG:32632>
        Name: WGS 84 / UTM zone 32N
        Axis Info [cartesian]:
        - E[east]: Easting (metre)
        - N[north]: Northing (metre)
        Area of Use:
        - name: World - N hemisphere - 6°E to 12°E - by country
        - bounds: (6.0, 0.0, 12.0, 84.0)
        Coordinate Operation:
        - name: UTM zone 32N
        - method: Transverse Mercator
        Datum: World Geodetic System 1984
        - Ellipsoid: WGS 84
        - Prime Meridian: Greenwich
        """
        return self.values.estimate_utm_crs(datum_name)

    def to_json(self, **kwargs) -> str:
        """
        Returns a GeoJSON string representation of the GeoSeries.

        Parameters
        ----------
        *kwargs* that will be passed to json.dumps().

        Returns
        -------
        JSON string

        Examples
        --------
        >>> from shapely.geometry import Point
        >>> s = geopandas.GeoSeries([Point(1, 1), Point(2, 2), Point(3, 3)])
        >>> s
        0    POINT (1.00000 1.00000)
        1    POINT (2.00000 2.00000)
        2    POINT (3.00000 3.00000)
        dtype: geometry

        >>> s.to_json()
        '{"type": "FeatureCollection", "features": [{"id": "0", "type": "Feature", "pr\
operties": {}, "geometry": {"type": "Point", "coordinates": [1.0, 1.0]}, "bbox": [1.0,\
 1.0, 1.0, 1.0]}, {"id": "1", "type": "Feature", "properties": {}, "geometry": {"type"\
: "Point", "coordinates": [2.0, 2.0]}, "bbox": [2.0, 2.0, 2.0, 2.0]}, {"id": "2", "typ\
e": "Feature", "properties": {}, "geometry": {"type": "Point", "coordinates": [3.0, 3.\
0]}, "bbox": [3.0, 3.0, 3.0, 3.0]}], "bbox": [1.0, 1.0, 3.0, 3.0]}'

        See Also
        --------
        GeoSeries.to_file : write GeoSeries to file
        """
        return json.dumps(self.__geo_interface__, **kwargs)

    def to_wkb(self, hex: bool = False, **kwargs):
        """
        Convert GeoSeries geometries to WKB

        Parameters
        ----------
        hex : bool
            If true, export the WKB as a hexadecimal string.
            The default is to return a binary bytes object.
        kwargs
            Additional keyword args will be passed to
            :func:`shapely.to_wkb` if shapely >= 2 is installed or
            :func:`pygeos.to_wkb` if pygeos is installed.

        Returns
        -------
        Series
            WKB representations of the geometries

        See also
        --------
        GeoSeries.to_wkt
        """
        return Series(to_wkb(self.array, hex=hex, **kwargs), index=self.index)

    def to_wkt(self, **kwargs):
        """
        Convert GeoSeries geometries to WKT

        Parameters
        ----------
        kwargs
            Keyword args will be passed to :func:`pygeos.to_wkt`
            if pygeos is installed.

        Returns
        -------
        Series
            WKT representations of the geometries

        Examples
        --------
        >>> from shapely.geometry import Point
        >>> s = geopandas.GeoSeries([Point(1, 1), Point(2, 2), Point(3, 3)])
        >>> s
        0    POINT (1.00000 1.00000)
        1    POINT (2.00000 2.00000)
        2    POINT (3.00000 3.00000)
        dtype: geometry

        >>> s.to_wkt()
        0    POINT (1 1)
        1    POINT (2 2)
        2    POINT (3 3)
        dtype: object

        See also
        --------
        GeoSeries.to_wkb
        """
        return Series(to_wkt(self.array, **kwargs), index=self.index)

    #
    # Implement standard operators for GeoSeries
    #

    def __xor__(self, other):
        """Implement ^ operator as for builtin set type"""
        warnings.warn(
            "'^' operator will be deprecated. Use the 'symmetric_difference' "
            "method instead.",
            FutureWarning,
            stacklevel=2,
        )
        return self.symmetric_difference(other)

    def __or__(self, other):
        """Implement | operator as for builtin set type"""
        warnings.warn(
            "'|' operator will be deprecated. Use the 'union' method instead.",
            FutureWarning,
            stacklevel=2,
        )
        return self.union(other)

    def __and__(self, other):
        """Implement & operator as for builtin set type"""
        warnings.warn(
            "'&' operator will be deprecated. Use the 'intersection' method instead.",
            FutureWarning,
            stacklevel=2,
        )
        return self.intersection(other)

    def __sub__(self, other):
        """Implement - operator as for builtin set type"""
        warnings.warn(
            "'-' operator will be deprecated. Use the 'difference' method instead.",
            FutureWarning,
            stacklevel=2,
        )
        return self.difference(other)

    def clip(self, mask, keep_geom_type=False):
        """Clip points, lines, or polygon geometries to the mask extent.

        Both layers must be in the same Coordinate Reference System (CRS).
        The GeoSeries will be clipped to the full extent of the `mask` object.

        If there are multiple polygons in mask, data from the GeoSeries will be
        clipped to the total boundary of all polygons in mask.

        Parameters
        ----------
        mask : GeoDataFrame, GeoSeries, (Multi)Polygon, list-like
            Polygon vector layer used to clip `gdf`.
            The mask's geometry is dissolved into one geometric feature
            and intersected with GeoSeries.
            If the mask is list-like with four elements ``(minx, miny, maxx, maxy)``,
            ``clip`` will use a faster rectangle clipping
            (:meth:`~GeoSeries.clip_by_rect`), possibly leading to slightly different
            results.
        keep_geom_type : boolean, default False
            If True, return only geometries of original type in case of intersection
            resulting in multiple geometry types or GeometryCollections.
            If False, return all resulting geometries (potentially mixed-types).

        Returns
        -------
        GeoSeries
            Vector data (points, lines, polygons) from `gdf` clipped to
            polygon boundary from mask.

        See also
        --------
        clip : top-level function for clip

        Examples
        --------
        Clip points (global cities) with a polygon (the South American continent):

        >>> world = geopandas.read_file(
        ...     geopandas.datasets.get_path('naturalearth_lowres'))
        >>> south_america = world[world['continent'] == "South America"]
        >>> capitals = geopandas.read_file(
        ...     geopandas.datasets.get_path('naturalearth_cities'))
        >>> capitals.shape
        (243, 2)

        >>> sa_capitals = capitals.geometry.clip(south_america)
        >>> sa_capitals.shape
        (15,)
        """
        return geopandas.clip(self, mask=mask, keep_geom_type=keep_geom_type)<|MERGE_RESOLUTION|>--- conflicted
+++ resolved
@@ -770,10 +770,6 @@
         """Alias for `notna` method. See `notna` for more detail."""
         return self.notna()
 
-<<<<<<< HEAD
-    def fillna(self, value=None, method=None, inplace: bool = False, **kwargs):
-        """Fill NA values with a geometry (empty polygon by default).
-=======
     def fillna(self, value=None, method=None, inplace=False, **kwargs):
         """
         Fill NA values with geometry (or geometries).
@@ -793,7 +789,6 @@
         Returns
         -------
         GeoSeries
->>>>>>> 7ae6789e
 
         Examples
         --------
