import json
import warnings

import numpy as np
import pandas as pd
from pandas import Series, MultiIndex
from pandas.core.internals import SingleBlockManager

from pyproj import CRS
from shapely.geometry.base import BaseGeometry

from geopandas.base import GeoPandasBase, _delegate_property
from geopandas.plotting import plot_series

from . import _compat as compat
from ._decorator import doc
from .array import (
    GeometryDtype,
    from_shapely,
    from_wkb,
    from_wkt,
    to_wkb,
    to_wkt,
)
from .base import is_geometry_type


_SERIES_WARNING_MSG = """\
    You are passing non-geometry data to the GeoSeries constructor. Currently,
    it falls back to returning a pandas Series. But in the future, we will start
    to raise a TypeError instead."""


def _geoseries_constructor_with_fallback(data=None, index=None, crs=None, **kwargs):
    """
    A flexible constructor for GeoSeries._constructor, which needs to be able
    to fall back to a Series (if a certain operation does not produce
    geometries)
    """
    try:
        with warnings.catch_warnings():
            warnings.filterwarnings(
                "ignore",
                message=_SERIES_WARNING_MSG,
                category=FutureWarning,
                module="geopandas[.*]",
            )
            return GeoSeries(data=data, index=index, crs=crs, **kwargs)
    except TypeError:
        return Series(data=data, index=index, **kwargs)


class GeoSeries(GeoPandasBase, Series):
    """
    A Series object designed to store shapely geometry objects.

    Parameters
    ----------
    data : array-like, dict, scalar value
        The geometries to store in the GeoSeries.
    index : array-like or Index
        The index for the GeoSeries.
    crs : value (optional)
        Coordinate Reference System of the geometry objects. Can be anything accepted by
        :meth:`pyproj.CRS.from_user_input() <pyproj.crs.CRS.from_user_input>`,
        such as an authority string (eg "EPSG:4326") or a WKT string.

    kwargs
        Additional arguments passed to the Series constructor,
         e.g. ``name``.

    Examples
    --------

    >>> from shapely.geometry import Point
    >>> s = geopandas.GeoSeries([Point(1, 1), Point(2, 2), Point(3, 3)])
    >>> s
    0    POINT (1.00000 1.00000)
    1    POINT (2.00000 2.00000)
    2    POINT (3.00000 3.00000)
    dtype: geometry

    >>> s = geopandas.GeoSeries(
    ...     [Point(1, 1), Point(2, 2), Point(3, 3)], crs="EPSG:3857"
    ... )
    >>> s.crs  # doctest: +SKIP
    <Projected CRS: EPSG:3857>
    Name: WGS 84 / Pseudo-Mercator
    Axis Info [cartesian]:
    - X[east]: Easting (metre)
    - Y[north]: Northing (metre)
    Area of Use:
    - name: World - 85°S to 85°N
    - bounds: (-180.0, -85.06, 180.0, 85.06)
    Coordinate Operation:
    - name: Popular Visualisation Pseudo-Mercator
    - method: Popular Visualisation Pseudo Mercator
    Datum: World Geodetic System 1984
    - Ellipsoid: WGS 84
    - Prime Meridian: Greenwich

    >>> s = geopandas.GeoSeries(
    ...    [Point(1, 1), Point(2, 2), Point(3, 3)], index=["a", "b", "c"], crs=4326
    ... )
    >>> s
    a    POINT (1.00000 1.00000)
    b    POINT (2.00000 2.00000)
    c    POINT (3.00000 3.00000)
    dtype: geometry

    >>> s.crs
    <Geographic 2D CRS: EPSG:4326>
    Name: WGS 84
    Axis Info [ellipsoidal]:
    - Lat[north]: Geodetic latitude (degree)
    - Lon[east]: Geodetic longitude (degree)
    Area of Use:
    - name: World.
    - bounds: (-180.0, -90.0, 180.0, 90.0)
    Datum: World Geodetic System 1984 ensemble
    - Ellipsoid: WGS 84
    - Prime Meridian: Greenwich

    See Also
    --------
    GeoDataFrame
    pandas.Series

    """

    _metadata = ["name"]

    def __new__(cls, data=None, index=None, crs=None, **kwargs):
        # we need to use __new__ because we want to return Series instance
        # instead of GeoSeries instance in case of non-geometry data

        if hasattr(data, "crs") and crs:
            if not data.crs:
                # make a copy to avoid setting CRS to passed GeometryArray
                data = data.copy()
            else:
                if not data.crs == crs:
                    warnings.warn(
                        "CRS mismatch between CRS of the passed geometries "
                        "and 'crs'. Use 'GeoDataFrame.set_crs(crs, "
                        "allow_override=True)' to overwrite CRS or "
                        "'GeoSeries.to_crs(crs)' to reproject geometries. "
                        "CRS mismatch will raise an error in the future versions "
                        "of GeoPandas.",
                        FutureWarning,
                        stacklevel=2,
                    )
                    # TODO: raise error in 0.9 or 0.10.

        if isinstance(data, SingleBlockManager):
            if isinstance(data.blocks[0].dtype, GeometryDtype):
                if data.blocks[0].ndim == 2:
                    # bug in pandas 0.23 where in certain indexing operations
                    # (such as .loc) a 2D ExtensionBlock (still with 1D values
                    # is created) which results in other failures
                    # bug in pandas <= 0.25.0 when len(values) == 1
                    #   (https://github.com/pandas-dev/pandas/issues/27785)
                    from pandas.core.internals import ExtensionBlock

                    values = data.blocks[0].values
                    block = ExtensionBlock(values, slice(0, len(values), 1), ndim=1)
                    data = SingleBlockManager([block], data.axes[0], fastpath=True)
                self = super(GeoSeries, cls).__new__(cls)
                super(GeoSeries, self).__init__(data, index=index, **kwargs)
                self.crs = getattr(self.values, "crs", crs)
                return self
            warnings.warn(_SERIES_WARNING_MSG, FutureWarning, stacklevel=2)
            return Series(data, index=index, **kwargs)

        if isinstance(data, BaseGeometry):
            # fix problem for scalar geometries passed, ensure the list of
            # scalars is of correct length if index is specified
            n = len(index) if index is not None else 1
            data = [data] * n

        name = kwargs.pop("name", None)

        if not is_geometry_type(data):
            # if data is None and dtype is specified (eg from empty overlay
            # test), specifying dtype raises an error:
            # https://github.com/pandas-dev/pandas/issues/26469
            kwargs.pop("dtype", None)
            # Use Series constructor to handle input data
            with compat.ignore_shapely2_warnings():
                s = pd.Series(data, index=index, name=name, **kwargs)
            # prevent trying to convert non-geometry objects
            if s.dtype != object:
                if s.empty or data is None:
                    s = s.astype(object)
                else:
                    warnings.warn(_SERIES_WARNING_MSG, FutureWarning, stacklevel=2)
                    return s
            # try to convert to GeometryArray, if fails return plain Series
            try:
                data = from_shapely(s.values, crs)
            except TypeError:
                warnings.warn(_SERIES_WARNING_MSG, FutureWarning, stacklevel=2)
                return s
            index = s.index
            name = s.name

        self = super(GeoSeries, cls).__new__(cls)
        super(GeoSeries, self).__init__(data, index=index, name=name, **kwargs)

        if not self.crs:
            self.crs = crs
        return self

    def __init__(self, *args, **kwargs):
        # need to overwrite Series init to prevent calling it for GeoSeries
        # (doesn't know crs, all work is already done above)
        pass

    def append(self, *args, **kwargs):
        return self._wrapped_pandas_method("append", *args, **kwargs)

    @property
    def geometry(self):
        return self

    @property
    def x(self):
        """Return the x location of point geometries in a GeoSeries

        Returns
        -------
        pandas.Series

        Examples
        --------

        >>> from shapely.geometry import Point
        >>> s = geopandas.GeoSeries([Point(1, 1), Point(2, 2), Point(3, 3)])
        >>> s.x
        0    1.0
        1    2.0
        2    3.0
        dtype: float64

        See Also
        --------

        GeoSeries.y
        GeoSeries.z

        """
        return _delegate_property("x", self)

    @property
    def y(self):
        """Return the y location of point geometries in a GeoSeries

        Returns
        -------
        pandas.Series

        Examples
        --------

        >>> from shapely.geometry import Point
        >>> s = geopandas.GeoSeries([Point(1, 1), Point(2, 2), Point(3, 3)])
        >>> s.y
        0    1.0
        1    2.0
        2    3.0
        dtype: float64

        See Also
        --------

        GeoSeries.x
        GeoSeries.z

        """
        return _delegate_property("y", self)

    @property
    def z(self):
        """Return the z location of point geometries in a GeoSeries

        Returns
        -------
        pandas.Series

        Examples
        --------

        >>> from shapely.geometry import Point
        >>> s = geopandas.GeoSeries([Point(1, 1, 1), Point(2, 2, 2), Point(3, 3, 3)])
        >>> s.z
        0    1.0
        1    2.0
        2    3.0
        dtype: float64

        See Also
        --------

        GeoSeries.x
        GeoSeries.y

        """
        return _delegate_property("z", self)

    @classmethod
    def from_file(cls, filename, **kwargs):
        """Alternate constructor to create a ``GeoSeries`` from a file.

        Can load a ``GeoSeries`` from a file from any format recognized by
        `fiona`. See http://fiona.readthedocs.io/en/latest/manual.html for details.
        From a file with attributes loads only geometry column. Note that to do
        that, GeoPandas first loads the whole GeoDataFrame.

        Parameters
        ----------
        filename : str
            File path or file handle to read from. Depending on which kwargs
            are included, the content of filename may vary. See
            http://fiona.readthedocs.io/en/latest/README.html#usage for usage details.
        kwargs : key-word arguments
            These arguments are passed to fiona.open, and can be used to
            access multi-layer data, data stored within archives (zip files),
            etc.

        Examples
        --------

        >>> path = geopandas.datasets.get_path('nybb')
        >>> s = geopandas.GeoSeries.from_file(path)
        >>> s
        0    MULTIPOLYGON (((970217.022 145643.332, 970227....
        1    MULTIPOLYGON (((1029606.077 156073.814, 102957...
        2    MULTIPOLYGON (((1021176.479 151374.797, 102100...
        3    MULTIPOLYGON (((981219.056 188655.316, 980940....
        4    MULTIPOLYGON (((1012821.806 229228.265, 101278...
        Name: geometry, dtype: geometry

        See Also
        --------
        read_file : read file to GeoDataFame
        """
        from geopandas import GeoDataFrame

        df = GeoDataFrame.from_file(filename, **kwargs)

        return GeoSeries(df.geometry, crs=df.crs)

    @classmethod
    def from_wkb(cls, data, index=None, crs=None, **kwargs) -> "GeoSeries":
        """
        Alternate constructor to create a ``GeoSeries``
        from a list or array of WKB objects

        Parameters
        ----------
        data : array-like or Series
            Series, list or array of WKB objects
        index : array-like or Index
            The index for the GeoSeries.
        crs : value, optional
            Coordinate Reference System of the geometry objects. Can be anything
            accepted by
            :meth:`pyproj.CRS.from_user_input() <pyproj.crs.CRS.from_user_input>`,
            such as an authority string (eg "EPSG:4326") or a WKT string.
        kwargs
            Additional arguments passed to the Series constructor,
            e.g. ``name``.

        Returns
        -------
        GeoSeries

        See Also
        --------
        GeoSeries.from_wkt

        """
        return cls._from_wkb_or_wkb(from_wkb, data, index=index, crs=crs, **kwargs)

    @classmethod
    def from_wkt(cls, data, index=None, crs=None, **kwargs) -> "GeoSeries":
        """
        Alternate constructor to create a ``GeoSeries``
        from a list or array of WKT objects

        Parameters
        ----------
        data : array-like, Series
            Series, list, or array of WKT objects
        index : array-like or Index
            The index for the GeoSeries.
        crs : value, optional
            Coordinate Reference System of the geometry objects. Can be anything
            accepted by
            :meth:`pyproj.CRS.from_user_input() <pyproj.crs.CRS.from_user_input>`,
            such as an authority string (eg "EPSG:4326") or a WKT string.
        kwargs
            Additional arguments passed to the Series constructor,
            e.g. ``name``.

        Returns
        -------
        GeoSeries

        See Also
        --------
        GeoSeries.from_wkb

        Examples
        --------

        >>> wkts = [
        ... 'POINT (1 1)',
        ... 'POINT (2 2)',
        ... 'POINT (3 3)',
        ... ]
        >>> s = geopandas.GeoSeries.from_wkt(wkts)
        >>> s
        0    POINT (1.00000 1.00000)
        1    POINT (2.00000 2.00000)
        2    POINT (3.00000 3.00000)
        dtype: geometry
        """
        return cls._from_wkb_or_wkb(from_wkt, data, index=index, crs=crs, **kwargs)

    @classmethod
    def _from_wkb_or_wkb(
        cls, from_wkb_or_wkt_function, data, index=None, crs=None, **kwargs
    ):
        """Create a GeoSeries from either WKT or WKB values"""
        if isinstance(data, Series):
            if index is not None:
                data = data.reindex(index)
            else:
                index = data.index
            data = data.values
        return cls(from_wkb_or_wkt_function(data, crs=crs), index=index, **kwargs)

    @property
    def __geo_interface__(self) -> "GeoDataFrame":
        """Returns a ``GeoSeries`` as a python feature collection.

        Implements the `geo_interface`. The returned python data structure
        represents the ``GeoSeries`` as a GeoJSON-like ``FeatureCollection``.
        Note that the features will have an empty ``properties`` dict as they
        don't have associated attributes (geometry only).

        Examples
        --------

        >>> from shapely.geometry import Point
        >>> s = geopandas.GeoSeries([Point(1, 1), Point(2, 2), Point(3, 3)])
        >>> s.__geo_interface__
        {'type': 'FeatureCollection', 'features': [{'id': '0', 'type': 'Feature', \
'properties': {}, 'geometry': {'type': 'Point', 'coordinates': (1.0, 1.0)}, \
'bbox': (1.0, 1.0, 1.0, 1.0)}, {'id': '1', 'type': 'Feature', \
'properties': {}, 'geometry': {'type': 'Point', 'coordinates': (2.0, 2.0)}, \
'bbox': (2.0, 2.0, 2.0, 2.0)}, {'id': '2', 'type': 'Feature', 'properties': \
{}, 'geometry': {'type': 'Point', 'coordinates': (3.0, 3.0)}, 'bbox': (3.0, \
3.0, 3.0, 3.0)}], 'bbox': (1.0, 1.0, 3.0, 3.0)}
        """

        return GeoDataFrame({"geometry": self}).__geo_interface__

    def to_file(
        self, filename, driver: str = "ESRI Shapefile", index: bool = None, **kwargs
    ) -> None:
        """Write the ``GeoSeries`` to a file.

        By default, an ESRI shapefile is written, but any OGR data source
        supported by Fiona can be written.

        Parameters
        ----------
        filename : string
            File path or file handle to write to.
        driver : string, default: 'ESRI Shapefile'
            The OGR format driver used to write the vector file.
        index : bool, default None
            If True, write index into one or more columns (for MultiIndex).
            Default None writes the index into one or more columns only if
            the index is named, is a MultiIndex, or has a non-integer data
            type. If False, no index is written.

            .. versionadded:: 0.7
                Previously the index was not written.

        Notes
        -----
        The extra keyword arguments ``**kwargs`` are passed to fiona.open and
        can be used to write to multi-layer data, store data within archives
        (zip files), etc.

        See Also
        --------
        GeoDataFrame.to_file : write GeoDataFrame to file
        read_file : read file to GeoDataFame

        Examples
        --------

        >>> s.to_file('series.shp')  # doctest: +SKIP

        >>> s.to_file('series.gpkg', driver='GPKG', layer='name1')  # doctest: +SKIP

        >>> s.to_file('series.geojson', driver='GeoJSON')  # doctest: +SKIP
        """
        from geopandas import GeoDataFrame

        data = GeoDataFrame({"geometry": self}, index=self.index)
        data.crs = self.crs
        data.to_file(filename, driver, index=index, **kwargs)

    #
    # Implement pandas methods
    #

    @property
    def _constructor(self):
        return _geoseries_constructor_with_fallback

    @property
    def _constructor_expanddim(self):
        from geopandas import GeoDataFrame

        return GeoDataFrame

    def _wrapped_pandas_method(self, mtd, *args, **kwargs):
        """Wrap a generic pandas method to ensure it returns a GeoSeries"""
        val = getattr(super(GeoSeries, self), mtd)(*args, **kwargs)
        if type(val) == Series:
            val.__class__ = GeoSeries
            val.crs = self.crs
        return val

    def __getitem__(self, key):
        return self._wrapped_pandas_method("__getitem__", key)

    @doc(pd.Series)
    def sort_index(self, *args, **kwargs):
        return self._wrapped_pandas_method("sort_index", *args, **kwargs)

    @doc(pd.Series)
    def take(self, *args, **kwargs):
        return self._wrapped_pandas_method("take", *args, **kwargs)

    @doc(pd.Series)
    def select(self, *args, **kwargs):
        return self._wrapped_pandas_method("select", *args, **kwargs)

<<<<<<< HEAD
    @inherit_doc(pd.Series)
    def apply(self, func, convert_dtype: bool = True, args=(), **kwargs):
=======
    @doc(pd.Series)
    def apply(self, func, convert_dtype=True, args=(), **kwargs):
>>>>>>> 8c1e3531
        result = super().apply(func, convert_dtype=convert_dtype, args=args, **kwargs)
        if isinstance(result, GeoSeries):
            if self.crs is not None:
                result.set_crs(self.crs, inplace=True)
        return result

    def __finalize__(self, other, method=None, **kwargs):
        """propagate metadata from other to self"""
        # NOTE: backported from pandas master (upcoming v0.13)
        for name in self._metadata:
            object.__setattr__(self, name, getattr(other, name, None))
        return self

    def isna(self) -> Series:
        """
        Detect missing values.

        Historically, NA values in a GeoSeries could be represented by
        empty geometric objects, in addition to standard representations
        such as None and np.nan. This behaviour is changed in version 0.6.0,
        and now only actual missing values return True. To detect empty
        geometries, use ``GeoSeries.is_empty`` instead.

        Returns
        -------
        A boolean pandas Series of the same size as the GeoSeries,
        True where a value is NA.

        Examples
        --------

        >>> from shapely.geometry import Polygon
        >>> s = geopandas.GeoSeries(
        ...     [Polygon([(0, 0), (1, 1), (0, 1)]), None, Polygon([])]
        ... )
        >>> s
        0    POLYGON ((0.00000 0.00000, 1.00000 1.00000, 0....
        1                                                 None
        2                             GEOMETRYCOLLECTION EMPTY
        dtype: geometry
        >>> s.isna()
        0    False
        1     True
        2    False
        dtype: bool

        See Also
        --------
        GeoSeries.notna : inverse of isna
        GeoSeries.is_empty : detect empty geometries
        """
        if self.is_empty.any():
            warnings.warn(
                "GeoSeries.isna() previously returned True for both missing (None) "
                "and empty geometries. Now, it only returns True for missing values. "
                "Since the calling GeoSeries contains empty geometries, the result "
                "has changed compared to previous versions of GeoPandas.\n"
                "Given a GeoSeries 's', you can use 's.is_empty | s.isna()' to get "
                "back the old behaviour.\n\n"
                "To further ignore this warning, you can do: \n"
                "import warnings; warnings.filterwarnings('ignore', 'GeoSeries.isna', "
                "UserWarning)",
                UserWarning,
                stacklevel=2,
            )

        return super(GeoSeries, self).isna()

    def isnull(self) -> Series:
        """Alias for `isna` method. See `isna` for more detail."""
        return self.isna()

    def notna(self) -> Series:
        """
        Detect non-missing values.

        Historically, NA values in a GeoSeries could be represented by
        empty geometric objects, in addition to standard representations
        such as None and np.nan. This behaviour is changed in version 0.6.0,
        and now only actual missing values return False. To detect empty
        geometries, use ``~GeoSeries.is_empty`` instead.

        Returns
        -------
        A boolean pandas Series of the same size as the GeoSeries,
        False where a value is NA.

        Examples
        --------

        >>> from shapely.geometry import Polygon
        >>> s = geopandas.GeoSeries(
        ...     [Polygon([(0, 0), (1, 1), (0, 1)]), None, Polygon([])]
        ... )
        >>> s
        0    POLYGON ((0.00000 0.00000, 1.00000 1.00000, 0....
        1                                                 None
        2                             GEOMETRYCOLLECTION EMPTY
        dtype: geometry
        >>> s.notna()
        0     True
        1    False
        2     True
        dtype: bool

        See Also
        --------
        GeoSeries.isna : inverse of notna
        GeoSeries.is_empty : detect empty geometries
        """
        if self.is_empty.any():
            warnings.warn(
                "GeoSeries.notna() previously returned False for both missing (None) "
                "and empty geometries. Now, it only returns False for missing values. "
                "Since the calling GeoSeries contains empty geometries, the result "
                "has changed compared to previous versions of GeoPandas.\n"
                "Given a GeoSeries 's', you can use '~s.is_empty & s.notna()' to get "
                "back the old behaviour.\n\n"
                "To further ignore this warning, you can do: \n"
                "import warnings; warnings.filterwarnings('ignore', "
                "'GeoSeries.notna', UserWarning)",
                UserWarning,
                stacklevel=2,
            )
        return super(GeoSeries, self).notna()

    def notnull(self) -> Series:
        """Alias for `notna` method. See `notna` for more detail."""
        return self.notna()

    def fillna(self, value=None, method=None, inplace: bool = False, **kwargs):
        """Fill NA values with a geometry (empty polygon by default).

        "method" is currently not implemented for pandas <= 0.12.

        Examples
        --------

        >>> from shapely.geometry import Polygon
        >>> s = geopandas.GeoSeries(
        ...     [
        ...         Polygon([(0, 0), (1, 1), (0, 1)]),
        ...         None,
        ...         Polygon([(0, 0), (-1, 1), (0, -1)]),
        ...     ]
        ... )
        >>> s
        0    POLYGON ((0.00000 0.00000, 1.00000 1.00000, 0....
        1                                                 None
        2    POLYGON ((0.00000 0.00000, -1.00000 1.00000, 0...
        dtype: geometry

        >>> s.fillna()
        0    POLYGON ((0.00000 0.00000, 1.00000 1.00000, 0....
        1                             GEOMETRYCOLLECTION EMPTY
        2    POLYGON ((0.00000 0.00000, -1.00000 1.00000, 0...
        dtype: geometry

        >>> s.fillna(Polygon([(0, 1), (2, 1), (1, 2)]))
        0    POLYGON ((0.00000 0.00000, 1.00000 1.00000, 0....
        1    POLYGON ((0.00000 1.00000, 2.00000 1.00000, 1....
        2    POLYGON ((0.00000 0.00000, -1.00000 1.00000, 0...
        dtype: geometry

        See Also
        --------
        GeoSeries.isna : detect missing values
        """
        if value is None:
            value = BaseGeometry()
        return super(GeoSeries, self).fillna(
            value=value, method=method, inplace=inplace, **kwargs
        )

    def __contains__(self, other) -> bool:
        """Allow tests of the form "geom in s"

        Tests whether a GeoSeries contains a geometry.

        Note: This is not the same as the geometric method "contains".
        """
        if isinstance(other, BaseGeometry):
            return np.any(self.geom_equals(other))
        else:
            return False

    @doc(plot_series)
    def plot(self, *args, **kwargs):
        return plot_series(self, *args, **kwargs)

<<<<<<< HEAD
    plot.__doc__ = plot_series.__doc__

    def explode(self) -> "GeoSeries":
=======
    def explode(self):
>>>>>>> 8c1e3531
        """
        Explode multi-part geometries into multiple single geometries.

        Single rows can become multiple rows.
        This is analogous to PostGIS's ST_Dump(). The 'path' index is the
        second level of the returned MultiIndex

        Returns
        ------
        A GeoSeries with a MultiIndex. The levels of the MultiIndex are the
        original index and a zero-based integer index that counts the
        number of single geometries within a multi-part geometry.

        Examples
        --------
        >>> from shapely.geometry import MultiPoint
        >>> s = geopandas.GeoSeries(
        ...     [MultiPoint([(0, 0), (1, 1)]), MultiPoint([(2, 2), (3, 3), (4, 4)])]
        ... )
        >>> s
        0        MULTIPOINT (0.00000 0.00000, 1.00000 1.00000)
        1    MULTIPOINT (2.00000 2.00000, 3.00000 3.00000, ...
        dtype: geometry

        >>> s.explode()
        0  0    POINT (0.00000 0.00000)
           1    POINT (1.00000 1.00000)
        1  0    POINT (2.00000 2.00000)
           1    POINT (3.00000 3.00000)
           2    POINT (4.00000 4.00000)
        dtype: geometry

        See also
        --------
        GeoDataFrame.explode

        """

        if compat.USE_PYGEOS and compat.PYGEOS_GE_09:
            import pygeos  # noqa

            geometries, outer_idx = pygeos.get_parts(
                self.values.data, return_index=True
            )

            if len(outer_idx):
                # Generate inner index as a range per value of outer_idx
                # 1. identify the start of each run of values in outer_idx
                # 2. count number of values per run
                # 3. use cumulative sums to create an incremental range
                #    starting at 0 in each run
                run_start = np.r_[True, outer_idx[:-1] != outer_idx[1:]]
                counts = np.diff(np.r_[np.nonzero(run_start)[0], len(outer_idx)])
                inner_index = (~run_start).cumsum()
                inner_index -= np.repeat(inner_index[run_start], counts)

            else:
                inner_index = []

            # extract original index values based on integer index
            outer_index = self.index.take(outer_idx)

            index = zip(outer_index, inner_index)

            # if self.index is a MultiIndex then index is a list of nested tuples
            if isinstance(self.index, MultiIndex):
                index = [tuple(outer) + (inner,) for outer, inner in index]

            index = MultiIndex.from_tuples(index, names=self.index.names + [None])
            return GeoSeries(geometries, index=index, crs=self.crs).__finalize__(self)

        # else PyGEOS is not available or version <= 0.8

        index = []
        geometries = []
        for idx, s in self.geometry.iteritems():
            if s.type.startswith("Multi") or s.type == "GeometryCollection":
                geoms = s.geoms
                idxs = [(idx, i) for i in range(len(geoms))]
            else:
                geoms = [s]
                idxs = [(idx, 0)]
            index.extend(idxs)
            geometries.extend(geoms)

        # if self.index is a MultiIndex then index is a list of nested tuples
        if isinstance(self.index, MultiIndex):
            index = [tuple(outer) + (inner,) for outer, inner in index]

        index = MultiIndex.from_tuples(index, names=self.index.names + [None])
        return GeoSeries(geometries, index=index, crs=self.crs).__finalize__(self)

    #
    # Additional methods
    #

    def set_crs(
        self,
        crs: CRS = None,
        epsg: int = None,
        inplace: bool = False,
        allow_override: bool = False,
    ) -> "GeoSeries":
        """
        Set the Coordinate Reference System (CRS) of a ``GeoSeries``.

        NOTE: The underlying geometries are not transformed to this CRS. To
        transform the geometries to a new CRS, use the ``to_crs`` method.

        Parameters
        ----------
        crs : pyproj.CRS, optional if `epsg` is specified
            The value can be anything accepted
            by :meth:`pyproj.CRS.from_user_input() <pyproj.crs.CRS.from_user_input>`,
            such as an authority string (eg "EPSG:4326") or a WKT string.
        epsg : int, optional if `crs` is specified
            EPSG code specifying the projection.
        inplace : bool, default False
            If True, the CRS of the GeoSeries will be changed in place
            (while still returning the result) instead of making a copy of
            the GeoSeries.
        allow_override : bool, default False
            If the the GeoSeries already has a CRS, allow to replace the
            existing CRS, even when both are not equal.

        Returns
        -------
        GeoSeries

        Examples
        --------
        >>> from shapely.geometry import Point
        >>> s = geopandas.GeoSeries([Point(1, 1), Point(2, 2), Point(3, 3)])
        >>> s
        0    POINT (1.00000 1.00000)
        1    POINT (2.00000 2.00000)
        2    POINT (3.00000 3.00000)
        dtype: geometry

        Setting CRS to a GeoSeries without one:

        >>> s.crs is None
        True

        >>> s = s.set_crs('epsg:3857')
        >>> s.crs  # doctest: +SKIP
        <Projected CRS: EPSG:3857>
        Name: WGS 84 / Pseudo-Mercator
        Axis Info [cartesian]:
        - X[east]: Easting (metre)
        - Y[north]: Northing (metre)
        Area of Use:
        - name: World - 85°S to 85°N
        - bounds: (-180.0, -85.06, 180.0, 85.06)
        Coordinate Operation:
        - name: Popular Visualisation Pseudo-Mercator
        - method: Popular Visualisation Pseudo Mercator
        Datum: World Geodetic System 1984
        - Ellipsoid: WGS 84
        - Prime Meridian: Greenwich

        Overriding existing CRS:

        >>> s = s.set_crs(4326, allow_override=True)

        Without ``allow_override=True``, ``set_crs`` returns an error if you try to
        override CRS.

        See Also
        --------
        GeoSeries.to_crs : re-project to another CRS

        """
        if crs is not None:
            crs = CRS.from_user_input(crs)
        elif epsg is not None:
            crs = CRS.from_epsg(epsg)
        else:
            raise ValueError("Must pass either crs or epsg.")

        if not allow_override and self.crs is not None and not self.crs == crs:
            raise ValueError(
                "The GeoSeries already has a CRS which is not equal to the passed "
                "CRS. Specify 'allow_override=True' to allow replacing the existing "
                "CRS without doing any transformation. If you actually want to "
                "transform the geometries, use 'GeoSeries.to_crs' instead."
            )
        if not inplace:
            result = self.copy()
        else:
            result = self
        result.crs = crs
        return result

    def to_crs(self, crs: CRS = None, epsg: int = None) -> "GeoSeries":
        """Returns a ``GeoSeries`` with all geometries transformed to a new
        coordinate reference system.

        Transform all geometries in a GeoSeries to a different coordinate
        reference system.  The ``crs`` attribute on the current GeoSeries must
        be set.  Either ``crs`` or ``epsg`` may be specified for output.

        This method will transform all points in all objects.  It has no notion
        or projecting entire geometries.  All segments joining points are
        assumed to be lines in the current projection, not geodesics.  Objects
        crossing the dateline (or other projection boundary) will have
        undesirable behavior.

        Parameters
        ----------
        crs : pyproj.CRS, optional if `epsg` is specified
            The value can be anything accepted
            by :meth:`pyproj.CRS.from_user_input() <pyproj.crs.CRS.from_user_input>`,
            such as an authority string (eg "EPSG:4326") or a WKT string.
        epsg : int, optional if `crs` is specified
            EPSG code specifying output projection.

        Returns
        -------
        GeoSeries

        Examples
        --------
        >>> from shapely.geometry import Point
        >>> s = geopandas.GeoSeries([Point(1, 1), Point(2, 2), Point(3, 3)], crs=4326)
        >>> s
        0    POINT (1.00000 1.00000)
        1    POINT (2.00000 2.00000)
        2    POINT (3.00000 3.00000)
        dtype: geometry
        >>> s.crs  # doctest: +SKIP
        <Geographic 2D CRS: EPSG:4326>
        Name: WGS 84
        Axis Info [ellipsoidal]:
        - Lat[north]: Geodetic latitude (degree)
        - Lon[east]: Geodetic longitude (degree)
        Area of Use:
        - name: World
        - bounds: (-180.0, -90.0, 180.0, 90.0)
        Datum: World Geodetic System 1984
        - Ellipsoid: WGS 84
        - Prime Meridian: Greenwich

        >>> s = s.to_crs(3857)
        >>> s
        0    POINT (111319.491 111325.143)
        1    POINT (222638.982 222684.209)
        2    POINT (333958.472 334111.171)
        dtype: geometry
        >>> s.crs  # doctest: +SKIP
        <Projected CRS: EPSG:3857>
        Name: WGS 84 / Pseudo-Mercator
        Axis Info [cartesian]:
        - X[east]: Easting (metre)
        - Y[north]: Northing (metre)
        Area of Use:
        - name: World - 85°S to 85°N
        - bounds: (-180.0, -85.06, 180.0, 85.06)
        Coordinate Operation:
        - name: Popular Visualisation Pseudo-Mercator
        - method: Popular Visualisation Pseudo Mercator
        Datum: World Geodetic System 1984
        - Ellipsoid: WGS 84
        - Prime Meridian: Greenwich

        See Also
        --------
        GeoSeries.set_crs : assign CRS

        """
        return GeoSeries(
            self.values.to_crs(crs=crs, epsg=epsg), index=self.index, name=self.name
        )

    def estimate_utm_crs(self, datum_name: str = "WGS 84") -> CRS:
        """Returns the estimated UTM CRS based on the bounds of the dataset.

        .. versionadded:: 0.9

        .. note:: Requires pyproj 3+

        Parameters
        ----------
        datum_name : str, optional
            The name of the datum to use in the query. Default is WGS 84.

        Returns
        -------
        pyproj.CRS

        Examples
        --------
        >>> world = geopandas.read_file(
        ...     geopandas.datasets.get_path("naturalearth_lowres")
        ... )
        >>> germany = world.loc[world.name == "Germany"]
        >>> germany.geometry.estimate_utm_crs()  # doctest: +SKIP
        <Projected CRS: EPSG:32632>
        Name: WGS 84 / UTM zone 32N
        Axis Info [cartesian]:
        - E[east]: Easting (metre)
        - N[north]: Northing (metre)
        Area of Use:
        - name: World - N hemisphere - 6°E to 12°E - by country
        - bounds: (6.0, 0.0, 12.0, 84.0)
        Coordinate Operation:
        - name: UTM zone 32N
        - method: Transverse Mercator
        Datum: World Geodetic System 1984
        - Ellipsoid: WGS 84
        - Prime Meridian: Greenwich
        """
        return self.values.estimate_utm_crs(datum_name)

    def to_json(self, **kwargs) -> dict:
        """
        Returns a GeoJSON string representation of the GeoSeries.

        Parameters
        ----------
        *kwargs* that will be passed to json.dumps().

        Returns
        -------
        JSON string

        Examples
        --------
        >>> from shapely.geometry import Point
        >>> s = geopandas.GeoSeries([Point(1, 1), Point(2, 2), Point(3, 3)])
        >>> s
        0    POINT (1.00000 1.00000)
        1    POINT (2.00000 2.00000)
        2    POINT (3.00000 3.00000)
        dtype: geometry

        >>> s.to_json()
        '{"type": "FeatureCollection", "features": [{"id": "0", "type": "Feature", "pr\
operties": {}, "geometry": {"type": "Point", "coordinates": [1.0, 1.0]}, "bbox": [1.0,\
 1.0, 1.0, 1.0]}, {"id": "1", "type": "Feature", "properties": {}, "geometry": {"type"\
: "Point", "coordinates": [2.0, 2.0]}, "bbox": [2.0, 2.0, 2.0, 2.0]}, {"id": "2", "typ\
e": "Feature", "properties": {}, "geometry": {"type": "Point", "coordinates": [3.0, 3.\
0]}, "bbox": [3.0, 3.0, 3.0, 3.0]}], "bbox": [1.0, 1.0, 3.0, 3.0]}'

        See Also
        --------
        GeoSeries.to_file : write GeoSeries to file
        """
        return json.dumps(self.__geo_interface__, **kwargs)

    def to_wkb(self, hex: bool = False, **kwargs):
        """
        Convert GeoSeries geometries to WKB

        Parameters
        ----------
        hex : bool
            If true, export the WKB as a hexadecimal string.
            The default is to return a binary bytes object.
        kwargs
            Additional keyword args will be passed to
            :func:`pygeos.to_wkb` if pygeos is installed.

        Returns
        -------
        Series
            WKB representations of the geometries

        See also
        --------
        GeoSeries.to_wkt
        """
        return Series(to_wkb(self.array, hex=hex, **kwargs), index=self.index)

    def to_wkt(self, **kwargs):
        """
        Convert GeoSeries geometries to WKT

        Parameters
        ----------
        kwargs
            Keyword args will be passed to :func:`pygeos.to_wkt`
            if pygeos is installed.

        Returns
        -------
        Series
            WKT representations of the geometries

        Examples
        --------
        >>> from shapely.geometry import Point
        >>> s = geopandas.GeoSeries([Point(1, 1), Point(2, 2), Point(3, 3)])
        >>> s
        0    POINT (1.00000 1.00000)
        1    POINT (2.00000 2.00000)
        2    POINT (3.00000 3.00000)
        dtype: geometry

        >>> s.to_wkt()
        0    POINT (1 1)
        1    POINT (2 2)
        2    POINT (3 3)
        dtype: object

        See also
        --------
        GeoSeries.to_wkb
        """
        return Series(to_wkt(self.array, **kwargs), index=self.index)

    #
    # Implement standard operators for GeoSeries
    #

    def __xor__(self, other):
        """Implement ^ operator as for builtin set type"""
        warnings.warn(
            "'^' operator will be deprecated. Use the 'symmetric_difference' "
            "method instead.",
            DeprecationWarning,
            stacklevel=2,
        )
        return self.symmetric_difference(other)

    def __or__(self, other):
        """Implement | operator as for builtin set type"""
        warnings.warn(
            "'|' operator will be deprecated. Use the 'union' method instead.",
            DeprecationWarning,
            stacklevel=2,
        )
        return self.union(other)

    def __and__(self, other):
        """Implement & operator as for builtin set type"""
        warnings.warn(
            "'&' operator will be deprecated. Use the 'intersection' method instead.",
            DeprecationWarning,
            stacklevel=2,
        )
        return self.intersection(other)

    def __sub__(self, other):
        """Implement - operator as for builtin set type"""
        warnings.warn(
            "'-' operator will be deprecated. Use the 'difference' method instead.",
            DeprecationWarning,
            stacklevel=2,
        )
        return self.difference(other)<|MERGE_RESOLUTION|>--- conflicted
+++ resolved
@@ -553,13 +553,8 @@
     def select(self, *args, **kwargs):
         return self._wrapped_pandas_method("select", *args, **kwargs)
 
-<<<<<<< HEAD
-    @inherit_doc(pd.Series)
+    @doc(pd.Series)
     def apply(self, func, convert_dtype: bool = True, args=(), **kwargs):
-=======
-    @doc(pd.Series)
-    def apply(self, func, convert_dtype=True, args=(), **kwargs):
->>>>>>> 8c1e3531
         result = super().apply(func, convert_dtype=convert_dtype, args=args, **kwargs)
         if isinstance(result, GeoSeries):
             if self.crs is not None:
@@ -750,13 +745,8 @@
     def plot(self, *args, **kwargs):
         return plot_series(self, *args, **kwargs)
 
-<<<<<<< HEAD
     plot.__doc__ = plot_series.__doc__
-
     def explode(self) -> "GeoSeries":
-=======
-    def explode(self):
->>>>>>> 8c1e3531
         """
         Explode multi-part geometries into multiple single geometries.
 
