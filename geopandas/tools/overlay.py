"""Tools for overlaying GeoDataFrames."""

import warnings
from functools import reduce

import numpy as np
import pandas as pd

from geopandas import GeoDataFrame, GeoSeries
from geopandas._compat import PANDAS_GE_30
from geopandas.array import (
    LINE_GEOM_TYPES,
    POINT_GEOM_TYPES,
    POLYGON_GEOM_TYPES,
    _check_crs,
    _crs_mismatch_warn,
)


def _ensure_geometry_column(df):
<<<<<<< HEAD
    """Make sure that the geometry column is called 'geometry'.
=======
    """Ensure that the geometry column is called 'geometry'.
>>>>>>> c6bf8b31

    If another column with that name exists, it will be dropped.
    """
    if not df._geometry_column_name == "geometry":
        if PANDAS_GE_30:
            if "geometry" in df.columns:
                df = df.drop("geometry", axis=1)
            df = df.rename_geometry("geometry")
        else:
            if "geometry" in df.columns:
                df.drop("geometry", axis=1, inplace=True)
            df.rename_geometry("geometry", inplace=True)
    return df


def _overlay_intersection(df1, df2):
    """Overlay Intersection operation used in overlay function."""
    # Spatial Index to create intersections
    idx1, idx2 = df2.sindex.query(df1.geometry, predicate="intersects", sort=True)
    # Create pairs of geometries in both dataframes to be intersected
    if idx1.size > 0 and idx2.size > 0:
        left = df1.geometry.take(idx1)
        left.reset_index(drop=True, inplace=True)
        right = df2.geometry.take(idx2)
        right.reset_index(drop=True, inplace=True)
        intersections = left.intersection(right)
        poly_ix = intersections.geom_type.isin(POLYGON_GEOM_TYPES)
        intersections.loc[poly_ix] = intersections[poly_ix].make_valid()

        # only keep actual intersecting geometries
        pairs_intersect = pd.DataFrame({"__idx1": idx1, "__idx2": idx2})
        geom_intersect = intersections

        # merge data for intersecting geometries
        df1 = df1.reset_index(drop=True)
        df2 = df2.reset_index(drop=True)
        dfinter = pairs_intersect.merge(
            df1.drop(df1._geometry_column_name, axis=1),
            left_on="__idx1",
            right_index=True,
        )
        dfinter = dfinter.merge(
            df2.drop(df2._geometry_column_name, axis=1),
            left_on="__idx2",
            right_index=True,
            suffixes=("_1", "_2"),
        )

        return GeoDataFrame(dfinter, geometry=geom_intersect, crs=df1.crs)
    else:
        result = df1.iloc[:0].merge(
            df2.iloc[:0].drop(df2.geometry.name, axis=1),
            left_index=True,
            right_index=True,
            suffixes=("_1", "_2"),
        )
        result["__idx1"] = np.nan
        result["__idx2"] = np.nan
        return result[
            result.columns.drop(df1.geometry.name).tolist() + [df1.geometry.name]
        ]


def _overlay_difference(df1, df2):
    """Overlay Difference operation used in overlay function."""
    # spatial index query to find intersections
    idx1, idx2 = df2.sindex.query(df1.geometry, predicate="intersects", sort=True)
    idx1_unique, idx1_unique_indices = np.unique(idx1, return_index=True)
    idx2_split = np.split(idx2, idx1_unique_indices[1:])
    sidx = [
        idx2_split.pop(0) if idx in idx1_unique else []
        for idx in range(df1.geometry.size)
    ]
    # Create differences
    new_g = []
    for geom, neighbours in zip(df1.geometry, sidx):
        new = reduce(
            lambda x, y: x.difference(y), [geom] + list(df2.geometry.iloc[neighbours])
        )
        new_g.append(new)
    differences = GeoSeries(new_g, index=df1.index, crs=df1.crs)
    poly_ix = differences.geom_type.isin(POLYGON_GEOM_TYPES)
    differences.loc[poly_ix] = differences[poly_ix].make_valid()
    geom_diff = differences[~differences.is_empty].copy()
    dfdiff = df1[~differences.is_empty].copy()
    dfdiff[dfdiff._geometry_column_name] = geom_diff
    return dfdiff


def _overlay_identity(df1, df2):
    """Overlay Identity operation used in overlay function."""
    dfintersection = _overlay_intersection(df1, df2)
    dfdifference = _overlay_difference(df1, df2)
    dfdifference = _ensure_geometry_column(dfdifference)

    # Columns that were suffixed in dfintersection need to be suffixed in dfdifference
    # as well so they can be matched properly in concat.
    new_columns = [
        col if col in dfintersection.columns else f"{col}_1"
        for col in dfdifference.columns
    ]
    dfdifference.columns = new_columns

    # Now we can concatenate the two dataframes
    result = pd.concat([dfintersection, dfdifference], ignore_index=True, sort=False)

    # keep geometry column last
    columns = list(dfintersection.columns)
    columns.remove("geometry")
    columns.append("geometry")
    return result.reindex(columns=columns)


def _overlay_symmetric_diff(df1, df2):
    """Overlay Symmetric Difference operation used in overlay function."""
    dfdiff1 = _overlay_difference(df1, df2)
    dfdiff2 = _overlay_difference(df2, df1)
    dfdiff1["__idx1"] = range(len(dfdiff1))
    dfdiff2["__idx2"] = range(len(dfdiff2))
    dfdiff1["__idx2"] = np.nan
    dfdiff2["__idx1"] = np.nan
    # ensure geometry name (otherwise merge goes wrong)
    dfdiff1 = _ensure_geometry_column(dfdiff1)
    dfdiff2 = _ensure_geometry_column(dfdiff2)
    # combine both 'difference' dataframes
    dfsym = dfdiff1.merge(
        dfdiff2, on=["__idx1", "__idx2"], how="outer", suffixes=("_1", "_2")
    )
    geometry = dfsym.geometry_1.copy()
    geometry.name = "geometry"
    # https://github.com/pandas-dev/pandas/issues/26468 use loc for now
    geometry.loc[dfsym.geometry_1.isnull()] = dfsym.loc[
        dfsym.geometry_1.isnull(), "geometry_2"
    ]
    dfsym.drop(["geometry_1", "geometry_2"], axis=1, inplace=True)
    dfsym.reset_index(drop=True, inplace=True)
    dfsym = GeoDataFrame(dfsym, geometry=geometry, crs=df1.crs)
    return dfsym


def _overlay_union(df1, df2):
    """Overlay Union operation used in overlay function."""
    dfinter = _overlay_intersection(df1, df2)
    dfsym = _overlay_symmetric_diff(df1, df2)
    dfunion = pd.concat([dfinter, dfsym], ignore_index=True, sort=False)
    # keep geometry column last
    columns = list(dfunion.columns)
    columns.remove("geometry")
    columns.append("geometry")
    return dfunion.reindex(columns=columns)


def overlay(df1, df2, how="intersection", keep_geom_type=None, make_valid=True):
    """Perform spatial overlay between two GeoDataFrames.

    Currently only supports data GeoDataFrames with uniform geometry types,
    i.e. containing only (Multi)Polygons, or only (Multi)Points, or a
    combination of (Multi)LineString and LinearRing shapes.
    Implements several methods that are all effectively subsets of the union.

    See the User Guide page :doc:`../../user_guide/set_operations` for details.

    Parameters
    ----------
    df1 : GeoDataFrame
    df2 : GeoDataFrame
    how : string
        Method of spatial overlay: 'intersection', 'union',
        'identity', 'symmetric_difference' or 'difference'.
    keep_geom_type : bool
        If True, return only geometries of the same geometry type as df1 has,
        if False, return all resulting geometries. Default is None,
        which will set keep_geom_type to True but warn upon dropping
        geometries.
    make_valid : bool, default True
        If True, any invalid input geometries are corrected with a call to make_valid(),
        if False, a `ValueError` is raised if any input geometries are invalid.

    Returns
    -------
    df : GeoDataFrame
        GeoDataFrame with new set of polygons and attributes
        resulting from the overlay

    Examples
    --------
    >>> from shapely.geometry import Polygon
    >>> polys1 = geopandas.GeoSeries([Polygon([(0,0), (2,0), (2,2), (0,2)]),
    ...                               Polygon([(2,2), (4,2), (4,4), (2,4)])])
    >>> polys2 = geopandas.GeoSeries([Polygon([(1,1), (3,1), (3,3), (1,3)]),
    ...                               Polygon([(3,3), (5,3), (5,5), (3,5)])])
    >>> df1 = geopandas.GeoDataFrame({'geometry': polys1, 'df1_data':[1,2]})
    >>> df2 = geopandas.GeoDataFrame({'geometry': polys2, 'df2_data':[1,2]})

    >>> geopandas.overlay(df1, df2, how='union')
        df1_data  df2_data                                           geometry
    0       1.0       1.0                POLYGON ((2 2, 2 1, 1 1, 1 2, 2 2))
    1       2.0       1.0                POLYGON ((2 2, 2 3, 3 3, 3 2, 2 2))
    2       2.0       2.0                POLYGON ((4 4, 4 3, 3 3, 3 4, 4 4))
    3       1.0       NaN      POLYGON ((2 0, 0 0, 0 2, 1 2, 1 1, 2 1, 2 0))
    4       2.0       NaN  MULTIPOLYGON (((3 4, 3 3, 2 3, 2 4, 3 4)), ((4...
    5       NaN       1.0  MULTIPOLYGON (((2 3, 2 2, 1 2, 1 3, 2 3)), ((3...
    6       NaN       2.0      POLYGON ((3 5, 5 5, 5 3, 4 3, 4 4, 3 4, 3 5))

    >>> geopandas.overlay(df1, df2, how='intersection')
       df1_data  df2_data                             geometry
    0         1         1  POLYGON ((2 2, 2 1, 1 1, 1 2, 2 2))
    1         2         1  POLYGON ((2 2, 2 3, 3 3, 3 2, 2 2))
    2         2         2  POLYGON ((4 4, 4 3, 3 3, 3 4, 4 4))

    >>> geopandas.overlay(df1, df2, how='symmetric_difference')
        df1_data  df2_data                                           geometry
    0       1.0       NaN      POLYGON ((2 0, 0 0, 0 2, 1 2, 1 1, 2 1, 2 0))
    1       2.0       NaN  MULTIPOLYGON (((3 4, 3 3, 2 3, 2 4, 3 4)), ((4...
    2       NaN       1.0  MULTIPOLYGON (((2 3, 2 2, 1 2, 1 3, 2 3)), ((3...
    3       NaN       2.0      POLYGON ((3 5, 5 5, 5 3, 4 3, 4 4, 3 4, 3 5))

    >>> geopandas.overlay(df1, df2, how='difference')
                                                geometry  df1_data
    0      POLYGON ((2 0, 0 0, 0 2, 1 2, 1 1, 2 1, 2 0))         1
    1  MULTIPOLYGON (((3 4, 3 3, 2 3, 2 4, 3 4)), ((4...         2

    >>> geopandas.overlay(df1, df2, how='identity')
       df1_data  df2_data                                           geometry
    0         1       1.0                POLYGON ((2 2, 2 1, 1 1, 1 2, 2 2))
    1         2       1.0                POLYGON ((2 2, 2 3, 3 3, 3 2, 2 2))
    2         2       2.0                POLYGON ((4 4, 4 3, 3 3, 3 4, 4 4))
    3         1       NaN      POLYGON ((2 0, 0 0, 0 2, 1 2, 1 1, 2 1, 2 0))
    4         2       NaN  MULTIPOLYGON (((3 4, 3 3, 2 3, 2 4, 3 4)), ((4...

    See Also
    --------
    sjoin : spatial join
    GeoDataFrame.overlay : equivalent method

    Notes
    -----
    Every operation in GeoPandas is planar, i.e. the potential third
    dimension is not taken into account.
    """
    # Allowed operations
    allowed_hows = [
        "intersection",
        "union",
        "identity",
        "symmetric_difference",
        "difference",  # aka erase
    ]
    # Error Messages
    if how not in allowed_hows:
        raise ValueError(f"`how` was '{how}' but is expected to be in {allowed_hows}")

    if isinstance(df1, GeoSeries) or isinstance(df2, GeoSeries):
        raise NotImplementedError(
            "overlay currently only implemented for GeoDataFrames"
        )

    if not _check_crs(df1, df2):
        _crs_mismatch_warn(df1, df2, stacklevel=3)

    if keep_geom_type is None:
        keep_geom_type = True
        keep_geom_type_warning = True
    else:
        keep_geom_type_warning = False

    for i, df in enumerate([df1, df2]):
        poly_check = df.geom_type.isin(POLYGON_GEOM_TYPES).any()
        lines_check = df.geom_type.isin(LINE_GEOM_TYPES).any()
        points_check = df.geom_type.isin(POINT_GEOM_TYPES).any()
        if sum([poly_check, lines_check, points_check]) > 1:
            raise NotImplementedError(f"df{i + 1} contains mixed geometry types.")

    if how == "intersection":
        box_gdf1 = df1.total_bounds
        box_gdf2 = df2.total_bounds

        if not (
            ((box_gdf1[0] <= box_gdf2[2]) and (box_gdf2[0] <= box_gdf1[2]))
            and ((box_gdf1[1] <= box_gdf2[3]) and (box_gdf2[1] <= box_gdf1[3]))
        ):
            result = df1.iloc[:0].merge(
                df2.iloc[:0].drop(df2.geometry.name, axis=1),
                left_index=True,
                right_index=True,
                suffixes=("_1", "_2"),
            )
            return result[
                result.columns.drop(df1.geometry.name).tolist() + [df1.geometry.name]
            ]

    # Computations
    def _make_valid(df):
        df = df.copy()
        if df.geom_type.isin(POLYGON_GEOM_TYPES).all():
            mask = ~df.geometry.is_valid
            col = df._geometry_column_name
            if make_valid:
                df.loc[mask, col] = df.loc[mask, col].make_valid()
                # Extract only the input geometry type, as make_valid may change it
                if mask.any():
                    df = _collection_extract(
                        df, geom_type="Polygon", keep_geom_type_warning=False
                    )

            elif mask.any():
                raise ValueError(
                    "You have passed make_valid=False along with "
                    f"{mask.sum()} invalid input geometries. "
                    "Use make_valid=True or make sure that all geometries "
                    "are valid before using overlay."
                )
        return df

    # Determine the geometry type before make_valid, as make_valid may change it
    if keep_geom_type:
        geom_type = df1.geom_type.iloc[0]

    df1 = _make_valid(df1)
    df2 = _make_valid(df2)

    with warnings.catch_warnings():  # CRS checked above, suppress array-level warning
        warnings.filterwarnings("ignore", message="CRS mismatch between the CRS")
        if how == "difference":
            result = _overlay_difference(df1, df2)
        elif how == "intersection":
            result = _overlay_intersection(df1, df2)
        elif how == "symmetric_difference":
            result = _overlay_symmetric_diff(df1, df2)
        elif how == "union":
            result = _overlay_union(df1, df2)
        elif how == "identity":
            result = _overlay_identity(df1, df2)

        if how in ["intersection", "symmetric_difference", "union", "identity"]:
            result.drop(["__idx1", "__idx2"], axis=1, inplace=True)

    if keep_geom_type:
        result = _collection_extract(result, geom_type, keep_geom_type_warning)

    result.reset_index(drop=True, inplace=True)
    return result


def _collection_extract(df, geom_type, keep_geom_type_warning):
    # Check input
    if geom_type in POLYGON_GEOM_TYPES:
        geom_types = POLYGON_GEOM_TYPES
    elif geom_type in LINE_GEOM_TYPES:
        geom_types = LINE_GEOM_TYPES
    elif geom_type in POINT_GEOM_TYPES:
        geom_types = POINT_GEOM_TYPES
    else:
        raise TypeError(f"`geom_type` does not support {geom_type}.")

    result = df.copy()

    # First we filter the geometry types inside GeometryCollections objects
    # (e.g. GeometryCollection([polygon, point]) -> polygon)
    # we do this separately on only the relevant rows, as this is an expensive
    # operation (an expensive no-op for geometry types other than collections)
    is_collection = result.geom_type == "GeometryCollection"
    if is_collection.any():
        geom_col = result._geometry_column_name
        collections = result.loc[is_collection, [geom_col]]

        exploded = collections.reset_index(drop=True).explode(index_parts=True)
        exploded = exploded.reset_index(level=0)

        orig_num_geoms_exploded = exploded.shape[0]
        exploded.loc[~exploded.geom_type.isin(geom_types), geom_col] = None
        num_dropped_collection = (
            orig_num_geoms_exploded - exploded.geometry.isna().sum()
        )

        # level_0 created with above reset_index operation
        # and represents the original geometry collections
        # TODO avoiding dissolve to call union_all in this case could further
        # improve performance (we only need to collect geometries in their
        # respective Multi version)
        dissolved = exploded.dissolve(by="level_0")
        result.loc[is_collection, geom_col] = dissolved[geom_col].values
    else:
        num_dropped_collection = 0

    # Now we filter all geometries (in theory we don't need to do this
    # again for the rows handled above for GeometryCollections, but filtering
    # them out is probably more expensive as simply including them when this
    # is typically about only a few rows)
    orig_num_geoms = result.shape[0]
    result = result.loc[result.geom_type.isin(geom_types)]
    num_dropped = orig_num_geoms - result.shape[0]

    if (num_dropped > 0 or num_dropped_collection > 0) and keep_geom_type_warning:
        warnings.warn(
            "`keep_geom_type=True` in overlay resulted in "
            f"{num_dropped + num_dropped_collection} dropped geometries of different "
            "geometry types than df1 has. Set `keep_geom_type=False` to retain all "
            "geometries",
            UserWarning,
            stacklevel=2,
        )

    return result<|MERGE_RESOLUTION|>--- conflicted
+++ resolved
@@ -18,11 +18,7 @@
 
 
 def _ensure_geometry_column(df):
-<<<<<<< HEAD
-    """Make sure that the geometry column is called 'geometry'.
-=======
     """Ensure that the geometry column is called 'geometry'.
->>>>>>> c6bf8b31
 
     If another column with that name exists, it will be dropped.
     """
