from functools import reduce
import warnings

import numpy as np
import pandas as pd

from shapely.geometry import MultiLineString
from shapely.ops import polygonize, unary_union

from geopandas import GeoDataFrame, GeoSeries


def _uniquify(columns):
    ucols = []
    for col in columns:
        inc = 1
        newcol = col
        while newcol in ucols:
            inc += 1
            newcol = "{0}_{1}".format(col, inc)
        ucols.append(newcol)
    return ucols


def _extract_rings(df):
    """Collects all inner and outer linear rings from a GeoDataFrame
    with (multi)Polygon geometeries

    Parameters
    ----------
    df: GeoDataFrame with MultiPolygon or Polygon geometry column

    Returns
    -------
    rings: list of LinearRings
    """
    poly_msg = "overlay only takes GeoDataFrames with (multi)polygon geometries"
    rings = []
    geometry_column = df.geometry.name

    for i, feat in df.iterrows():
        geom = feat[geometry_column]

        if geom.type not in ["Polygon", "MultiPolygon"]:
            raise TypeError(poly_msg)

        if hasattr(geom, "geoms"):
            for poly in geom.geoms:  # if it's a multipolygon
                if not poly.is_valid:
                    # geom from layer is not valid attempting fix by buffer 0"
                    poly = poly.buffer(0)
                rings.append(poly.exterior)
                rings.extend(poly.interiors)
        else:
            if not geom.is_valid:
                # geom from layer is not valid attempting fix by buffer 0"
                geom = geom.buffer(0)
            rings.append(geom.exterior)
            rings.extend(geom.interiors)

    return rings


def _overlay_old(df1, df2, how, use_sindex=True, **kwargs):
    """Perform spatial overlay between two polygons.

    Currently only supports data GeoDataFrames with polygons.
    Implements several methods that are all effectively subsets of
    the union.

    Parameters
    ----------
    df1 : GeoDataFrame with MultiPolygon or Polygon geometry column
    df2 : GeoDataFrame with MultiPolygon or Polygon geometry column
    how : string
        Method of spatial overlay: 'intersection', 'union',
        'identity', 'symmetric_difference' or 'difference'.
    use_sindex : boolean, default True
        Use the spatial index to speed up operation if available.

    Returns
    -------
    df : GeoDataFrame
        GeoDataFrame with new set of polygons and attributes
        resulting from the overlay

    """
    allowed_hows = [
        "intersection",
        "union",
        "identity",
        "symmetric_difference",
        "difference",  # aka erase
    ]

    if how not in allowed_hows:
        raise ValueError(
            '`how` was "%s" but is expected to be in %s' % (how, allowed_hows)
        )

    if isinstance(df1, GeoSeries) or isinstance(df2, GeoSeries):
        raise NotImplementedError(
            "overlay currently only implemented for GeoDataFrames"
        )

    # Collect the interior and exterior rings
    rings1 = _extract_rings(df1)
    rings2 = _extract_rings(df2)
    mls1 = MultiLineString(rings1)
    mls2 = MultiLineString(rings2)

    # Union and polygonize
    mm = unary_union([mls1, mls2])
    newpolys = polygonize(mm)

    # determine spatial relationship
    collection = []
    for fid, newpoly in enumerate(newpolys):
        cent = newpoly.representative_point()

        # Test intersection with original polys
        # FIXME there should be a higher-level abstraction to search by bounds
        # and fall back in the case of no index?
        if use_sindex and df1.sindex is not None:
            candidates1 = [
                x.object for x in df1.sindex.intersection(newpoly.bounds, objects=True)
            ]
        else:
            candidates1 = [i for i, x in df1.iterrows()]

        if use_sindex and df2.sindex is not None:
            candidates2 = [
                x.object for x in df2.sindex.intersection(newpoly.bounds, objects=True)
            ]
        else:
            candidates2 = [i for i, x in df2.iterrows()]

        df1_hit = False
        df2_hit = False
        prop1 = None
        prop2 = None
        for cand_id in candidates1:
            cand = df1.loc[cand_id]
            if cent.intersects(cand[df1.geometry.name]):
                df1_hit = True
                prop1 = cand
                break  # Take the first hit
        for cand_id in candidates2:
            cand = df2.loc[cand_id]
            if cent.intersects(cand[df2.geometry.name]):
                df2_hit = True
                prop2 = cand
                break  # Take the first hit

        # determine spatial relationship based on type of overlay
        hit = False
        if how == "intersection" and (df1_hit and df2_hit):
            hit = True
        elif how == "union" and (df1_hit or df2_hit):
            hit = True
        elif how == "identity" and df1_hit:
            hit = True
        elif how == "symmetric_difference" and not (df1_hit and df2_hit):
            hit = True
        elif how == "difference" and (df1_hit and not df2_hit):
            hit = True

        if not hit:
            continue

        # gather properties
        if prop1 is None:
            prop1 = pd.Series(dict.fromkeys(df1.columns, None))
        if prop2 is None:
            prop2 = pd.Series(dict.fromkeys(df2.columns, None))

        # Concat but don't retain the original geometries
        out_series = pd.concat(
            [
                prop1.drop(df1._geometry_column_name),
                prop2.drop(df2._geometry_column_name),
            ]
        )

        out_series.index = _uniquify(out_series.index)

        # Create a geoseries and add it to the collection
        out_series["geometry"] = newpoly
        collection.append(out_series)

    # Return geodataframe with new indices
    return GeoDataFrame(collection, index=range(len(collection)))


def _ensure_geometry_column(df):
    """
    Helper function to ensure the geometry column is called 'geometry'.
    If another column with that name exists, it will be dropped.
    """
    if not df._geometry_column_name == "geometry":
        if "geometry" in df.columns:
            df.drop("geometry", axis=1, inplace=True)
        df.rename(
            columns={df._geometry_column_name: "geometry"}, copy=False, inplace=True
        )
        df.set_geometry("geometry", inplace=True)


def _overlay_intersection(df1, df2):
    """
    Overlay Intersection operation used in overlay function
    """
    # Spatial Index to create intersections
    spatial_index = df2.sindex
    bbox = df1.geometry.apply(lambda x: x.bounds)
    sidx = bbox.apply(lambda x: list(spatial_index.intersection(x)))
    # Create pairs of geometries in both dataframes to be intersected
    nei = []
    for i, j in enumerate(sidx):
        for k in j:
            nei.append([i, k])
    if nei != []:
        pairs = pd.DataFrame(nei, columns=["__idx1", "__idx2"])
        left = df1.geometry.take(pairs["__idx1"].values)
        left.reset_index(drop=True, inplace=True)
        right = df2.geometry.take(pairs["__idx2"].values)
        right.reset_index(drop=True, inplace=True)
        intersections = left.intersection(right)
        # removing buffer(0) from previous causes return of linestrings and points,
        # which in fact seems to be correct behaviour
        intersections = intersections.apply(
         lambda g: g.buffer(0) if g.type in ['Polygon', 'MultiPolygon']
         else g)

        # only keep actual intersecting geometries
        pairs_intersect = pairs[~intersections.is_empty]
        geom_intersect = intersections[~intersections.is_empty]

        # merge data for intersecting geometries
        df1 = df1.reset_index(drop=True)
        df2 = df2.reset_index(drop=True)
        dfinter = pairs_intersect.merge(
            df1.drop(df1._geometry_column_name, axis=1),
            left_on="__idx1",
            right_index=True,
        )
        dfinter = dfinter.merge(
            df2.drop(df2._geometry_column_name, axis=1),
            left_on="__idx2",
            right_index=True,
            suffixes=["_1", "_2"],
        )

        return GeoDataFrame(dfinter, geometry=geom_intersect, crs=df1.crs)
    else:
        return GeoDataFrame(
            [],
            columns=list(set(df1.columns).union(df2.columns)) + ["__idx1", "__idx2"],
            crs=df1.crs,
        )


def _overlay_difference(df1, df2):
    """
    Overlay Difference operation used in overlay function
    """
    # Spatial Index to create intersections
    spatial_index = df2.sindex
    bbox = df1.geometry.apply(lambda x: x.bounds)
    sidx = bbox.apply(lambda x: list(spatial_index.intersection(x)))
    # Create differences
    new_g = []
    for geom, neighbours in zip(df1.geometry, sidx):
<<<<<<< HEAD
        new = reduce(lambda x, y: x.difference(y),
                     [geom] + list(df2.geometry.iloc[neighbours]))
=======
        new = reduce(
            lambda x, y: x.difference(y).buffer(0),
            [geom] + list(df2.geometry.iloc[neighbours]),
        )
>>>>>>> 1c39098a
        new_g.append(new)
    differences = GeoSeries(new_g, index=df1.index)
    differences = differences.apply(
     lambda g: g.buffer(0) if g.type in ['Polygon', 'MultiPolygon'] else g)
    geom_diff = differences[~differences.is_empty].copy()
    dfdiff = df1[~differences.is_empty].copy()
    dfdiff[dfdiff._geometry_column_name] = geom_diff
    return dfdiff


def _overlay_symmetric_diff(df1, df2):
    """
    Overlay Symmetric Difference operation used in overlay function
    """
    dfdiff1 = _overlay_difference(df1, df2)
    dfdiff2 = _overlay_difference(df2, df1)
    dfdiff1["__idx1"] = range(len(dfdiff1))
    dfdiff2["__idx2"] = range(len(dfdiff2))
    dfdiff1["__idx2"] = np.nan
    dfdiff2["__idx1"] = np.nan
    # ensure geometry name (otherwise merge goes wrong)
    _ensure_geometry_column(dfdiff1)
    _ensure_geometry_column(dfdiff2)
    # combine both 'difference' dataframes
    dfsym = dfdiff1.merge(
        dfdiff2, on=["__idx1", "__idx2"], how="outer", suffixes=["_1", "_2"]
    )
    geometry = dfsym.geometry_1.copy()
    geometry.name = "geometry"
    # https://github.com/pandas-dev/pandas/issues/26468 use loc for now
    geometry.loc[dfsym.geometry_1.isnull()] = dfsym.loc[
        dfsym.geometry_1.isnull(), "geometry_2"
    ]
    dfsym.drop(["geometry_1", "geometry_2"], axis=1, inplace=True)
    dfsym.reset_index(drop=True, inplace=True)
    dfsym = GeoDataFrame(dfsym, geometry=geometry, crs=df1.crs)
    return dfsym


def _overlay_union(df1, df2):
    """
    Overlay Union operation used in overlay function
    """
    dfinter = _overlay_intersection(df1, df2)
    dfsym = _overlay_symmetric_diff(df1, df2)
    dfunion = pd.concat([dfinter, dfsym], ignore_index=True, sort=False)
    # keep geometry column last
    columns = list(dfunion.columns)
    columns.remove("geometry")
    columns = columns + ["geometry"]
    return dfunion.reindex(columns=columns)


<<<<<<< HEAD
def overlay(df1, df2, how='intersection', make_valid=True, strict=True,
            use_sindex=None):
=======
def overlay(df1, df2, how="intersection", make_valid=True, use_sindex=None):
>>>>>>> 1c39098a
    """Perform spatial overlay between two polygons.

    Currently only supports data GeoDataFrames with polygons.
    Implements several methods that are all effectively subsets of
    the union.

    Parameters
    ----------
    df1 : GeoDataFrame with MultiPolygon or Polygon geometry column
    df2 : GeoDataFrame with MultiPolygon or Polygon geometry column
    how : string
        Method of spatial overlay: 'intersection', 'union',
        'identity', 'symmetric_difference' or 'difference'.

    Returns
    -------
    df : GeoDataFrame
        GeoDataFrame with new set of polygons and attributes
        resulting from the overlay

    """
    if use_sindex is not None:
        warnings.warn(
            "'use_sindex' is deprecated. The overlay operation "
            "always requires a spatial index (rtree).",
            DeprecationWarning,
            stacklevel=2,
        )

    # Allowed operations
    allowed_hows = [
        "intersection",
        "union",
        "identity",
        "symmetric_difference",
        "difference",  # aka erase
    ]
    # Error Messages
    if how not in allowed_hows:
        raise ValueError(
            "`how` was '{0}' but is expected to be in %s".format(how, allowed_hows)
        )

    if isinstance(df1, GeoSeries) or isinstance(df2, GeoSeries):
<<<<<<< HEAD
        raise NotImplementedError("overlay currently only implemented for "
                                  "GeoDataFrames")
=======
        raise NotImplementedError(
            "overlay currently only implemented for GeoDataFrames"
        )

    accepted_types = ["Polygon", "MultiPolygon"]
    if (
        not df1.geom_type.isin(accepted_types).all()
        or not df2.geom_type.isin(accepted_types).all()
    ):
        raise TypeError(
            "overlay only takes GeoDataFrames with (multi)polygon  geometries."
        )
>>>>>>> 1c39098a

    # Computations
    df1 = df1.copy()
    df2 = df2.copy()
    polys = ['Polygon', 'MultiPolygon']
    if df1.geom_type.isin(polys).all():
        df1[df1._geometry_column_name] = df1.geometry.buffer(0)
    if df2.geom_type.isin(polys).all():
        df2[df2._geometry_column_name] = df2.geometry.buffer(0)

    if how == "difference":
        return _overlay_difference(df1, df2)
    elif how == "intersection":
        result = _overlay_intersection(df1, df2)
    elif how == "symmetric_difference":
        result = _overlay_symmetric_diff(df1, df2)
    elif how == "union":
        result = _overlay_union(df1, df2)
    elif how == "identity":
        dfunion = _overlay_union(df1, df2)
<<<<<<< HEAD
        result = dfunion[dfunion['__idx1'].notnull()].copy()

    if strict:
        lines = ['LineString', 'MultiLineString']
        points = ['Point', 'MultiPoint']
        type = df1.geom_type.iloc[0]
        if type in polys:
            result = result.loc[result.geom_type.isin(polys)]
        elif type in lines:
            result = result.loc[result.geom_type.isin(lines)]
        elif type in points:
            result = result.loc[result.geom_type.isin(points)]
        else:
            raise TypeError("`strict` does not support {}.".format(type))

=======
        result = dfunion[dfunion["__idx1"].notnull()].copy()
>>>>>>> 1c39098a
    result.reset_index(drop=True, inplace=True)
    result.drop(["__idx1", "__idx2"], axis=1, inplace=True)
    return result<|MERGE_RESOLUTION|>--- conflicted
+++ resolved
@@ -229,8 +229,8 @@
         # removing buffer(0) from previous causes return of linestrings and points,
         # which in fact seems to be correct behaviour
         intersections = intersections.apply(
-         lambda g: g.buffer(0) if g.type in ['Polygon', 'MultiPolygon']
-         else g)
+            lambda g: g.buffer(0) if g.type in ["Polygon", "MultiPolygon"] else g
+        )
 
         # only keep actual intersecting geometries
         pairs_intersect = pairs[~intersections.is_empty]
@@ -271,19 +271,14 @@
     # Create differences
     new_g = []
     for geom, neighbours in zip(df1.geometry, sidx):
-<<<<<<< HEAD
-        new = reduce(lambda x, y: x.difference(y),
-                     [geom] + list(df2.geometry.iloc[neighbours]))
-=======
         new = reduce(
-            lambda x, y: x.difference(y).buffer(0),
-            [geom] + list(df2.geometry.iloc[neighbours]),
-        )
->>>>>>> 1c39098a
+            lambda x, y: x.difference(y), [geom] + list(df2.geometry.iloc[neighbours])
+        )
         new_g.append(new)
     differences = GeoSeries(new_g, index=df1.index)
     differences = differences.apply(
-     lambda g: g.buffer(0) if g.type in ['Polygon', 'MultiPolygon'] else g)
+        lambda g: g.buffer(0) if g.type in ["Polygon", "MultiPolygon"] else g
+    )
     geom_diff = differences[~differences.is_empty].copy()
     dfdiff = df1[~differences.is_empty].copy()
     dfdiff[dfdiff._geometry_column_name] = geom_diff
@@ -333,12 +328,9 @@
     return dfunion.reindex(columns=columns)
 
 
-<<<<<<< HEAD
-def overlay(df1, df2, how='intersection', make_valid=True, strict=True,
-            use_sindex=None):
-=======
-def overlay(df1, df2, how="intersection", make_valid=True, use_sindex=None):
->>>>>>> 1c39098a
+def overlay(
+    df1, df2, how="intersection", make_valid=True, strict=True, use_sindex=None
+):
     """Perform spatial overlay between two polygons.
 
     Currently only supports data GeoDataFrames with polygons.
@@ -383,28 +375,14 @@
         )
 
     if isinstance(df1, GeoSeries) or isinstance(df2, GeoSeries):
-<<<<<<< HEAD
-        raise NotImplementedError("overlay currently only implemented for "
-                                  "GeoDataFrames")
-=======
         raise NotImplementedError(
-            "overlay currently only implemented for GeoDataFrames"
-        )
-
-    accepted_types = ["Polygon", "MultiPolygon"]
-    if (
-        not df1.geom_type.isin(accepted_types).all()
-        or not df2.geom_type.isin(accepted_types).all()
-    ):
-        raise TypeError(
-            "overlay only takes GeoDataFrames with (multi)polygon  geometries."
-        )
->>>>>>> 1c39098a
+            "overlay currently only implemented for " "GeoDataFrames"
+        )
 
     # Computations
     df1 = df1.copy()
     df2 = df2.copy()
-    polys = ['Polygon', 'MultiPolygon']
+    polys = ["Polygon", "MultiPolygon"]
     if df1.geom_type.isin(polys).all():
         df1[df1._geometry_column_name] = df1.geometry.buffer(0)
     if df2.geom_type.isin(polys).all():
@@ -420,12 +398,11 @@
         result = _overlay_union(df1, df2)
     elif how == "identity":
         dfunion = _overlay_union(df1, df2)
-<<<<<<< HEAD
-        result = dfunion[dfunion['__idx1'].notnull()].copy()
+        result = dfunion[dfunion["__idx1"].notnull()].copy()
 
     if strict:
-        lines = ['LineString', 'MultiLineString']
-        points = ['Point', 'MultiPoint']
+        lines = ["LineString", "MultiLineString"]
+        points = ["Point", "MultiPoint"]
         type = df1.geom_type.iloc[0]
         if type in polys:
             result = result.loc[result.geom_type.isin(polys)]
@@ -436,9 +413,6 @@
         else:
             raise TypeError("`strict` does not support {}.".format(type))
 
-=======
-        result = dfunion[dfunion["__idx1"].notnull()].copy()
->>>>>>> 1c39098a
     result.reset_index(drop=True, inplace=True)
     result.drop(["__idx1", "__idx2"], axis=1, inplace=True)
     return result