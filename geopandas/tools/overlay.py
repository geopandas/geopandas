--- conflicted
+++ resolved
@@ -220,28 +220,18 @@
             result = dfunion[dfunion["__idx1"].notnull()].copy()
 
     if keep_geom_type:
-<<<<<<< HEAD
+        key_order = result.keys()
+        exploded = result.reset_index(drop=True).explode()
+        exploded = exploded.reset_index(level=0)
+
         orig_num_geoms = result.shape[0]
         geom_type = df1.geom_type.iloc[0]
         if geom_type in polys:
-            result = result.loc[result.geom_type.isin(polys)]
+            exploded = exploded.loc[exploded.geom_type.isin(polys)]
         elif geom_type in lines:
-            result = result.loc[result.geom_type.isin(lines)]
+            exploded = exploded.loc[exploded.geom_type.isin(lines)]
         elif geom_type in points:
-            result = result.loc[result.geom_type.isin(points)]
-=======
-        key_order = result.keys()
-        exploded = result.reset_index(drop=True).explode()
-        exploded = exploded.reset_index(level=0)
-
-        type = df1.geom_type.iloc[0]
-        if type in polys:
-            exploded = exploded.loc[exploded.geom_type.isin(polys)]
-        elif type in lines:
-            exploded = exploded.loc[exploded.geom_type.isin(lines)]
-        elif type in points:
             exploded = exploded.loc[exploded.geom_type.isin(points)]
->>>>>>> 1ef92427
         else:
             raise TypeError("`keep_geom_type` does not support {}.".format(geom_type))
         if result.shape[0] != orig_num_geoms:
