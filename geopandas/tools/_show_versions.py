--- conflicted
+++ resolved
@@ -97,11 +97,8 @@
         "pysal",
         "geopy",
         "psycopg2",
-<<<<<<< HEAD
+        "geoalchemy2",
         "pyarrow",
-=======
-        "geoalchemy2",
->>>>>>> 5a2bafbe
     ]
 
     def get_version(module):
