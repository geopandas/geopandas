--- conflicted
+++ resolved
@@ -88,20 +88,11 @@
         # within implemented as the inverse of contains; swap names
         left_df, right_df = right_df, left_df
 
-<<<<<<< HEAD
-    if left_df.crs != right_df.crs:
-        print('Warning: CRS does not match!')
-
-    if tree_idx is None:
-        tree_idx = rtree_index(right_df['geometry'])
-
-=======
     # insert the bounds in the rtree spatial index
     right_df_bounds = right_df.geometry.apply(lambda x: x.bounds)
     stream = ((i, b, None) for i, b in enumerate(right_df_bounds))
     tree_idx = rtree.index.Index(stream)
->>>>>>> 8cad410e
-
+    
     idxmatch = (left_df.geometry.apply(lambda x: x.bounds)
                 .apply(lambda x: list(tree_idx.intersection(x))))
     idxmatch = idxmatch[idxmatch.apply(len) > 0]
