from __future__ import absolute_import

import numpy as np
import pandas as pd

from shapely.geometry import Point, Polygon, GeometryCollection

import geopandas
from geopandas import GeoDataFrame, GeoSeries, base, read_file, sjoin

from pandas.util.testing import assert_frame_equal
import pytest

pandas_0_18_problem = (
    "fails under pandas < 0.19 due to pandas issue 15692, not problem with sjoin."
)


@pytest.fixture()
def dfs(request):
    polys1 = GeoSeries(
        [
            Polygon([(0, 0), (5, 0), (5, 5), (0, 5)]),
            Polygon([(5, 5), (6, 5), (6, 6), (5, 6)]),
            Polygon([(6, 0), (9, 0), (9, 3), (6, 3)]),
        ]
    )

    polys2 = GeoSeries(
        [
            Polygon([(1, 1), (4, 1), (4, 4), (1, 4)]),
            Polygon([(4, 4), (7, 4), (7, 7), (4, 7)]),
            Polygon([(7, 7), (10, 7), (10, 10), (7, 10)]),
        ]
    )

    df1 = GeoDataFrame({"geometry": polys1, "df1": [0, 1, 2]})
    df2 = GeoDataFrame({"geometry": polys2, "df2": [3, 4, 5]})

    if request.param == "string-index":
        df1.index = ["a", "b", "c"]
        df2.index = ["d", "e", "f"]

    if request.param == "named-index":
        df1.index.name = "df1_ix"
        df2.index.name = "df2_ix"

<<<<<<< HEAD
    if request.param == "multi-index":
        i1 = ["a", "b", "c"]
        i2 = ["d", "e", "f"]
        df1 = df1.set_index([i1, i2])
        df2 = df2.set_index([i2, i1])

=======
>>>>>>> 32609cb4
    # construction expected frames
    expected = {}

    part1 = df1.copy().reset_index().rename(columns={"index": "index_left"})
    part2 = (
        df2.copy()
        .iloc[[0, 1, 1, 2]]
        .reset_index()
        .rename(columns={"index": "index_right"})
    )
    part1["_merge"] = [0, 1, 2]
    part2["_merge"] = [0, 0, 1, 3]
    exp = pd.merge(part1, part2, on="_merge", how="outer")
    expected["intersects"] = exp.drop("_merge", axis=1).copy()

    part1 = df1.copy().reset_index().rename(columns={"index": "index_left"})
    part2 = df2.copy().reset_index().rename(columns={"index": "index_right"})
    part1["_merge"] = [0, 1, 2]
    part2["_merge"] = [0, 3, 3]
    exp = pd.merge(part1, part2, on="_merge", how="outer")
    expected["contains"] = exp.drop("_merge", axis=1).copy()

    part1["_merge"] = [0, 1, 2]
    part2["_merge"] = [3, 1, 3]
    exp = pd.merge(part1, part2, on="_merge", how="outer")
    expected["within"] = exp.drop("_merge", axis=1).copy()

    return [request.param, df1, df2, expected]


@pytest.mark.skipif(not base.HAS_SINDEX, reason="Rtree absent, skipping")
class TestSpatialJoin:
    @pytest.mark.parametrize("dfs", ["default-index", "string-index"], indirect=True)
    def test_crs_mismatch(self, dfs):
        index, df1, df2, expected = dfs
        df1.crs = {"init": "epsg:4326", "no_defs": True}
        with pytest.warns(UserWarning):
            sjoin(df1, df2)

    @pytest.mark.parametrize(
<<<<<<< HEAD
        "dfs",
        ["default-index", "string-index", "named-index", "multi-index"],
        indirect=True,
=======
        "dfs", ["default-index", "string-index", "named-index"], indirect=True
>>>>>>> 32609cb4
    )
    @pytest.mark.parametrize("op", ["intersects", "contains", "within"])
    def test_inner(self, op, dfs):
        index, df1, df2, expected = dfs

        res = sjoin(df1, df2, how="inner", op=op)

        exp = expected[op].dropna().copy()
        exp = exp.drop("geometry_y", axis=1).rename(columns={"geometry_x": "geometry"})
        exp[["df1", "df2"]] = exp[["df1", "df2"]].astype("int64")
        if index == "default-index":
            exp[["index_left", "index_right"]] = exp[
                ["index_left", "index_right"]
            ].astype("int64")
        if index == "named-index":
            exp[["df1_ix", "df2_ix"]] = exp[["df1_ix", "df2_ix"]].astype("int64")
            exp = exp.set_index("df1_ix").rename(columns={"df2_ix": "index_right"})
        if index in ["default-index", "string-index"]:
            exp = exp.set_index("index_left")
            exp.index.name = None
<<<<<<< HEAD
        if index == "multi-index":
            exp = exp.set_index(["level_0_x", "level_1_x"]).rename(
                columns={"level_0_y": "index_right0", "level_1_y": "index_right1"}
            )
            exp.index.names = df1.index.names
=======
>>>>>>> 32609cb4

        assert_frame_equal(res, exp)

    @pytest.mark.parametrize(
<<<<<<< HEAD
        "dfs",
        ["default-index", "string-index", "named-index", "multi-index"],
        indirect=True,
=======
        "dfs", ["default-index", "string-index", "named-index"], indirect=True
>>>>>>> 32609cb4
    )
    @pytest.mark.parametrize("op", ["intersects", "contains", "within"])
    def test_left(self, op, dfs):
        index, df1, df2, expected = dfs

        res = sjoin(df1, df2, how="left", op=op)

        if index in ["default-index", "string-index"]:
            exp = expected[op].dropna(subset=["index_left"]).copy()
        elif index == "named-index":
            exp = expected[op].dropna(subset=["df1_ix"]).copy()
<<<<<<< HEAD
        elif index == "multi-index":
            exp = expected[op].dropna(subset=["level_0_x"]).copy()
=======
>>>>>>> 32609cb4
        exp = exp.drop("geometry_y", axis=1).rename(columns={"geometry_x": "geometry"})
        exp["df1"] = exp["df1"].astype("int64")
        if index == "default-index":
            exp["index_left"] = exp["index_left"].astype("int64")
            # TODO: in result the dtype is object
            res["index_right"] = res["index_right"].astype(float)
<<<<<<< HEAD
        if index == "named-index":
=======
        elif index == "named-index":
>>>>>>> 32609cb4
            exp[["df1_ix"]] = exp[["df1_ix"]].astype("int64")
            exp = exp.set_index("df1_ix").rename(columns={"df2_ix": "index_right"})
        if index in ["default-index", "string-index"]:
            exp = exp.set_index("index_left")
            exp.index.name = None
<<<<<<< HEAD
        if index == "multi-index":
            exp = exp.set_index(["level_0_x", "level_1_x"]).rename(
                columns={"level_0_y": "index_right0", "level_1_y": "index_right1"}
            )
            exp.index.names = df1.index.names
=======
>>>>>>> 32609cb4

        assert_frame_equal(res, exp)

    def test_empty_join(self):
        # Check empty joins
        polygons = geopandas.GeoDataFrame(
            {
                "col2": [1, 2],
                "geometry": [
                    Polygon([(0, 0), (1, 0), (1, 1), (0, 1)]),
                    Polygon([(1, 0), (2, 0), (2, 1), (1, 1)]),
                ],
            }
        )
        not_in = geopandas.GeoDataFrame({"col1": [1], "geometry": [Point(-0.5, 0.5)]})
        empty = sjoin(not_in, polygons, how="left", op="intersects")
        assert empty.index_right.isnull().all()
        empty = sjoin(not_in, polygons, how="right", op="intersects")
        assert empty.index_left.isnull().all()
        empty = sjoin(not_in, polygons, how="inner", op="intersects")
        assert empty.empty

    @pytest.mark.parametrize("dfs", ["default-index", "string-index"], indirect=True)
    def test_sjoin_invalid_args(self, dfs):
        index, df1, df2, expected = dfs

        with pytest.raises(ValueError, match="'left_df' should be GeoDataFrame"):
            sjoin(df1.geometry, df2)

        with pytest.raises(ValueError, match="'right_df' should be GeoDataFrame"):
            sjoin(df1, df2.geometry)

    @pytest.mark.parametrize(
<<<<<<< HEAD
        "dfs",
        ["default-index", "string-index", "named-index", "multi-index"],
        indirect=True,
=======
        "dfs", ["default-index", "string-index", "named-index"], indirect=True
>>>>>>> 32609cb4
    )
    @pytest.mark.parametrize("op", ["intersects", "contains", "within"])
    def test_right(self, op, dfs):
        index, df1, df2, expected = dfs

        res = sjoin(df1, df2, how="right", op=op)

        if index in ["default-index", "string-index"]:
            exp = expected[op].dropna(subset=["index_right"]).copy()
        elif index == "named-index":
            exp = expected[op].dropna(subset=["df2_ix"]).copy()
<<<<<<< HEAD
        elif index == "multi-index":
            exp = expected[op].dropna(subset=["level_0_y"]).copy()
=======
>>>>>>> 32609cb4
        exp = exp.drop("geometry_x", axis=1).rename(columns={"geometry_y": "geometry"})
        exp["df2"] = exp["df2"].astype("int64")
        if index == "default-index":
            exp["index_right"] = exp["index_right"].astype("int64")
            res["index_left"] = res["index_left"].astype(float)
<<<<<<< HEAD
        if index == "named-index":
=======
        elif index == "named-index":
>>>>>>> 32609cb4
            exp[["df2_ix"]] = exp[["df2_ix"]].astype("int64")
            exp = exp.set_index("df2_ix").rename(columns={"df1_ix": "index_left"})
        if index in ["default-index", "string-index"]:
            exp = exp.set_index("index_right")
            exp = exp.reindex(columns=res.columns)
            exp.index.name = None
<<<<<<< HEAD
        if index == "multi-index":
            exp = exp.set_index(["level_0_y", "level_1_y"]).rename(
                columns={"level_0_x": "index_left0", "level_1_x": "index_left1"}
            )
            exp.index.names = df2.index.names
=======
>>>>>>> 32609cb4

        assert_frame_equal(res, exp, check_index_type=False)


@pytest.mark.skipif(not base.HAS_SINDEX, reason="Rtree absent, skipping")
class TestSpatialJoinNYBB:
    def setup_method(self):
        nybb_filename = geopandas.datasets.get_path("nybb")
        self.polydf = read_file(nybb_filename)
        self.crs = self.polydf.crs
        N = 20
        b = [int(x) for x in self.polydf.total_bounds]
        self.pointdf = GeoDataFrame(
            [
                {"geometry": Point(x, y), "pointattr1": x + y, "pointattr2": x - y}
                for x, y in zip(
                    range(b[0], b[2], int((b[2] - b[0]) / N)),
                    range(b[1], b[3], int((b[3] - b[1]) / N)),
                )
            ],
            crs=self.crs,
        )

    def test_geometry_name(self):
        # test sjoin is working with other geometry name
        polydf_original_geom_name = self.polydf.geometry.name
        self.polydf = self.polydf.rename(columns={"geometry": "new_geom"}).set_geometry(
            "new_geom"
        )
        assert polydf_original_geom_name != self.polydf.geometry.name
        res = sjoin(self.polydf, self.pointdf, how="left")
        assert self.polydf.geometry.name == res.geometry.name

    def test_sjoin_left(self):
        df = sjoin(self.pointdf, self.polydf, how="left")
        assert df.shape == (21, 8)
        for i, row in df.iterrows():
            assert row.geometry.type == "Point"
        assert "pointattr1" in df.columns
        assert "BoroCode" in df.columns

    def test_sjoin_right(self):
        # the inverse of left
        df = sjoin(self.pointdf, self.polydf, how="right")
        df2 = sjoin(self.polydf, self.pointdf, how="left")
        assert df.shape == (12, 8)
        assert df.shape == df2.shape
        for i, row in df.iterrows():
            assert row.geometry.type == "MultiPolygon"
        for i, row in df2.iterrows():
            assert row.geometry.type == "MultiPolygon"

    def test_sjoin_inner(self):
        df = sjoin(self.pointdf, self.polydf, how="inner")
        assert df.shape == (11, 8)

    def test_sjoin_op(self):
        # points within polygons
        df = sjoin(self.pointdf, self.polydf, how="left", op="within")
        assert df.shape == (21, 8)
        assert df.loc[1]["BoroName"] == "Staten Island"

        # points contain polygons? never happens so we should have nulls
        df = sjoin(self.pointdf, self.polydf, how="left", op="contains")
        assert df.shape == (21, 8)
        assert np.isnan(df.loc[1]["Shape_Area"])

    def test_sjoin_bad_op(self):
        # AttributeError: 'Point' object has no attribute 'spandex'
        with pytest.raises(ValueError):
            sjoin(self.pointdf, self.polydf, how="left", op="spandex")

    def test_sjoin_duplicate_column_name(self):
        pointdf2 = self.pointdf.rename(columns={"pointattr1": "Shape_Area"})
        df = sjoin(pointdf2, self.polydf, how="left")
        assert "Shape_Area_left" in df.columns
        assert "Shape_Area_right" in df.columns

    @pytest.mark.parametrize("how", ["left", "right", "inner"])
    def test_sjoin_named_index(self, how):
        # original index names should be unchanged
        pointdf2 = self.pointdf.copy()
        pointdf2.index.name = "pointid"
        polydf = self.polydf.copy()
        polydf.index.name = "polyid"

        res = sjoin(pointdf2, polydf, how=how)
        assert pointdf2.index.name == "pointid"
        assert polydf.index.name == "polyid"

        # original index name should pass through to result
        if how == "right":
            assert res.index.name == "polyid"
        else:  # how == "left", how == "inner"
            assert res.index.name == "pointid"

    def test_sjoin_values(self):
        # GH190
        self.polydf.index = [1, 3, 4, 5, 6]
        df = sjoin(self.pointdf, self.polydf, how="left")
        assert df.shape == (21, 8)
        df = sjoin(self.polydf, self.pointdf, how="left")
        assert df.shape == (12, 8)

    @pytest.mark.xfail
    def test_no_overlapping_geometry(self):
        # Note: these tests are for correctly returning GeoDataFrame
        # when result of the join is empty

        df_inner = sjoin(self.pointdf.iloc[17:], self.polydf, how="inner")
        df_left = sjoin(self.pointdf.iloc[17:], self.polydf, how="left")
        df_right = sjoin(self.pointdf.iloc[17:], self.polydf, how="right")

        expected_inner_df = pd.concat(
            [
                self.pointdf.iloc[:0],
                pd.Series(name="index_right", dtype="int64"),
                self.polydf.drop("geometry", axis=1).iloc[:0],
            ],
            axis=1,
        )

        expected_inner = GeoDataFrame(
            expected_inner_df, crs={"init": "epsg:4326", "no_defs": True}
        )

        expected_right_df = pd.concat(
            [
                self.pointdf.drop("geometry", axis=1).iloc[:0],
                pd.concat(
                    [
                        pd.Series(name="index_left", dtype="int64"),
                        pd.Series(name="index_right", dtype="int64"),
                    ],
                    axis=1,
                ),
                self.polydf,
            ],
            axis=1,
        )

        expected_right = GeoDataFrame(
            expected_right_df, crs={"init": "epsg:4326", "no_defs": True}
        ).set_index("index_right")

        expected_left_df = pd.concat(
            [
                self.pointdf.iloc[17:],
                pd.Series(name="index_right", dtype="int64"),
                self.polydf.iloc[:0].drop("geometry", axis=1),
            ],
            axis=1,
        )

        expected_left = GeoDataFrame(
            expected_left_df, crs={"init": "epsg:4326", "no_defs": True}
        )

        assert expected_inner.equals(df_inner)
        assert expected_right.equals(df_right)
        assert expected_left.equals(df_left)

    @pytest.mark.skip("Not implemented")
    def test_sjoin_outer(self):
        df = sjoin(self.pointdf, self.polydf, how="outer")
        assert df.shape == (21, 8)

    def test_sjoin_empty_geometries(self):
        # https://github.com/geopandas/geopandas/issues/944
        empty = GeoDataFrame(geometry=[GeometryCollection()] * 3)
        df = sjoin(self.pointdf.append(empty), self.polydf, how="left")
        assert df.shape == (24, 8)
        df2 = sjoin(self.pointdf, self.polydf.append(empty), how="left")
        assert df2.shape == (21, 8)


@pytest.mark.skipif(not base.HAS_SINDEX, reason="Rtree absent, skipping")
class TestSpatialJoinNaturalEarth:
    def setup_method(self):
        world_path = geopandas.datasets.get_path("naturalearth_lowres")
        cities_path = geopandas.datasets.get_path("naturalearth_cities")
        self.world = read_file(world_path)
        self.cities = read_file(cities_path)

    def test_sjoin_inner(self):
        # GH637
        countries = self.world[["geometry", "name"]]
        countries = countries.rename(columns={"name": "country"})
        cities_with_country = sjoin(
            self.cities, countries, how="inner", op="intersects"
        )
        assert cities_with_country.shape == (172, 4)<|MERGE_RESOLUTION|>--- conflicted
+++ resolved
@@ -45,15 +45,12 @@
         df1.index.name = "df1_ix"
         df2.index.name = "df2_ix"
 
-<<<<<<< HEAD
     if request.param == "multi-index":
         i1 = ["a", "b", "c"]
         i2 = ["d", "e", "f"]
         df1 = df1.set_index([i1, i2])
         df2 = df2.set_index([i2, i1])
 
-=======
->>>>>>> 32609cb4
     # construction expected frames
     expected = {}
 
@@ -94,13 +91,10 @@
             sjoin(df1, df2)
 
     @pytest.mark.parametrize(
-<<<<<<< HEAD
         "dfs",
         ["default-index", "string-index", "named-index", "multi-index"],
         indirect=True,
-=======
-        "dfs", ["default-index", "string-index", "named-index"], indirect=True
->>>>>>> 32609cb4
+
     )
     @pytest.mark.parametrize("op", ["intersects", "contains", "within"])
     def test_inner(self, op, dfs):
@@ -121,25 +115,18 @@
         if index in ["default-index", "string-index"]:
             exp = exp.set_index("index_left")
             exp.index.name = None
-<<<<<<< HEAD
         if index == "multi-index":
             exp = exp.set_index(["level_0_x", "level_1_x"]).rename(
                 columns={"level_0_y": "index_right0", "level_1_y": "index_right1"}
             )
             exp.index.names = df1.index.names
-=======
->>>>>>> 32609cb4
 
         assert_frame_equal(res, exp)
 
     @pytest.mark.parametrize(
-<<<<<<< HEAD
         "dfs",
         ["default-index", "string-index", "named-index", "multi-index"],
         indirect=True,
-=======
-        "dfs", ["default-index", "string-index", "named-index"], indirect=True
->>>>>>> 32609cb4
     )
     @pytest.mark.parametrize("op", ["intersects", "contains", "within"])
     def test_left(self, op, dfs):
@@ -151,35 +138,25 @@
             exp = expected[op].dropna(subset=["index_left"]).copy()
         elif index == "named-index":
             exp = expected[op].dropna(subset=["df1_ix"]).copy()
-<<<<<<< HEAD
         elif index == "multi-index":
             exp = expected[op].dropna(subset=["level_0_x"]).copy()
-=======
->>>>>>> 32609cb4
         exp = exp.drop("geometry_y", axis=1).rename(columns={"geometry_x": "geometry"})
         exp["df1"] = exp["df1"].astype("int64")
         if index == "default-index":
             exp["index_left"] = exp["index_left"].astype("int64")
             # TODO: in result the dtype is object
             res["index_right"] = res["index_right"].astype(float)
-<<<<<<< HEAD
-        if index == "named-index":
-=======
         elif index == "named-index":
->>>>>>> 32609cb4
             exp[["df1_ix"]] = exp[["df1_ix"]].astype("int64")
             exp = exp.set_index("df1_ix").rename(columns={"df2_ix": "index_right"})
         if index in ["default-index", "string-index"]:
             exp = exp.set_index("index_left")
             exp.index.name = None
-<<<<<<< HEAD
         if index == "multi-index":
             exp = exp.set_index(["level_0_x", "level_1_x"]).rename(
                 columns={"level_0_y": "index_right0", "level_1_y": "index_right1"}
             )
             exp.index.names = df1.index.names
-=======
->>>>>>> 32609cb4
 
         assert_frame_equal(res, exp)
 
@@ -213,13 +190,9 @@
             sjoin(df1, df2.geometry)
 
     @pytest.mark.parametrize(
-<<<<<<< HEAD
         "dfs",
         ["default-index", "string-index", "named-index", "multi-index"],
         indirect=True,
-=======
-        "dfs", ["default-index", "string-index", "named-index"], indirect=True
->>>>>>> 32609cb4
     )
     @pytest.mark.parametrize("op", ["intersects", "contains", "within"])
     def test_right(self, op, dfs):
@@ -231,35 +204,25 @@
             exp = expected[op].dropna(subset=["index_right"]).copy()
         elif index == "named-index":
             exp = expected[op].dropna(subset=["df2_ix"]).copy()
-<<<<<<< HEAD
         elif index == "multi-index":
             exp = expected[op].dropna(subset=["level_0_y"]).copy()
-=======
->>>>>>> 32609cb4
         exp = exp.drop("geometry_x", axis=1).rename(columns={"geometry_y": "geometry"})
         exp["df2"] = exp["df2"].astype("int64")
         if index == "default-index":
             exp["index_right"] = exp["index_right"].astype("int64")
             res["index_left"] = res["index_left"].astype(float)
-<<<<<<< HEAD
-        if index == "named-index":
-=======
         elif index == "named-index":
->>>>>>> 32609cb4
             exp[["df2_ix"]] = exp[["df2_ix"]].astype("int64")
             exp = exp.set_index("df2_ix").rename(columns={"df1_ix": "index_left"})
         if index in ["default-index", "string-index"]:
             exp = exp.set_index("index_right")
             exp = exp.reindex(columns=res.columns)
             exp.index.name = None
-<<<<<<< HEAD
         if index == "multi-index":
             exp = exp.set_index(["level_0_y", "level_1_y"]).rename(
                 columns={"level_0_x": "index_left0", "level_1_x": "index_left1"}
             )
             exp.index.names = df2.index.names
-=======
->>>>>>> 32609cb4
 
         assert_frame_equal(res, exp, check_index_type=False)
 
