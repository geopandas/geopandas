<<<<<<< HEAD
from packaging.version import Version
=======
from distutils.version import LooseVersion
import math
from typing import Sequence
from geopandas.testing import assert_geodataframe_equal
>>>>>>> 831108dc

import numpy as np
import pandas as pd

from shapely.geometry import Point, Polygon, GeometryCollection

import geopandas
import geopandas._compat as compat
from geopandas import GeoDataFrame, GeoSeries, read_file, sjoin, sjoin_nearest
from geopandas.testing import assert_geoseries_equal

from pandas.testing import assert_frame_equal
import pytest


TEST_NEAREST = compat.PYGEOS_GE_010 and compat.USE_PYGEOS


pytestmark = pytest.mark.skip_no_sindex


@pytest.fixture()
def dfs(request):
    polys1 = GeoSeries(
        [
            Polygon([(0, 0), (5, 0), (5, 5), (0, 5)]),
            Polygon([(5, 5), (6, 5), (6, 6), (5, 6)]),
            Polygon([(6, 0), (9, 0), (9, 3), (6, 3)]),
        ]
    )

    polys2 = GeoSeries(
        [
            Polygon([(1, 1), (4, 1), (4, 4), (1, 4)]),
            Polygon([(4, 4), (7, 4), (7, 7), (4, 7)]),
            Polygon([(7, 7), (10, 7), (10, 10), (7, 10)]),
        ]
    )

    df1 = GeoDataFrame({"geometry": polys1, "df1": [0, 1, 2]})
    df2 = GeoDataFrame({"geometry": polys2, "df2": [3, 4, 5]})

    if request.param == "string-index":
        df1.index = ["a", "b", "c"]
        df2.index = ["d", "e", "f"]

    if request.param == "named-index":
        df1.index.name = "df1_ix"
        df2.index.name = "df2_ix"

    if request.param == "multi-index":
        i1 = ["a", "b", "c"]
        i2 = ["d", "e", "f"]
        df1 = df1.set_index([i1, i2])
        df2 = df2.set_index([i2, i1])

    if request.param == "named-multi-index":
        i1 = ["a", "b", "c"]
        i2 = ["d", "e", "f"]
        df1 = df1.set_index([i1, i2])
        df2 = df2.set_index([i2, i1])
        df1.index.names = ["df1_ix1", "df1_ix2"]
        df2.index.names = ["df2_ix1", "df2_ix2"]

    # construction expected frames
    expected = {}

    part1 = df1.copy().reset_index().rename(columns={"index": "index_left"})
    part2 = (
        df2.copy()
        .iloc[[0, 1, 1, 2]]
        .reset_index()
        .rename(columns={"index": "index_right"})
    )
    part1["_merge"] = [0, 1, 2]
    part2["_merge"] = [0, 0, 1, 3]
    exp = pd.merge(part1, part2, on="_merge", how="outer")
    expected["intersects"] = exp.drop("_merge", axis=1).copy()

    part1 = df1.copy().reset_index().rename(columns={"index": "index_left"})
    part2 = df2.copy().reset_index().rename(columns={"index": "index_right"})
    part1["_merge"] = [0, 1, 2]
    part2["_merge"] = [0, 3, 3]
    exp = pd.merge(part1, part2, on="_merge", how="outer")
    expected["contains"] = exp.drop("_merge", axis=1).copy()

    part1["_merge"] = [0, 1, 2]
    part2["_merge"] = [3, 1, 3]
    exp = pd.merge(part1, part2, on="_merge", how="outer")
    expected["within"] = exp.drop("_merge", axis=1).copy()

    return [request.param, df1, df2, expected]


class TestSpatialJoin:
    @pytest.mark.parametrize(
        "how, lsuffix, rsuffix, expected_cols",
        [
            ("left", "left", "right", {"col_left", "col_right", "index_right"}),
            ("inner", "left", "right", {"col_left", "col_right", "index_right"}),
            ("right", "left", "right", {"col_left", "col_right", "index_left"}),
            ("left", "lft", "rgt", {"col_lft", "col_rgt", "index_rgt"}),
            ("inner", "lft", "rgt", {"col_lft", "col_rgt", "index_rgt"}),
            ("right", "lft", "rgt", {"col_lft", "col_rgt", "index_lft"}),
        ],
    )
    def test_suffixes(self, how: str, lsuffix: str, rsuffix: str, expected_cols):
        left = GeoDataFrame({"col": [1], "geometry": [Point(0, 0)]})
        right = GeoDataFrame({"col": [1], "geometry": [Point(0, 0)]})
        joined = sjoin(left, right, how=how, lsuffix=lsuffix, rsuffix=rsuffix)
        assert set(joined.columns) == expected_cols | set(("geometry",))

    @pytest.mark.parametrize("dfs", ["default-index", "string-index"], indirect=True)
    def test_crs_mismatch(self, dfs):
        index, df1, df2, expected = dfs
        df1.crs = "epsg:4326"
        with pytest.warns(UserWarning, match="CRS mismatch between the CRS"):
            sjoin(df1, df2)

    @pytest.mark.parametrize("dfs", ["default-index"], indirect=True)
    @pytest.mark.parametrize("op", ["intersects", "contains", "within"])
    def test_deprecated_op_param(self, dfs, op):
        _, df1, df2, _ = dfs
        with pytest.warns(FutureWarning, match="`op` parameter is deprecated"):
            sjoin(df1, df2, op=op)

    @pytest.mark.parametrize("dfs", ["default-index"], indirect=True)
    @pytest.mark.parametrize("op", ["intersects", "contains", "within"])
    @pytest.mark.parametrize("predicate", ["contains", "within"])
    def test_deprecated_op_param_nondefault_predicate(self, dfs, op, predicate):
        _, df1, df2, _ = dfs
        match = "use the `predicate` parameter instead"
        if op != predicate:
            warntype = UserWarning
            match = (
                "`predicate` will be overridden by the value of `op`"
                + r"(.|\s)*"
                + match
            )
        else:
            warntype = FutureWarning
        with pytest.warns(warntype, match=match):
            sjoin(df1, df2, predicate=predicate, op=op)

    @pytest.mark.parametrize("dfs", ["default-index"], indirect=True)
    def test_unknown_kwargs(self, dfs):
        _, df1, df2, _ = dfs
        with pytest.raises(
            TypeError,
            match=r"sjoin\(\) got an unexpected keyword argument 'extra_param'",
        ):
            sjoin(df1, df2, extra_param="test")

    @pytest.mark.filterwarnings("ignore:The `op` parameter:FutureWarning")
    @pytest.mark.parametrize(
        "dfs",
        [
            "default-index",
            "string-index",
            "named-index",
            "multi-index",
            "named-multi-index",
        ],
        indirect=True,
    )
    @pytest.mark.parametrize("predicate", ["intersects", "contains", "within"])
    @pytest.mark.parametrize("predicate_kw", ["predicate", "op"])
    def test_inner(self, predicate, predicate_kw, dfs):
        index, df1, df2, expected = dfs

        res = sjoin(df1, df2, how="inner", **{predicate_kw: predicate})

        exp = expected[predicate].dropna().copy()
        exp = exp.drop("geometry_y", axis=1).rename(columns={"geometry_x": "geometry"})
        exp[["df1", "df2"]] = exp[["df1", "df2"]].astype("int64")
        if index == "default-index":
            exp[["index_left", "index_right"]] = exp[
                ["index_left", "index_right"]
            ].astype("int64")
        if index == "named-index":
            exp[["df1_ix", "df2_ix"]] = exp[["df1_ix", "df2_ix"]].astype("int64")
            exp = exp.set_index("df1_ix").rename(columns={"df2_ix": "index_right"})
        if index in ["default-index", "string-index"]:
            exp = exp.set_index("index_left")
            exp.index.name = None
        if index == "multi-index":
            exp = exp.set_index(["level_0_x", "level_1_x"]).rename(
                columns={"level_0_y": "index_right0", "level_1_y": "index_right1"}
            )
            exp.index.names = df1.index.names
        if index == "named-multi-index":
            exp = exp.set_index(["df1_ix1", "df1_ix2"]).rename(
                columns={"df2_ix1": "index_right0", "df2_ix2": "index_right1"}
            )
            exp.index.names = df1.index.names

        assert_frame_equal(res, exp)

    @pytest.mark.parametrize(
        "dfs",
        [
            "default-index",
            "string-index",
            "named-index",
            "multi-index",
            "named-multi-index",
        ],
        indirect=True,
    )
    @pytest.mark.parametrize("predicate", ["intersects", "contains", "within"])
    def test_left(self, predicate, dfs):
        index, df1, df2, expected = dfs

        res = sjoin(df1, df2, how="left", predicate=predicate)

        if index in ["default-index", "string-index"]:
            exp = expected[predicate].dropna(subset=["index_left"]).copy()
        elif index == "named-index":
            exp = expected[predicate].dropna(subset=["df1_ix"]).copy()
        elif index == "multi-index":
            exp = expected[predicate].dropna(subset=["level_0_x"]).copy()
        elif index == "named-multi-index":
            exp = expected[predicate].dropna(subset=["df1_ix1"]).copy()
        exp = exp.drop("geometry_y", axis=1).rename(columns={"geometry_x": "geometry"})
        exp["df1"] = exp["df1"].astype("int64")
        if index == "default-index":
            exp["index_left"] = exp["index_left"].astype("int64")
            # TODO: in result the dtype is object
            res["index_right"] = res["index_right"].astype(float)
        elif index == "named-index":
            exp[["df1_ix"]] = exp[["df1_ix"]].astype("int64")
            exp = exp.set_index("df1_ix").rename(columns={"df2_ix": "index_right"})
        if index in ["default-index", "string-index"]:
            exp = exp.set_index("index_left")
            exp.index.name = None
        if index == "multi-index":
            exp = exp.set_index(["level_0_x", "level_1_x"]).rename(
                columns={"level_0_y": "index_right0", "level_1_y": "index_right1"}
            )
            exp.index.names = df1.index.names
        if index == "named-multi-index":
            exp = exp.set_index(["df1_ix1", "df1_ix2"]).rename(
                columns={"df2_ix1": "index_right0", "df2_ix2": "index_right1"}
            )
            exp.index.names = df1.index.names

        assert_frame_equal(res, exp)

    def test_empty_join(self):
        # Check joins resulting in empty gdfs.
        polygons = geopandas.GeoDataFrame(
            {
                "col2": [1, 2],
                "geometry": [
                    Polygon([(0, 0), (1, 0), (1, 1), (0, 1)]),
                    Polygon([(1, 0), (2, 0), (2, 1), (1, 1)]),
                ],
            }
        )
        not_in = geopandas.GeoDataFrame({"col1": [1], "geometry": [Point(-0.5, 0.5)]})
        empty = sjoin(not_in, polygons, how="left", predicate="intersects")
        assert empty.index_right.isnull().all()
        empty = sjoin(not_in, polygons, how="right", predicate="intersects")
        assert empty.index_left.isnull().all()
        empty = sjoin(not_in, polygons, how="inner", predicate="intersects")
        assert empty.empty

    @pytest.mark.parametrize("predicate", ["intersects", "contains", "within"])
    @pytest.mark.parametrize(
        "empty",
        [
            GeoDataFrame(geometry=[GeometryCollection(), GeometryCollection()]),
            GeoDataFrame(geometry=GeoSeries()),
        ],
    )
    def test_join_with_empty(self, predicate, empty):
        # Check joins with empty geometry columns/dataframes.
        polygons = geopandas.GeoDataFrame(
            {
                "col2": [1, 2],
                "geometry": [
                    Polygon([(0, 0), (1, 0), (1, 1), (0, 1)]),
                    Polygon([(1, 0), (2, 0), (2, 1), (1, 1)]),
                ],
            }
        )
        result = sjoin(empty, polygons, how="left", predicate=predicate)
        assert result.index_right.isnull().all()
        result = sjoin(empty, polygons, how="right", predicate=predicate)
        assert result.index_left.isnull().all()
        result = sjoin(empty, polygons, how="inner", predicate=predicate)
        assert result.empty

    @pytest.mark.parametrize("dfs", ["default-index", "string-index"], indirect=True)
    def test_sjoin_invalid_args(self, dfs):
        index, df1, df2, expected = dfs

        with pytest.raises(ValueError, match="'left_df' should be GeoDataFrame"):
            sjoin(df1.geometry, df2)

        with pytest.raises(ValueError, match="'right_df' should be GeoDataFrame"):
            sjoin(df1, df2.geometry)

    @pytest.mark.parametrize(
        "dfs",
        [
            "default-index",
            "string-index",
            "named-index",
            "multi-index",
            "named-multi-index",
        ],
        indirect=True,
    )
    @pytest.mark.parametrize("predicate", ["intersects", "contains", "within"])
    def test_right(self, predicate, dfs):
        index, df1, df2, expected = dfs

        res = sjoin(df1, df2, how="right", predicate=predicate)

        if index in ["default-index", "string-index"]:
            exp = expected[predicate].dropna(subset=["index_right"]).copy()
        elif index == "named-index":
            exp = expected[predicate].dropna(subset=["df2_ix"]).copy()
        elif index == "multi-index":
            exp = expected[predicate].dropna(subset=["level_0_y"]).copy()
        elif index == "named-multi-index":
            exp = expected[predicate].dropna(subset=["df2_ix1"]).copy()
        exp = exp.drop("geometry_x", axis=1).rename(columns={"geometry_y": "geometry"})
        exp["df2"] = exp["df2"].astype("int64")
        if index == "default-index":
            exp["index_right"] = exp["index_right"].astype("int64")
            res["index_left"] = res["index_left"].astype(float)
        elif index == "named-index":
            exp[["df2_ix"]] = exp[["df2_ix"]].astype("int64")
            exp = exp.set_index("df2_ix").rename(columns={"df1_ix": "index_left"})
        if index in ["default-index", "string-index"]:
            exp = exp.set_index("index_right")
            exp = exp.reindex(columns=res.columns)
            exp.index.name = None
        if index == "multi-index":
            exp = exp.set_index(["level_0_y", "level_1_y"]).rename(
                columns={"level_0_x": "index_left0", "level_1_x": "index_left1"}
            )
            exp.index.names = df2.index.names
        if index == "named-multi-index":
            exp = exp.set_index(["df2_ix1", "df2_ix2"]).rename(
                columns={"df1_ix1": "index_left0", "df1_ix2": "index_left1"}
            )
            exp.index.names = df2.index.names

        # GH 1364 fix of behaviour was done in pandas 1.1.0
<<<<<<< HEAD
        if op == "within" and Version(pd.__version__) >= Version("1.1.0"):
=======
        if predicate == "within" and str(pd.__version__) >= LooseVersion("1.1.0"):
>>>>>>> 831108dc
            exp = exp.sort_index()

        assert_frame_equal(res, exp, check_index_type=False)


class TestSpatialJoinNYBB:
    def setup_method(self):
        nybb_filename = geopandas.datasets.get_path("nybb")
        self.polydf = read_file(nybb_filename)
        self.crs = self.polydf.crs
        N = 20
        b = [int(x) for x in self.polydf.total_bounds]
        self.pointdf = GeoDataFrame(
            [
                {"geometry": Point(x, y), "pointattr1": x + y, "pointattr2": x - y}
                for x, y in zip(
                    range(b[0], b[2], int((b[2] - b[0]) / N)),
                    range(b[1], b[3], int((b[3] - b[1]) / N)),
                )
            ],
            crs=self.crs,
        )

    def test_geometry_name(self):
        # test sjoin is working with other geometry name
        polydf_original_geom_name = self.polydf.geometry.name
        self.polydf = self.polydf.rename(columns={"geometry": "new_geom"}).set_geometry(
            "new_geom"
        )
        assert polydf_original_geom_name != self.polydf.geometry.name
        res = sjoin(self.polydf, self.pointdf, how="left")
        assert self.polydf.geometry.name == res.geometry.name

    def test_sjoin_left(self):
        df = sjoin(self.pointdf, self.polydf, how="left")
        assert df.shape == (21, 8)
        for i, row in df.iterrows():
            assert row.geometry.type == "Point"
        assert "pointattr1" in df.columns
        assert "BoroCode" in df.columns

    def test_sjoin_right(self):
        # the inverse of left
        df = sjoin(self.pointdf, self.polydf, how="right")
        df2 = sjoin(self.polydf, self.pointdf, how="left")
        assert df.shape == (12, 8)
        assert df.shape == df2.shape
        for i, row in df.iterrows():
            assert row.geometry.type == "MultiPolygon"
        for i, row in df2.iterrows():
            assert row.geometry.type == "MultiPolygon"

    def test_sjoin_inner(self):
        df = sjoin(self.pointdf, self.polydf, how="inner")
        assert df.shape == (11, 8)

    def test_sjoin_predicate(self):
        # points within polygons
        df = sjoin(self.pointdf, self.polydf, how="left", predicate="within")
        assert df.shape == (21, 8)
        assert df.loc[1]["BoroName"] == "Staten Island"

        # points contain polygons? never happens so we should have nulls
        df = sjoin(self.pointdf, self.polydf, how="left", predicate="contains")
        assert df.shape == (21, 8)
        assert np.isnan(df.loc[1]["Shape_Area"])

    def test_sjoin_bad_predicate(self):
        # AttributeError: 'Point' object has no attribute 'spandex'
        with pytest.raises(ValueError):
            sjoin(self.pointdf, self.polydf, how="left", predicate="spandex")

    def test_sjoin_duplicate_column_name(self):
        pointdf2 = self.pointdf.rename(columns={"pointattr1": "Shape_Area"})
        df = sjoin(pointdf2, self.polydf, how="left")
        assert "Shape_Area_left" in df.columns
        assert "Shape_Area_right" in df.columns

    @pytest.mark.parametrize("how", ["left", "right", "inner"])
    def test_sjoin_named_index(self, how):
        # original index names should be unchanged
        pointdf2 = self.pointdf.copy()
        pointdf2.index.name = "pointid"
        polydf = self.polydf.copy()
        polydf.index.name = "polyid"

        res = sjoin(pointdf2, polydf, how=how)
        assert pointdf2.index.name == "pointid"
        assert polydf.index.name == "polyid"

        # original index name should pass through to result
        if how == "right":
            assert res.index.name == "polyid"
        else:  # how == "left", how == "inner"
            assert res.index.name == "pointid"

    def test_sjoin_values(self):
        # GH190
        self.polydf.index = [1, 3, 4, 5, 6]
        df = sjoin(self.pointdf, self.polydf, how="left")
        assert df.shape == (21, 8)
        df = sjoin(self.polydf, self.pointdf, how="left")
        assert df.shape == (12, 8)

    @pytest.mark.xfail
    def test_no_overlapping_geometry(self):
        # Note: these tests are for correctly returning GeoDataFrame
        # when result of the join is empty

        df_inner = sjoin(self.pointdf.iloc[17:], self.polydf, how="inner")
        df_left = sjoin(self.pointdf.iloc[17:], self.polydf, how="left")
        df_right = sjoin(self.pointdf.iloc[17:], self.polydf, how="right")

        expected_inner_df = pd.concat(
            [
                self.pointdf.iloc[:0],
                pd.Series(name="index_right", dtype="int64"),
                self.polydf.drop("geometry", axis=1).iloc[:0],
            ],
            axis=1,
        )

        expected_inner = GeoDataFrame(expected_inner_df)

        expected_right_df = pd.concat(
            [
                self.pointdf.drop("geometry", axis=1).iloc[:0],
                pd.concat(
                    [
                        pd.Series(name="index_left", dtype="int64"),
                        pd.Series(name="index_right", dtype="int64"),
                    ],
                    axis=1,
                ),
                self.polydf,
            ],
            axis=1,
        )

        expected_right = GeoDataFrame(expected_right_df).set_index("index_right")

        expected_left_df = pd.concat(
            [
                self.pointdf.iloc[17:],
                pd.Series(name="index_right", dtype="int64"),
                self.polydf.iloc[:0].drop("geometry", axis=1),
            ],
            axis=1,
        )

        expected_left = GeoDataFrame(expected_left_df)

        assert expected_inner.equals(df_inner)
        assert expected_right.equals(df_right)
        assert expected_left.equals(df_left)

    @pytest.mark.skip("Not implemented")
    def test_sjoin_outer(self):
        df = sjoin(self.pointdf, self.polydf, how="outer")
        assert df.shape == (21, 8)

    def test_sjoin_empty_geometries(self):
        # https://github.com/geopandas/geopandas/issues/944
        empty = GeoDataFrame(geometry=[GeometryCollection()] * 3)
        df = sjoin(self.pointdf.append(empty), self.polydf, how="left")
        assert df.shape == (24, 8)
        df2 = sjoin(self.pointdf, self.polydf.append(empty), how="left")
        assert df2.shape == (21, 8)

    @pytest.mark.parametrize("predicate", ["intersects", "within", "contains"])
    def test_sjoin_no_valid_geoms(self, predicate):
        """Tests a completely empty GeoDataFrame."""
        empty = GeoDataFrame(geometry=[], crs=self.pointdf.crs)
        assert sjoin(self.pointdf, empty, how="inner", predicate=predicate).empty
        assert sjoin(self.pointdf, empty, how="right", predicate=predicate).empty
        assert sjoin(empty, self.pointdf, how="inner", predicate=predicate).empty
        assert sjoin(empty, self.pointdf, how="left", predicate=predicate).empty

    def test_empty_sjoin_return_duplicated_columns(self):

        nybb = geopandas.read_file(geopandas.datasets.get_path("nybb"))
        nybb2 = nybb.copy()
        nybb2.geometry = nybb2.translate(200000)  # to get non-overlapping

        result = geopandas.sjoin(nybb, nybb2)

        assert "BoroCode_right" in result.columns
        assert "BoroCode_left" in result.columns


class TestSpatialJoinNaturalEarth:
    def setup_method(self):
        world_path = geopandas.datasets.get_path("naturalearth_lowres")
        cities_path = geopandas.datasets.get_path("naturalearth_cities")
        self.world = read_file(world_path)
        self.cities = read_file(cities_path)

    def test_sjoin_inner(self):
        # GH637
        countries = self.world[["geometry", "name"]]
        countries = countries.rename(columns={"name": "country"})
        cities_with_country = sjoin(
            self.cities, countries, how="inner", predicate="intersects"
        )
        assert cities_with_country.shape == (172, 4)


@pytest.mark.skipif(
    TEST_NEAREST,
    reason=("This test can only be run _without_ PyGEOS >= 0.10 installed"),
)
def test_no_nearest_all():
    df1 = geopandas.GeoDataFrame({"geometry": []})
    df2 = geopandas.GeoDataFrame({"geometry": []})
    with pytest.raises(
        NotImplementedError,
        match="Currently, only PyGEOS >= 0.10.0 supports `nearest_all`",
    ):
        sjoin_nearest(df1, df2)


@pytest.mark.skipif(
    not TEST_NEAREST,
    reason=(
        "PyGEOS >= 0.10.0"
        " must be installed and activated via the geopandas.compat module to"
        " test sjoin_nearest"
    ),
)
class TestNearest:
    @pytest.mark.parametrize(
        "how_kwargs", ({}, {"how": "inner"}, {"how": "left"}, {"how": "right"})
    )
    def test_allowed_hows(self, how_kwargs):
        left = geopandas.GeoDataFrame({"geometry": []})
        right = geopandas.GeoDataFrame({"geometry": []})
        sjoin_nearest(left, right, **how_kwargs)  # no error

    @pytest.mark.parametrize("how", ("outer", "abcde"))
    def test_invalid_hows(self, how: str):
        left = geopandas.GeoDataFrame({"geometry": []})
        right = geopandas.GeoDataFrame({"geometry": []})
        with pytest.raises(ValueError, match="`how` was"):
            sjoin_nearest(left, right, how=how)

    @pytest.mark.parametrize("distance_col", (None, "distance"))
    def test_empty_right_df_how_left(self, distance_col: str):
        # all records from left and no results from right
        left = geopandas.GeoDataFrame({"geometry": [Point(0, 0), Point(1, 1)]})
        right = geopandas.GeoDataFrame({"geometry": []})
        joined = sjoin_nearest(
            left,
            right,
            how="left",
            distance_col=distance_col,
        )
        assert_geoseries_equal(joined["geometry"], left["geometry"])
        assert joined["index_right"].isna().all()
        if distance_col is not None:
            assert joined[distance_col].isna().all()

    @pytest.mark.parametrize("distance_col", (None, "distance"))
    def test_empty_right_df_how_right(self, distance_col: str):
        # no records in joined
        left = geopandas.GeoDataFrame({"geometry": [Point(0, 0), Point(1, 1)]})
        right = geopandas.GeoDataFrame({"geometry": []})
        joined = sjoin_nearest(
            left,
            right,
            how="right",
            distance_col=distance_col,
        )
        assert joined.empty
        if distance_col is not None:
            assert distance_col in joined

    @pytest.mark.parametrize("how", ["inner", "left"])
    @pytest.mark.parametrize("distance_col", (None, "distance"))
    def test_empty_left_df(self, how, distance_col: str):
        right = geopandas.GeoDataFrame({"geometry": [Point(0, 0), Point(1, 1)]})
        left = geopandas.GeoDataFrame({"geometry": []})
        joined = sjoin_nearest(left, right, how=how, distance_col=distance_col)
        assert joined.empty
        if distance_col is not None:
            assert distance_col in joined

    @pytest.mark.parametrize("distance_col", (None, "distance"))
    def test_empty_left_df_how_right(self, distance_col: str):
        right = geopandas.GeoDataFrame({"geometry": [Point(0, 0), Point(1, 1)]})
        left = geopandas.GeoDataFrame({"geometry": []})
        joined = sjoin_nearest(
            left,
            right,
            how="right",
            distance_col=distance_col,
        )
        assert_geoseries_equal(joined["geometry"], right["geometry"])
        assert joined["index_left"].isna().all()
        if distance_col is not None:
            assert joined[distance_col].isna().all()

    @pytest.mark.parametrize("how", ["inner", "left"])
    def test_empty_join_due_to_max_distance(self, how):
        # after applying max_distance the join comes back empty
        # (as in NaN in the joined columns)
        left = geopandas.GeoDataFrame({"geometry": [Point(0, 0)]})
        right = geopandas.GeoDataFrame({"geometry": [Point(1, 1), Point(2, 2)]})
        joined = sjoin_nearest(
            left,
            right,
            how=how,
            max_distance=1,
            distance_col="distances",
        )
        expected = left.copy()
        expected["index_right"] = [np.nan]
        expected["distances"] = [np.nan]
        if how == "inner":
            expected = expected.dropna()
            expected["index_right"] = expected["index_right"].astype("int64")
        assert_geodataframe_equal(joined, expected)

    def test_empty_join_due_to_max_distance_how_right(self):
        # after applying max_distance the join comes back empty
        # (as in NaN in the joined columns)
        left = geopandas.GeoDataFrame({"geometry": [Point(0, 0), Point(1, 1)]})
        right = geopandas.GeoDataFrame({"geometry": [Point(2, 2)]})
        joined = sjoin_nearest(
            left,
            right,
            how="right",
            max_distance=1,
            distance_col="distances",
        )
        expected = right.copy()
        expected["index_left"] = [np.nan]
        expected["distances"] = [np.nan]
        expected = expected[["index_left", "geometry", "distances"]]
        assert_geodataframe_equal(joined, expected)

    @pytest.mark.parametrize("how", ["inner", "left"])
    def test_max_distance(self, how):
        left = geopandas.GeoDataFrame({"geometry": [Point(0, 0), Point(1, 1)]})
        right = geopandas.GeoDataFrame({"geometry": [Point(1, 1), Point(2, 2)]})
        joined = sjoin_nearest(
            left,
            right,
            how=how,
            max_distance=1,
            distance_col="distances",
        )
        expected = left.copy()
        expected["index_right"] = [np.nan, 0]
        expected["distances"] = [np.nan, 0]
        if how == "inner":
            expected = expected.dropna()
            expected["index_right"] = expected["index_right"].astype("int64")
        assert_geodataframe_equal(joined, expected)

    def test_max_distance_how_right(self):
        left = geopandas.GeoDataFrame({"geometry": [Point(1, 1), Point(2, 2)]})
        right = geopandas.GeoDataFrame({"geometry": [Point(0, 0), Point(1, 1)]})
        joined = sjoin_nearest(
            left,
            right,
            how="right",
            max_distance=1,
            distance_col="distances",
        )
        expected = right.copy()
        expected["index_left"] = [np.nan, 0]
        expected["distances"] = [np.nan, 0]
        expected = expected[["index_left", "geometry", "distances"]]
        assert_geodataframe_equal(joined, expected)

    @pytest.mark.parametrize("how", ["inner", "left"])
    @pytest.mark.parametrize(
        "geo_left, geo_right, expected_left, expected_right, distances",
        [
            (
                [Point(0, 0), Point(1, 1)],
                [Point(1, 1)],
                [0, 1],
                [0, 0],
                [math.sqrt(2), 0],
            ),
            (
                [Point(0, 0), Point(1, 1)],
                [Point(1, 1), Point(0, 0)],
                [0, 1],
                [1, 0],
                [0, 0],
            ),
            (
                [Point(0, 0), Point(1, 1)],
                [Point(1, 1), Point(0, 0), Point(0, 0)],
                [0, 0, 1],
                [1, 2, 0],
                [0, 0, 0],
            ),
            (
                [Point(0, 0), Point(1, 1)],
                [Point(1, 1), Point(0, 0), Point(2, 2)],
                [0, 1],
                [1, 0],
                [0, 0],
            ),
            (
                [Point(0, 0), Point(1, 1)],
                [Point(1, 1), Point(0.25, 1)],
                [0, 1],
                [1, 0],
                [math.sqrt(0.25 ** 2 + 1), 0],
            ),
            (
                [Point(0, 0), Point(1, 1)],
                [Point(-10, -10), Point(100, 100)],
                [0, 1],
                [0, 0],
                [math.sqrt(10 ** 2 + 10 ** 2), math.sqrt(11 ** 2 + 11 ** 2)],
            ),
            (
                [Point(0, 0), Point(1, 1)],
                [Point(x, y) for x, y in zip(np.arange(10), np.arange(10))],
                [0, 1],
                [0, 1],
                [0, 0],
            ),
            (
                [Point(0, 0), Point(1, 1), Point(0, 0)],
                [Point(1.1, 1.1), Point(0, 0)],
                [0, 1, 2],
                [1, 0, 1],
                [0, np.sqrt(0.1 ** 2 + 0.1 ** 2), 0],
            ),
        ],
    )
    def test_sjoin_nearest_left(
        self,
        geo_left,
        geo_right,
        expected_left: Sequence[int],
        expected_right: Sequence[int],
        distances: Sequence[float],
        how,
    ):
        left = geopandas.GeoDataFrame({"geometry": geo_left})
        right = geopandas.GeoDataFrame({"geometry": geo_right})
        expected_gdf = left.iloc[expected_left].copy()
        expected_gdf["index_right"] = expected_right
        # without distance col
        joined = sjoin_nearest(left, right, how=how)
        # inner / left join give a different row order
        check_like = how == "inner"
        assert_geodataframe_equal(expected_gdf, joined, check_like=check_like)
        # with distance col
        expected_gdf["distance_col"] = np.array(distances, dtype=float)
        joined = sjoin_nearest(left, right, how=how, distance_col="distance_col")
        assert_geodataframe_equal(expected_gdf, joined, check_like=check_like)

    @pytest.mark.parametrize(
        "geo_left, geo_right, expected_left, expected_right, distances",
        [
            ([Point(0, 0), Point(1, 1)], [Point(1, 1)], [1], [0], [0]),
            (
                [Point(0, 0), Point(1, 1)],
                [Point(1, 1), Point(0, 0)],
                [1, 0],
                [0, 1],
                [0, 0],
            ),
            (
                [Point(0, 0), Point(1, 1)],
                [Point(1, 1), Point(0, 0), Point(0, 0)],
                [1, 0, 0],
                [0, 1, 2],
                [0, 0, 0],
            ),
            (
                [Point(0, 0), Point(1, 1)],
                [Point(1, 1), Point(0, 0), Point(2, 2)],
                [1, 0, 1],
                [0, 1, 2],
                [0, 0, math.sqrt(2)],
            ),
            (
                [Point(0, 0), Point(1, 1)],
                [Point(1, 1), Point(0.25, 1)],
                [1, 1],
                [0, 1],
                [0, 0.75],
            ),
            (
                [Point(0, 0), Point(1, 1)],
                [Point(-10, -10), Point(100, 100)],
                [0, 1],
                [0, 1],
                [math.sqrt(10 ** 2 + 10 ** 2), math.sqrt(99 ** 2 + 99 ** 2)],
            ),
            (
                [Point(0, 0), Point(1, 1)],
                [Point(x, y) for x, y in zip(np.arange(10), np.arange(10))],
                [0, 1] + [1] * 8,
                list(range(10)),
                [0, 0] + [np.sqrt(x ** 2 + x ** 2) for x in np.arange(1, 9)],
            ),
            (
                [Point(0, 0), Point(1, 1), Point(0, 0)],
                [Point(1.1, 1.1), Point(0, 0)],
                [1, 0, 2],
                [0, 1, 1],
                [np.sqrt(0.1 ** 2 + 0.1 ** 2), 0, 0],
            ),
        ],
    )
    def test_sjoin_nearest_right(
        self,
        geo_left,
        geo_right,
        expected_left: Sequence[int],
        expected_right: Sequence[int],
        distances: Sequence[float],
    ):
        left = geopandas.GeoDataFrame({"geometry": geo_left})
        right = geopandas.GeoDataFrame({"geometry": geo_right})
        expected_gdf = right.iloc[expected_right].copy()
        expected_gdf["index_left"] = expected_left
        expected_gdf = expected_gdf[["index_left", "geometry"]]
        # without distance col
        joined = sjoin_nearest(left, right, how="right")
        assert_geodataframe_equal(expected_gdf, joined)
        # with distance col
        expected_gdf["distance_col"] = np.array(distances, dtype=float)
        joined = sjoin_nearest(left, right, how="right", distance_col="distance_col")
        assert_geodataframe_equal(expected_gdf, joined)

    @pytest.mark.filterwarnings("ignore:Geometry is in a geographic CRS")
    def test_sjoin_nearest_inner(self):
        # check equivalency of left and inner join
        countries = read_file(geopandas.datasets.get_path("naturalearth_lowres"))
        cities = read_file(geopandas.datasets.get_path("naturalearth_cities"))
        countries = countries[["geometry", "name"]].rename(columns={"name": "country"})

        # default: inner and left give the same result
        result1 = sjoin_nearest(cities, countries, distance_col="dist")
        assert result1.shape[0] == cities.shape[0]
        result2 = sjoin_nearest(cities, countries, distance_col="dist", how="inner")
        assert_geodataframe_equal(result2, result1)
        result3 = sjoin_nearest(cities, countries, distance_col="dist", how="left")
        assert_geodataframe_equal(result3, result1, check_like=True)

        # with max_distance: rows that go above are dropped in case of inner
        result4 = sjoin_nearest(cities, countries, distance_col="dist", max_distance=1)
        assert_geodataframe_equal(
            result4, result1[result1["dist"] < 1], check_like=True
        )
        result5 = sjoin_nearest(
            cities, countries, distance_col="dist", max_distance=1, how="left"
        )
        assert result5.shape[0] == cities.shape[0]
        result5 = result5.dropna()
        result5["index_right"] = result5["index_right"].astype("int64")
        assert_geodataframe_equal(result5, result4, check_like=True)<|MERGE_RESOLUTION|>--- conflicted
+++ resolved
@@ -1,11 +1,7 @@
-<<<<<<< HEAD
 from packaging.version import Version
-=======
-from distutils.version import LooseVersion
 import math
 from typing import Sequence
 from geopandas.testing import assert_geodataframe_equal
->>>>>>> 831108dc
 
 import numpy as np
 import pandas as pd
@@ -358,11 +354,7 @@
             exp.index.names = df2.index.names
 
         # GH 1364 fix of behaviour was done in pandas 1.1.0
-<<<<<<< HEAD
-        if op == "within" and Version(pd.__version__) >= Version("1.1.0"):
-=======
-        if predicate == "within" and str(pd.__version__) >= LooseVersion("1.1.0"):
->>>>>>> 831108dc
+        if predicate == "within" and Version(pd.__version__) >= Version("1.1.0"):
             exp = exp.sort_index()
 
         assert_frame_equal(res, exp, check_index_type=False)
