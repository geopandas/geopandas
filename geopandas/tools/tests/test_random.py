--- conflicted
+++ resolved
@@ -21,15 +21,10 @@
     "geom", [multipolygons[0], polygons[0], multilinestrings[0], linestrings[0]]
 )
 def test_uniform(geom, size):
-<<<<<<< HEAD
-    sample = uniform(geom, size=size, seed=1)
+    sample = uniform(geom, size=size, rng=1)
     sample_series = (
         geopandas.GeoSeries(sample).explode(index_parts=True).reset_index(drop=True)
     )
-=======
-    sample = uniform(geom, size=size, rng=1)
-    sample_series = geopandas.GeoSeries(sample).explode().reset_index(drop=True)
->>>>>>> d8b9a4a3
     assert len(sample_series) == size
     sample_in_geom = sample_series.buffer(0.00000001).sindex.query(
         geom, predicate="intersects"
