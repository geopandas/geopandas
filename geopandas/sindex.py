import numpy as np

import shapely
from shapely.geometry.base import BaseGeometry

from . import _compat as compat
from . import array, geoseries

PREDICATES = {p.name for p in shapely.strtree.BinaryPredicate} | {None}

if compat.GEOS_GE_310:
    PREDICATES.update(["dwithin"])


class SpatialIndex:
    """A simple wrapper around Shapely's STRTree.


    Parameters
    ----------
    geometry : np.array of Shapely geometries
        Geometries from which to build the spatial index.
    """

    def __init__(self, geometry):
        # set empty geometries to None to avoid segfault on GEOS <= 3.6
        # see:
        # https://github.com/pygeos/pygeos/issues/146
        # https://github.com/pygeos/pygeos/issues/147
        non_empty = geometry.copy()
        non_empty[shapely.is_empty(non_empty)] = None
        # set empty geometries to None to maintain indexing
        self._tree = shapely.STRtree(non_empty)
        # store geometries, including empty geometries for user access
        self.geometries = geometry.copy()

    @property
    def valid_query_predicates(self):
        """Returns valid predicates for the spatial index.

        Returns
        -------
        set
            Set of valid predicates for this spatial index.

        Examples
        --------
        >>> from shapely.geometry import Point
        >>> s = geopandas.GeoSeries([Point(0, 0), Point(1, 1)])
        >>> s.sindex.valid_query_predicates  # doctest: +SKIP
        {None, "contains", "contains_properly", "covered_by", "covers", \
"crosses", "dwithin", "intersects", "overlaps", "touches", "within"}
        """
        return PREDICATES

    def query(
        self,
        geometry,
        predicate=None,
        sort=False,
        distance=None,
        output_format="indices",
    ):
        """
        Return all combinations of each input geometry
        and tree geometries where the bounding box of each input geometry
        intersects the bounding box of a tree geometry.

        The result can be returned as an array of 'indices' or a boolean 'sparse' or
        'dense' array. This can be controlled using the ``output_format`` keyword.
        Options are as follows.

        ``'indices'``
            If the input geometry is a scalar, this returns an array of shape (n, ) with
            the indices of the matching tree geometries.  If the input geometry is an
            array_like, this returns an array with shape (2,n) where the subarrays
            correspond to the indices of the input geometries and indices of the
            tree geometries associated with each.  To generate an array of pairs of
            input geometry index and tree geometry index, simply transpose the
            result.
        ``'sparse'``
            If the input geometry is a scalar, this returns a boolean scipy.sparse COO
            array of shape (len(tree), ) with boolean values marking whether the
            bounding box of a geometry in the tree intersects a bounding box of a given
            scalar. If the input geometry is an array_like, this returns a boolean
            scipy.sparse COO array with shape (len(tree), n) with boolean values marking
            whether the bounding box of a geometry in the tree intersects a bounding box
            of a given scalar.
        ``'dense'``
            If the input geometry is a scalar, this returns a boolean numpy
            array of shape (len(tree), ) with boolean values marking whether the
            bounding box of a geometry in the tree intersects a bounding box of a given
            scalar. If the input geometry is an array_like, this returns a boolean
            numpy array with shape (len(tree), n) with boolean values marking
            whether the bounding box of a geometry in the tree intersects a bounding box
            of a given scalar.

        If a predicate is provided, the tree geometries are first queried based
        on the bounding box of the input geometry and then are further filtered
        to those that meet the predicate when comparing the input geometry to
        the tree geometry: ``predicate(geometry, tree_geometry)``.

        The 'dwithin' predicate requires GEOS >= 3.10.

        Bounding boxes are limited to two dimensions and are axis-aligned
        (equivalent to the ``bounds`` property of a geometry); any Z values
        present in input geometries are ignored when querying the tree.

        Any input geometry that is None or empty will never match geometries in
        the tree.

        Parameters
        ----------
        geometry : shapely.Geometry or array-like of geometries \
(numpy.ndarray, GeoSeries, GeometryArray)
            A single shapely geometry or array of geometries to query against
            the spatial index. For array-like, accepts both GeoPandas geometry
            iterables (GeoSeries, GeometryArray) or a numpy array of Shapely
            geometries.
        predicate : {None, "contains", "contains_properly", "covered_by", "covers", \
"crosses", "intersects", "overlaps", "touches", "within", "dwithin"}, optional
            If predicate is provided, the input geometries are tested
            using the predicate function against each item in the tree
            whose extent intersects the envelope of the input geometry:
            ``predicate(input_geometry, tree_geometry)``.
            If possible, prepared geometries are used to help speed up the
            predicate operation.
        sort : bool, default False
            If True, the results will be sorted in ascending order. In case
            of 2D array, the result is sorted lexicographically using the
            geometries' indexes as the primary key and the sindex's indexes
            as the secondary key.
            If False, no additional sorting is applied (results are often
            sorted but there is no guarantee).
            Applicable only if output_format="indices".
        distance : number or array_like, optional
            Distances around each input geometry within which to query the tree for
            the 'dwithin' predicate. If array_like, shape must be broadcastable to shape
            of geometry. Required if ``predicate='dwithin'``.
        output_format : {"indices", "sparse", "dense"}, default "indices"
            Type of the output format representing the result of the query.

        Returns
        -------
        `If geometry is a scalar:`

        ndarray with shape (n,)
            Integer indices for matching geometries from the spatial index
            tree geometries.  If ``output_format="indices"``.

        OR

        scipy.sparse COO array with shape (len(tree), )
            Boolean array aligned with array of geometries in the tree.
            If ``output_format="sparse"``.

        OR

        ndarray with shape (len(tree), )
            Boolean array aligned with array of geometries in the tree.
            If ``output_format="dense"``.


        `If geometry is an array_like:`

        ndarray with shape (2, n)
            The first subarray contains input geometry integer indices.
            The second subarray contains tree geometry integer indices.
            If ``output_format="indices"``.

        OR

        scipy.sparse COO array with shape (len(tree), n)
            Boolean array aligned with array of geometries in the tree along axis 0 and
            with ``geometry`` along axis 1.
            If ``output_format="sparse"``.

        OR

        ndarray with shape (len(tree), n)
            Boolean array aligned with array of geometries in the tree along axis 0 and
            with ``geometry`` along axis 1.
            If ``output_format="dense"``.


        Examples
        --------
        >>> from shapely.geometry import Point, box
        >>> s = geopandas.GeoSeries(geopandas.points_from_xy(range(10), range(10)))
        >>> s
        0    POINT (0 0)
        1    POINT (1 1)
        2    POINT (2 2)
        3    POINT (3 3)
        4    POINT (4 4)
        5    POINT (5 5)
        6    POINT (6 6)
        7    POINT (7 7)
        8    POINT (8 8)
        9    POINT (9 9)
        dtype: geometry

        Querying the tree with a scalar geometry:

        >>> s.sindex.query(box(1, 1, 3, 3))
        array([1, 2, 3])

        >>> s.sindex.query(box(1, 1, 3, 3), predicate="contains")
        array([2])

        Querying the tree with an array of geometries:

        >>> s2 = geopandas.GeoSeries([box(2, 2, 4, 4), box(5, 5, 6, 6)])
        >>> s2
        0    POLYGON ((4 2, 4 4, 2 4, 2 2, 4 2))
        1    POLYGON ((6 5, 6 6, 5 6, 5 5, 6 5))
        dtype: geometry

        >>> s.sindex.query(s2)
        array([[0, 0, 0, 1, 1],
               [2, 3, 4, 5, 6]])

        >>> s.sindex.query(s2, predicate="contains")
        array([[0],
               [3]])

        >>> s.sindex.query(box(1, 1, 3, 3), predicate="dwithin", distance=0)
        array([1, 2, 3])

        >>> s.sindex.query(box(1, 1, 3, 3), predicate="dwithin", distance=2)
        array([0, 1, 2, 3, 4])

        Returning boolean arrays:

        >>> s.sindex.query(box(1, 1, 3, 3), output_format="sparse")
        <COOrdinate sparse array of dtype 'bool'
            with 3 stored elements and shape (10,)>

        >>> s.sindex.query(box(1, 1, 3, 3), output_format="dense")
        array([False,  True,  True,  True, False, False, False, False, False,
               False])

        >>> s.sindex.query(s2, output_format="sparse")
        <COOrdinate sparse array of dtype 'bool'
            with 5 stored elements and shape (10, 2)>

        >>> s.sindex.query(s2, output_format="dense")
        array([[False, False],
               [False, False],
               [ True, False],
               [ True, False],
               [ True, False],
               [False,  True],
               [False,  True],
               [False, False],
               [False, False],
               [False, False]])

        Notes
        -----
        In the context of a spatial join, input geometries are the "left"
        geometries that determine the order of the results, and tree geometries
        are "right" geometries that are joined against the left geometries. This
        effectively performs an inner join, where only those combinations of
        geometries that can be joined based on overlapping bounding boxes or
        optional predicate are returned.
        """
        if predicate not in self.valid_query_predicates:
            if predicate == "dwithin":
                raise ValueError("predicate = 'dwithin' requires GEOS >= 3.10.0")

            raise ValueError(
                f"Got predicate='{predicate}'; "
                f"`predicate` must be one of {self.valid_query_predicates}"
            )

        # distance argument requirement of predicate `dwithin`
        # and only valid for predicate `dwithin`
        kwargs = {}
        if predicate == "dwithin":
            if distance is None:
                # the distance parameter is needed
                raise ValueError(
                    "'distance' parameter is required for 'dwithin' predicate"
                )
            # add distance to kwargs
            kwargs["distance"] = distance

        elif distance is not None:
            # distance parameter is invalid
            raise ValueError(
                "'distance' parameter is only supported in combination with "
                "'dwithin' predicate"
            )

        geometry = self._as_geometry_array(geometry)

        indices = self._tree.query(geometry, predicate=predicate, **kwargs)

        if output_format == "indices" and sort:
            if indices.ndim == 1:
                indices = np.sort(indices)
            else:
                # sort by first array (geometry) and then second (tree)
                geo_idx, tree_idx = indices
                sort_indexer = np.lexsort((tree_idx, geo_idx))
                indices = np.vstack((geo_idx[sort_indexer], tree_idx[sort_indexer]))

        if output_format == "sparse":
            scipy = compat.import_optional_dependency("scipy")

            if indices.ndim == 1:
                return scipy.sparse.coo_array(
                    (np.ones(len(indices), dtype=np.bool_), indices.reshape(1, -1)),
                    shape=(len(self.geometries),),
                    dtype=np.bool_,
                )
            return scipy.sparse.coo_array(
                (np.ones(len(indices[0]), dtype=np.bool_), indices[::-1]),
                shape=(len(self.geometries), len(geometry)),
                dtype=np.bool_,
            )

        if output_format == "dense":
            if indices.ndim == 1:
                dense = np.zeros(len(self.geometries), dtype=bool)
                dense[indices] = True
            else:
                dense = np.zeros((len(self.geometries), len(geometry)), dtype=bool)
                tree, other = indices[::-1]
                dense[tree, other] = True
            return dense

        if output_format == "indices":
            return indices

<<<<<<< HEAD
        raise ValueError(
            f"Invalid output_format: '{output_format}'. "
            "Use one of 'indices', 'sparse', 'dense'."
        )
=======
        raise ValueError(f"Invalid output_format: {output_format}")
>>>>>>> 1f3b5dfc

    @staticmethod
    def _as_geometry_array(geometry):
        """Convert geometry into a numpy array of Shapely geometries.

        Parameters
        ----------
        geometry
            An array-like of Shapely geometries, a GeoPandas GeoSeries/GeometryArray,
            shapely.geometry or list of shapely geometries.

        Returns
        -------
        np.ndarray
            A numpy array of Shapely geometries.
        """
        if isinstance(geometry, np.ndarray):
            return array.from_shapely(geometry)._data
        elif isinstance(geometry, geoseries.GeoSeries):
            return geometry.values._data
        elif isinstance(geometry, array.GeometryArray):
            return geometry._data
        elif isinstance(geometry, BaseGeometry):
            return geometry
        elif geometry is None:
            return None
        else:
            return np.asarray(geometry)

    def nearest(
        self,
        geometry,
        return_all=True,
        max_distance=None,
        return_distance=False,
        exclusive=False,
    ):
        """
        Return the nearest geometry in the tree for each input geometry in
        ``geometry``.

        If multiple tree geometries have the same distance from an input geometry,
        multiple results will be returned for that input geometry by default.
        Specify ``return_all=False`` to only get a single nearest geometry
        (non-deterministic which nearest is returned).

        In the context of a spatial join, input geometries are the "left"
        geometries that determine the order of the results, and tree geometries
        are "right" geometries that are joined against the left geometries.
        If ``max_distance`` is not set, this will effectively be a left join
        because every geometry in ``geometry`` will have a nearest geometry in
        the tree. However, if ``max_distance`` is used, this becomes an
        inner join, since some geometries in ``geometry`` may not have a match
        in the tree.

        For performance reasons, it is highly recommended that you set
        the ``max_distance`` parameter.

        Parameters
        ----------
        geometry : {shapely.geometry, GeoSeries, GeometryArray, numpy.array of Shapely \
geometries}
            A single shapely geometry, one of the GeoPandas geometry iterables
            (GeoSeries, GeometryArray), or a numpy array of Shapely geometries to query
            against the spatial index.
        return_all : bool, default True
            If there are multiple equidistant or intersecting nearest
            geometries, return all those geometries instead of a single
            nearest geometry.
        max_distance : float, optional
            Maximum distance within which to query for nearest items in tree.
            Must be greater than 0. By default None, indicating no distance limit.
        return_distance : bool, optional
            If True, will return distances in addition to indexes. By default False
        exclusive : bool, optional
            if True, the nearest geometries that are equal to the input geometry
            will not be returned. By default False.  Requires Shapely >= 2.0.

        Returns
        -------
        Indices or tuple of (indices, distances)
            Indices is an ndarray of shape (2,n) and distances (if present) an
            ndarray of shape (n).
            The first subarray of indices contains input geometry indices.
            The second subarray of indices contains tree geometry indices.

        Examples
        --------
        >>> from shapely.geometry import Point, box
        >>> s = geopandas.GeoSeries(geopandas.points_from_xy(range(10), range(10)))
        >>> s.head()
        0    POINT (0 0)
        1    POINT (1 1)
        2    POINT (2 2)
        3    POINT (3 3)
        4    POINT (4 4)
        dtype: geometry

        >>> s.sindex.nearest(Point(1, 1))
        array([[0],
               [1]])

        >>> s.sindex.nearest([box(4.9, 4.9, 5.1, 5.1)])
        array([[0],
               [5]])

        >>> s2 = geopandas.GeoSeries(geopandas.points_from_xy([7.6, 10], [7.6, 10]))
        >>> s2
        0    POINT (7.6 7.6)
        1    POINT (10 10)
        dtype: geometry

        >>> s.sindex.nearest(s2)
        array([[0, 1],
               [8, 9]])
        """
        geometry = self._as_geometry_array(geometry)
        if isinstance(geometry, BaseGeometry) or geometry is None:
            geometry = [geometry]

        result = self._tree.query_nearest(
            geometry,
            max_distance=max_distance,
            return_distance=return_distance,
            all_matches=return_all,
            exclusive=exclusive,
        )
        if return_distance:
            indices, distances = result
        else:
            indices = result

        if return_distance:
            return indices, distances
        else:
            return indices

    def intersection(self, coordinates):
        """Compatibility wrapper for rtree.index.Index.intersection,
        use ``query`` instead.

        Parameters
        ----------
        coordinates : sequence or array
            Sequence of the form (min_x, min_y, max_x, max_y)
            to query a rectangle or (x, y) to query a point.

        Examples
        --------
        >>> from shapely.geometry import Point, box
        >>> s = geopandas.GeoSeries(geopandas.points_from_xy(range(10), range(10)))
        >>> s
        0    POINT (0 0)
        1    POINT (1 1)
        2    POINT (2 2)
        3    POINT (3 3)
        4    POINT (4 4)
        5    POINT (5 5)
        6    POINT (6 6)
        7    POINT (7 7)
        8    POINT (8 8)
        9    POINT (9 9)
        dtype: geometry

        >>> s.sindex.intersection(box(1, 1, 3, 3).bounds)
        array([1, 2, 3])

        Alternatively, you can use ``query``:

        >>> s.sindex.query(box(1, 1, 3, 3))
        array([1, 2, 3])

        """
        # TODO: we should deprecate this
        # convert bounds to geometry
        # the old API uses tuples of bound, but Shapely uses geometries
        try:
            iter(coordinates)
        except TypeError:
            # likely not an iterable
            # this is a check that rtree does, we mimic it
            # to ensure a useful failure message
            raise TypeError(
                "Invalid coordinates, must be iterable in format "
                "(minx, miny, maxx, maxy) (for bounds) or (x, y) (for points). "
                f"Got `coordinates` = {coordinates}."
            )

        # need to convert tuple of bounds to a geometry object
        if len(coordinates) == 4:
            indexes = self._tree.query(shapely.box(*coordinates))
        elif len(coordinates) == 2:
            indexes = self._tree.query(shapely.points(*coordinates))
        else:
            raise TypeError(
                "Invalid coordinates, must be iterable in format "
                "(minx, miny, maxx, maxy) (for bounds) or (x, y) (for points). "
                f"Got `coordinates` = {coordinates}."
            )

        return indexes

    @property
    def size(self):
        """Size of the spatial index

        Number of leaves (input geometries) in the index.

        Examples
        --------
        >>> from shapely.geometry import Point
        >>> s = geopandas.GeoSeries(geopandas.points_from_xy(range(10), range(10)))
        >>> s
        0    POINT (0 0)
        1    POINT (1 1)
        2    POINT (2 2)
        3    POINT (3 3)
        4    POINT (4 4)
        5    POINT (5 5)
        6    POINT (6 6)
        7    POINT (7 7)
        8    POINT (8 8)
        9    POINT (9 9)
        dtype: geometry

        >>> s.sindex.size
        10
        """
        return len(self._tree)

    @property
    def is_empty(self):
        """Check if the spatial index is empty

        Examples
        --------
        >>> from shapely.geometry import Point
        >>> s = geopandas.GeoSeries(geopandas.points_from_xy(range(10), range(10)))
        >>> s
        0    POINT (0 0)
        1    POINT (1 1)
        2    POINT (2 2)
        3    POINT (3 3)
        4    POINT (4 4)
        5    POINT (5 5)
        6    POINT (6 6)
        7    POINT (7 7)
        8    POINT (8 8)
        9    POINT (9 9)
        dtype: geometry

        >>> s.sindex.is_empty
        False

        >>> s2 = geopandas.GeoSeries()
        >>> s2.sindex.is_empty
        True
        """
        return len(self._tree) == 0

    def __len__(self):
        return len(self._tree)<|MERGE_RESOLUTION|>--- conflicted
+++ resolved
@@ -334,14 +334,10 @@
         if output_format == "indices":
             return indices
 
-<<<<<<< HEAD
         raise ValueError(
             f"Invalid output_format: '{output_format}'. "
             "Use one of 'indices', 'sparse', 'dense'."
         )
-=======
-        raise ValueError(f"Invalid output_format: {output_format}")
->>>>>>> 1f3b5dfc
 
     @staticmethod
     def _as_geometry_array(geometry):
