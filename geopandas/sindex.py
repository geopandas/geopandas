--- conflicted
+++ resolved
@@ -568,7 +568,6 @@
 
             return res
 
-<<<<<<< HEAD
         def nearest_all(self, geometry, max_distance=None):
             if isinstance(geometry, geoseries.GeoSeries):
                 geometry = geometry.values.data
@@ -578,9 +577,7 @@
                 geometry = np.asarray(geometry)
             return super().nearest_all(geometry, max_distance=max_distance)
 
-=======
         @doc(BaseSpatialIndex.intersection)
->>>>>>> fdf1fd73
         def intersection(self, coordinates):
             # convert bounds to geometry
             # the old API uses tuples of bound, but pygeos uses geometries
