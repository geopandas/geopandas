--- conflicted
+++ resolved
@@ -742,7 +742,6 @@
 
             return res
 
-<<<<<<< HEAD
         @doc(BaseSpatialIndex.nearest)
         def nearest(self, geometry):
             if not compat.PYGEOS_GE_010:
@@ -765,14 +764,13 @@
                 geometry = np.asarray(geometry)
 
             return super().nearest(geometry)
-=======
+
         @doc(BaseSpatialIndex.nearest_all)
         def nearest_all(self, geometry, max_distance=None, return_distance=False):
             geometry = self._as_geometry_array(geometry)
             return super().nearest_all(
                 geometry, max_distance=max_distance, return_distance=return_distance
             )
->>>>>>> 46f98add
 
         @doc(BaseSpatialIndex.intersection)
         def intersection(self, coordinates):
