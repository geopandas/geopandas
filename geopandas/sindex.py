--- conflicted
+++ resolved
@@ -183,13 +183,8 @@
 
         Parameters
         ----------
-<<<<<<< HEAD
-        geometry : {shapely.geometry, GeoSeries, GeometryArray, numpy.array of PyGEOS
-            geometries}
-=======
-        geometry : {shapely geometry, GeoSeries, GeometryArray, numpy.array of PyGEOS \
+        geometry : {shapely.geometry, GeoSeries, GeometryArray, numpy.array of PyGEOS \
 geometries}
->>>>>>> 413f476e
             A single shapely geometry, one of the GeoPandas geometry iterables
             (GeoSeries, GeometryArray), or a numpy array of PyGEOS geometries to query
             against the spatial index.
@@ -256,8 +251,8 @@
 
         Parameters
         ----------
-        geometry : {shapely.geometry, GeoSeries, GeometryArray, numpy.array of PyGEOS
-            geometries}
+        geometry : {shapely.geometry, GeoSeries, GeometryArray, numpy.array of PyGEOS \
+geometries}
             A single shapely geometry, one of the GeoPandas geometry iterables
             (GeoSeries, GeometryArray), or a numpy array of PyGEOS geometries to query
             against the spatial index.
