--- conflicted
+++ resolved
@@ -331,11 +331,6 @@
         if na not in ['null', 'drop', 'keep']:
             raise ValueError('Unknown na method {0}'.format(na))
 
-<<<<<<< HEAD
-        for name, row in df.iterrows():
-            properties = f(row)
-            del properties[self._geometry_column_name]
-=======
         ids = np.array(self.index, copy=False)
         geometries = np.array(self[self._geometry_column_name], copy=False)
 
@@ -346,7 +341,6 @@
             properties = self[properties_cols].astype(object).values
             if na == 'null':
                 properties[pd.isnull(self[properties_cols]).values] = None
->>>>>>> 4f933d38
 
             for i, row in enumerate(properties):
                 geom = geometries[i]
