from __future__ import annotations

import json
import typing
import warnings
from typing import Any, Literal

import numpy as np
import pandas as pd
from pandas import DataFrame, Series

import shapely.errors
from shapely.geometry import mapping, shape
from shapely.geometry.base import BaseGeometry

import geopandas
from geopandas.array import GeometryArray, GeometryDtype, from_shapely, to_wkb, to_wkt
from geopandas.base import GeoPandasBase, is_geometry_type
from geopandas.explore import _explore
from geopandas.geoseries import GeoSeries

from ._compat import HAS_PYPROJ, PANDAS_GE_30
from ._decorator import doc

if PANDAS_GE_30:
    from pandas.core.accessor import Accessor
else:
    from pandas.core.accessor import CachedAccessor as Accessor


if typing.TYPE_CHECKING:
    import os
    from collections.abc import Iterable

    import folium
    import sqlalchemy.text

    from pyproj import CRS

    from geopandas.io.arrow import (
        PARQUET_GEOMETRY_ENCODINGS,
        SUPPORTED_VERSIONS_LITERAL,
    )


def _geodataframe_constructor_with_fallback(
    *args, **kwargs
) -> pd.DataFrame | GeoDataFrame:
    """
    A flexible constructor for GeoDataFrame._constructor, which falls back
    to returning a DataFrame (if a certain operation does not preserve the
    geometry column)
    """
    df = GeoDataFrame(*args, **kwargs)
    geometry_cols_mask = df.dtypes == "geometry"
    if len(geometry_cols_mask) == 0 or geometry_cols_mask.sum() == 0:
        df = pd.DataFrame(df)

    return df


def _ensure_geometry(data, crs: Any | None = None) -> GeoSeries | GeometryArray:
    """
    Ensure the data is of geometry dtype or converted to it.

    If input is a (Geo)Series, output is a GeoSeries, otherwise output
    is GeometryArray.

    If the input is a GeometryDtype with a set CRS, `crs` is ignored.
    """
    if is_geometry_type(data):
        if isinstance(data, Series):
            data = GeoSeries(data)
        if data.crs is None and crs is not None:
            # Avoids caching issues/crs sharing issues
            data = data.copy()
            if isinstance(data, GeometryArray):
                data.crs = crs
            else:
                data.array.crs = crs
        return data
    else:
        if isinstance(data, Series):
            out = from_shapely(np.asarray(data), crs=crs)
            return GeoSeries(out, index=data.index, name=data.name)
        else:
            out = from_shapely(data, crs=crs)
            return out


crs_mismatch_error = (
    "CRS mismatch between CRS of the passed geometries "
    "and 'crs'. Use 'GeoDataFrame.set_crs(crs, "
    "allow_override=True)' to overwrite CRS or "
    "'GeoDataFrame.to_crs(crs)' to reproject geometries. "
)


class GeoDataFrame(GeoPandasBase, DataFrame):
    """
    A GeoDataFrame object is a pandas.DataFrame that has one or more columns
    containing geometry. In addition to the standard DataFrame constructor arguments,
    GeoDataFrame also accepts the following keyword arguments:

    Parameters
    ----------
    crs : value (optional)
        Coordinate Reference System of the geometry objects. Can be anything accepted by
        :meth:`pyproj.CRS.from_user_input() <pyproj.crs.CRS.from_user_input>`,
        such as an authority string (eg "EPSG:4326") or a WKT string.
    geometry : str or array-like (optional)
        Value to use as the active geometry column.
        If str, treated as column name to use. If array-like, it will be
        added as new column named 'geometry' on the GeoDataFrame and set as the
        active geometry column.

        Note that if ``geometry`` is a (Geo)Series with a
        name, the name will not be used, a column named "geometry" will still be
        added. To preserve the name, you can use :meth:`~GeoDataFrame.rename_geometry`
        to update the geometry column name.

    Examples
    --------
    Constructing GeoDataFrame from a dictionary.

    >>> from shapely.geometry import Point
    >>> d = {'col1': ['name1', 'name2'], 'geometry': [Point(1, 2), Point(2, 1)]}
    >>> gdf = geopandas.GeoDataFrame(d, crs="EPSG:4326")
    >>> gdf
        col1     geometry
    0  name1  POINT (1 2)
    1  name2  POINT (2 1)

    Notice that the inferred dtype of 'geometry' columns is geometry.

    >>> gdf.dtypes
    col1          object
    geometry    geometry
    dtype: object

    Constructing GeoDataFrame from a pandas DataFrame with a column of WKT geometries:

    >>> import pandas as pd
    >>> d = {'col1': ['name1', 'name2'], 'wkt': ['POINT (1 2)', 'POINT (2 1)']}
    >>> df = pd.DataFrame(d)
    >>> gs = geopandas.GeoSeries.from_wkt(df['wkt'])
    >>> gdf = geopandas.GeoDataFrame(df, geometry=gs, crs="EPSG:4326")
    >>> gdf
        col1          wkt     geometry
    0  name1  POINT (1 2)  POINT (1 2)
    1  name2  POINT (2 1)  POINT (2 1)

    See also
    --------
    GeoSeries : Series object designed to store shapely geometry objects
    """

    _metadata = ["_geometry_column_name"]

    _internal_names = DataFrame._internal_names + ["geometry"]
    _internal_names_set = set(_internal_names)

    _geometry_column_name = None

    def __init__(
        self,
        data=None,
        *args,
        geometry: Any | None = None,
        crs: Any | None = None,
        **kwargs,
    ):
        if (
            kwargs.get("copy") is None
            and isinstance(data, DataFrame)
            and not isinstance(data, GeoDataFrame)
        ):
            kwargs.update(copy=True)
        super().__init__(data, *args, **kwargs)

        # set_geometry ensures the geometry data have the proper dtype,
        # but is not called if `geometry=None` ('geometry' column present
        # in the data), so therefore need to ensure it here manually
        # but within a try/except because currently non-geometries are
        # allowed in that case
        # TODO do we want to raise / return normal DataFrame in this case?

        # if gdf passed in and geo_col is set, we use that for geometry
        if geometry is None and isinstance(data, GeoDataFrame):
            self._geometry_column_name = data._geometry_column_name
            if crs is not None and data.crs != crs:
                raise ValueError(crs_mismatch_error)

        if (
            geometry is None
            and self.columns.nlevels == 1
            and "geometry" in self.columns
        ):
            # Check for multiple columns with name "geometry". If there are,
            # self["geometry"] is a gdf and constructor gets recursively recalled
            # by pandas internals trying to access this
            if (self.columns == "geometry").sum() > 1:
                raise ValueError(
                    "GeoDataFrame does not support multiple columns "
                    "using the geometry column name 'geometry'."
                )

            # only if we have actual geometry values -> call set_geometry
            if (
                hasattr(self["geometry"].values, "crs")
                and self["geometry"].values.crs
                and crs
                and not self["geometry"].values.crs == crs
            ):
                raise ValueError(crs_mismatch_error)
            # If "geometry" is potentially coercible to geometry, we try and convert it
            geom_dtype = self["geometry"].dtype
            if (
                geom_dtype == "geometry"  # noqa: PLR1714
                or geom_dtype == "object"
                # special case for geometry = [], has float dtype
                or (len(self) == 0 and geom_dtype == "float")
            ):
                try:
                    self["geometry"] = _ensure_geometry(self["geometry"].values, crs)
                except TypeError:
                    pass
                else:
                    # feed through to call set geometry below
                    geometry = "geometry"

        if geometry is not None:
            if (
                hasattr(geometry, "crs")
                and geometry.crs
                and crs
                and not geometry.crs == crs
            ):
                raise ValueError(crs_mismatch_error)

            if isinstance(geometry, pd.Series) and geometry.name not in (
                "geometry",
                None,
            ):
                # __init__ always creates geometry col named "geometry"
                # rename as `set_geometry` respects the given series name
                geometry = geometry.rename("geometry")

            self.set_geometry(geometry, inplace=True, crs=crs)

        if geometry is None and crs:
            raise ValueError(
                "Assigning CRS to a GeoDataFrame without a geometry column is not "
                "supported. Supply geometry using the 'geometry=' keyword argument, "
                "or by providing a DataFrame with column name 'geometry'",
            )

    def __setattr__(self, attr, val):
        # have to special case geometry b/c pandas tries to use as column...
        if attr == "geometry":
            object.__setattr__(self, attr, val)
        else:
            super().__setattr__(attr, val)

    def _get_geometry(self) -> GeoSeries:
        if self._geometry_column_name not in self:
            if self._geometry_column_name is None:
                msg = (
                    "You are calling a geospatial method on the GeoDataFrame, "
                    "but the active geometry column to use has not been set. "
                )
            else:
                msg = (
                    "You are calling a geospatial method on the GeoDataFrame, "
                    f"but the active geometry column ('{self._geometry_column_name}') "
                    "is not present. "
                )
            geo_cols = list(self.columns[self.dtypes == "geometry"])
            if len(geo_cols) > 0:
                msg += (
                    f"\nThere are columns with geometry data type ({geo_cols}), and "
                    "you can either set one as the active geometry with "
                    'df.set_geometry("name") or access the column as a '
                    'GeoSeries (df["name"]) and call the method directly on it.'
                )
            else:
                msg += (
                    "\nThere are no existing columns with geometry data type. You can "
                    "add a geometry column as the active geometry column with "
                    "df.set_geometry. "
                )

            raise AttributeError(msg)
        return self[self._geometry_column_name]

    def _set_geometry(self, col):
        if not pd.api.types.is_list_like(col):
            raise ValueError("Must use a list-like to set the geometry property")
        self._persist_old_default_geometry_colname()
        self.set_geometry(col, inplace=True)

    geometry = property(
        fget=_get_geometry, fset=_set_geometry, doc="Geometry data for GeoDataFrame"
    )

    @typing.overload
    def set_geometry(
        self,
        col,
        drop: bool | None = ...,
        inplace: Literal[True] = ...,
        crs: Any | None = ...,
    ) -> None: ...

    @typing.overload
    def set_geometry(
        self,
        col,
        drop: bool | None = ...,
        inplace: Literal[False] = ...,
        crs: Any | None = ...,
    ) -> GeoDataFrame: ...

    def set_geometry(
        self,
        col,
        drop: bool | None = None,
        inplace: bool = False,
        crs: Any | None = None,
    ) -> GeoDataFrame | None:
        """
        Set the GeoDataFrame geometry using either an existing column or
        the specified input. By default yields a new object.

        The original geometry column is replaced with the input.

        Parameters
        ----------
        col : column label or array-like
            An existing column name or values to set as the new geometry column.
            If values (array-like, (Geo)Series) are passed, then if they are named
            (Series) the new geometry column will have the corresponding name,
            otherwise the existing geometry column will be replaced. If there is
            no existing geometry column, the new geometry column will use the
            default name "geometry".
        drop : boolean, default False
            When specifying a named Series or an existing column name for `col`,
            controls if the previous geometry column should be dropped from the
            result. The default of False keeps both the old and new geometry column.

            .. deprecated:: 1.0.0

        inplace : boolean, default False
            Modify the GeoDataFrame in place (do not create a new object)
        crs : pyproj.CRS, optional
            Coordinate system to use. The value can be anything accepted
            by :meth:`pyproj.CRS.from_user_input() <pyproj.crs.CRS.from_user_input>`,
            such as an authority string (eg "EPSG:4326") or a WKT string.
            If passed, overrides both DataFrame and col's crs.
            Otherwise, tries to get crs from passed col values or DataFrame.

        Examples
        --------
        >>> from shapely.geometry import Point
        >>> d = {'col1': ['name1', 'name2'], 'geometry': [Point(1, 2), Point(2, 1)]}
        >>> gdf = geopandas.GeoDataFrame(d, crs="EPSG:4326")
        >>> gdf
            col1     geometry
        0  name1  POINT (1 2)
        1  name2  POINT (2 1)

        Passing an array:

        >>> df1 = gdf.set_geometry([Point(0,0), Point(1,1)])
        >>> df1
            col1     geometry
        0  name1  POINT (0 0)
        1  name2  POINT (1 1)

        Using existing column:

        >>> gdf["buffered"] = gdf.buffer(2)
        >>> df2 = gdf.set_geometry("buffered")
        >>> df2.geometry
        0    POLYGON ((3 2, 2.99037 1.80397, 2.96157 1.6098...
        1    POLYGON ((4 1, 3.99037 0.80397, 3.96157 0.6098...
        Name: buffered, dtype: geometry

        Returns
        -------
        GeoDataFrame

        See also
        --------
        GeoDataFrame.rename_geometry : rename an active geometry column
        """
        # Most of the code here is taken from DataFrame.set_index()
        if inplace:
            frame = self
        else:
            if PANDAS_GE_30:
                frame = self.copy(deep=False)
            else:
                frame = self.copy()

        geo_column_name = self._geometry_column_name

        if geo_column_name is None:
            geo_column_name = "geometry"
        if isinstance(col, Series | list | np.ndarray | GeometryArray):
            if drop:
                msg = (
                    "The `drop` keyword argument is deprecated and has no effect when "
                    "`col` is an array-like value. You should stop passing `drop` to "
                    "`set_geometry` when this is the case."
                )
                warnings.warn(msg, category=FutureWarning, stacklevel=2)
            if isinstance(col, Series) and col.name is not None:
                geo_column_name = col.name

            level = col
        elif hasattr(col, "ndim") and col.ndim > 1:
            raise ValueError("Must pass array with one dimension only.")
        else:  # should be a colname
            try:
                level = frame[col]
            except KeyError:
                raise ValueError(f"Unknown column {col}")
            if isinstance(level, DataFrame):
                raise ValueError(
                    "GeoDataFrame does not support setting the geometry column where "
                    "the column name is shared by multiple columns."
                )

            given_colname_drop_msg = (
                "The `drop` keyword argument is deprecated and in future the only "
                "supported behaviour will match drop=False. To silence this "
                "warning and adopt the future behaviour, stop providing "
                "`drop` as a keyword to `set_geometry`. To replicate the "
                "`drop=True` behaviour you should update "
                "your code to\n`geo_col_name = gdf.active_geometry_name;"
                " gdf.set_geometry(new_geo_col).drop("
                "columns=geo_col_name).rename_geometry(geo_col_name)`."
            )

            if drop is False:  # specifically False, not falsy i.e. None
                # User supplied False explicitly, but arg is deprecated
                warnings.warn(
                    given_colname_drop_msg,
                    category=FutureWarning,
                    stacklevel=2,
                )
            if drop:
                del frame[col]
                warnings.warn(
                    given_colname_drop_msg,
                    category=FutureWarning,
                    stacklevel=2,
                )
            else:
                # if not dropping, set the active geometry name to the given col name
                geo_column_name = col

        if not crs:
            crs = getattr(level, "crs", None)

        # Check that we are using a listlike of geometries
        level = _ensure_geometry(level, crs=crs)
        # ensure_geometry only sets crs on level if it has crs==None
        if isinstance(level, GeoSeries):
            level.array.crs = crs
        else:
            level.crs = crs
        # update _geometry_column_name prior to assignment
        # to avoid default is None warning
        frame._geometry_column_name = geo_column_name
        frame[geo_column_name] = level

        if not inplace:
            return frame

    @typing.overload
    def rename_geometry(
        self,
        col: str,
        inplace: Literal[True] = ...,
    ) -> None: ...

    @typing.overload
    def rename_geometry(
        self,
        col: str,
        inplace: Literal[False] = ...,
    ) -> GeoDataFrame: ...

    def rename_geometry(self, col: str, inplace: bool = False) -> GeoDataFrame | None:
        """
        Renames the GeoDataFrame geometry column to
        the specified name. By default yields a new object.

        The original geometry column is replaced with the input.

        Parameters
        ----------
        col : new geometry column label
        inplace : boolean, default False
            Modify the GeoDataFrame in place (do not create a new object)

        Examples
        --------
        >>> from shapely.geometry import Point
        >>> d = {'col1': ['name1', 'name2'], 'geometry': [Point(1, 2), Point(2, 1)]}
        >>> df = geopandas.GeoDataFrame(d, crs="EPSG:4326")
        >>> df1 = df.rename_geometry('geom1')
        >>> df1.geometry.name
        'geom1'
        >>> df.rename_geometry('geom1', inplace=True)
        >>> df.geometry.name
        'geom1'


        See also
        --------
        GeoDataFrame.set_geometry : set the active geometry
        """
        geometry_col = self.geometry.name
        if col in self.columns:
            raise ValueError(f"Column named {col} already exists")
        else:
            if not inplace:
                return self.rename(columns={geometry_col: col}).set_geometry(
                    col, inplace=inplace
                )
            self.rename(columns={geometry_col: col}, inplace=inplace)
            self.set_geometry(col, inplace=inplace)

    @property
    def active_geometry_name(self) -> Any:
        """Return the name of the active geometry column

        Returns a name if a GeoDataFrame has an active geometry column set,
        otherwise returns None. The return type is usually a string, but may be
        an integer, tuple or other hashable, depending on the contents of the
        dataframe columns.

        You can also access the active geometry column using the
        ``.geometry`` property. You can set a GeoSeries to be an active geometry
        using the :meth:`~GeoDataFrame.set_geometry` method.

        Returns
        -------
        str or other index label supported by pandas
            name of an active geometry column or None

        See also
        --------
        GeoDataFrame.set_geometry : set the active geometry
        """
        return self._geometry_column_name

    @property
    def crs(self) -> CRS:
        """
        The Coordinate Reference System (CRS) represented as a ``pyproj.CRS``
        object.

        Returns None if the CRS is not set, and to set the value it
        :getter: Returns a ``pyproj.CRS`` or None. When setting, the value
        can be anything accepted by
        :meth:`pyproj.CRS.from_user_input() <pyproj.crs.CRS.from_user_input>`,
        such as an authority string (eg "EPSG:4326") or a WKT string.

        Examples
        --------

        >>> gdf.crs  # doctest: +SKIP
        <Geographic 2D CRS: EPSG:4326>
        Name: WGS 84
        Axis Info [ellipsoidal]:
        - Lat[north]: Geodetic latitude (degree)
        - Lon[east]: Geodetic longitude (degree)
        Area of Use:
        - name: World
        - bounds: (-180.0, -90.0, 180.0, 90.0)
        Datum: World Geodetic System 1984
        - Ellipsoid: WGS 84
        - Prime Meridian: Greenwich

        See also
        --------
        GeoDataFrame.set_crs : assign CRS
        GeoDataFrame.to_crs : re-project to another CRS

        """
        try:
            return self.geometry.crs
        except AttributeError:
            raise AttributeError(
                "The CRS attribute of a GeoDataFrame without an active "
                "geometry column is not defined. Use GeoDataFrame.set_geometry "
                "to set the active geometry column."
            )

    @crs.setter
    def crs(self, value) -> None:
        """Sets the value of the crs"""
        if self._geometry_column_name is None:
            raise ValueError(
                "Assigning CRS to a GeoDataFrame without a geometry column is not "
                "supported. Use GeoDataFrame.set_geometry to set the active "
                "geometry column.",
            )

        if hasattr(self.geometry.values, "crs"):
            if self.crs is not None:
                warnings.warn(
                    "Overriding the CRS of a GeoDataFrame that already has CRS. "
                    "This unsafe behavior will be deprecated in future versions. "
                    "Use GeoDataFrame.set_crs method instead",
                    stacklevel=2,
                    category=DeprecationWarning,
                )
            self.geometry.values.crs = value
        else:
            # column called 'geometry' without geometry
            raise ValueError(
                "Assigning CRS to a GeoDataFrame without an active geometry "
                "column is not supported. Use GeoDataFrame.set_geometry to set "
                "the active geometry column.",
            )

    def __setstate__(self, state) -> None:
        # overriding DataFrame method for compat with older pickles (CRS handling)
        crs = None
        if isinstance(state, dict):
            if "crs" in state and "_crs" not in state:
                crs = state.pop("crs", None)
            else:
                crs = state.pop("_crs", None)
            if crs is not None and not HAS_PYPROJ:
                raise ImportError(
                    "Unpickling a GeoDataFrame with CRS requires the 'pyproj' package, "
                    "but it is not installed or does not import correctly. "
                )
            elif crs is not None:
                from pyproj import CRS

                crs = CRS.from_user_input(crs)

        super().__setstate__(state)

        # for some versions that didn't yet have CRS at array level -> crs is set
        # at GeoDataFrame level with '_crs' (and not 'crs'), so without propagating
        # to the GeoSeries/GeometryArray
        try:
            if crs is not None:
                if self.geometry.values.crs is None:
                    self.crs = crs
        except Exception:
            pass

    @classmethod
    def from_dict(
        cls,
        data: dict,
        geometry=None,
        crs: Any | None = None,
        **kwargs,
    ) -> GeoDataFrame:
        """
        Construct GeoDataFrame from dict of array-like or dicts by
        overriding DataFrame.from_dict method with geometry and crs

        Parameters
        ----------
        data : dict
            Of the form {field : array-like} or {field : dict}.
        geometry : str or array (optional)
            If str, column to use as geometry. If array, will be set as 'geometry'
            column on GeoDataFrame.
        crs : str or dict (optional)
            Coordinate reference system to set on the resulting frame.
        kwargs : key-word arguments
            These arguments are passed to DataFrame.from_dict

        Returns
        -------
        GeoDataFrame

        """
        dataframe = DataFrame.from_dict(data, **kwargs)
        return cls(dataframe, geometry=geometry, crs=crs)

    @classmethod
    def from_file(cls, filename: os.PathLike | typing.IO, **kwargs) -> GeoDataFrame:
        """Alternate constructor to create a ``GeoDataFrame`` from a file.

        It is recommended to use :func:`geopandas.read_file` instead.

        Can load a ``GeoDataFrame`` from a file in any format recognized by
        `pyogrio`. See http://pyogrio.readthedocs.io/ for details.

        Parameters
        ----------
        filename : str
            File path or file handle to read from. Depending on which kwargs
            are included, the content of filename may vary. See
            :func:`pyogrio.read_dataframe` for usage details.
        kwargs : key-word arguments
            These arguments are passed to :func:`pyogrio.read_dataframe`, and can be
            used to access multi-layer data, data stored within archives (zip files),
            etc.

        Examples
        --------
        >>> import geodatasets
        >>> path = geodatasets.get_path('nybb')
        >>> gdf = geopandas.GeoDataFrame.from_file(path)
        >>> gdf  # doctest: +SKIP
           BoroCode       BoroName     Shape_Leng    Shape_Area                 \
                          geometry
        0         5  Staten Island  330470.010332  1.623820e+09  MULTIPOLYGON ((\
(970217.022 145643.332, 970227....
        1         4         Queens  896344.047763  3.045213e+09  MULTIPOLYGON ((\
(1029606.077 156073.814, 102957...
        2         3       Brooklyn  741080.523166  1.937479e+09  MULTIPOLYGON ((\
(1021176.479 151374.797, 102100...
        3         1      Manhattan  359299.096471  6.364715e+08  MULTIPOLYGON ((\
(981219.056 188655.316, 980940....
        4         2          Bronx  464392.991824  1.186925e+09  MULTIPOLYGON ((\
(1012821.806 229228.265, 101278...

        The recommended method of reading files is :func:`geopandas.read_file`:

        >>> gdf = geopandas.read_file(path)

        See also
        --------
        read_file : read file to GeoDataFrame
        GeoDataFrame.to_file : write GeoDataFrame to file

        """
        return geopandas.io.file._read_file(filename, **kwargs)

    @classmethod
    def from_features(
        cls, features, crs: Any | None = None, columns: Iterable[str] | None = None
    ) -> GeoDataFrame:
        """
        Alternate constructor to create GeoDataFrame from an iterable of
        features or a feature collection.

        Parameters
        ----------
        features
            - Iterable of features, where each element must be a feature
              dictionary or implement the __geo_interface__.
            - Feature collection, where the 'features' key contains an
              iterable of features.
            - Object holding a feature collection that implements the
              ``__geo_interface__``.
        crs : str or dict (optional)
            Coordinate reference system to set on the resulting frame.
        columns : list of column names, optional
            Optionally specify the column names to include in the output frame.
            This does not overwrite the property names of the input, but can
            ensure a consistent output format.

        Returns
        -------
        GeoDataFrame

        Notes
        -----
        For more information about the ``__geo_interface__``, see
        https://gist.github.com/sgillies/2217756

        Examples
        --------
        >>> feature_coll = {
        ...     "type": "FeatureCollection",
        ...     "features": [
        ...         {
        ...             "id": "0",
        ...             "type": "Feature",
        ...             "properties": {"col1": "name1"},
        ...             "geometry": {"type": "Point", "coordinates": (1.0, 2.0)},
        ...             "bbox": (1.0, 2.0, 1.0, 2.0),
        ...         },
        ...         {
        ...             "id": "1",
        ...             "type": "Feature",
        ...             "properties": {"col1": "name2"},
        ...             "geometry": {"type": "Point", "coordinates": (2.0, 1.0)},
        ...             "bbox": (2.0, 1.0, 2.0, 1.0),
        ...         },
        ...     ],
        ...     "bbox": (1.0, 1.0, 2.0, 2.0),
        ... }
        >>> df = geopandas.GeoDataFrame.from_features(feature_coll)
        >>> df
              geometry   col1
        0  POINT (1 2)  name1
        1  POINT (2 1)  name2

        """
        # Handle feature collections
        if hasattr(features, "__geo_interface__"):
            fs = features.__geo_interface__
        else:
            fs = features

        if isinstance(fs, dict) and fs.get("type") == "FeatureCollection":
            features_lst = fs["features"]
        else:
            features_lst = features

        rows = []
        for feature in features_lst:
            # load geometry
            if hasattr(feature, "__geo_interface__"):
                feature = feature.__geo_interface__
            row = {
                "geometry": shape(feature["geometry"]) if feature["geometry"] else None
            }
            # load properties
            properties = feature["properties"]
            if properties is None:
                properties = {}
            row.update(properties)
            rows.append(row)
        return cls(rows, columns=columns, crs=crs)

    @classmethod
    def from_postgis(
        cls,
        sql: str | sqlalchemy.text,
        con,
        geom_col: str = "geom",
        crs: Any | None = None,
        index_col: str | list[str] | None = None,
        coerce_float: bool = True,
        parse_dates: list | dict | None = None,
        params: list | tuple | dict | None = None,
        chunksize: int | None = None,
    ) -> GeoDataFrame:
        """
        Alternate constructor to create a ``GeoDataFrame`` from a sql query
        containing a geometry column in WKB representation.

        Parameters
        ----------
        sql : string
        con : sqlalchemy.engine.Connection or sqlalchemy.engine.Engine
        geom_col : string, default 'geom'
            column name to convert to shapely geometries
        crs : optional
            Coordinate reference system to use for the returned GeoDataFrame
        index_col : string or list of strings, optional, default: None
            Column(s) to set as index(MultiIndex)
        coerce_float : boolean, default True
            Attempt to convert values of non-string, non-numeric objects (like
            decimal.Decimal) to floating point, useful for SQL result sets
        parse_dates : list or dict, default None
            - List of column names to parse as dates.
            - Dict of ``{column_name: format string}`` where format string is
              strftime compatible in case of parsing string times, or is one of
              (D, s, ns, ms, us) in case of parsing integer timestamps.
            - Dict of ``{column_name: arg dict}``, where the arg dict
              corresponds to the keyword arguments of
              :func:`pandas.to_datetime`. Especially useful with databases
              without native Datetime support, such as SQLite.
        params : list, tuple or dict, optional, default None
            List of parameters to pass to execute method.
        chunksize : int, default None
            If specified, return an iterator where chunksize is the number
            of rows to include in each chunk.

        Examples
        --------
        PostGIS

        >>> from sqlalchemy import create_engine  # doctest: +SKIP
        >>> db_connection_url = "postgresql://myusername:mypassword@myhost:5432/mydb"
        >>> con = create_engine(db_connection_url)  # doctest: +SKIP
        >>> sql = "SELECT geom, highway FROM roads"
        >>> df = geopandas.GeoDataFrame.from_postgis(sql, con)  # doctest: +SKIP

        SpatiaLite

        >>> sql = "SELECT ST_Binary(geom) AS geom, highway FROM roads"
        >>> df = geopandas.GeoDataFrame.from_postgis(sql, con)  # doctest: +SKIP

        The recommended method of reading from PostGIS is
        :func:`geopandas.read_postgis`:

        >>> df = geopandas.read_postgis(sql, con)  # doctest: +SKIP

        See also
        --------
        geopandas.read_postgis : read PostGIS database to GeoDataFrame
        """

        df = geopandas.io.sql._read_postgis(
            sql,
            con,
            geom_col=geom_col,
            crs=crs,
            index_col=index_col,
            coerce_float=coerce_float,
            parse_dates=parse_dates,
            params=params,
            chunksize=chunksize,
        )

        return df

    @classmethod
    def from_arrow(cls, table, geometry: str | None = None) -> GeoDataFrame:
        """
        Construct a GeoDataFrame from a Arrow table object based on GeoArrow
        extension types.

        See https://geoarrow.org/ for details on the GeoArrow specification.

        This functions accepts any tabular Arrow object implementing
        the `Arrow PyCapsule Protocol`_ (i.e. having an ``__arrow_c_array__``
        or ``__arrow_c_stream__`` method).

        .. _Arrow PyCapsule Protocol: https://arrow.apache.org/docs/format/CDataInterface/PyCapsuleInterface.html

        .. versionadded:: 1.0

        Parameters
        ----------
        table : pyarrow.Table or Arrow-compatible table
            Any tabular object implementing the Arrow PyCapsule Protocol
            (i.e. has an ``__arrow_c_array__`` or ``__arrow_c_stream__``
            method). This table should have at least one column with a
            geoarrow geometry type.
        geometry : str, default None
            The name of the geometry column to set as the active geometry
            column. If None, the first geometry column found will be used.

        Returns
        -------
        GeoDataFrame

        """
        from geopandas.io._geoarrow import arrow_to_geopandas

        return arrow_to_geopandas(table, geometry=geometry)

    def to_json(
        self,
        na: Literal["null", "drop", "keep"] = "null",
        show_bbox: bool = False,
        drop_id: bool = False,
        to_wgs84: bool = False,
        **kwargs,
    ) -> str:
        """
        Returns a GeoJSON representation of the ``GeoDataFrame`` as a string.

        Parameters
        ----------
        na : {'null', 'drop', 'keep'}, default 'null'
            Indicates how to output missing (NaN) values in the GeoDataFrame.
            See below.
        show_bbox : bool, optional, default: False
            Include bbox (bounds) in the geojson
        drop_id : bool, default: False
            Whether to retain the index of the GeoDataFrame as the id property
            in the generated GeoJSON. Default is False, but may want True
            if the index is just arbitrary row numbers.
        to_wgs84: bool, optional, default: False
            If the CRS is set on the active geometry column it is exported as
            WGS84 (EPSG:4326) to meet the `2016 GeoJSON specification
            <https://tools.ietf.org/html/rfc7946>`_.
            Set to True to force re-projection and set to False to ignore CRS. False by
            default.

        Notes
        -----
        The remaining *kwargs* are passed to json.dumps().

        Missing (NaN) values in the GeoDataFrame can be represented as follows:

        - ``null``: output the missing entries as JSON null.
        - ``drop``: remove the property from the feature. This applies to each
          feature individually so that features may have different properties.
        - ``keep``: output the missing entries as NaN.

        If the GeoDataFrame has a defined CRS, its definition will be included
        in the output unless it is equal to WGS84 (default GeoJSON CRS) or not
        possible to represent in the URN OGC format, or unless ``to_wgs84=True``
        is specified.

        Examples
        --------

        >>> from shapely.geometry import Point
        >>> d = {'col1': ['name1', 'name2'], 'geometry': [Point(1, 2), Point(2, 1)]}
        >>> gdf = geopandas.GeoDataFrame(d, crs="EPSG:3857")
        >>> gdf
            col1     geometry
        0  name1  POINT (1 2)
        1  name2  POINT (2 1)

        >>> gdf.to_json()
        '{"type": "FeatureCollection", "features": [{"id": "0", "type": "Feature", \
"properties": {"col1": "name1"}, "geometry": {"type": "Point", "coordinates": [1.0,\
 2.0]}}, {"id": "1", "type": "Feature", "properties": {"col1": "name2"}, "geometry"\
: {"type": "Point", "coordinates": [2.0, 1.0]}}], "crs": {"type": "name", "properti\
es": {"name": "urn:ogc:def:crs:EPSG::3857"}}}'

        Alternatively, you can write GeoJSON to file:

        >>> gdf.to_file(path, driver="GeoJSON")  # doctest: +SKIP

        See also
        --------
        GeoDataFrame.to_file : write GeoDataFrame to file

        """
        if to_wgs84:
            if self.crs:
                df = self.to_crs(epsg=4326)
            else:
                raise ValueError(
                    "CRS is not set. Cannot re-project to WGS84 (EPSG:4326)."
                )
        else:
            df = self

        geo = df.to_geo_dict(na=na, show_bbox=show_bbox, drop_id=drop_id)

        # if the geometry is not in WGS84, include CRS in the JSON
        if df.crs is not None and not df.crs.equals("epsg:4326"):
            auth_crsdef = self.crs.to_authority()
            allowed_authorities = ["EDCS", "EPSG", "OGC", "SI", "UCUM"]

            if auth_crsdef is None or auth_crsdef[0] not in allowed_authorities:
                warnings.warn(
                    "GeoDataFrame's CRS is not representable in URN OGC "
                    "format. Resulting JSON will contain no CRS information.",
                    stacklevel=2,
                )
            else:
                authority, code = auth_crsdef
                ogc_crs = f"urn:ogc:def:crs:{authority}::{code}"
                geo["crs"] = {"type": "name", "properties": {"name": ogc_crs}}

        return json.dumps(geo, **kwargs)

    @property
    def __geo_interface__(self) -> dict:
        """Returns a ``GeoDataFrame`` as a python feature collection.

        Implements the `geo_interface`. The returned python data structure
        represents the ``GeoDataFrame`` as a GeoJSON-like
        ``FeatureCollection``.

        This differs from :meth:`to_geo_dict` only in that it is a property with
        default args instead of a method.

        CRS of the dataframe is not passed on to the output, unlike
        :meth:`~GeoDataFrame.to_json()`.

        Examples
        --------

        >>> from shapely.geometry import Point
        >>> d = {'col1': ['name1', 'name2'], 'geometry': [Point(1, 2), Point(2, 1)]}
        >>> gdf = geopandas.GeoDataFrame(d, crs="EPSG:4326")
        >>> gdf
            col1     geometry
        0  name1  POINT (1 2)
        1  name2  POINT (2 1)

        >>> gdf.__geo_interface__
        {'type': 'FeatureCollection', 'features': [{'id': '0', 'type': 'Feature', \
'properties': {'col1': 'name1'}, 'geometry': {'type': 'Point', 'coordinates': (1.0\
, 2.0)}, 'bbox': (1.0, 2.0, 1.0, 2.0)}, {'id': '1', 'type': 'Feature', 'properties\
': {'col1': 'name2'}, 'geometry': {'type': 'Point', 'coordinates': (2.0, 1.0)}, 'b\
box': (2.0, 1.0, 2.0, 1.0)}], 'bbox': (1.0, 1.0, 2.0, 2.0)}
        """
        return self.to_geo_dict(na="null", show_bbox=True, drop_id=False)

    def iterfeatures(
        self, na: str = "null", show_bbox: bool = False, drop_id: bool = False
    ) -> typing.Generator[dict]:
        """
        Returns an iterator that yields feature dictionaries that comply with
        __geo_interface__

        Parameters
        ----------
        na : str, optional
            Options are {'null', 'drop', 'keep'}, default 'null'.
            Indicates how to output missing (NaN) values in the GeoDataFrame

            - null: output the missing entries as JSON null
            - drop: remove the property from the feature. This applies to each feature \
individually so that features may have different properties
            - keep: output the missing entries as NaN

        show_bbox : bool, optional
            Include bbox (bounds) in the geojson. Default False.
        drop_id : bool, default: False
            Whether to retain the index of the GeoDataFrame as the id property
            in the generated GeoJSON. Default is False, but may want True
            if the index is just arbitrary row numbers.

        Examples
        --------

        >>> from shapely.geometry import Point
        >>> d = {'col1': ['name1', 'name2'], 'geometry': [Point(1, 2), Point(2, 1)]}
        >>> gdf = geopandas.GeoDataFrame(d, crs="EPSG:4326")
        >>> gdf
            col1     geometry
        0  name1  POINT (1 2)
        1  name2  POINT (2 1)

        >>> feature = next(gdf.iterfeatures())
        >>> feature
        {'id': '0', 'type': 'Feature', 'properties': {'col1': 'name1'}, 'geometry': {\
'type': 'Point', 'coordinates': (1.0, 2.0)}}
        """
        if na not in ["null", "drop", "keep"]:
            raise ValueError(f"Unknown na method {na}")

        if self._geometry_column_name not in self:
            raise AttributeError(
                "No geometry data set (expected in column "
                f"'{self._geometry_column_name}')."
            )

        ids = np.asarray(self.index)
        geometries = np.asarray(self[self._geometry_column_name])

        if not self.columns.is_unique:
            raise ValueError("GeoDataFrame cannot contain duplicated column names.")

        properties_cols = self.columns.drop(self._geometry_column_name)

        if len(properties_cols) > 0:
            # convert to object to get python scalars.
            properties_cols = self[properties_cols]
            properties = properties_cols.astype(object)
            na_mask = pd.isna(properties_cols).values

            if na == "null":
                properties[na_mask] = None

            for i, row in enumerate(properties.values):
                geom = geometries[i]

                if na == "drop":
                    na_mask_row = na_mask[i]
                    properties_items = {
                        k: v
                        for k, v, na in zip(properties_cols, row, na_mask_row)
                        if not na
                    }
                else:
                    properties_items = dict(zip(properties_cols, row))

                if drop_id:
                    feature = {}
                else:
                    feature = {"id": str(ids[i])}

                feature["type"] = "Feature"
                feature["properties"] = properties_items
                feature["geometry"] = mapping(geom) if geom else None

                if show_bbox:
                    feature["bbox"] = geom.bounds if geom else None

                yield feature

        else:
            for fid, geom in zip(ids, geometries):
                if drop_id:
                    feature = {}
                else:
                    feature = {"id": str(fid)}

                feature["type"] = "Feature"
                feature["properties"] = {}
                feature["geometry"] = mapping(geom) if geom else None

                if show_bbox:
                    feature["bbox"] = geom.bounds if geom else None

                yield feature

    def to_geo_dict(
        self, na: str | None = "null", show_bbox: bool = False, drop_id: bool = False
    ) -> dict:
        """
        Returns a python feature collection representation of the GeoDataFrame
        as a dictionary with a list of features based on the ``__geo_interface__``
        GeoJSON-like specification.

        Parameters
        ----------
        na : str, optional
            Options are {'null', 'drop', 'keep'}, default 'null'.
            Indicates how to output missing (NaN) values in the GeoDataFrame

            - null: output the missing entries as JSON null
            - drop: remove the property from the feature. This applies to each feature \
individually so that features may have different properties
            - keep: output the missing entries as NaN

        show_bbox : bool, optional
            Include bbox (bounds) in the geojson. Default False.
        drop_id : bool, default: False
            Whether to retain the index of the GeoDataFrame as the id property
            in the generated dictionary. Default is False, but may want True
            if the index is just arbitrary row numbers.

        Examples
        --------

        >>> from shapely.geometry import Point
        >>> d = {'col1': ['name1', 'name2'], 'geometry': [Point(1, 2), Point(2, 1)]}
        >>> gdf = geopandas.GeoDataFrame(d)
        >>> gdf
            col1     geometry
        0  name1  POINT (1 2)
        1  name2  POINT (2 1)

        >>> gdf.to_geo_dict()
        {'type': 'FeatureCollection', 'features': [{'id': '0', 'type': 'Feature', '\
properties': {'col1': 'name1'}, 'geometry': {'type': 'Point', 'coordinates': (1.0, \
2.0)}}, {'id': '1', 'type': 'Feature', 'properties': {'col1': 'name2'}, 'geometry':\
 {'type': 'Point', 'coordinates': (2.0, 1.0)}}]}

        See also
        --------
        GeoDataFrame.to_json : return a GeoDataFrame as a GeoJSON string

        """
        geo = {
            "type": "FeatureCollection",
            "features": list(
                self.iterfeatures(na=na, show_bbox=show_bbox, drop_id=drop_id)
            ),
        }

        if show_bbox:
            geo["bbox"] = tuple(self.total_bounds.tolist())  # tolist to avoid np dtypes

        return geo

    def to_wkb(self, hex: bool = False, **kwargs) -> pd.DataFrame:
        """
        Encode all geometry columns in the GeoDataFrame to WKB.

        Parameters
        ----------
        hex : bool
            If true, export the WKB as a hexadecimal string.
            The default is to return a binary bytes object.
        kwargs
            Additional keyword args will be passed to
            :func:`shapely.to_wkb`.

        Returns
        -------
        DataFrame
            geometry columns are encoded to WKB
        """

        df = DataFrame(self.copy())

        # Encode all geometry columns to WKB
        for col in df.columns[df.dtypes == "geometry"]:
            df[col] = to_wkb(df[col].values, hex=hex, **kwargs)

        return df

    def to_wkt(self, **kwargs) -> pd.DataFrame:
        """
        Encode all geometry columns in the GeoDataFrame to WKT.

        Parameters
        ----------
        kwargs
            Keyword args will be passed to :func:`shapely.to_wkt`.

        Returns
        -------
        DataFrame
            geometry columns are encoded to WKT
        """

        df = DataFrame(self.copy())

        # Encode all geometry columns to WKT
        for col in df.columns[df.dtypes == "geometry"]:
            df[col] = to_wkt(df[col].values, **kwargs)

        return df

    def to_arrow(
        self,
        *,
        index: bool | None = None,
        geometry_encoding: PARQUET_GEOMETRY_ENCODINGS = "WKB",
        interleaved: bool = True,
        include_z: bool | None = None,
    ):
        """Encode a GeoDataFrame to GeoArrow format.

        See https://geoarrow.org/ for details on the GeoArrow specification.

        This function returns a generic Arrow data object implementing
        the `Arrow PyCapsule Protocol`_ (i.e. having an ``__arrow_c_stream__``
        method). This object can then be consumed by your Arrow implementation
        of choice that supports this protocol.

        .. _Arrow PyCapsule Protocol: https://arrow.apache.org/docs/format/CDataInterface/PyCapsuleInterface.html

        .. versionadded:: 1.0

        Parameters
        ----------
        index : bool, default None
            If ``True``, always include the dataframe's index(es) as columns
            in the file output.
            If ``False``, the index(es) will not be written to the file.
            If ``None``, the index(ex) will be included as columns in the file
            output except `RangeIndex` which is stored as metadata only.
        geometry_encoding : {'WKB', 'geoarrow' }, default 'WKB'
            The GeoArrow encoding to use for the data conversion.
        interleaved : bool, default True
            Only relevant for 'geoarrow' encoding. If True, the geometries'
            coordinates are interleaved in a single fixed size list array.
            If False, the coordinates are stored as separate arrays in a
            struct type.
        include_z : bool, default None
            Only relevant for 'geoarrow' encoding (for WKB, the dimensionality
            of the individial geometries is preserved).
            If False, return 2D geometries. If True, include the third dimension
            in the output (if a geometry has no third dimension, the z-coordinates
            will be NaN). By default, will infer the dimensionality from the
            input geometries. Note that this inference can be unreliable with
            empty geometries (for a guaranteed result, it is recommended to
            specify the keyword).

        Returns
        -------
        ArrowTable
            A generic Arrow table object with geometry columns encoded to
            GeoArrow.

        Examples
        --------
        >>> from shapely.geometry import Point
        >>> data = {'col1': ['name1', 'name2'], 'geometry': [Point(1, 2), Point(2, 1)]}
        >>> gdf = geopandas.GeoDataFrame(data)
        >>> gdf
            col1     geometry
        0  name1  POINT (1 2)
        1  name2  POINT (2 1)

        >>> arrow_table = gdf.to_arrow()
        >>> arrow_table
        <geopandas.io._geoarrow.ArrowTable object at ...>

        The returned data object needs to be consumed by a library implementing
        the Arrow PyCapsule Protocol. For example, wrapping the data as a
        pyarrow.Table (requires pyarrow >= 14.0):

        >>> import pyarrow as pa
        >>> table = pa.table(arrow_table)
        >>> table
        pyarrow.Table
        col1: string
        geometry: binary
        ----
        col1: [["name1","name2"]]
        geometry: [[0101000000000000000000F03F0000000000000040,\
01010000000000000000000040000000000000F03F]]

        """
        from geopandas.io._geoarrow import ArrowTable, geopandas_to_arrow

        table, _ = geopandas_to_arrow(
            self,
            index=index,
            geometry_encoding=geometry_encoding,
            interleaved=interleaved,
            include_z=include_z,
        )
        return ArrowTable(table)

    def to_parquet(
        self,
        path: os.PathLike | typing.IO,
        index: bool | None = None,
        compression: str = "snappy",
        geometry_encoding: PARQUET_GEOMETRY_ENCODINGS = "WKB",
        write_covering_bbox: bool = False,
        schema_version: SUPPORTED_VERSIONS_LITERAL | None = None,
        **kwargs,
    ) -> None:
        """Write a GeoDataFrame to the Parquet format.

        By default, all geometry columns present are serialized to WKB format
        in the file.

        Requires 'pyarrow'.

        .. versionadded:: 0.8

        Parameters
        ----------
        path : str, path object
        index : bool, default None
            If ``True``, always include the dataframe's index(es) as columns
            in the file output.
            If ``False``, the index(es) will not be written to the file.
            If ``None``, the index(ex) will be included as columns in the file
            output except `RangeIndex` which is stored as metadata only.
        compression : {'snappy', 'gzip', 'brotli', 'lz4', 'zstd', None}, \
default 'snappy'
            Name of the compression to use. Use ``None`` for no compression.
        geometry_encoding : {'WKB', 'geoarrow'}, default 'WKB'
            The encoding to use for the geometry columns. Defaults to "WKB"
            for maximum interoperability. Specify "geoarrow" to use one of the
            native GeoArrow-based single-geometry type encodings.
            Note: the "geoarrow" option is part of the newer GeoParquet 1.1
            specification, should be considered as experimental, and may not
            be supported by all readers.
        write_covering_bbox : bool, default False
            Writes the bounding box column for each row entry with column
            name 'bbox'. Writing a bbox column can be computationally
            expensive, but allows you to specify a `bbox` in :
            func:`read_parquet` for filtered reading.
            Note: this bbox column is part of the newer GeoParquet 1.1
            specification and should be considered as experimental. While
            writing the column is backwards compatible, using it for filtering
            may not be supported by all readers.
        schema_version : {'0.1.0', '0.4.0', '1.0.0', '1.1.0', None}
            GeoParquet specification version; if not provided, will default to
            latest supported stable version (1.0.0).
        kwargs
            Additional keyword arguments passed to :func:`pyarrow.parquet.write_table`.

        Examples
        --------

        >>> gdf.to_parquet('data.parquet')  # doctest: +SKIP

        See also
        --------
        GeoDataFrame.to_feather : write GeoDataFrame to feather
        GeoDataFrame.to_file : write GeoDataFrame to file
        """

        # Accept engine keyword for compatibility with pandas.DataFrame.to_parquet
        # The only engine currently supported by GeoPandas is pyarrow, so no
        # other engine should be specified.
        engine = kwargs.pop("engine", "auto")
        if engine not in ("auto", "pyarrow"):
            raise ValueError(
                "GeoPandas only supports using pyarrow as the engine for "
                f"to_parquet: {engine!r} passed instead."
            )

        from geopandas.io.arrow import _to_parquet

        _to_parquet(
            self,
            path,
            compression=compression,
            geometry_encoding=geometry_encoding,
            index=index,
            schema_version=schema_version,
            write_covering_bbox=write_covering_bbox,
            **kwargs,
        )

    def to_feather(
        self,
        path: os.PathLike,
        index: bool | None = None,
        compression: str | None = None,
        schema_version: SUPPORTED_VERSIONS_LITERAL | None = None,
        **kwargs,
    ):
        """Write a GeoDataFrame to the Feather format.

        Any geometry columns present are serialized to WKB format in the file.

        Requires 'pyarrow' >= 0.17.

        .. versionadded:: 0.8

        Parameters
        ----------
        path : str, path object
        index : bool, default None
            If ``True``, always include the dataframe's index(es) as columns
            in the file output.
            If ``False``, the index(es) will not be written to the file.
            If ``None``, the index(ex) will be included as columns in the file
            output except `RangeIndex` which is stored as metadata only.
        compression : {'zstd', 'lz4', 'uncompressed'}, optional
            Name of the compression to use. Use ``"uncompressed"`` for no
            compression. By default uses LZ4 if available, otherwise uncompressed.
        schema_version : {'0.1.0', '0.4.0', '1.0.0', None}
            GeoParquet specification version; if not provided will default to
            latest supported version.
        kwargs
            Additional keyword arguments passed to
            :func:`pyarrow.feather.write_feather`.

        Examples
        --------

        >>> gdf.to_feather('data.feather')  # doctest: +SKIP

        See also
        --------
        GeoDataFrame.to_parquet : write GeoDataFrame to parquet
        GeoDataFrame.to_file : write GeoDataFrame to file
        """

        from geopandas.io.arrow import _to_feather

        _to_feather(
            self,
            path,
            index=index,
            compression=compression,
            schema_version=schema_version,
            **kwargs,
        )

    def to_file(
        self,
        filename: os.PathLike | typing.IO,
        driver: str | None = None,
        schema: dict | None = None,
        index: bool | None = None,
        **kwargs,
    ):
        """Write the ``GeoDataFrame`` to a file.

        By default, an ESRI shapefile is written, but any OGR data source
        supported by Pyogrio or Fiona can be written. A dictionary of supported OGR
        providers is available via:

        >>> import pyogrio
        >>> pyogrio.list_drivers()  # doctest: +SKIP

        Parameters
        ----------
        filename : string
            File path or file handle to write to. The path may specify a
            GDAL VSI scheme.
        driver : string, default None
            The OGR format driver used to write the vector file.
            If not specified, it attempts to infer it from the file extension.
            If no extension is specified, it saves ESRI Shapefile to a folder.
        schema : dict, default None
            If specified, the schema dictionary is passed to Fiona to
            better control how the file is written. If None, GeoPandas
            will determine the schema based on each column's dtype.
            Not supported for the "pyogrio" engine.
        index : bool, default None
            If True, write index into one or more columns (for MultiIndex).
            Default None writes the index into one or more columns only if
            the index is named, is a MultiIndex, or has a non-integer data
            type. If False, no index is written.

            .. versionadded:: 0.7
                Previously the index was not written.
        mode : string, default 'w'
            The write mode, 'w' to overwrite the existing file and 'a' to append.
            Not all drivers support appending. The drivers that support appending
            are listed in fiona.supported_drivers or
            https://github.com/Toblerity/Fiona/blob/master/fiona/drvsupport.py
        crs : pyproj.CRS, default None
            If specified, the CRS is passed to Fiona to
            better control how the file is written. If None, GeoPandas
            will determine the crs based on crs df attribute.
            The value can be anything accepted
            by :meth:`pyproj.CRS.from_user_input() <pyproj.crs.CRS.from_user_input>`,
            such as an authority string (eg "EPSG:4326") or a WKT string. The keyword
            is not supported for the "pyogrio" engine.
        engine : str, "pyogrio" or "fiona"
            The underlying library that is used to write the file. Currently, the
            supported options are "pyogrio" and "fiona". Defaults to "pyogrio" if
            installed, otherwise tries "fiona".
        metadata : dict[str, str], default None
            Optional metadata to be stored in the file. Keys and values must be
            strings. Supported only for "GPKG" driver.
        **kwargs :
            Keyword args to be passed to the engine, and can be used to write
            to multi-layer data, store data within archives (zip files), etc.
            In case of the "pyogrio" engine, the keyword arguments are passed to
            `pyogrio.write_dataframe`. In case of the "fiona" engine, the keyword
            arguments are passed to fiona.open`. For more information on possible
            keywords, type: ``import pyogrio; help(pyogrio.write_dataframe)``.

        Notes
        -----
        The format drivers will attempt to detect the encoding of your data, but
        may fail. In this case, the proper encoding can be specified explicitly
        by using the encoding keyword parameter, e.g. ``encoding='utf-8'``.

        See Also
        --------
        GeoSeries.to_file
        GeoDataFrame.to_postgis : write GeoDataFrame to PostGIS database
        GeoDataFrame.to_parquet : write GeoDataFrame to parquet
        GeoDataFrame.to_feather : write GeoDataFrame to feather

        Examples
        --------

        >>> gdf.to_file('dataframe.shp')  # doctest: +SKIP

        >>> gdf.to_file('dataframe.gpkg', driver='GPKG', layer='name')  # doctest: +SKIP

        >>> gdf.to_file('dataframe.geojson', driver='GeoJSON')  # doctest: +SKIP

        With selected drivers you can also append to a file with `mode="a"`:

        >>> gdf.to_file('dataframe.shp', mode="a")  # doctest: +SKIP

        Using the engine-specific keyword arguments it is possible to e.g. create a
        spatialite file with a custom layer name:

        >>> gdf.to_file(
        ...     'dataframe.sqlite', driver='SQLite', spatialite=True, layer='test'
        ... )  # doctest: +SKIP

        """
        from geopandas.io.file import _to_file

        _to_file(self, filename, driver, schema, index, **kwargs)

    @typing.overload
    def set_crs(
        self,
        crs: Any | None = ...,
        epsg: int | None = ...,
        inplace: Literal[True] = ...,
        allow_override: bool = ...,
    ) -> None: ...

    @typing.overload
    def set_crs(
        self,
        crs: Any | None = ...,
        epsg: int | None = ...,
        inplace: Literal[False] = ...,
        allow_override: bool = ...,
    ) -> GeoDataFrame: ...

    def set_crs(
        self,
        crs: Any | None = None,
        epsg: int | None = None,
        inplace: bool = False,
        allow_override: bool = False,
    ) -> GeoDataFrame | None:
        """
        Set the Coordinate Reference System (CRS) of the ``GeoDataFrame``.

        If there are multiple geometry columns within the GeoDataFrame, only
        the CRS of the active geometry column is set.

        Pass ``None`` to remove CRS from the active geometry column.

        Notes
        -----
        The underlying geometries are not transformed to this CRS. To
        transform the geometries to a new CRS, use the ``to_crs`` method.

        Parameters
        ----------
        crs : pyproj.CRS | None, optional
            The value can be anything accepted
            by :meth:`pyproj.CRS.from_user_input() <pyproj.crs.CRS.from_user_input>`,
            such as an authority string (eg "EPSG:4326") or a WKT string.
        epsg : int, optional
            EPSG code specifying the projection.
        inplace : bool, default False
            If True, the CRS of the GeoDataFrame will be changed in place
            (while still returning the result) instead of making a copy of
            the GeoDataFrame.
        allow_override : bool, default False
            If the the GeoDataFrame already has a CRS, allow to replace the
            existing CRS, even when both are not equal.

        Examples
        --------
        >>> from shapely.geometry import Point
        >>> d = {'col1': ['name1', 'name2'], 'geometry': [Point(1, 2), Point(2, 1)]}
        >>> gdf = geopandas.GeoDataFrame(d)
        >>> gdf
            col1     geometry
        0  name1  POINT (1 2)
        1  name2  POINT (2 1)

        Setting CRS to a GeoDataFrame without one:

        >>> gdf.crs is None
        True

        >>> gdf = gdf.set_crs('epsg:3857')
        >>> gdf.crs  # doctest: +SKIP
        <Projected CRS: EPSG:3857>
        Name: WGS 84 / Pseudo-Mercator
        Axis Info [cartesian]:
        - X[east]: Easting (metre)
        - Y[north]: Northing (metre)
        Area of Use:
        - name: World - 85°S to 85°N
        - bounds: (-180.0, -85.06, 180.0, 85.06)
        Coordinate Operation:
        - name: Popular Visualisation Pseudo-Mercator
        - method: Popular Visualisation Pseudo Mercator
        Datum: World Geodetic System 1984
        - Ellipsoid: WGS 84
        - Prime Meridian: Greenwich

        Overriding existing CRS:

        >>> gdf = gdf.set_crs(4326, allow_override=True)

        Without ``allow_override=True``, ``set_crs`` returns an error if you try to
        override CRS.

        See also
        --------
        GeoDataFrame.to_crs : re-project to another CRS

        """
        if not inplace:
            df = self.copy()
        else:
            df = self
        df.geometry = df.geometry.set_crs(
            crs=crs, epsg=epsg, allow_override=allow_override, inplace=True
        )
        return df

    @typing.overload
    def to_crs(
        self,
        crs: Any | None = ...,
        epsg: int | None = ...,
        inplace: Literal[False] = ...,
    ) -> GeoDataFrame: ...

    @typing.overload
    def to_crs(
        self,
        crs: Any | None = ...,
        epsg: int | None = ...,
        inplace: Literal[True] = ...,
    ) -> None: ...

    def to_crs(
        self,
        crs: Any | None = None,
        epsg: int | None = None,
        inplace: bool = False,
    ) -> GeoDataFrame | None:
        """Transform geometries to a new coordinate reference system.

        Transform all geometries in an active geometry column to a different coordinate
        reference system.  The ``crs`` attribute on the current GeoSeries must
        be set.  Either ``crs`` or ``epsg`` may be specified for output.

        This method will transform all points in all objects. It has no notion
        of projecting entire geometries.  All segments joining points are
        assumed to be lines in the current projection, not geodesics. Objects
        crossing the dateline (or other projection boundary) will have
        undesirable behavior.

        Parameters
        ----------
        crs : pyproj.CRS, optional if `epsg` is specified
            The value can be anything accepted by
            :meth:`pyproj.CRS.from_user_input() <pyproj.crs.CRS.from_user_input>`,
            such as an authority string (eg "EPSG:4326") or a WKT string.
        epsg : int, optional if `crs` is specified
            EPSG code specifying output projection.
        inplace : bool, optional, default: False
            Whether to return a new GeoDataFrame or do the transformation in
            place.

        Returns
        -------
        GeoDataFrame

        Examples
        --------
        >>> from shapely.geometry import Point
        >>> d = {'col1': ['name1', 'name2'], 'geometry': [Point(1, 2), Point(2, 1)]}
        >>> gdf = geopandas.GeoDataFrame(d, crs=4326)
        >>> gdf
            col1     geometry
        0  name1  POINT (1 2)
        1  name2  POINT (2 1)
        >>> gdf.crs  # doctest: +SKIP
        <Geographic 2D CRS: EPSG:4326>
        Name: WGS 84
        Axis Info [ellipsoidal]:
        - Lat[north]: Geodetic latitude (degree)
        - Lon[east]: Geodetic longitude (degree)
        Area of Use:
        - name: World
        - bounds: (-180.0, -90.0, 180.0, 90.0)
        Datum: World Geodetic System 1984
        - Ellipsoid: WGS 84
        - Prime Meridian: Greenwich

        >>> gdf = gdf.to_crs(3857)
        >>> gdf
            col1                       geometry
        0  name1  POINT (111319.491 222684.209)
        1  name2  POINT (222638.982 111325.143)
        >>> gdf.crs  # doctest: +SKIP
        <Projected CRS: EPSG:3857>
        Name: WGS 84 / Pseudo-Mercator
        Axis Info [cartesian]:
        - X[east]: Easting (metre)
        - Y[north]: Northing (metre)
        Area of Use:
        - name: World - 85°S to 85°N
        - bounds: (-180.0, -85.06, 180.0, 85.06)
        Coordinate Operation:
        - name: Popular Visualisation Pseudo-Mercator
        - method: Popular Visualisation Pseudo Mercator
        Datum: World Geodetic System 1984
        - Ellipsoid: WGS 84
        - Prime Meridian: Greenwich

        See also
        --------
        GeoDataFrame.set_crs : assign CRS without re-projection
        """
        if inplace:
            df = self
        else:
            df = self.copy()
        geom = df.geometry.to_crs(crs=crs, epsg=epsg)
        df.geometry = geom
        if not inplace:
            return df

    def estimate_utm_crs(self, datum_name: str = "WGS 84") -> CRS:
        """Returns the estimated UTM CRS based on the bounds of the dataset.

        .. versionadded:: 0.9

        Parameters
        ----------
        datum_name : str, optional
            The name of the datum to use in the query. Default is WGS 84.

        Returns
        -------
        pyproj.CRS

        Examples
        --------
        >>> import geodatasets
        >>> df = geopandas.read_file(
        ...     geodatasets.get_path("geoda.chicago_health")
        ... )
        >>> df.estimate_utm_crs()  # doctest: +SKIP
        <Derived Projected CRS: EPSG:32616>
        Name: WGS 84 / UTM zone 16N
        Axis Info [cartesian]:
        - E[east]: Easting (metre)
        - N[north]: Northing (metre)
        Area of Use:
        - name: Between 90°W and 84°W, northern hemisphere between equator and 84°N...
        - bounds: (-90.0, 0.0, -84.0, 84.0)
        Coordinate Operation:
        - name: UTM zone 16N
        - method: Transverse Mercator
        Datum: World Geodetic System 1984 ensemble
        - Ellipsoid: WGS 84
        - Prime Meridian: Greenwich
        """
        return self.geometry.estimate_utm_crs(datum_name=datum_name)

    def __getitem__(self, key):
        """
        If the result is a column containing only 'geometry', return a
        GeoSeries. If it's a DataFrame with any columns of GeometryDtype,
        return a GeoDataFrame.
        """
        result = super().__getitem__(key)
        # Custom logic to avoid waiting for pandas GH51895
        # result is not geometry dtype for multi-indexes
        if (
            pd.api.types.is_scalar(key)
            and key == ""
            and isinstance(self.columns, pd.MultiIndex)
            and isinstance(result, Series)
            and not is_geometry_type(result)
        ):
            loc = self.columns.get_loc(key)
            # squeeze stops multilevel columns from returning a gdf
            result = self.iloc[:, loc].squeeze(axis="columns")
        geo_col = self._geometry_column_name
        if isinstance(result, Series) and isinstance(result.dtype, GeometryDtype):
            result.__class__ = GeoSeries
        elif isinstance(result, DataFrame):
            if (result.dtypes == "geometry").sum() > 0:
                result.__class__ = GeoDataFrame
                if geo_col in result:
                    result._geometry_column_name = geo_col
            else:
                result.__class__ = DataFrame
        return result

    def _persist_old_default_geometry_colname(self) -> None:
        """Internal util to temporarily persist the default geometry column
        name of 'geometry' for backwards compatibility."""
        # self.columns check required to avoid this warning in __init__
        if self._geometry_column_name is None and "geometry" not in self.columns:
            msg = (
                "You are adding a column named 'geometry' to a GeoDataFrame "
                "constructed without an active geometry column. Currently, "
                "this automatically sets the active geometry column to 'geometry' "
                "but in the future that will no longer happen. Instead, either "
                "provide geometry to the GeoDataFrame constructor "
                "(GeoDataFrame(... geometry=GeoSeries()) or use "
                "`set_geometry('geometry')` "
                "to explicitly set the active geometry column."
            )
            warnings.warn(msg, category=FutureWarning, stacklevel=3)
            self._geometry_column_name = "geometry"

    def __setitem__(self, key, value):
        """
        Overwritten to preserve CRS of GeometryArray in cases like
        df['geometry'] = [geom... for geom in df.geometry]
        """

        if not pd.api.types.is_list_like(key) and (
            key == self._geometry_column_name
            or (key == "geometry" and self._geometry_column_name is None)
        ):
            if pd.api.types.is_scalar(value) or isinstance(value, BaseGeometry):
                value = [value] * self.shape[0]
            try:
                if self._geometry_column_name is not None:
                    crs = getattr(self, "crs", None)
                else:  # don't use getattr, because a col "crs" might exist
                    crs = None
                value = _ensure_geometry(value, crs=crs)
                if key == "geometry":
                    self._persist_old_default_geometry_colname()
            except TypeError:
                warnings.warn(
                    "Geometry column does not contain geometry.",
                    stacklevel=2,
                )
        super().__setitem__(key, value)

    #
    # Implement pandas methods
    #
    @doc(pd.DataFrame)
    def copy(self, deep: bool = True) -> GeoDataFrame:
        copied = super().copy(deep=deep)
        if type(copied) is pd.DataFrame:
            copied.__class__ = GeoDataFrame
            copied._geometry_column_name = self._geometry_column_name
        return copied

    @doc(pd.DataFrame)
    def apply(
        self,
        func,
        axis=0,
        raw: bool = False,
        result_type=None,
        args=(),
        **kwargs,
    ):
        result = super().apply(
            func, axis=axis, raw=raw, result_type=result_type, args=args, **kwargs
        )
        # Reconstruct gdf if it was lost by apply
        if (
            isinstance(result, DataFrame)
            and self._geometry_column_name in result.columns
        ):
            # axis=1 apply will split GeometryDType to object, try and cast back
            try:
                result = result.set_geometry(self._geometry_column_name)
            except TypeError:
                pass
            else:
                if self.crs is not None and result.crs is None:
                    result.set_crs(self.crs, inplace=True)
        elif isinstance(result, Series) and result.dtype == "object":
            # Try reconstruct series GeometryDtype if lost by apply
            # If all none and object dtype assert list of nones is more likely
            # intended than list of null geometry.
            if not result.isna().all():
                try:
                    # not enough info about func to preserve CRS
                    result = _ensure_geometry(result)

                except (TypeError, shapely.errors.GeometryTypeError):
                    pass

        return result

    @property
    def _constructor(self) -> DataFrame | GeoDataFrame:
        return _geodataframe_constructor_with_fallback

    def _constructor_from_mgr(self, mgr, axes) -> DataFrame | GeoDataFrame:
        # replicate _geodataframe_constructor_with_fallback behaviour
        # unless safe to skip
        if not any(isinstance(block.dtype, GeometryDtype) for block in mgr.blocks):
            return _geodataframe_constructor_with_fallback(
                pd.DataFrame._from_mgr(mgr, axes)
            )
        gdf = GeoDataFrame._from_mgr(mgr, axes)
        # _from_mgr doesn't preserve metadata (expect __finalize__ to be called)
        # still need to mimic __init__ behaviour with geometry=None
        if (gdf.columns == "geometry").sum() == 1:  # only if "geometry" is single col
            gdf._geometry_column_name = "geometry"
        return gdf

    @property
    def _constructor_sliced(self) -> Series | GeoSeries:
        def _geodataframe_constructor_sliced(*args, **kwargs):
            """
            A specialized (Geo)Series constructor which can fall back to a
            Series if a certain operation does not produce geometries:

            - We only return a GeoSeries if the data is actually of geometry
              dtype (and so we don't try to convert geometry objects such as
              the normal GeoSeries(..) constructor does with `_ensure_geometry`).
            - When we get here from obtaining a row or column from a
              GeoDataFrame, the goal is to only return a GeoSeries for a
              geometry column, and not return a GeoSeries for a row that happened
              to come from a DataFrame with only geometry dtype columns (and
              thus could have a geometry dtype). Therefore, we don't return a
              GeoSeries if we are sure we are in a row selection case (by
              checking the identity of the index)
            """
            srs = pd.Series(*args, **kwargs)
            is_row_proxy = srs.index.is_(self.columns)
            if is_geometry_type(srs) and not is_row_proxy:
                srs = GeoSeries(srs)
            return srs

        return _geodataframe_constructor_sliced

    def _constructor_sliced_from_mgr(self, mgr, axes) -> Series | GeoSeries:
        is_row_proxy = mgr.index.is_(self.columns)

        if isinstance(mgr.blocks[0].dtype, GeometryDtype) and not is_row_proxy:
            return GeoSeries._from_mgr(mgr, axes)
        return Series._from_mgr(mgr, axes)

    def __finalize__(
        self, other, method: str | None = None, **kwargs
    ) -> GeoDataFrame | GeoSeries:
        """propagate metadata from other to self"""
        self = super().__finalize__(other, method=method, **kwargs)  # noqa: PLW0642

        # merge operation: using metadata of the left object
        if method == "merge":
            for name in self._metadata:
                object.__setattr__(self, name, getattr(other.left, name, None))
        # concat operation: using metadata of the first object
        elif method == "concat":
            for name in self._metadata:
                object.__setattr__(self, name, getattr(other.objs[0], name, None))

            if (
                self.columns.nlevels == 1
                and (self.columns == self._geometry_column_name).sum() > 1
            ) or (
                self.columns.nlevels > 1
                and (
                    self.columns.get_level_values(0) == self._geometry_column_name
                ).sum()
                > 1
            ):
                raise ValueError(
                    "Concat operation has resulted in multiple columns using "
                    f"the geometry column name '{self._geometry_column_name}'.\n"
                    "Please ensure this column from the first DataFrame is not "
                    "repeated."
                )
        elif method == "unstack":
            # unstack adds multiindex columns and reshapes data.
            # it never makes sense to retain geometry column
            self._geometry_column_name = None
            self._crs = None
        return self

    def dissolve(
        self,
        by: str | None = None,
        aggfunc="first",
        as_index: bool = True,
        level=None,
        sort: bool = True,
        observed: bool = False,
        dropna: bool = True,
        method: Literal["unary", "coverage"] = "unary",
        grid_size: float | None = None,
        **kwargs,
    ) -> GeoDataFrame:
        """
        Dissolve geometries within `groupby` into single observation.
        This is accomplished by applying the `union_all` method
        to all geometries within a groupself.

        Observations associated with each `groupby` group will be aggregated
        using the `aggfunc`.

        Parameters
        ----------
        by : str or list-like, default None
            Column(s) whose values define the groups to be dissolved. If None,
            the entire GeoDataFrame is considered as a single group. If a list-like
            object is provided, the values in the list are treated as categorical
            labels, and polygons will be combined based on the equality of
            these categorical labels.
        aggfunc : function or string, default "first"
            Aggregation function for manipulation of data associated
            with each group. Passed to pandas `groupby.agg` method.
            Accepted combinations are:

            - function
            - string function name
            - list of functions and/or function names, e.g. [np.sum, 'mean']
            - dict of axis labels -> functions, function names or list of such.
        as_index : boolean, default True
            If true, groupby columns become index of result.
        level : int or str or sequence of int or sequence of str, default None
            If the axis is a MultiIndex (hierarchical), group by a
            particular level or levels.
        sort : bool, default True
            Sort group keys. Get better performance by turning this off.
            Note this does not influence the order of observations within
            each group. Groupby preserves the order of rows within each group.
        observed : bool, default False
            This only applies if any of the groupers are Categoricals.
            If True: only show observed values for categorical groupers.
            If False: show all values for categorical groupers.
        dropna : bool, default True
            If True, and if group keys contain NA values, NA values
            together with row/column will be dropped. If False, NA
            values will also be treated as the key in groups.
        method : str (default ``"unary"``)
            The method to use for the union. Options are:

            * ``"unary"``: use the unary union algorithm. This option is the most robust
              but can be slow for large numbers of geometries (default).
            * ``"coverage"``: use the coverage union algorithm. This option is optimized
              for non-overlapping polygons and can be significantly faster than the
              unary union algorithm. However, it can produce invalid geometries if the
              polygons overlap.

        grid_size : float, default None
            When grid size is specified, a fixed-precision space is used to perform the
            union operations. This can be useful when unioning geometries that are not
            perfectly snapped or to avoid geometries not being unioned because of
            `robustness issues <https://libgeos.org/usage/faq/#why-doesnt-a-computed-point-lie-exactly-on-a-line>`_.
            The inputs are first snapped to a grid of the given size. When a line
            segment of a geometry is within tolerance off a vertex of another geometry,
            this vertex will be inserted in the line segment. Finally, the result
            vertices are computed on the same grid. Is only supported for ``method``
            ``"unary"``. If None, the highest precision of the inputs will be used.
            Defaults to None.

            .. versionadded:: 1.1.0
        **kwargs :
            Keyword arguments to be passed to the pandas `DataFrameGroupby.agg` method
            which is used by `dissolve`. In particular, `numeric_only` may be
            supplied, which will be required in pandas 2.0 for certain aggfuncs.

            .. versionadded:: 0.13.0
        Returns
        -------
        GeoDataFrame

        Examples
        --------
        >>> from shapely.geometry import Point
        >>> d = {
        ...     "col1": ["name1", "name2", "name1"],
        ...     "geometry": [Point(1, 2), Point(2, 1), Point(0, 1)],
        ... }
        >>> gdf = geopandas.GeoDataFrame(d, crs=4326)
        >>> gdf
            col1     geometry
        0  name1  POINT (1 2)
        1  name2  POINT (2 1)
        2  name1  POINT (0 1)

        >>> dissolved = gdf.dissolve('col1')
        >>> dissolved  # doctest: +SKIP
                                geometry
        col1
        name1  MULTIPOINT ((0 1), (1 2))
        name2                POINT (2 1)

        See also
        --------
        GeoDataFrame.explode : explode multi-part geometries into single geometries

        """

        if by is None and level is None:
            by = np.zeros(len(self), dtype="int64")  # type: ignore [assignment]

        groupby_kwargs = {
            "by": by,
            "level": level,
            "sort": sort,
            "observed": observed,
            "dropna": dropna,
        }

        # Process non-spatial component
        data = self.drop(labels=self.geometry.name, axis=1)
        aggregated_data = data.groupby(**groupby_kwargs).agg(aggfunc, **kwargs)

        aggregated_data.columns = aggregated_data.columns.to_flat_index()

        # Process spatial component
        def merge_geometries(block):
            merged_geom = block.union_all(method=method, grid_size=grid_size)
            return merged_geom

        g = self.groupby(group_keys=False, **groupby_kwargs)[self.geometry.name].agg(
            merge_geometries
        )

        # Aggregate
        aggregated_geometry = GeoDataFrame(g, geometry=self.geometry.name, crs=self.crs)
        # Recombine
        aggregated = aggregated_geometry.join(aggregated_data)

        # Reset if requested
        if not as_index:
            aggregated = aggregated.reset_index()

        return aggregated

    # overrides the pandas native explode method to break up features geometrically
    def explode(
        self,
        column: str | None = None,
        ignore_index: bool = False,
        index_parts: bool = False,
        **kwargs,
    ) -> GeoDataFrame | DataFrame:
        """
        Explode multi-part geometries into multiple single geometries.

        Each row containing a multi-part geometry will be split into
        multiple rows with single geometries, thereby increasing the vertical
        size of the GeoDataFrame.

        Parameters
        ----------
        column : string, default None
            Column to explode. In the case of a geometry column, multi-part
            geometries are converted to single-part.
            If None, the active geometry column is used.
        ignore_index : bool, default False
            If True, the resulting index will be labelled 0, 1, …, n - 1,
            ignoring `index_parts`.
        index_parts : boolean, default False
            If True, the resulting index will be a multi-index (original
            index with an additional level indicating the multiple
            geometries: a new zero-based index for each single part geometry
            per multi-part geometry).

        Returns
        -------
        GeoDataFrame
            Exploded geodataframe with each single geometry
            as a separate entry in the geodataframe.

        Examples
        --------

        >>> from shapely.geometry import MultiPoint
        >>> d = {
        ...     "col1": ["name1", "name2"],
        ...     "geometry": [
        ...         MultiPoint([(1, 2), (3, 4)]),
        ...         MultiPoint([(2, 1), (0, 0)]),
        ...     ],
        ... }
        >>> gdf = geopandas.GeoDataFrame(d, crs=4326)
        >>> gdf
            col1               geometry
        0  name1  MULTIPOINT ((1 2), (3 4))
        1  name2  MULTIPOINT ((2 1), (0 0))

        >>> exploded = gdf.explode(index_parts=True)
        >>> exploded
              col1     geometry
        0 0  name1  POINT (1 2)
          1  name1  POINT (3 4)
        1 0  name2  POINT (2 1)
          1  name2  POINT (0 0)

        >>> exploded = gdf.explode(index_parts=False)
        >>> exploded
            col1     geometry
        0  name1  POINT (1 2)
        0  name1  POINT (3 4)
        1  name2  POINT (2 1)
        1  name2  POINT (0 0)

        >>> exploded = gdf.explode(ignore_index=True)
        >>> exploded
            col1     geometry
        0  name1  POINT (1 2)
        1  name1  POINT (3 4)
        2  name2  POINT (2 1)
        3  name2  POINT (0 0)

        See also
        --------
        GeoDataFrame.dissolve : dissolve geometries into a single observation.

        """

        # If no column is specified then default to the active geometry column
        if column is None:
            column = self.geometry.name
        # If the specified column is not a geometry dtype use pandas explode
        if not isinstance(self[column].dtype, GeometryDtype):
            return super().explode(column, ignore_index=ignore_index, **kwargs)

        exploded_geom = self.geometry.reset_index(drop=True).explode(index_parts=True)

        df = self.drop(self._geometry_column_name, axis=1).take(
            exploded_geom.index.droplevel(-1)
        )
        df[exploded_geom.name] = exploded_geom.values
        df = df.set_geometry(self._geometry_column_name).__finalize__(self)

        if ignore_index:
            df.reset_index(inplace=True, drop=True)
        elif index_parts:
            # reset to MultiIndex, otherwise df index is only first level of
            # exploded GeoSeries index.
            df = df.set_index(
                exploded_geom.index.droplevel(
                    list(range(exploded_geom.index.nlevels - 1))
                ),
                append=True,
            )

        return df

<<<<<<< HEAD
    # overrides the pandas astype method to ensure the correct return type
    # should be removable when pandas 1.4 is dropped
    def astype(
        self, dtype, copy: bool | None = None, errors="raise", **kwargs
    ) -> pd.DataFrame | GeoDataFrame:
        """
        Cast a pandas object to a specified dtype ``dtype``.
        Returns a GeoDataFrame when the geometry column is kept as geometries,
        otherwise returns a pandas DataFrame.
        See the pandas.DataFrame.astype docstring for more details.
        Returns
        -------
        GeoDataFrame or DataFrame
        """
        if not PANDAS_GE_30 and copy is None:
            copy = True
        if copy is not None:
            kwargs["copy"] = copy

        df = super().astype(dtype, errors=errors, **kwargs)

        try:
            geoms = df[self._geometry_column_name]
            if is_geometry_type(geoms):
                return geopandas.GeoDataFrame(df, geometry=self._geometry_column_name)
        except KeyError:
            pass
        # if the geometry column is converted to non-geometries or did not exist
        # do not return a GeoDataFrame
        return pd.DataFrame(df)

=======
>>>>>>> c347622b
    def to_postgis(
        self,
        name: str,
        con,
        schema: str | None = None,
        if_exists: Literal["fail", "replace", "append"] = "fail",
        index: bool = False,
        index_label: Iterable[str] | str | None = None,
        chunksize: int | None = None,
        dtype=None,
    ) -> None:
        """
        Upload GeoDataFrame into PostGIS database.

        This method requires SQLAlchemy and GeoAlchemy2, and a PostgreSQL
        Python driver (psycopg or psycopg2) to be installed.

        It is also possible to use :meth:`~GeoDataFrame.to_file` to write to a database.
        Especially for file geodatabases like GeoPackage or SpatiaLite this can be
        easier.

        Parameters
        ----------
        name : str
            Name of the target table.
        con : sqlalchemy.engine.Connection or sqlalchemy.engine.Engine
            Active connection to the PostGIS database.
        if_exists : {'fail', 'replace', 'append'}, default 'fail'
            How to behave if the table already exists:

            - fail: Raise a ValueError.
            - replace: Drop the table before inserting new values.
            - append: Insert new values to the existing table.
        schema : string, optional
            Specify the schema. If None, use default schema: 'public'.
        index : bool, default False
            Write DataFrame index as a column.
            Uses *index_label* as the column name in the table.
        index_label : string or sequence, default None
            Column label for index column(s).
            If None is given (default) and index is True,
            then the index names are used.
        chunksize : int, optional
            Rows will be written in batches of this size at a time.
            By default, all rows will be written at once.
        dtype : dict of column name to SQL type, default None
            Specifying the datatype for columns.
            The keys should be the column names and the values
            should be the SQLAlchemy types.

        Examples
        --------

        >>> from sqlalchemy import create_engine
        >>> engine = create_engine("postgresql://myusername:mypassword@myhost:5432\
/mydatabase")  # doctest: +SKIP
        >>> gdf.to_postgis("my_table", engine)  # doctest: +SKIP

        See also
        --------
        GeoDataFrame.to_file : write GeoDataFrame to file
        read_postgis : read PostGIS database to GeoDataFrame

        """
        geopandas.io.sql._write_postgis(
            self, name, con, schema, if_exists, index, index_label, chunksize, dtype
        )

    plot = Accessor("plot", geopandas.plotting.GeoplotAccessor)

    @doc(_explore)
    def explore(self, *args, **kwargs) -> folium.Map:
        return _explore(self, *args, **kwargs)

    def sjoin(
        self,
        df: GeoDataFrame,
        how: Literal["left", "right", "inner"] = "inner",
        predicate: str = "intersects",
        lsuffix: str = "left",
        rsuffix: str = "right",
        **kwargs,
    ) -> GeoDataFrame:
        """Spatial join of two GeoDataFrames.

        See the User Guide page :doc:`../../user_guide/mergingdata` for details.

        Parameters
        ----------
        df : GeoDataFrame
        how : string, default 'inner'
            The type of join:

            * 'left': use keys from left_df; retain only left_df geometry column
            * 'right': use keys from right_df; retain only right_df geometry column
            * 'inner': use intersection of keys from both dfs; retain only
              left_df geometry column

        predicate : string, default 'intersects'
            Binary predicate. Valid values are determined by the spatial index used.
            You can check the valid values in left_df or right_df as
            ``left_df.sindex.valid_query_predicates`` or
            ``right_df.sindex.valid_query_predicates``
        lsuffix : string, default 'left'
            Suffix to apply to overlapping column names (left GeoDataFrame).
        rsuffix : string, default 'right'
            Suffix to apply to overlapping column names (right GeoDataFrame).
        distance : number or array_like, optional
            Distance(s) around each input geometry within which to query the tree
            for the 'dwithin' predicate. If array_like, must be
            one-dimesional with length equal to length of left GeoDataFrame.
            Required if ``predicate='dwithin'``.
        on_attribute : string, list or tuple
            Column name(s) to join on as an additional join restriction on top
            of the spatial predicate. These must be found in both DataFrames.
            If set, observations are joined only if the predicate applies
            and values in specified columns match.

        Examples
        --------
        >>> import geodatasets
        >>> chicago = geopandas.read_file(
        ...     geodatasets.get_path("geoda.chicago_commpop")
        ... )
        >>> groceries = geopandas.read_file(
        ...     geodatasets.get_path("geoda.groceries")
        ... ).to_crs(chicago.crs)

        >>> chicago.head()  # doctest: +SKIP
                 community  ...                                           geometry
        0          DOUGLAS  ...  MULTIPOLYGON (((-87.60914 41.84469, -87.60915 ...
        1          OAKLAND  ...  MULTIPOLYGON (((-87.59215 41.81693, -87.59231 ...
        2      FULLER PARK  ...  MULTIPOLYGON (((-87.62880 41.80189, -87.62879 ...
        3  GRAND BOULEVARD  ...  MULTIPOLYGON (((-87.60671 41.81681, -87.60670 ...
        4          KENWOOD  ...  MULTIPOLYGON (((-87.59215 41.81693, -87.59215 ...

        [5 rows x 9 columns]

        >>> groceries.head()  # doctest: +SKIP
           OBJECTID     Ycoord  ...  Category                           geometry
        0        16  41.973266  ...       NaN  MULTIPOINT ((-87.65661 41.97321))
        1        18  41.696367  ...       NaN  MULTIPOINT ((-87.68136 41.69713))
        2        22  41.868634  ...       NaN  MULTIPOINT ((-87.63918 41.86847))
        3        23  41.877590  ...       new  MULTIPOINT ((-87.65495 41.87783))
        4        27  41.737696  ...       NaN  MULTIPOINT ((-87.62715 41.73623))
        [5 rows x 8 columns]

        >>> groceries_w_communities = groceries.sjoin(chicago)
        >>> groceries_w_communities[["OBJECTID", "community", "geometry"]].head()
           OBJECTID       community                           geometry
        0        16          UPTOWN  MULTIPOINT ((-87.65661 41.97321))
        1        18     MORGAN PARK  MULTIPOINT ((-87.68136 41.69713))
        2        22  NEAR WEST SIDE  MULTIPOINT ((-87.63918 41.86847))
        3        23  NEAR WEST SIDE  MULTIPOINT ((-87.65495 41.87783))
        4        27         CHATHAM  MULTIPOINT ((-87.62715 41.73623))

        Notes
        -----
        Every operation in GeoPandas is planar, i.e. the potential third
        dimension is not taken into account.

        See also
        --------
        GeoDataFrame.sjoin_nearest : nearest neighbor join
        sjoin : equivalent top-level function
        """
        return geopandas.sjoin(
            left_df=self,
            right_df=df,
            how=how,
            predicate=predicate,
            lsuffix=lsuffix,
            rsuffix=rsuffix,
            **kwargs,
        )

    def sjoin_nearest(
        self,
        right: GeoDataFrame,
        how: Literal["left", "right", "inner"] = "inner",
        max_distance: float | None = None,
        lsuffix: str = "left",
        rsuffix: str = "right",
        distance_col: str | None = None,
        exclusive: bool = False,
    ) -> GeoDataFrame:
        """
        Spatial join of two GeoDataFrames based on the distance between their
        geometries.

        Results will include multiple output records for a single input record
        where there are multiple equidistant nearest or intersected neighbors.

        See the User Guide page
        https://geopandas.readthedocs.io/en/latest/docs/user_guide/mergingdata.html
        for more details.


        Parameters
        ----------
        right : GeoDataFrame
        how : string, default 'inner'
            The type of join:

            * 'left': use keys from left_df; retain only left_df geometry column
            * 'right': use keys from right_df; retain only right_df geometry column
            * 'inner': use intersection of keys from both dfs; retain only
              left_df geometry column

        max_distance : float, default None
            Maximum distance within which to query for nearest geometry.
            Must be greater than 0.
            The max_distance used to search for nearest items in the tree may have a
            significant impact on performance by reducing the number of input
            geometries that are evaluated for nearest items in the tree.
        lsuffix : string, default 'left'
            Suffix to apply to overlapping column names (left GeoDataFrame).
        rsuffix : string, default 'right'
            Suffix to apply to overlapping column names (right GeoDataFrame).
        distance_col : string, default None
            If set, save the distances computed between matching geometries under a
            column of this name in the joined GeoDataFrame.
        exclusive : bool, optional, default False
            If True, the nearest geometries that are equal to the input geometry
            will not be returned, default False.

        Examples
        --------
        >>> import geodatasets
        >>> groceries = geopandas.read_file(
        ...     geodatasets.get_path("geoda.groceries")
        ... )
        >>> chicago = geopandas.read_file(
        ...     geodatasets.get_path("geoda.chicago_health")
        ... ).to_crs(groceries.crs)

        >>> chicago.head()  # doctest: +SKIP
           ComAreaID  ...                                           geometry
        0         35  ...  POLYGON ((-87.60914 41.84469, -87.60915 41.844...
        1         36  ...  POLYGON ((-87.59215 41.81693, -87.59231 41.816...
        2         37  ...  POLYGON ((-87.62880 41.80189, -87.62879 41.801...
        3         38  ...  POLYGON ((-87.60671 41.81681, -87.60670 41.816...
        4         39  ...  POLYGON ((-87.59215 41.81693, -87.59215 41.816...
        [5 rows x 87 columns]

        >>> groceries.head()  # doctest: +SKIP
           OBJECTID     Ycoord  ...  Category                           geometry
        0        16  41.973266  ...       NaN  MULTIPOINT ((-87.65661 41.97321))
        1        18  41.696367  ...       NaN  MULTIPOINT ((-87.68136 41.69713))
        2        22  41.868634  ...       NaN  MULTIPOINT ((-87.63918 41.86847))
        3        23  41.877590  ...       new  MULTIPOINT ((-87.65495 41.87783))
        4        27  41.737696  ...       NaN  MULTIPOINT ((-87.62715 41.73623))
        [5 rows x 8 columns]

        >>> groceries_w_communities = groceries.sjoin_nearest(chicago)
        >>> groceries_w_communities[["Chain", "community", "geometry"]].head(2)
                       Chain    community                                geometry
        0     VIET HOA PLAZA       UPTOWN   MULTIPOINT ((1168268.672 1933554.35))
        1  COUNTY FAIR FOODS  MORGAN PARK  MULTIPOINT ((1162302.618 1832900.224))


        To include the distances:

        >>> groceries_w_communities = groceries.sjoin_nearest(chicago, \
distance_col="distances")
        >>> groceries_w_communities[["Chain", "community", \
"distances"]].head(2)
                       Chain    community  distances
        0     VIET HOA PLAZA       UPTOWN        0.0
        1  COUNTY FAIR FOODS  MORGAN PARK        0.0

        In the following example, we get multiple groceries for Uptown because all
        results are equidistant (in this case zero because they intersect).
        In fact, we get 4 results in total:

        >>> chicago_w_groceries = groceries.sjoin_nearest(chicago, \
distance_col="distances", how="right")
        >>> uptown_results = \
chicago_w_groceries[chicago_w_groceries["community"] == "UPTOWN"]
        >>> uptown_results[["Chain", "community"]]
                    Chain community
        30  VIET HOA PLAZA    UPTOWN
        30      JEWEL OSCO    UPTOWN
        30          TARGET    UPTOWN
        30       Mariano's    UPTOWN

        See also
        --------
        GeoDataFrame.sjoin : binary predicate joins
        sjoin_nearest : equivalent top-level function

        Notes
        -----
        Since this join relies on distances, results will be inaccurate
        if your geometries are in a geographic CRS.

        Every operation in GeoPandas is planar, i.e. the potential third
        dimension is not taken into account.
        """
        return geopandas.sjoin_nearest(
            self,
            right,
            how=how,
            max_distance=max_distance,
            lsuffix=lsuffix,
            rsuffix=rsuffix,
            distance_col=distance_col,
            exclusive=exclusive,
        )

    def clip(
        self, mask, keep_geom_type: bool = False, sort: bool = False
    ) -> GeoDataFrame:
        """Clip points, lines, or polygon geometries to the mask extent.

        Both layers must be in the same Coordinate Reference System (CRS).
        The GeoDataFrame will be clipped to the full extent of the ``mask`` object.

        If there are multiple polygons in mask, data from the GeoDataFrame will be
        clipped to the total boundary of all polygons in mask.

        Parameters
        ----------
        mask : GeoDataFrame, GeoSeries, (Multi)Polygon, list-like
            Polygon vector layer used to clip the GeoDataFrame.
            The mask's geometry is dissolved into one geometric feature
            and intersected with GeoDataFrame.
            If the mask is list-like with four elements ``(minx, miny, maxx, maxy)``,
            ``clip`` will use a faster rectangle clipping
            (:meth:`~GeoSeries.clip_by_rect`), possibly leading to slightly different
            results.
        keep_geom_type : boolean, default False
            If True, return only geometries of original type in case of intersection
            resulting in multiple geometry types or GeometryCollections.
            If False, return all resulting geometries (potentially mixed types).
        sort : boolean, default False
            If True, the order of rows in the clipped GeoDataFrame will be preserved at
            small performance cost. If False the order of rows in the clipped
            GeoDataFrame will be random.

        Returns
        -------
        GeoDataFrame
            Vector data (points, lines, polygons) from the GeoDataFrame clipped to
            polygon boundary from mask.

        See also
        --------
        clip : equivalent top-level function

        Examples
        --------
        Clip points (grocery stores) with polygons (the Near West Side community):

        >>> import geodatasets
        >>> chicago = geopandas.read_file(
        ...     geodatasets.get_path("geoda.chicago_health")
        ... )
        >>> near_west_side = chicago[chicago["community"] == "NEAR WEST SIDE"]
        >>> groceries = geopandas.read_file(
        ...     geodatasets.get_path("geoda.groceries")
        ... ).to_crs(chicago.crs)
        >>> groceries.shape
        (148, 8)

        >>> nws_groceries = groceries.clip(near_west_side)
        >>> nws_groceries.shape
        (7, 8)
        """
        return geopandas.clip(self, mask=mask, keep_geom_type=keep_geom_type, sort=sort)

    def overlay(
        self,
        right: GeoDataFrame,
        how: Literal[
            "intersection", "union", "identity", "symmetric_difference", "difference"
        ] = "intersection",
        keep_geom_type: bool | None = None,
        make_valid: bool = True,
    ):
        """Perform spatial overlay between GeoDataFrames.

        Currently only supports data GeoDataFrames with uniform geometry types,
        i.e. containing only (Multi)Polygons, or only (Multi)Points, or a
        combination of (Multi)LineString and LinearRing shapes.
        Implements several methods that are all effectively subsets of the union.

        See the User Guide page :doc:`../../user_guide/set_operations` for details.

        Parameters
        ----------
        right : GeoDataFrame
        how : string
            Method of spatial overlay: 'intersection', 'union',
            'identity', 'symmetric_difference' or 'difference'.
        keep_geom_type : bool
            If True, return only geometries of the same geometry type the GeoDataFrame
            has, if False, return all resulting geometries. Default is None,
            which will set keep_geom_type to True but warn upon dropping
            geometries.
        make_valid : bool, default True
            If True, any invalid input geometries are corrected with a call to
            make_valid(), if False, a `ValueError` is raised if any input geometries
            are invalid.

        Returns
        -------
        df : GeoDataFrame
            GeoDataFrame with new set of polygons and attributes
            resulting from the overlay

        Examples
        --------
        >>> from shapely.geometry import Polygon
        >>> polys1 = geopandas.GeoSeries([Polygon([(0,0), (2,0), (2,2), (0,2)]),
        ...                               Polygon([(2,2), (4,2), (4,4), (2,4)])])
        >>> polys2 = geopandas.GeoSeries([Polygon([(1,1), (3,1), (3,3), (1,3)]),
        ...                               Polygon([(3,3), (5,3), (5,5), (3,5)])])
        >>> df1 = geopandas.GeoDataFrame({'geometry': polys1, 'df1_data':[1,2]})
        >>> df2 = geopandas.GeoDataFrame({'geometry': polys2, 'df2_data':[1,2]})

        >>> df1.overlay(df2, how='union')
           df1_data  df2_data                                           geometry
        0       1.0       1.0                POLYGON ((2 2, 2 1, 1 1, 1 2, 2 2))
        1       2.0       1.0                POLYGON ((2 2, 2 3, 3 3, 3 2, 2 2))
        2       2.0       2.0                POLYGON ((4 4, 4 3, 3 3, 3 4, 4 4))
        3       1.0       NaN      POLYGON ((2 0, 0 0, 0 2, 1 2, 1 1, 2 1, 2 0))
        4       2.0       NaN  MULTIPOLYGON (((3 4, 3 3, 2 3, 2 4, 3 4)), ((4...
        5       NaN       1.0  MULTIPOLYGON (((2 3, 2 2, 1 2, 1 3, 2 3)), ((3...
        6       NaN       2.0      POLYGON ((3 5, 5 5, 5 3, 4 3, 4 4, 3 4, 3 5))

        >>> df1.overlay(df2, how='intersection')
           df1_data  df2_data                             geometry
        0         1         1  POLYGON ((2 2, 2 1, 1 1, 1 2, 2 2))
        1         2         1  POLYGON ((2 2, 2 3, 3 3, 3 2, 2 2))
        2         2         2  POLYGON ((4 4, 4 3, 3 3, 3 4, 4 4))

        >>> df1.overlay(df2, how='symmetric_difference')
           df1_data  df2_data                                           geometry
        0       1.0       NaN      POLYGON ((2 0, 0 0, 0 2, 1 2, 1 1, 2 1, 2 0))
        1       2.0       NaN  MULTIPOLYGON (((3 4, 3 3, 2 3, 2 4, 3 4)), ((4...
        2       NaN       1.0  MULTIPOLYGON (((2 3, 2 2, 1 2, 1 3, 2 3)), ((3...
        3       NaN       2.0      POLYGON ((3 5, 5 5, 5 3, 4 3, 4 4, 3 4, 3 5))

        >>> df1.overlay(df2, how='difference')
                                                    geometry  df1_data
        0      POLYGON ((2 0, 0 0, 0 2, 1 2, 1 1, 2 1, 2 0))         1
        1  MULTIPOLYGON (((3 4, 3 3, 2 3, 2 4, 3 4)), ((4...         2

        >>> df1.overlay(df2, how='identity')
           df1_data  df2_data                                           geometry
        0       1.0       1.0                POLYGON ((2 2, 2 1, 1 1, 1 2, 2 2))
        1       2.0       1.0                POLYGON ((2 2, 2 3, 3 3, 3 2, 2 2))
        2       2.0       2.0                POLYGON ((4 4, 4 3, 3 3, 3 4, 4 4))
        3       1.0       NaN      POLYGON ((2 0, 0 0, 0 2, 1 2, 1 1, 2 1, 2 0))
        4       2.0       NaN  MULTIPOLYGON (((3 4, 3 3, 2 3, 2 4, 3 4)), ((4...

        See also
        --------
        GeoDataFrame.sjoin : spatial join
        overlay : equivalent top-level function

        Notes
        -----
        Every operation in GeoPandas is planar, i.e. the potential third
        dimension is not taken into account.
        """
        return geopandas.overlay(
            self, right, how=how, keep_geom_type=keep_geom_type, make_valid=make_valid
        )


def _dataframe_set_geometry(
    self,
    col,
    drop: bool | None = None,
    inplace: Literal[False] = False,
    crs: Any | None = None,
) -> GeoDataFrame:
    if inplace:
        raise ValueError(
            "Can't do inplace setting when converting from DataFrame to GeoDataFrame"
        )
    gf = GeoDataFrame(self)
    # this will copy so that BlockManager gets copied
    return gf.set_geometry(col, drop=drop, inplace=False, crs=crs)


DataFrame.set_geometry = _dataframe_set_geometry<|MERGE_RESOLUTION|>--- conflicted
+++ resolved
@@ -2380,40 +2380,6 @@
 
         return df
 
-<<<<<<< HEAD
-    # overrides the pandas astype method to ensure the correct return type
-    # should be removable when pandas 1.4 is dropped
-    def astype(
-        self, dtype, copy: bool | None = None, errors="raise", **kwargs
-    ) -> pd.DataFrame | GeoDataFrame:
-        """
-        Cast a pandas object to a specified dtype ``dtype``.
-        Returns a GeoDataFrame when the geometry column is kept as geometries,
-        otherwise returns a pandas DataFrame.
-        See the pandas.DataFrame.astype docstring for more details.
-        Returns
-        -------
-        GeoDataFrame or DataFrame
-        """
-        if not PANDAS_GE_30 and copy is None:
-            copy = True
-        if copy is not None:
-            kwargs["copy"] = copy
-
-        df = super().astype(dtype, errors=errors, **kwargs)
-
-        try:
-            geoms = df[self._geometry_column_name]
-            if is_geometry_type(geoms):
-                return geopandas.GeoDataFrame(df, geometry=self._geometry_column_name)
-        except KeyError:
-            pass
-        # if the geometry column is converted to non-geometries or did not exist
-        # do not return a GeoDataFrame
-        return pd.DataFrame(df)
-
-=======
->>>>>>> c347622b
     def to_postgis(
         self,
         name: str,
