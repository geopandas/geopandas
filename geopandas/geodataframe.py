--- conflicted
+++ resolved
@@ -916,11 +916,9 @@
         return df
 
     @classmethod
-<<<<<<< HEAD
-    def from_arrow(cls, table, geometry=None, to_pandas_kwargs=None):
-=======
-    def from_arrow(cls, table, geometry: str | None = None) -> GeoDataFrame:
->>>>>>> 321dc873
+    def from_arrow(
+        cls, table, geometry: str | None = None, to_pandas_kwargs: dict | None = None
+    ):
         """
         Construct a GeoDataFrame from a Arrow table object based on GeoArrow
         extension types.
