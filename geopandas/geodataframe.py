import json

import numpy as np
import pandas as pd
from pandas import DataFrame, Series
from six import PY3, string_types

from shapely.geometry import mapping, shape

from geopandas.array import GeometryArray, from_shapely
from geopandas.base import GeoPandasBase, is_geometry_type
from geopandas.geoseries import GeoSeries
import geopandas.io
from geopandas.plotting import plot_dataframe

DEFAULT_GEO_COLUMN_NAME = "geometry"


def _ensure_geometry(data):
    """
    Ensure the data is of geometry dtype or converted to it.

    If input is a (Geo)Series, output is a GeoSeries, otherwise output
    is GeometryArray.
    """
    if is_geometry_type(data):
        if isinstance(data, Series):
            return GeoSeries(data)
        return data
    else:
        if isinstance(data, Series):
            out = from_shapely(np.asarray(data))
            return GeoSeries(out, index=data.index, name=data.name)
        else:
            out = from_shapely(data)
            return out


class GeoDataFrame(GeoPandasBase, DataFrame):
    """
    A GeoDataFrame object is a pandas.DataFrame that has a column
    with geometry. In addition to the standard DataFrame constructor arguments,
    GeoDataFrame also accepts the following keyword arguments:

    Parameters
    ----------
    crs : str (optional)
        Coordinate system
    geometry : str or array (optional)
        If str, column to use as geometry. If array, will be set as 'geometry'
        column on GeoDataFrame.
    """

    _metadata = ["crs", "_geometry_column_name"]

    _geometry_column_name = DEFAULT_GEO_COLUMN_NAME

    def __init__(self, *args, **kwargs):
        crs = kwargs.pop("crs", None)
        geometry = kwargs.pop("geometry", None)
        super(GeoDataFrame, self).__init__(*args, **kwargs)

        # need to set this before calling self['geometry'], because
        # getitem accesses crs
        self.crs = crs

        # set_geometry ensures the geometry data have the proper dtype,
        # but is not called if `geometry=None` ('geometry' column present
        # in the data), so therefore need to ensure it here manually
        # but within a try/except because currently non-geometries are
        # allowed in that case
        # TODO do we want to raise / return normal DataFrame in this case?
        if geometry is None and "geometry" in self.columns:
            # only if we have actual geometry values -> call set_geometry
            try:
                self["geometry"] = _ensure_geometry(self["geometry"].values)
            except TypeError:
                pass
            else:
                geometry = "geometry"

        if geometry is not None:
            self.set_geometry(geometry, inplace=True)
        self._invalidate_sindex()

    def __setattr__(self, attr, val):
        # have to special case geometry b/c pandas tries to use as column...
        if attr == "geometry":
            object.__setattr__(self, attr, val)
        else:
            super(GeoDataFrame, self).__setattr__(attr, val)

    def _get_geometry(self):
        if self._geometry_column_name not in self:
            raise AttributeError(
                "No geometry data set yet (expected in"
                " column '%s'." % self._geometry_column_name
            )
        return self[self._geometry_column_name]

    def _set_geometry(self, col):
        if not pd.api.types.is_list_like(col):
            raise ValueError("Must use a list-like to set the geometry property")
        self.set_geometry(col, inplace=True)

    geometry = property(
        fget=_get_geometry, fset=_set_geometry, doc="Geometry data for GeoDataFrame"
    )

    def set_geometry(self, col, drop=False, inplace=False, crs=None):
        """
        Set the GeoDataFrame geometry using either an existing column or
        the specified input. By default yields a new object.

        The original geometry column is replaced with the input.

        Parameters
        ----------
        col : column label or array
        drop : boolean, default True
            Delete column to be used as the new geometry
        inplace : boolean, default False
            Modify the GeoDataFrame in place (do not create a new object)
        crs : str/result of fion.get_crs (optional)
            Coordinate system to use. If passed, overrides both DataFrame and
            col's crs. Otherwise, tries to get crs from passed col values or
            DataFrame.

        Examples
        --------
        >>> df1 = df.set_geometry([Point(0,0), Point(1,1), Point(2,2)])
        >>> df2 = df.set_geometry('geom1')

        Returns
        -------
        geodataframe : GeoDataFrame
        """
        # Most of the code here is taken from DataFrame.set_index()
        if inplace:
            frame = self
        else:
            frame = self.copy()

        if not crs:
            crs = getattr(col, "crs", self.crs)

        to_remove = None
        geo_column_name = self._geometry_column_name
        if isinstance(col, (Series, list, np.ndarray, GeometryArray)):
            level = col
        elif hasattr(col, "ndim") and col.ndim != 1:
            raise ValueError("Must pass array with one dimension only.")
        else:
            try:
                level = frame[col].values
            except KeyError:
                raise ValueError("Unknown column %s" % col)
            except Exception:
                raise
            if drop:
                to_remove = col
                geo_column_name = self._geometry_column_name
            else:
                geo_column_name = col

        if to_remove:
            del frame[to_remove]

        if isinstance(level, GeoSeries) and level.crs != crs:
            # Avoids caching issues/crs sharing issues
            level = level.copy()
            level.crs = crs

        # Check that we are using a listlike of geometries
        level = _ensure_geometry(level)
        frame[geo_column_name] = level
        frame._geometry_column_name = geo_column_name
        frame.crs = crs
        frame._invalidate_sindex()
        if not inplace:
            return frame

    def rename_geometry(self, col, inplace=False):
        """
        Renames the GeoDataFrame geometry column to
        the specified name. By default yields a new object.

        The original geometry column is replaced with the input.

        Parameters
        ----------
        col : new geometry column label
        inplace : boolean, default False
            Modify the GeoDataFrame in place (do not create a new object)

        Examples
        --------
        >>> df1 = df.rename_geometry('geom1')
        >>> df1.geometry.name
        'geom1'
        >>> df.rename_geometry('geom1', inplace=True)
        >>> df.geometry.name
        'geom1'

        Returns
        -------
        geodataframe : GeoDataFrame
        """
        geometry_col = self.geometry.name
        if not inplace:
            return self.rename(columns={geometry_col: col}).set_geometry(col, inplace)
        self.rename(columns={geometry_col: col}, inplace=inplace)
        self.set_geometry(col, inplace=inplace)

    @classmethod
    def from_file(cls, filename, **kwargs):
        """Alternate constructor to create a ``GeoDataFrame`` from a file.

        Can load a ``GeoDataFrame`` from a file in any format recognized by
        `fiona`. See http://fiona.readthedocs.io/en/latest/manual.html for details.

        Parameters
        ----------
        filename : str
            File path or file handle to read from. Depending on which kwargs
            are included, the content of filename may vary. See
            http://fiona.readthedocs.io/en/latest/README.html#usage for usage details.
        kwargs : key-word arguments
            These arguments are passed to fiona.open, and can be used to
            access multi-layer data, data stored within archives (zip files),
            etc.

        Examples
        --------
        >>> df = geopandas.GeoDataFrame.from_file('nybb.shp')
        """
        return geopandas.io.file.read_file(filename, **kwargs)

    @classmethod
    def from_features(cls, features, crs=None, columns=None):
        """
        Alternate constructor to create GeoDataFrame from an iterable of
        features or a feature collection.

        Parameters
        ----------
        features
            - Iterable of features, where each element must be a feature
              dictionary or implement the __geo_interface__.
            - Feature collection, where the 'features' key contains an
              iterable of features.
            - Object holding a feature collection that implements the
              ``__geo_interface__``.
        crs : str or dict (optional)
            Coordinate reference system to set on the resulting frame.
        columns : list of column names, optional
            Optionally specify the column names to include in the output frame.
            This does not overwrite the property names of the input, but can
            ensure a consistent output format.

        Returns
        -------
        GeoDataFrame

        Notes
        -----
        For more information about the ``__geo_interface__``, see
        https://gist.github.com/sgillies/2217756

        """
        # Handle feature collections
        if hasattr(features, "__geo_interface__"):
            fs = features.__geo_interface__
        else:
            fs = features

        if isinstance(fs, dict) and fs.get("type") == "FeatureCollection":
            features_lst = fs["features"]
        else:
            features_lst = features

        rows = []
        for f in features_lst:
            if hasattr(f, "__geo_interface__"):
                f = f.__geo_interface__
            else:
                f = f

            d = {"geometry": shape(f["geometry"]) if f["geometry"] else None}
            d.update(f["properties"])
            rows.append(d)
        df = GeoDataFrame(rows, columns=columns)
        df.crs = crs
        return df

    @classmethod
<<<<<<< HEAD
    def from_postgis(cls, sql, con, geom_col='geom', crs=None,
                     index_col=None, coerce_float=True,
                     parse_dates=None, params=None, chunksize=None):
=======
    def from_postgis(
        cls,
        sql,
        con,
        geom_col="geom",
        crs=None,
        index_col=None,
        coerce_float=True,
        parse_dates=None,
        params=None,
    ):
>>>>>>> da3aef6d
        """
        Alternate constructor to create a ``GeoDataFrame`` from a sql query
        containing a geometry column in WKB representation.

        Parameters
        ----------
        sql : string
        con : DB connection object or SQLAlchemy engine
        geom_col : string, default 'geom'
            column name to convert to shapely geometries
        crs : optional
            Coordinate reference system to use for the returned GeoDataFrame
        index_col : string or list of strings, optional, default: None
            Column(s) to set as index(MultiIndex)
        coerce_float : boolean, default True
            Attempt to convert values of non-string, non-numeric objects (like
            decimal.Decimal) to floating point, useful for SQL result sets
        parse_dates : list or dict, default None
            - List of column names to parse as dates.
            - Dict of ``{column_name: format string}`` where format string is
              strftime compatible in case of parsing string times, or is one of
              (D, s, ns, ms, us) in case of parsing integer timestamps.
            - Dict of ``{column_name: arg dict}``, where the arg dict
              corresponds to the keyword arguments of
              :func:`pandas.to_datetime`. Especially useful with databases
              without native Datetime support, such as SQLite.
        params : list, tuple or dict, optional, default None
            List of parameters to pass to execute method.
        chunksize : int, default None
            If specified, return an iterator where chunksize is the number of rows to include in each chunk.

        Examples
        --------
        >>> sql = "SELECT geom, highway FROM roads"
        SpatiaLite
        >>> sql = "SELECT ST_Binary(geom) AS geom, highway FROM roads"
        >>> df = geopandas.GeoDataFrame.from_postgis(sql, con)
        """

        df = geopandas.io.sql.read_postgis(
<<<<<<< HEAD
                sql, con, geom_col=geom_col, crs=crs,
                index_col=index_col, coerce_float=coerce_float,
                parse_dates=parse_dates, params=params, chunksize=chunksize)
=======
            sql,
            con,
            geom_col=geom_col,
            crs=crs,
            index_col=index_col,
            coerce_float=coerce_float,
            parse_dates=parse_dates,
            params=params,
        )
>>>>>>> da3aef6d

        return df

    def to_json(self, na="null", show_bbox=False, **kwargs):
        """
        Returns a GeoJSON representation of the ``GeoDataFrame`` as a string.

        Parameters
        ----------
        na : {'null', 'drop', 'keep'}, default 'null'
            Indicates how to output missing (NaN) values in the GeoDataFrame.
            See below.
        show_bbox : bool, optional, default: False
            Include bbox (bounds) in the geojson

        Notes
        -----
        The remaining *kwargs* are passed to json.dumps().

        Missing (NaN) values in the GeoDataFrame can be represented as follows:

        - ``null``: output the missing entries as JSON null.
        - ``drop``: remove the property from the feature. This applies to each
          feature individually so that features may have different properties.
        - ``keep``: output the missing entries as NaN.
        """
        return json.dumps(self._to_geo(na=na, show_bbox=show_bbox), **kwargs)

    @property
    def __geo_interface__(self):
        """Returns a ``GeoDataFrame`` as a python feature collection.

        Implements the `geo_interface`. The returned python data structure
        represents the ``GeoDataFrame`` as a GeoJSON-like
        ``FeatureCollection``.

        This differs from `_to_geo()` only in that it is a property with
        default args instead of a method
        """
        return self._to_geo(na="null", show_bbox=True)

    def iterfeatures(self, na="null", show_bbox=False):
        """
        Returns an iterator that yields feature dictionaries that comply with
        __geo_interface__

        Parameters
        ----------
        na : {'null', 'drop', 'keep'}, default 'null'
            Indicates how to output missing (NaN) values in the GeoDataFrame
            * null: ouput the missing entries as JSON null
            * drop: remove the property from the feature. This applies to
                    each feature individually so that features may have
                    different properties
            * keep: output the missing entries as NaN

        show_bbox : include bbox (bounds) in the geojson. default False
        """
        if na not in ["null", "drop", "keep"]:
            raise ValueError("Unknown na method {0}".format(na))

        ids = np.array(self.index, copy=False)
        geometries = np.array(self[self._geometry_column_name], copy=False)

        properties_cols = self.columns.difference([self._geometry_column_name])

        if len(properties_cols) > 0:
            # convert to object to get python scalars.
            properties = self[properties_cols].astype(object).values
            if na == "null":
                properties[pd.isnull(self[properties_cols]).values] = None

            for i, row in enumerate(properties):
                geom = geometries[i]

                if na == "drop":
                    properties_items = {
                        k: v for k, v in zip(properties_cols, row) if not pd.isnull(v)
                    }
                else:
                    properties_items = {k: v for k, v in zip(properties_cols, row)}

                feature = {
                    "id": str(ids[i]),
                    "type": "Feature",
                    "properties": properties_items,
                    "geometry": mapping(geom) if geom else None,
                }

                if show_bbox:
                    feature["bbox"] = geom.bounds if geom else None
                yield feature

        else:
            for fid, geom in zip(ids, geometries):
                feature = {
                    "id": str(fid),
                    "type": "Feature",
                    "properties": {},
                    "geometry": mapping(geom) if geom else None,
                }
                if show_bbox:
                    feature["bbox"] = geom.bounds if geom else None
                yield feature

    def _to_geo(self, **kwargs):
        """
        Returns a python feature collection (i.e. the geointerface)
        representation of the GeoDataFrame.

        """
        geo = {
            "type": "FeatureCollection",
            "features": list(self.iterfeatures(**kwargs)),
        }

        if kwargs.get("show_bbox", False):
            geo["bbox"] = tuple(self.total_bounds)

        return geo

    def to_file(self, filename, driver="ESRI Shapefile", schema=None, **kwargs):
        """Write the ``GeoDataFrame`` to a file.

        By default, an ESRI shapefile is written, but any OGR data source
        supported by Fiona can be written. A dictionary of supported OGR
        providers is available via:

        >>> import fiona
        >>> fiona.supported_drivers

        Parameters
        ----------
        filename : string
            File path or file handle to write to.
        driver : string, default: 'ESRI Shapefile'
            The OGR format driver used to write the vector file.
        schema : dict, default: None
            If specified, the schema dictionary is passed to Fiona to
            better control how the file is written.

        Notes
        -----
        The extra keyword arguments ``**kwargs`` are passed to fiona.open and
        can be used to write to multi-layer data, store data within archives
        (zip files), etc.
        """
        from geopandas.io.file import to_file

        to_file(self, filename, driver, schema, **kwargs)

    def to_crs(self, crs=None, epsg=None, inplace=False):
        """Transform geometries to a new coordinate reference system.

        Transform all geometries in a GeoSeries to a different coordinate
        reference system.  The ``crs`` attribute on the current GeoSeries must
        be set.  Either ``crs`` in string or dictionary form or an EPSG code
        may be specified for output.

        This method will transform all points in all objects.  It has no notion
        or projecting entire geometries.  All segments joining points are
        assumed to be lines in the current projection, not geodesics.  Objects
        crossing the dateline (or other projection boundary) will have
        undesirable behavior.

        Parameters
        ----------
        crs : dict or str
            Output projection parameters as string or in dictionary form.
        epsg : int
            EPSG code specifying output projection.
        inplace : bool, optional, default: False
            Whether to return a new GeoDataFrame or do the transformation in
            place.
        """
        if inplace:
            df = self
        else:
            df = self.copy()
        geom = df.geometry.to_crs(crs=crs, epsg=epsg)
        df.geometry = geom
        df.crs = geom.crs
        if not inplace:
            return df

    def __getitem__(self, key):
        """
        If the result is a column containing only 'geometry', return a
        GeoSeries. If it's a DataFrame with a 'geometry' column, return a
        GeoDataFrame.
        """
        result = super(GeoDataFrame, self).__getitem__(key)
        geo_col = self._geometry_column_name
        if isinstance(key, string_types) and key == geo_col:
            result.__class__ = GeoSeries
            result.crs = self.crs
            result._invalidate_sindex()
        elif isinstance(result, DataFrame) and geo_col in result:
            result.__class__ = GeoDataFrame
            result.crs = self.crs
            result._geometry_column_name = geo_col
            result._invalidate_sindex()
        elif isinstance(result, DataFrame) and geo_col not in result:
            result.__class__ = DataFrame
        return result

    #
    # Implement pandas methods
    #

    def merge(self, *args, **kwargs):
        result = DataFrame.merge(self, *args, **kwargs)
        geo_col = self._geometry_column_name
        if isinstance(result, DataFrame) and geo_col in result:
            result.__class__ = GeoDataFrame
            result.crs = self.crs
            result._geometry_column_name = geo_col
            result._invalidate_sindex()
        elif isinstance(result, DataFrame) and geo_col not in result:
            result.__class__ = DataFrame
        return result

    @property
    def _constructor(self):
        return GeoDataFrame

    def __finalize__(self, other, method=None, **kwargs):
        """propagate metadata from other to self """
        # merge operation: using metadata of the left object
        if method == "merge":
            for name in self._metadata:
                object.__setattr__(self, name, getattr(other.left, name, None))
        # concat operation: using metadata of the first object
        elif method == "concat":
            for name in self._metadata:
                object.__setattr__(self, name, getattr(other.objs[0], name, None))
        else:
            for name in self._metadata:
                object.__setattr__(self, name, getattr(other, name, None))
        return self

    def plot(self, *args, **kwargs):
        """Generate a plot of the geometries in the ``GeoDataFrame``.

        If the ``column`` parameter is given, colors plot according to values
        in that column, otherwise calls ``GeoSeries.plot()`` on the
        ``geometry`` column.

        Wraps the ``plot_dataframe()`` function, and documentation is copied
        from there.
        """
        return plot_dataframe(self, *args, **kwargs)

    plot.__doc__ = plot_dataframe.__doc__

    def dissolve(self, by=None, aggfunc="first", as_index=True):
        """
        Dissolve geometries within `groupby` into single observation.
        This is accomplished by applying the `unary_union` method
        to all geometries within a groupself.

        Observations associated with each `groupby` group will be aggregated
        using the `aggfunc`.

        Parameters
        ----------
        by : string, default None
            Column whose values define groups to be dissolved
        aggfunc : function or string, default "first"
            Aggregation function for manipulation of data associated
            with each group. Passed to pandas `groupby.agg` method.
        as_index : boolean, default True
            If true, groupby columns become index of result.

        Returns
        -------
        GeoDataFrame
        """

        # Process non-spatial component
        data = self.drop(labels=self.geometry.name, axis=1)
        aggregated_data = data.groupby(by=by).agg(aggfunc)

        # Process spatial component
        def merge_geometries(block):
            merged_geom = block.unary_union
            return merged_geom

        g = self.groupby(by=by, group_keys=False)[self.geometry.name].agg(
            merge_geometries
        )

        # Aggregate
        aggregated_geometry = GeoDataFrame(g, geometry=self.geometry.name, crs=self.crs)
        # Recombine
        aggregated = aggregated_geometry.join(aggregated_data)

        # Reset if requested
        if not as_index:
            aggregated = aggregated.reset_index()

        return aggregated

    # overrides GeoPandasBase method
    def explode(self):
        """
        Explode muti-part geometries into multiple single geometries.

        Each row containing a multi-part geometry will be split into
        multiple rows with single geometries, thereby increasing the vertical
        size of the GeoDataFrame.

        The index of the input geodataframe is no longer unique and is
        replaced with a multi-index (original index with additional level
        indicating the multiple geometries: a new zero-based index for each
        single part geometry per multi-part geometry).

        Returns
        -------
        GeoDataFrame
            Exploded geodataframe with each single geometry
            as a separate entry in the geodataframe.

        """
        df_copy = self.copy()

        exploded_geom = df_copy.geometry.explode().reset_index(level=-1)
        exploded_index = exploded_geom.columns[0]

        df = pd.concat(
            [df_copy.drop(df_copy._geometry_column_name, axis=1), exploded_geom], axis=1
        )
        # reset to MultiIndex, otherwise df index is only first level of
        # exploded GeoSeries index.
        df.set_index(exploded_index, append=True, inplace=True)
        df.index.names = list(self.index.names) + [None]
        geo_df = df.set_geometry(self._geometry_column_name)
        return geo_df

    # overrides the pandas astype method to ensure the correct return type
    def astype(self, dtype, copy=True, errors="raise", **kwargs):
        """
        Cast a pandas object to a specified dtype ``dtype``.

        Returns a GeoDataFrame when the geometry column is kept as geometries,
        otherwise returns a pandas DataFrame.

        See the pandas.DataFrame.astype docstring for more details.

        Returns
        -------
        GeoDataFrame or DataFrame
        """
        df = super(GeoDataFrame, self).astype(dtype, copy=copy, errors=errors, **kwargs)

        try:
            df = geopandas.GeoDataFrame(df, geometry=self._geometry_column_name)
            return df
        except TypeError:
            df = pd.DataFrame(df)
            return df


def _dataframe_set_geometry(self, col, drop=False, inplace=False, crs=None):
    if inplace:
        raise ValueError(
            "Can't do inplace setting when converting from DataFrame to GeoDataFrame"
        )
    gf = GeoDataFrame(self)
    # this will copy so that BlockManager gets copied
    return gf.set_geometry(col, drop=drop, inplace=False, crs=crs)


if PY3:
    DataFrame.set_geometry = _dataframe_set_geometry
else:
    import types

    DataFrame.set_geometry = types.MethodType(_dataframe_set_geometry, None, DataFrame)<|MERGE_RESOLUTION|>--- conflicted
+++ resolved
@@ -294,11 +294,6 @@
         return df
 
     @classmethod
-<<<<<<< HEAD
-    def from_postgis(cls, sql, con, geom_col='geom', crs=None,
-                     index_col=None, coerce_float=True,
-                     parse_dates=None, params=None, chunksize=None):
-=======
     def from_postgis(
         cls,
         sql,
@@ -309,8 +304,8 @@
         coerce_float=True,
         parse_dates=None,
         params=None,
+        chunksize=None,
     ):
->>>>>>> da3aef6d
         """
         Alternate constructor to create a ``GeoDataFrame`` from a sql query
         containing a geometry column in WKB representation.
@@ -340,7 +335,8 @@
         params : list, tuple or dict, optional, default None
             List of parameters to pass to execute method.
         chunksize : int, default None
-            If specified, return an iterator where chunksize is the number of rows to include in each chunk.
+            If specified, return an iterator where chunksize is the number
+            of rows to include in each chunk.
 
         Examples
         --------
@@ -351,11 +347,6 @@
         """
 
         df = geopandas.io.sql.read_postgis(
-<<<<<<< HEAD
-                sql, con, geom_col=geom_col, crs=crs,
-                index_col=index_col, coerce_float=coerce_float,
-                parse_dates=parse_dates, params=params, chunksize=chunksize)
-=======
             sql,
             con,
             geom_col=geom_col,
@@ -364,8 +355,8 @@
             coerce_float=coerce_float,
             parse_dates=parse_dates,
             params=params,
+            chunksize=chunksize,
         )
->>>>>>> da3aef6d
 
         return df
 
