--- conflicted
+++ resolved
@@ -519,15 +519,13 @@
         can be used to write to multi-layer data, store data within archives
         (zip files), etc.
 
-<<<<<<< HEAD
+        The format drivers will attempt to detect the encoding of your data, but
+        may fail. In this case, the proper encoding can be specified explicitly
+        by using the encoding keyword parameter, e.g. ``encoding='utf-8'``.
+
         See Also
         --------
         GeoSeries.to_file
-=======
-        The format drivers will attempt to detect the encoding of your data, but
-        may fail. In this case, the proper encoding can be specified explicitly
-        by using the encoding keyword parameter, e.g. ``encoding='utf-8'``.
->>>>>>> 6be674d8
         """
         from geopandas.io.file import to_file
 
