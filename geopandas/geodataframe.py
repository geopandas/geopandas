import json

import numpy as np
import pandas as pd
from pandas import DataFrame, Series
from shapely.geometry import mapping, shape
from shapely.geometry.base import BaseGeometry
from six import string_types, PY3

from geopandas.base import GeoPandasBase, _CoordinateIndexer
from geopandas.geoseries import GeoSeries
from geopandas.plotting import plot_dataframe
import geopandas.io


DEFAULT_GEO_COLUMN_NAME = 'geometry'


class GeoDataFrame(GeoPandasBase, DataFrame):
    """
    A GeoDataFrame object is a pandas.DataFrame that has a column
    with geometry. In addition to the standard DataFrame constructor arguments,
    GeoDataFrame also accepts the following keyword arguments:

    Parameters
    ----------
    crs : str (optional)
        Coordinate system
    geometry : str or array (optional)
        If str, column to use as geometry. If array, will be set as 'geometry'
        column on GeoDataFrame.
    """

    # XXX: This will no longer be necessary in pandas 0.17
    _internal_names = ['_data', '_cacher', '_item_cache', '_cache',
                       'is_copy', '_subtyp', '_index',
                       '_default_kind', '_default_fill_value', '_metadata',
                       '__array_struct__', '__array_interface__']

    _metadata = ['crs', '_geometry_column_name']

    _geometry_column_name = DEFAULT_GEO_COLUMN_NAME

    def __init__(self, *args, **kwargs):
        crs = kwargs.pop('crs', None)
        geometry = kwargs.pop('geometry', None)
        super(GeoDataFrame, self).__init__(*args, **kwargs)
        self.crs = crs
        if geometry is not None:
            self.set_geometry(geometry, inplace=True)
        self._invalidate_sindex()

    # Serialize metadata (will no longer be necessary in pandas 0.17+)
    # See https://github.com/pydata/pandas/pull/10557
    def __getstate__(self):
        meta = dict((k, getattr(self, k, None)) for k in self._metadata)
        return dict(_data=self._data, _typ=self._typ,
                    _metadata=self._metadata, **meta)

    def __setattr__(self, attr, val):
        # have to special case geometry b/c pandas tries to use as column...
        if attr == 'geometry':
            object.__setattr__(self, attr, val)
        else:
            super(GeoDataFrame, self).__setattr__(attr, val)

    def _get_geometry(self):
        if self._geometry_column_name not in self:
            raise AttributeError("No geometry data set yet (expected in"
                                 " column '%s'." % self._geometry_column_name)
        return self[self._geometry_column_name]

    def _set_geometry(self, col):
        # TODO: Use pandas' core.common.is_list_like() here.
        if not isinstance(col, (list, np.ndarray, Series)):
            raise ValueError("Must use a list-like to set the geometry"
                             " property")
        self.set_geometry(col, inplace=True)

    geometry = property(fget=_get_geometry, fset=_set_geometry,
                        doc="Geometry data for GeoDataFrame")

    def set_geometry(self, col, drop=False, inplace=False, crs=None):
        """
        Set the GeoDataFrame geometry using either an existing column or
        the specified input. By default yields a new object.

        The original geometry column is replaced with the input.

        Parameters
        ----------
        col : column label or array
        drop : boolean, default True
            Delete column to be used as the new geometry
        inplace : boolean, default False
            Modify the GeoDataFrame in place (do not create a new object)
        crs : str/result of fion.get_crs (optional)
            Coordinate system to use. If passed, overrides both DataFrame and
            col's crs. Otherwise, tries to get crs from passed col values or
            DataFrame.

        Examples
        --------
        >>> df1 = df.set_geometry([Point(0,0), Point(1,1), Point(2,2)])
        >>> df2 = df.set_geometry('geom1')

        Returns
        -------
        geodataframe : GeoDataFrame
        """
        # Most of the code here is taken from DataFrame.set_index()
        if inplace:
            frame = self
        else:
            frame = self.copy()

        if not crs:
            crs = getattr(col, 'crs', self.crs)

        to_remove = None
        geo_column_name = self._geometry_column_name
        if isinstance(col, (Series, list, np.ndarray)):
            level = col
        elif hasattr(col, 'ndim') and col.ndim != 1:
            raise ValueError("Must pass array with one dimension only.")
        else:
            try:
                level = frame[col].values
            except KeyError:
                raise ValueError("Unknown column %s" % col)
            except:
                raise
            if drop:
                to_remove = col
                geo_column_name = self._geometry_column_name
            else:
                geo_column_name = col

        if to_remove:
            del frame[to_remove]

        if isinstance(level, GeoSeries) and level.crs != crs:
            # Avoids caching issues/crs sharing issues
            level = level.copy()
            level.crs = crs

        # Check that we are using a listlike of geometries
        if not all(isinstance(item, BaseGeometry) or pd.isnull(item) for item in level):
            raise TypeError("Input geometry column must contain valid geometry objects.")
        frame[geo_column_name] = level
        frame._geometry_column_name = geo_column_name
        frame.crs = crs
        frame._invalidate_sindex()
        if not inplace:
            return frame

    @classmethod
    def from_file(cls, filename, **kwargs):
        """Alternate constructor to create a ``GeoDataFrame`` from a file.

        Can load a ``GeoDataFrame`` from a file in any format recognized by
        `fiona`. See http://toblerity.org/fiona/manual.html for details.

        Parameters
        ----------

        filename : str
            File path or file handle to read from. Depending on which kwargs
            are included, the content of filename may vary. See
            http://toblerity.org/fiona/README.html#usage for usage details.
        kwargs : key-word arguments
            These arguments are passed to fiona.open, and can be used to
            access multi-layer data, data stored within archives (zip files),
            etc.

        Examples
        --------

        >>> df = geopandas.GeoDataFrame.from_file('nybb.shp')
        """
        return geopandas.io.file.read_file(filename, **kwargs)

    @classmethod
    def from_features(cls, features, crs=None, columns=None):
        """
        Alternate constructor to create GeoDataFrame from an iterable of
        features or a feature collection.

        Parameters
        ----------
        features
            - Iterable of features, where each element must be a feature
              dictionary or implement the __geo_interface__.
            - Feature collection, where the 'features' key contains an
              iterable of features.
            - Object holding a feature collection that implements the
              ``__geo_interface__``.
        crs : str or dict (optional)
            Coordinate reference system to set on the resulting frame.
        columns : list of column names, optional
            Optionally specify the column names to include in the output frame.
            This does not overwrite the property names of the input, but can
            ensure a consistent output format.

        Returns
        -------
        GeoDataFrame

        Notes
        -----
        For more information about the ``__geo_interface__``, see
        https://gist.github.com/sgillies/2217756

        """
        # Handle feature collections
        if hasattr(features, "__geo_interface__"):
            fs = features.__geo_interface__
        else:
            fs = features

        if isinstance(fs, dict) and fs.get('type') == 'FeatureCollection':
            features_lst = fs['features']
        else:
            features_lst = features

        rows = []
        for f in features_lst:
            if hasattr(f, "__geo_interface__"):
                f = f.__geo_interface__
            else:
                f = f

            d = {'geometry': shape(f['geometry']) if f['geometry'] else None}
            d.update(f['properties'])
            rows.append(d)
        df = GeoDataFrame(rows, columns=columns)
        df.crs = crs
        return df

    @classmethod
    def from_postgis(cls, sql, con, geom_col='geom', crs=None,
<<<<<<< HEAD
                     hex_encoded=True, index_col=None, coerce_float=True,
                     parse_dates=None, params=None):
=======
                     index_col=None, coerce_float=True, params=None):
>>>>>>> fab445ab
        """Alternate constructor to create a ``GeoDataFrame`` from a sql query
        containing a geometry column in WKB representation.

        Parameters
        ----------
        sql : string
        con : DB connection object or SQLAlchemy engine
        geom_col : string, default 'geom'
            column name to convert to shapely geometries
        crs : optional
            Coordinate reference system to use for the returned GeoDataFrame
        index_col : string or list of strings, optional, default: None
            Column(s) to set as index(MultiIndex)
        coerce_float : boolean, default True
            Attempt to convert values of non-string, non-numeric objects (like
            decimal.Decimal) to floating point, useful for SQL result sets
        parse_dates : list or dict, default: None
            - List of column names to parse as dates.
            - Dict of ``{column_name: format string}`` where format string is
            strftime compatible in case of parsing string times, or is one of
            (D, s, ns, ms, us) in case of parsing integer timestamps.
            - Dict of ``{column_name: arg dict}``, where the arg dict corresponds
            to the keyword arguments of :func:`pandas.to_datetime`
            Especially useful with databases without native Datetime support,
            such as SQLite.
        params : list, tuple or dict, optional, default: None
            List of parameters to pass to execute method.

        Examples
        --------
        PostGIS
        >>> sql = "SELECT geom, highway FROM roads"
        SpatiaLite
        >>> sql = "SELECT ST_Binary(geom) AS geom, highway FROM roads"
        >>> df = geopandas.GeoDataFrame.from_postgis(sql, con)
        """

        df = geopandas.io.sql.read_postgis(
<<<<<<< HEAD
                sql, con, geom_col=geom_col, crs=crs, hex_encoded=hex_encoded,
                index_col=index_col, coerce_float=coerce_float,
                parse_dates=parse_dates, params=params)
=======
                sql, con, geom_col=geom_col, crs=crs,
                index_col=index_col, coerce_float=coerce_float, params=params)
>>>>>>> fab445ab
        return df

    def to_json(self, na='null', show_bbox=False, **kwargs):
        """
        Returns a GeoJSON representation of the ``GeoDataFrame`` as a string.

        Parameters
        ----------
        na : {'null', 'drop', 'keep'}, default 'null'
            Indicates how to output missing (NaN) values in the GeoDataFrame.
            See below.
        show_bbox : bool, optional, default: False
            Include bbox (bounds) in the geojson

        Notes
        -----
        The remaining *kwargs* are passed to json.dumps().

        Missing (NaN) values in the GeoDataFrame can be represented as follows:

        - ``null``: output the missing entries as JSON null.
        - ``drop``: remove the property from the feature. This applies to each
          feature individually so that features may have different properties.
        - ``keep``: output the missing entries as NaN.
        """
        return json.dumps(self._to_geo(na=na, show_bbox=show_bbox), **kwargs)

    @property
    def __geo_interface__(self):
        """Returns a ``GeoDataFrame`` as a python feature collection.

        Implements the `geo_interface`. The returned python data structure
        represents the ``GeoDataFrame`` as a GeoJSON-like
        ``FeatureCollection``.

        This differs from `_to_geo()` only in that it is a property with
        default args instead of a method
        """
        return self._to_geo(na='null', show_bbox=True)

    def iterfeatures(self, na='null', show_bbox=False):
        """
        Returns an iterator that yields feature dictionaries that comply with
        __geo_interface__

        Parameters
        ----------
        na : {'null', 'drop', 'keep'}, default 'null'
            Indicates how to output missing (NaN) values in the GeoDataFrame
            * null: ouput the missing entries as JSON null
            * drop: remove the property from the feature. This applies to
                    each feature individually so that features may have
                    different properties
            * keep: output the missing entries as NaN

        show_bbox : include bbox (bounds) in the geojson. default False
        """
        if na not in ['null', 'drop', 'keep']:
            raise ValueError('Unknown na method {0}'.format(na))

        ids = np.array(self.index, copy=False)
        geometries = np.array(self[self._geometry_column_name], copy=False)

        properties_cols = self.columns.difference([self._geometry_column_name])

        if len(properties_cols) > 0:
            # convert to object to get python scalars.
            properties = self[properties_cols].astype(object).values
            if na == 'null':
                properties[pd.isnull(self[properties_cols]).values] = None

            for i, row in enumerate(properties):
                geom = geometries[i]

                if na == 'drop':
                    properties_items = dict((k, v) for k, v
                                            in zip(properties_cols, row)
                                            if not pd.isnull(v))
                else:
                    properties_items = dict((k, v) for k, v
                                            in zip(properties_cols, row))

                feature = {'id': str(ids[i]),
                           'type': 'Feature',
                           'properties': properties_items,
                           'geometry': mapping(geom) if geom else None}

                if show_bbox:
                    feature['bbox'] = geom.bounds if geom else None
                yield feature

        else:
            for fid, geom in zip(ids, geometries):
                feature = {'id': str(fid),
                           'type': 'Feature',
                           'properties': {},
                           'geometry': mapping(geom) if geom else None}
                if show_bbox:
                        feature['bbox'] = geom.bounds if geom else None
                yield feature

    def _to_geo(self, **kwargs):
        """
        Returns a python feature collection (i.e. the geointerface)
        representation of the GeoDataFrame.

        """
        geo = {'type': 'FeatureCollection',
               'features': list(self.iterfeatures(**kwargs))}

        if kwargs.get('show_bbox', False):
            geo['bbox'] = tuple(self.total_bounds)

        return geo

    def to_file(self, filename, driver="ESRI Shapefile", schema=None,
                **kwargs):
        """Write the ``GeoDataFrame`` to a file.

        By default, an ESRI shapefile is written, but any OGR data source
        supported by Fiona can be written. A dictionary of supported OGR
        providers is available via:

        >>> import fiona
        >>> fiona.supported_drivers

        Parameters
        ----------
        filename : string
            File path or file handle to write to.
        driver : string, default: 'ESRI Shapefile'
            The OGR format driver used to write the vector file.
        schema : dict, default: None
            If specified, the schema dictionary is passed to Fiona to
            better control how the file is written.

        Notes
        -----
        The extra keyword arguments ``**kwargs`` are passed to fiona.open and
        can be used to write to multi-layer data, store data within archives
        (zip files), etc.
        """
        from geopandas.io.file import to_file
        to_file(self, filename, driver, schema, **kwargs)

    def to_crs(self, crs=None, epsg=None, inplace=False):
        """Transform geometries to a new coordinate reference system.

        Transform all geometries in a GeoSeries to a different coordinate
        reference system.  The ``crs`` attribute on the current GeoSeries must
        be set.  Either ``crs`` in string or dictionary form or an EPSG code
        may be specified for output.

        This method will transform all points in all objects.  It has no notion
        or projecting entire geometries.  All segments joining points are
        assumed to be lines in the current projection, not geodesics.  Objects
        crossing the dateline (or other projection boundary) will have
        undesirable behavior.

        Parameters
        ----------
        crs : dict or str
            Output projection parameters as string or in dictionary form.
        epsg : int
            EPSG code specifying output projection.
        inplace : bool, optional, default: False
            Whether to return a new GeoDataFrame or do the transformation in
            place.
        """
        if inplace:
            df = self
        else:
            df = self.copy()
        geom = df.geometry.to_crs(crs=crs, epsg=epsg)
        df.geometry = geom
        df.crs = geom.crs
        if not inplace:
            return df

    def __getitem__(self, key):
        """
        If the result is a column containing only 'geometry', return a
        GeoSeries. If it's a DataFrame with a 'geometry' column, return a
        GeoDataFrame.
        """
        result = super(GeoDataFrame, self).__getitem__(key)
        geo_col = self._geometry_column_name
        if isinstance(key, string_types) and key == geo_col:
            result.__class__ = GeoSeries
            result.crs = self.crs
            result._invalidate_sindex()
        elif isinstance(result, DataFrame) and geo_col in result:
            result.__class__ = GeoDataFrame
            result.crs = self.crs
            result._geometry_column_name = geo_col
            result._invalidate_sindex()
        elif isinstance(result, DataFrame) and geo_col not in result:
            result.__class__ = DataFrame
        return result

    #
    # Implement pandas methods
    #

    def merge(self, *args, **kwargs):
        result = DataFrame.merge(self, *args, **kwargs)
        geo_col = self._geometry_column_name
        if isinstance(result, DataFrame) and geo_col in result:
            result.__class__ = GeoDataFrame
            result.crs = self.crs
            result._geometry_column_name = geo_col
            result._invalidate_sindex()
        elif isinstance(result, DataFrame) and geo_col not in result:
            result.__class__ = DataFrame
        return result

    @property
    def _constructor(self):
        return GeoDataFrame

    def __finalize__(self, other, method=None, **kwargs):
        """propagate metadata from other to self """
        # merge operation: using metadata of the left object
        if method == 'merge':
            for name in self._metadata:
                object.__setattr__(self, name, getattr(other.left, name, None))
        # concat operation: using metadata of the first object
        elif method == 'concat':
            for name in self._metadata:
                object.__setattr__(self, name, getattr(other.objs[0], name, None))
        else:
            for name in self._metadata:
                object.__setattr__(self, name, getattr(other, name, None))
        return self

    def copy(self, deep=True):
        """
        Make a copy of this GeoDataFrame object

        Parameters
        ----------
        deep : boolean, default True
            Make a deep copy, i.e. also copy data

        Returns
        -------
        copy : GeoDataFrame
        """
        # FIXME: this will likely be unnecessary in pandas >= 0.13
        data = self._data
        if deep:
            data = data.copy()
        return GeoDataFrame(data).__finalize__(self)

    def plot(self, *args, **kwargs):
        """Generate a plot of the geometries in the ``GeoDataFrame``.

        If the ``column`` parameter is given, colors plot according to values
        in that column, otherwise calls ``GeoSeries.plot()`` on the
        ``geometry`` column.

        Wraps the ``plot_dataframe()`` function, and documentation is copied
        from there.
        """
        return plot_dataframe(self, *args, **kwargs)

    plot.__doc__ = plot_dataframe.__doc__


    def dissolve(self, by=None, aggfunc='first', as_index=True):
        """
        Dissolve geometries within `groupby` into single observation.
        This is accomplished by applying the `unary_union` method
        to all geometries within a groupself.

        Observations associated with each `groupby` group will be aggregated
        using the `aggfunc`.

        Parameters
        ----------
        by : string, default None
            Column whose values define groups to be dissolved
        aggfunc : function or string, default "first"
            Aggregation function for manipulation of data associated
            with each group. Passed to pandas `groupby.agg` method.
        as_index : boolean, default True
            If true, groupby columns become index of result.

        Returns
        -------
        GeoDataFrame
        """

        # Process non-spatial component
        data = self.drop(labels=self.geometry.name, axis=1)
        aggregated_data = data.groupby(by=by).agg(aggfunc)


        # Process spatial component
        def merge_geometries(block):
            merged_geom = block.unary_union
            return merged_geom

        g = self.groupby(by=by, group_keys=False)[self.geometry.name].agg(merge_geometries)

        # Aggregate
        aggregated_geometry = GeoDataFrame(g, geometry=self.geometry.name, crs=self.crs)
        # Recombine
        aggregated = aggregated_geometry.join(aggregated_data)

        # Reset if requested
        if not as_index:
            aggregated = aggregated.reset_index()

        return aggregated

    # overrides GeoPandasBase method
    def explode(self):
        """
        Explode muti-part geometries into multiple single geometries.

        Each row containing a multi-part geometry will be split into
        multiple rows with single geometries, thereby increasing the vertical
        size of the GeoDataFrame.

        The index of the input geodataframe is no longer unique and is
        replaced with a multi-index (original index with additional level
        indicating the multiple geometries: a new zero-based index for each
        single part geometry per multi-part geometry).

        Returns
        -------
        GeoDataFrame
            Exploded geodataframe with each single geometry
            as a separate entry in the geodataframe.

        """
        df_copy = self.copy()

        exploded_geom = df_copy.geometry.explode().reset_index(level=-1)
        exploded_index = exploded_geom.columns[0]

        df = pd.concat(
            [df_copy.drop(df_copy._geometry_column_name, axis=1),
             exploded_geom], axis=1)
        # reset to MultiIndex, otherwise df index is only first level of
        # exploded GeoSeries index.
        df.set_index(exploded_index, append=True, inplace=True)
        df.index.names = list(self.index.names) + [None]
        geo_df = df.set_geometry(self._geometry_column_name)
        return geo_df


def _dataframe_set_geometry(self, col, drop=False, inplace=False, crs=None):
    if inplace:
        raise ValueError("Can't do inplace setting when converting from"
                         " DataFrame to GeoDataFrame")
    gf = GeoDataFrame(self)
    # this will copy so that BlockManager gets copied
    return gf.set_geometry(col, drop=drop, inplace=False, crs=crs)

if PY3:
    DataFrame.set_geometry = _dataframe_set_geometry
else:
    import types
    DataFrame.set_geometry = types.MethodType(_dataframe_set_geometry, None,
                                              DataFrame)


GeoDataFrame._create_indexer('cx', _CoordinateIndexer)<|MERGE_RESOLUTION|>--- conflicted
+++ resolved
@@ -239,12 +239,8 @@
 
     @classmethod
     def from_postgis(cls, sql, con, geom_col='geom', crs=None,
-<<<<<<< HEAD
-                     hex_encoded=True, index_col=None, coerce_float=True,
+                     index_col=None, coerce_float=True,
                      parse_dates=None, params=None):
-=======
-                     index_col=None, coerce_float=True, params=None):
->>>>>>> fab445ab
         """Alternate constructor to create a ``GeoDataFrame`` from a sql query
         containing a geometry column in WKB representation.
 
@@ -283,14 +279,10 @@
         """
 
         df = geopandas.io.sql.read_postgis(
-<<<<<<< HEAD
-                sql, con, geom_col=geom_col, crs=crs, hex_encoded=hex_encoded,
+                sql, con, geom_col=geom_col, crs=crs,
                 index_col=index_col, coerce_float=coerce_float,
                 parse_dates=parse_dates, params=params)
-=======
-                sql, con, geom_col=geom_col, crs=crs,
-                index_col=index_col, coerce_float=coerce_float, params=params)
->>>>>>> fab445ab
+
         return df
 
     def to_json(self, na='null', show_bbox=False, **kwargs):
