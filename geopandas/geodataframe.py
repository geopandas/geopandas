from __future__ import annotations

import json
import typing
import warnings
from typing import Any, Literal

import numpy as np
import pandas as pd
from pandas import DataFrame, Series

import shapely.errors
from shapely.geometry import mapping, shape
from shapely.geometry.base import BaseGeometry

import geopandas
from geopandas.array import GeometryArray, GeometryDtype, from_shapely, to_wkb, to_wkt
from geopandas.base import GeoPandasBase, is_geometry_type
from geopandas.explore import _explore
from geopandas.geoseries import GeoSeries

from ._compat import HAS_PYPROJ, PANDAS_GE_30
from ._decorator import doc

if PANDAS_GE_30:
    from pandas.core.accessor import Accessor
else:
    from pandas.core.accessor import CachedAccessor as Accessor


if typing.TYPE_CHECKING:
    import os
    from collections.abc import Iterable

    import folium
    import sqlalchemy.text

    from pyproj import CRS

    from geopandas.io.arrow import (
        PARQUET_GEOMETRY_ENCODINGS,
        SUPPORTED_VERSIONS_LITERAL,
    )


def _ensure_geometry(data, crs: Any | None = None) -> GeoSeries | GeometryArray:
    """
    Ensure the data is of geometry dtype or converted to it.

    If input is a (Geo)Series, output is a GeoSeries, otherwise output
    is GeometryArray.

    If the input is a GeometryDtype with a set CRS, `crs` is ignored.
    """
    if is_geometry_type(data):
        if isinstance(data, Series):
            data = GeoSeries(data)
        if data.crs is None and crs is not None:
            # Avoids caching issues/crs sharing issues
            data = data.copy()
            if isinstance(data, GeometryArray):
                data.crs = crs
            else:
                data.array.crs = crs
        return data
    else:
        if isinstance(data, Series):
            out = from_shapely(np.asarray(data), crs=crs)
            return GeoSeries(out, index=data.index, name=data.name)
        else:
            out = from_shapely(data, crs=crs)
            return out


crs_mismatch_error = (
    "CRS mismatch between CRS of the passed geometries "
    "and 'crs'. Use 'GeoDataFrame.set_crs(crs, "
    "allow_override=True)' to overwrite CRS or "
    "'GeoDataFrame.to_crs(crs)' to reproject geometries. "
)


class GeoDataFrame(GeoPandasBase, DataFrame):
    """A GeoDataFrame object is a pandas.DataFrame that has one or more columns
    containing geometry.

    In addition to the standard DataFrame constructor arguments,
    GeoDataFrame also accepts the following keyword arguments:

    Parameters
    ----------
    crs : value (optional)
        Coordinate Reference System of the geometry objects. Can be anything accepted by
        :meth:`pyproj.CRS.from_user_input() <pyproj.crs.CRS.from_user_input>`,
        such as an authority string (eg "EPSG:4326") or a WKT string.
    geometry : str or array-like (optional)
        Value to use as the active geometry column.
        If str, treated as column name to use. If array-like, it will be
        added as new column named 'geometry' on the GeoDataFrame and set as the
        active geometry column.

        Note that if ``geometry`` is a (Geo)Series with a
        name, the name will not be used, a column named "geometry" will still be
        added. To preserve the name, you can use :meth:`~GeoDataFrame.rename_geometry`
        to update the geometry column name.

    Examples
    --------
    Constructing GeoDataFrame from a dictionary.

    >>> from shapely.geometry import Point
    >>> d = {'col1': ['name1', 'name2'], 'geometry': [Point(1, 2), Point(2, 1)]}
    >>> gdf = geopandas.GeoDataFrame(d, crs="EPSG:4326")
    >>> gdf
        col1     geometry
    0  name1  POINT (1 2)
    1  name2  POINT (2 1)

    Notice that the inferred dtype of 'geometry' columns is geometry.

    >>> gdf.dtypes
    col1          object
    geometry    geometry
    dtype: object

    Constructing GeoDataFrame from a pandas DataFrame with a column of WKT geometries:

    >>> import pandas as pd
    >>> d = {'col1': ['name1', 'name2'], 'wkt': ['POINT (1 2)', 'POINT (2 1)']}
    >>> df = pd.DataFrame(d)
    >>> gs = geopandas.GeoSeries.from_wkt(df['wkt'])
    >>> gdf = geopandas.GeoDataFrame(df, geometry=gs, crs="EPSG:4326")
    >>> gdf
        col1          wkt     geometry
    0  name1  POINT (1 2)  POINT (1 2)
    1  name2  POINT (2 1)  POINT (2 1)

    See Also
    --------
    GeoSeries : Series object designed to store shapely geometry objects
    """

    _metadata = ["_geometry_column_name"]

    _internal_names = DataFrame._internal_names + ["geometry"]
    _internal_names_set = set(_internal_names)

    _geometry_column_name = None

    def __init__(
        self,
        data=None,
        *args,
        geometry: Any | None = None,
        crs: Any | None = None,
        **kwargs,
    ):
        if (
            kwargs.get("copy") is None
            and isinstance(data, DataFrame)
            and not isinstance(data, GeoDataFrame)
        ):
            kwargs.update(copy=True)

        if data is None and "columns" not in kwargs:
            # pandas will interpret "str" as object dtype for pandas < 3 and
            # as string dtype for pandas >= 3. This ensures we still get string
            # columns when doing GeoDataFrame(geometry=[..])
            kwargs["columns"] = pd.Index([], dtype="str")

        super().__init__(data, *args, **kwargs)

        if isinstance(data, DataFrame) and data.attrs:
            self.attrs = data.attrs

        # set_geometry ensures the geometry data have the proper dtype,
        # but is not called if `geometry=None` ('geometry' column present
        # in the data), so therefore need to ensure it here manually
        # but within a try/except because currently non-geometries are
        # allowed in that case
        # TODO do we want to raise / return normal DataFrame in this case?

        # if gdf passed in and geo_col is set, we use that for geometry
        if geometry is None and isinstance(data, GeoDataFrame):
            self._geometry_column_name = data._geometry_column_name
            if crs is not None and data.crs != crs:
                raise ValueError(crs_mismatch_error)

        if (
            geometry is None
            and self.columns.nlevels == 1
            and "geometry" in self.columns
        ):
            # Check for multiple columns with name "geometry". If there are,
            # self["geometry"] is a gdf and constructor gets recursively recalled
            # by pandas internals trying to access this
            if (self.columns == "geometry").sum() > 1:
                raise ValueError(
                    "GeoDataFrame does not support multiple columns "
                    "using the geometry column name 'geometry'."
                )

            # only if we have actual geometry values -> call set_geometry
            if (
                hasattr(self["geometry"].values, "crs")
                and self["geometry"].values.crs
                and crs
                and not self["geometry"].values.crs == crs
            ):
                raise ValueError(crs_mismatch_error)
            # If "geometry" is potentially coercible to geometry, we try and convert it
            geom_dtype = self["geometry"].dtype
            if (
                geom_dtype == "geometry"  # noqa: PLR1714
                or geom_dtype == "object"
                # special case for geometry = [], has float dtype
                or (len(self) == 0 and geom_dtype == "float")
                # special case for geometry = [np.nan]
                or ((not self.empty) and self["geometry"].isna().all())
            ):
                try:
                    self["geometry"] = _ensure_geometry(self["geometry"].values, crs)
                except TypeError:
                    pass
                else:
                    # feed through to call set geometry below
                    geometry = "geometry"

        if geometry is not None:
            if (
                hasattr(geometry, "crs")
                and geometry.crs
                and crs
                and not geometry.crs == crs
            ):
                raise ValueError(crs_mismatch_error)

            if isinstance(geometry, pd.Series) and geometry.name not in (
                "geometry",
                None,
            ):
                # __init__ always creates geometry col named "geometry"
                # rename as `set_geometry` respects the given series name
                geometry = geometry.rename("geometry")

            self.set_geometry(geometry, inplace=True, crs=crs)

        if geometry is None and crs:
            raise ValueError(
                "Assigning CRS to a GeoDataFrame without a geometry column is not "
                "supported. Supply geometry using the 'geometry=' keyword argument, "
                "or by providing a DataFrame with column name 'geometry'",
            )

    def __setattr__(self, attr, val):
        # have to special case geometry b/c pandas tries to use as column...
        if attr == "geometry":
            object.__setattr__(self, attr, val)
        else:
            super().__setattr__(attr, val)

    def _get_geometry(self) -> GeoSeries:
        if self._geometry_column_name not in self:
            if self._geometry_column_name is None:
                msg = (
                    "You are calling a geospatial method on the GeoDataFrame, "
                    "but the active geometry column to use has not been set. "
                )
            else:
                msg = (
                    "You are calling a geospatial method on the GeoDataFrame, "
                    f"but the active geometry column ('{self._geometry_column_name}') "
                    "is not present. "
                )
            geo_cols = list(self.columns[self.dtypes == "geometry"])
            if len(geo_cols) > 0:
                msg += (
                    f"\nThere are columns with geometry data type ({geo_cols}), and "
                    "you can either set one as the active geometry with "
                    'df.set_geometry("name") or access the column as a '
                    'GeoSeries (df["name"]) and call the method directly on it.'
                )
            else:
                msg += (
                    "\nThere are no existing columns with geometry data type. You can "
                    "add a geometry column as the active geometry column with "
                    "df.set_geometry. "
                )

            raise AttributeError(msg)
        return self[self._geometry_column_name]

    def _set_geometry(self, col):
        if not pd.api.types.is_list_like(col):
            raise ValueError("Must use a list-like to set the geometry property")
        self._persist_old_default_geometry_colname()
        self.set_geometry(col, inplace=True)

    geometry = property(
        fget=_get_geometry, fset=_set_geometry, doc="Geometry data for GeoDataFrame"
    )

    @typing.overload
    def set_geometry(
        self,
        col,
        drop: bool | None = ...,
        inplace: Literal[True] = ...,
        crs: Any | None = ...,
    ) -> None: ...

    @typing.overload
    def set_geometry(
        self,
        col,
        drop: bool | None = ...,
        inplace: Literal[False] = ...,
        crs: Any | None = ...,
    ) -> GeoDataFrame: ...

    def set_geometry(
        self,
        col,
        drop: bool | None = None,
        inplace: bool = False,
        crs: Any | None = None,
    ) -> GeoDataFrame | None:
        """
        Set the GeoDataFrame geometry using either an existing column or
        the specified input. By default yields a new object.

        The original geometry column is replaced with the input.

        Parameters
        ----------
        col : column label or array-like
            An existing column name or values to set as the new geometry column.
            If values (array-like, (Geo)Series) are passed, then if they are named
            (Series) the new geometry column will have the corresponding name,
            otherwise the existing geometry column will be replaced. If there is
            no existing geometry column, the new geometry column will use the
            default name "geometry".
        drop : boolean, default False
            When specifying a named Series or an existing column name for `col`,
            controls if the previous geometry column should be dropped from the
            result. The default of False keeps both the old and new geometry column.

            .. deprecated:: 1.0.0

        inplace : boolean, default False
            Modify the GeoDataFrame in place (do not create a new object)
        crs : pyproj.CRS, optional
            Coordinate system to use. The value can be anything accepted
            by :meth:`pyproj.CRS.from_user_input() <pyproj.crs.CRS.from_user_input>`,
            such as an authority string (eg "EPSG:4326") or a WKT string.
            If passed, overrides both DataFrame and col's crs.
            Otherwise, tries to get crs from passed col values or DataFrame.

        Examples
        --------
        >>> from shapely.geometry import Point
        >>> d = {'col1': ['name1', 'name2'], 'geometry': [Point(1, 2), Point(2, 1)]}
        >>> gdf = geopandas.GeoDataFrame(d, crs="EPSG:4326")
        >>> gdf
            col1     geometry
        0  name1  POINT (1 2)
        1  name2  POINT (2 1)

        Passing an array:

        >>> df1 = gdf.set_geometry([Point(0,0), Point(1,1)])
        >>> df1
            col1     geometry
        0  name1  POINT (0 0)
        1  name2  POINT (1 1)

        Using existing column:

        >>> gdf["buffered"] = gdf.buffer(2)
        >>> df2 = gdf.set_geometry("buffered")
        >>> df2.geometry
        0    POLYGON ((3 2, 2.99037 1.80397, 2.96157 1.6098...
        1    POLYGON ((4 1, 3.99037 0.80397, 3.96157 0.6098...
        Name: buffered, dtype: geometry

        Returns
        -------
        GeoDataFrame

        See Also
        --------
        GeoDataFrame.rename_geometry : rename an active geometry column
        """
        # Most of the code here is taken from DataFrame.set_index()
        if inplace:
            frame = self
        else:
            if PANDAS_GE_30:
                frame = self.copy(deep=False)
            else:
                frame = self.copy()

        geo_column_name = self._geometry_column_name

        if geo_column_name is None:
            geo_column_name = "geometry"
        if isinstance(col, Series | list | np.ndarray | GeometryArray):
            if drop:
                msg = (
                    "The `drop` keyword argument is deprecated and has no effect when "
                    "`col` is an array-like value. You should stop passing `drop` to "
                    "`set_geometry` when this is the case."
                )
                warnings.warn(msg, category=FutureWarning, stacklevel=2)
            if isinstance(col, Series) and col.name is not None:
                geo_column_name = col.name

            level = col
        elif hasattr(col, "ndim") and col.ndim > 1:
            raise ValueError("Must pass array with one dimension only.")
        else:  # should be a colname
            try:
                level = frame[col]
            except KeyError:
                raise ValueError(f"Unknown column {col}")
            if isinstance(level, DataFrame):
                raise ValueError(
                    "GeoDataFrame does not support setting the geometry column where "
                    "the column name is shared by multiple columns."
                )

            given_colname_drop_msg = (
                "The `drop` keyword argument is deprecated and in future the only "
                "supported behaviour will match drop=False. To silence this "
                "warning and adopt the future behaviour, stop providing "
                "`drop` as a keyword to `set_geometry`. To replicate the "
                "`drop=True` behaviour you should update "
                "your code to\n`geo_col_name = gdf.active_geometry_name;"
                " gdf.set_geometry(new_geo_col).drop("
                "columns=geo_col_name).rename_geometry(geo_col_name)`."
            )

            if drop is False:  # specifically False, not falsy i.e. None
                # User supplied False explicitly, but arg is deprecated
                warnings.warn(
                    given_colname_drop_msg,
                    category=FutureWarning,
                    stacklevel=2,
                )
            if drop:
                del frame[col]
                warnings.warn(
                    given_colname_drop_msg,
                    category=FutureWarning,
                    stacklevel=2,
                )
            else:
                # if not dropping, set the active geometry name to the given col name
                geo_column_name = col

        if not crs:
            crs = getattr(level, "crs", None)

        # Check that we are using a listlike of geometries
        level = _ensure_geometry(level, crs=crs)
        # ensure_geometry only sets crs on level if it has crs==None
        if isinstance(level, GeoSeries):
            level.array.crs = crs
        else:
            level.crs = crs
        # update _geometry_column_name prior to assignment
        # to avoid default is None warning
        frame._geometry_column_name = geo_column_name
        frame[geo_column_name] = level

        if not inplace:
            return frame

    @typing.overload
    def rename_geometry(
        self,
        col: str,
        inplace: Literal[True] = ...,
    ) -> None: ...

    @typing.overload
    def rename_geometry(
        self,
        col: str,
        inplace: Literal[False] = ...,
    ) -> GeoDataFrame: ...

    def rename_geometry(self, col: str, inplace: bool = False) -> GeoDataFrame | None:
        """Rename the GeoDataFrame geometry column to the specified name.

        By default yields a new object.

        The original geometry column is replaced with the input.

        Parameters
        ----------
        col : new geometry column label
        inplace : boolean, default False
            Modify the GeoDataFrame in place (do not create a new object)

        Examples
        --------
        >>> from shapely.geometry import Point
        >>> d = {'col1': ['name1', 'name2'], 'geometry': [Point(1, 2), Point(2, 1)]}
        >>> df = geopandas.GeoDataFrame(d, crs="EPSG:4326")
        >>> df1 = df.rename_geometry('geom1')
        >>> df1.geometry.name
        'geom1'
        >>> df.rename_geometry('geom1', inplace=True)
        >>> df.geometry.name
        'geom1'


        See Also
        --------
        GeoDataFrame.set_geometry : set the active geometry
        """
        geometry_col = self.geometry.name
        if col in self.columns:
            raise ValueError(f"Column named {col} already exists")
        else:
            if not inplace:
                return self.rename(columns={geometry_col: col}).set_geometry(
                    col, inplace=inplace
                )
            self.rename(columns={geometry_col: col}, inplace=inplace)
            self.set_geometry(col, inplace=inplace)

    @property
    def active_geometry_name(self) -> Any:
        """Return the name of the active geometry column.

        Returns a name if a GeoDataFrame has an active geometry column set,
        otherwise returns None. The return type is usually a string, but may be
        an integer, tuple or other hashable, depending on the contents of the
        dataframe columns.

        You can also access the active geometry column using the
        ``.geometry`` property. You can set a GeoSeries to be an active geometry
        using the :meth:`~GeoDataFrame.set_geometry` method.

        Returns
        -------
        str or other index label supported by pandas
            name of an active geometry column or None

        See Also
        --------
        GeoDataFrame.set_geometry : set the active geometry
        """
        return self._geometry_column_name

    @property
    def crs(self) -> CRS:
        """
        The Coordinate Reference System (CRS) represented as a ``pyproj.CRS``
        object.

        Returns
        -------
        ``pyproj.CRS`` | None
            CRS assigned to an active geometry column

        Examples
        --------
        >>> gdf.crs  # doctest: +SKIP
        <Geographic 2D CRS: EPSG:4326>
        Name: WGS 84
        Axis Info [ellipsoidal]:
        - Lat[north]: Geodetic latitude (degree)
        - Lon[east]: Geodetic longitude (degree)
        Area of Use:
        - name: World
        - bounds: (-180.0, -90.0, 180.0, 90.0)
        Datum: World Geodetic System 1984
        - Ellipsoid: WGS 84
        - Prime Meridian: Greenwich

        See Also
        --------
        GeoDataFrame.set_crs : assign CRS
        GeoDataFrame.to_crs : re-project to another CRS

        """
        try:
            return self.geometry.crs
        except AttributeError:
            raise AttributeError(
                "The CRS attribute of a GeoDataFrame without an active "
                "geometry column is not defined. Use GeoDataFrame.set_geometry "
                "to set the active geometry column."
            )

    @crs.setter
    def crs(self, value) -> None:
        """Set the value of the crs."""
        if self._geometry_column_name is None:
            raise ValueError(
                "Assigning CRS to a GeoDataFrame without a geometry column is not "
                "supported. Use GeoDataFrame.set_geometry to set the active "
                "geometry column.",
            )

        if hasattr(self.geometry.values, "crs"):
            if self.crs is not None:
                warnings.warn(
                    "Overriding the CRS of a GeoDataFrame that already has CRS. "
                    "This unsafe behavior will be deprecated in future versions. "
                    "Use GeoDataFrame.set_crs method instead",
                    stacklevel=2,
                    category=DeprecationWarning,
                )
            self.geometry.values.crs = value
        else:
            # column called 'geometry' without geometry
            raise ValueError(
                "Assigning CRS to a GeoDataFrame without an active geometry "
                "column is not supported. Use GeoDataFrame.set_geometry to set "
                "the active geometry column.",
            )

    def __setstate__(self, state) -> None:
        # overriding DataFrame method for compat with older pickles (CRS handling)
        crs = None
        if isinstance(state, dict):
            if "crs" in state and "_crs" not in state:
                crs = state.pop("crs", None)
            else:
                crs = state.pop("_crs", None)
            if crs is not None and not HAS_PYPROJ:
                raise ImportError(
                    "Unpickling a GeoDataFrame with CRS requires the 'pyproj' package, "
                    "but it is not installed or does not import correctly. "
                )
            elif crs is not None:
                from pyproj import CRS

                crs = CRS.from_user_input(crs)

        super().__setstate__(state)

        # for some versions that didn't yet have CRS at array level -> crs is set
        # at GeoDataFrame level with '_crs' (and not 'crs'), so without propagating
        # to the GeoSeries/GeometryArray
        try:
            if crs is not None:
                if self.geometry.values.crs is None:
                    self.crs = crs
        except Exception:
            pass

    @classmethod
    def from_dict(
        cls,
        data: dict,
        geometry=None,
        crs: Any | None = None,
        **kwargs,
    ) -> GeoDataFrame:
        """Construct GeoDataFrame from dict of array-like or dicts by
        overriding DataFrame.from_dict method with geometry and crs.

        Parameters
        ----------
        data : dict
            Of the form {field : array-like} or {field : dict}.
        geometry : str or array (optional)
            If str, column to use as geometry. If array, will be set as 'geometry'
            column on GeoDataFrame.
        crs : str or dict (optional)
            Coordinate reference system to set on the resulting frame.
        kwargs : key-word arguments
            These arguments are passed to DataFrame.from_dict

        Returns
        -------
        GeoDataFrame

        """
        dataframe = DataFrame.from_dict(data, **kwargs)
        return cls(dataframe, geometry=geometry, crs=crs)

    @classmethod
    def from_file(cls, filename: os.PathLike | typing.IO, **kwargs) -> GeoDataFrame:
        """Alternate constructor to create a ``GeoDataFrame`` from a file.

        It is recommended to use :func:`geopandas.read_file` instead.

        Can load a ``GeoDataFrame`` from a file in any format recognized by
        `pyogrio`. See http://pyogrio.readthedocs.io/ for details.

        Parameters
        ----------
        filename : str
            File path or file handle to read from. Depending on which kwargs
            are included, the content of filename may vary. See
            :func:`pyogrio.read_dataframe` for usage details.
        kwargs : key-word arguments
            These arguments are passed to :func:`pyogrio.read_dataframe`, and can be
            used to access multi-layer data, data stored within archives (zip files),
            etc.

        Examples
        --------
        >>> import geodatasets
        >>> path = geodatasets.get_path('nybb')
        >>> gdf = geopandas.GeoDataFrame.from_file(path)
        >>> gdf  # doctest: +SKIP
           BoroCode       BoroName     Shape_Leng    Shape_Area                 \
                          geometry
        0         5  Staten Island  330470.010332  1.623820e+09  MULTIPOLYGON ((\
(970217.022 145643.332, 970227....
        1         4         Queens  896344.047763  3.045213e+09  MULTIPOLYGON ((\
(1029606.077 156073.814, 102957...
        2         3       Brooklyn  741080.523166  1.937479e+09  MULTIPOLYGON ((\
(1021176.479 151374.797, 102100...
        3         1      Manhattan  359299.096471  6.364715e+08  MULTIPOLYGON ((\
(981219.056 188655.316, 980940....
        4         2          Bronx  464392.991824  1.186925e+09  MULTIPOLYGON ((\
(1012821.806 229228.265, 101278...

        The recommended method of reading files is :func:`geopandas.read_file`:

        >>> gdf = geopandas.read_file(path)

        See Also
        --------
        read_file : read file to GeoDataFrame
        GeoDataFrame.to_file : write GeoDataFrame to file

        """
        return geopandas.io.file._read_file(filename, **kwargs)

    @classmethod
    def from_features(
        cls, features, crs: Any | None = None, columns: Iterable[str] | None = None
    ) -> GeoDataFrame:
        """
        Alternate constructor to create GeoDataFrame from an iterable of
        features or a feature collection.

        Parameters
        ----------
        features
            - Iterable of features, where each element must be a feature
              dictionary or implement the __geo_interface__.
            - Feature collection, where the 'features' key contains an
              iterable of features.
            - Object holding a feature collection that implements the
              ``__geo_interface__``.
        crs : str or dict (optional)
            Coordinate reference system to set on the resulting frame.
        columns : list of column names, optional
            Optionally specify the column names to include in the output frame.
            This does not overwrite the property names of the input, but can
            ensure a consistent output format.

        Returns
        -------
        GeoDataFrame

        Notes
        -----
        For more information about the ``__geo_interface__``, see
        https://gist.github.com/sgillies/2217756

        Examples
        --------
        >>> feature_coll = {
        ...     "type": "FeatureCollection",
        ...     "features": [
        ...         {
        ...             "id": "0",
        ...             "type": "Feature",
        ...             "properties": {"col1": "name1"},
        ...             "geometry": {"type": "Point", "coordinates": (1.0, 2.0)},
        ...             "bbox": (1.0, 2.0, 1.0, 2.0),
        ...         },
        ...         {
        ...             "id": "1",
        ...             "type": "Feature",
        ...             "properties": {"col1": "name2"},
        ...             "geometry": {"type": "Point", "coordinates": (2.0, 1.0)},
        ...             "bbox": (2.0, 1.0, 2.0, 1.0),
        ...         },
        ...     ],
        ...     "bbox": (1.0, 1.0, 2.0, 2.0),
        ... }
        >>> df = geopandas.GeoDataFrame.from_features(feature_coll)
        >>> df
              geometry   col1
        0  POINT (1 2)  name1
        1  POINT (2 1)  name2

        """
        # Handle feature collections
        if hasattr(features, "__geo_interface__"):
            fs = features.__geo_interface__
        else:
            fs = features

        if isinstance(fs, dict) and fs.get("type") == "FeatureCollection":
            features_lst = fs["features"]
        else:
            features_lst = features

        rows = []
        for feature in features_lst:
            # load geometry
            if hasattr(feature, "__geo_interface__"):
                feature = feature.__geo_interface__
            row = {
                "geometry": shape(feature["geometry"]) if feature["geometry"] else None
            }
            # load properties
            properties = feature.get("properties") or {}
            row.update(properties)
            rows.append(row)
        return cls(rows, columns=columns, crs=crs)

    @classmethod
    def from_postgis(
        cls,
        sql: str | sqlalchemy.text,
        con,
        geom_col: str = "geom",
        crs: Any | None = None,
        index_col: str | list[str] | None = None,
        coerce_float: bool = True,
        parse_dates: list | dict | None = None,
        params: list | tuple | dict | None = None,
        chunksize: int | None = None,
    ) -> GeoDataFrame:
        """
        Alternate constructor to create a ``GeoDataFrame`` from a sql query
        containing a geometry column in WKB representation.

        Parameters
        ----------
        sql : string
        con : sqlalchemy.engine.Connection or sqlalchemy.engine.Engine
        geom_col : string, default 'geom'
            column name to convert to shapely geometries
        crs : optional
            Coordinate reference system to use for the returned GeoDataFrame
        index_col : string or list of strings, optional, default: None
            Column(s) to set as index(MultiIndex)
        coerce_float : boolean, default True
            Attempt to convert values of non-string, non-numeric objects (like
            decimal.Decimal) to floating point, useful for SQL result sets
        parse_dates : list or dict, default None
            - List of column names to parse as dates.
            - Dict of ``{column_name: format string}`` where format string is
              strftime compatible in case of parsing string times, or is one of
              (D, s, ns, ms, us) in case of parsing integer timestamps.
            - Dict of ``{column_name: arg dict}``, where the arg dict
              corresponds to the keyword arguments of
              :func:`pandas.to_datetime`. Especially useful with databases
              without native Datetime support, such as SQLite.
        params : list, tuple or dict, optional, default None
            List of parameters to pass to execute method.
        chunksize : int, default None
            If specified, return an iterator where chunksize is the number
            of rows to include in each chunk.

        Examples
        --------
        PostGIS

        >>> from sqlalchemy import create_engine  # doctest: +SKIP
        >>> db_connection_url = "postgresql://myusername:mypassword@myhost:5432/mydb"
        >>> con = create_engine(db_connection_url)  # doctest: +SKIP
        >>> sql = "SELECT geom, highway FROM roads"
        >>> df = geopandas.GeoDataFrame.from_postgis(sql, con)  # doctest: +SKIP

        SpatiaLite

        >>> sql = "SELECT ST_Binary(geom) AS geom, highway FROM roads"
        >>> df = geopandas.GeoDataFrame.from_postgis(sql, con)  # doctest: +SKIP

        The recommended method of reading from PostGIS is
        :func:`geopandas.read_postgis`:

        >>> df = geopandas.read_postgis(sql, con)  # doctest: +SKIP

        See Also
        --------
        geopandas.read_postgis : read PostGIS database to GeoDataFrame
        """
        df = geopandas.io.sql._read_postgis(
            sql,
            con,
            geom_col=geom_col,
            crs=crs,
            index_col=index_col,
            coerce_float=coerce_float,
            parse_dates=parse_dates,
            params=params,
            chunksize=chunksize,
        )

        return df

    @classmethod
    def from_arrow(
        cls, table, geometry: str | None = None, to_pandas_kwargs: dict | None = None
    ):
        """
        Construct a GeoDataFrame from a Arrow table object based on GeoArrow
        extension types.

        See https://geoarrow.org/ for details on the GeoArrow specification.

        This functions accepts any tabular Arrow object implementing
        the `Arrow PyCapsule Protocol`_ (i.e. having an ``__arrow_c_array__``
        or ``__arrow_c_stream__`` method).

        .. _Arrow PyCapsule Protocol: https://arrow.apache.org/docs/format/CDataInterface/PyCapsuleInterface.html

        .. versionadded:: 1.0

        Parameters
        ----------
        table : pyarrow.Table or Arrow-compatible table
            Any tabular object implementing the Arrow PyCapsule Protocol
            (i.e. has an ``__arrow_c_array__`` or ``__arrow_c_stream__``
            method). This table should have at least one column with a
            geoarrow geometry type.
        geometry : str, default None
            The name of the geometry column to set as the active geometry
            column. If None, the first geometry column found will be used.
        to_pandas_kwargs : dict, optional
            Arguments passed to the `pa.Table.to_pandas` method for non-geometry
            columns. This can be used to control the behavior of the conversion of the
            non-geometry columns to a pandas DataFrame. For example, you can use this
            to control the dtype conversion of the columns. By default, the `to_pandas`
            method is called with no additional arguments.

        Returns
        -------
        GeoDataFrame

        """
        from geopandas.io._geoarrow import arrow_to_geopandas

        return arrow_to_geopandas(
            table, geometry=geometry, to_pandas_kwargs=to_pandas_kwargs
        )

    def to_json(
        self,
        na: Literal["null", "drop", "keep"] = "null",
        show_bbox: bool = False,
        drop_id: bool = False,
        to_wgs84: bool = False,
        **kwargs,
    ) -> str:
        """Return a GeoJSON representation of the ``GeoDataFrame`` as a string.

        Parameters
        ----------
        na : {'null', 'drop', 'keep'}, default 'null'
            Indicates how to output missing (NaN) values in the GeoDataFrame.
            See below.
        show_bbox : bool, optional, default: False
            Include bbox (bounds) in the geojson
        drop_id : bool, default: False
            Whether to retain the index of the GeoDataFrame as the id property
            in the generated GeoJSON. Default is False, but may want True
            if the index is just arbitrary row numbers.
        to_wgs84: bool, optional, default: False
            If the CRS is set on the active geometry column it is exported as
            WGS84 (EPSG:4326) to meet the `2016 GeoJSON specification
            <https://tools.ietf.org/html/rfc7946>`_.
            Set to True to force re-projection and set to False to ignore CRS. False by
            default.

        Notes
        -----
        The remaining *kwargs* are passed to json.dumps().

        Missing (NaN) values in the GeoDataFrame can be represented as follows:

        - ``null``: output the missing entries as JSON null.
        - ``drop``: remove the property from the feature. This applies to each
          feature individually so that features may have different properties.
        - ``keep``: output the missing entries as NaN.

        If the GeoDataFrame has a defined CRS, its definition will be included
        in the output unless it is equal to WGS84 (default GeoJSON CRS) or not
        possible to represent in the URN OGC format, or unless ``to_wgs84=True``
        is specified.

        Examples
        --------
        >>> from shapely.geometry import Point
        >>> d = {'col1': ['name1', 'name2'], 'geometry': [Point(1, 2), Point(2, 1)]}
        >>> gdf = geopandas.GeoDataFrame(d, crs="EPSG:3857")
        >>> gdf
            col1     geometry
        0  name1  POINT (1 2)
        1  name2  POINT (2 1)

        >>> gdf.to_json()
        '{"type": "FeatureCollection", "features": [{"id": "0", "type": "Feature", \
"properties": {"col1": "name1"}, "geometry": {"type": "Point", "coordinates": [1.0,\
 2.0]}}, {"id": "1", "type": "Feature", "properties": {"col1": "name2"}, "geometry"\
: {"type": "Point", "coordinates": [2.0, 1.0]}}], "crs": {"type": "name", "properti\
es": {"name": "urn:ogc:def:crs:EPSG::3857"}}}'

        Alternatively, you can write GeoJSON to file:

        >>> gdf.to_file(path, driver="GeoJSON")  # doctest: +SKIP

        See Also
        --------
        GeoDataFrame.to_file : write GeoDataFrame to file

        """
        if to_wgs84:
            if self.crs:
                df = self.to_crs(epsg=4326)
            else:
                raise ValueError(
                    "CRS is not set. Cannot re-project to WGS84 (EPSG:4326)."
                )
        else:
            df = self

        geo = df.to_geo_dict(na=na, show_bbox=show_bbox, drop_id=drop_id)

        # if the geometry is not in WGS84, include CRS in the JSON
        if df.crs is not None and not df.crs.equals("epsg:4326"):
            auth_crsdef = self.crs.to_authority()
            allowed_authorities = ["EDCS", "EPSG", "OGC", "SI", "UCUM"]

            if auth_crsdef is None or auth_crsdef[0] not in allowed_authorities:
                warnings.warn(
                    "GeoDataFrame's CRS is not representable in URN OGC "
                    "format. Resulting JSON will contain no CRS information.",
                    stacklevel=2,
                )
            else:
                authority, code = auth_crsdef
                ogc_crs = f"urn:ogc:def:crs:{authority}::{code}"
                geo["crs"] = {"type": "name", "properties": {"name": ogc_crs}}

        return json.dumps(geo, **kwargs)

    @property
    def __geo_interface__(self) -> dict:
        """Returns a ``GeoDataFrame`` as a python feature collection.

        Implements the `geo_interface`. The returned python data structure
        represents the ``GeoDataFrame`` as a GeoJSON-like
        ``FeatureCollection``.

        This differs from :meth:`to_geo_dict` only in that it is a property with
        default args instead of a method.

        CRS of the dataframe is not passed on to the output, unlike
        :meth:`~GeoDataFrame.to_json()`.

        Examples
        --------
        >>> from shapely.geometry import Point
        >>> d = {'col1': ['name1', 'name2'], 'geometry': [Point(1, 2), Point(2, 1)]}
        >>> gdf = geopandas.GeoDataFrame(d, crs="EPSG:4326")
        >>> gdf
            col1     geometry
        0  name1  POINT (1 2)
        1  name2  POINT (2 1)

        >>> gdf.__geo_interface__
        {'type': 'FeatureCollection', 'features': [{'id': '0', 'type': 'Feature', \
'properties': {'col1': 'name1'}, 'geometry': {'type': 'Point', 'coordinates': (1.0\
, 2.0)}, 'bbox': (1.0, 2.0, 1.0, 2.0)}, {'id': '1', 'type': 'Feature', 'properties\
': {'col1': 'name2'}, 'geometry': {'type': 'Point', 'coordinates': (2.0, 1.0)}, 'b\
box': (2.0, 1.0, 2.0, 1.0)}], 'bbox': (1.0, 1.0, 2.0, 2.0)}
        """
        return self.to_geo_dict(na="null", show_bbox=True, drop_id=False)

    def iterfeatures(
        self, na: str = "null", show_bbox: bool = False, drop_id: bool = False
    ) -> typing.Generator[dict]:
        """Return an iterator that yields feature dictionaries that comply with
        __geo_interface__.

        Parameters
        ----------
        na : str, optional
            Options are {'null', 'drop', 'keep'}, default 'null'.
            Indicates how to output missing (NaN) values in the GeoDataFrame

            - null: output the missing entries as JSON null
            - drop: remove the property from the feature. This applies to each feature \
individually so that features may have different properties
            - keep: output the missing entries as NaN

        show_bbox : bool, optional
            Include bbox (bounds) in the geojson. Default False.
        drop_id : bool, default: False
            Whether to retain the index of the GeoDataFrame as the id property
            in the generated GeoJSON. Default is False, but may want True
            if the index is just arbitrary row numbers.

        Examples
        --------
        >>> from shapely.geometry import Point
        >>> d = {'col1': ['name1', 'name2'], 'geometry': [Point(1, 2), Point(2, 1)]}
        >>> gdf = geopandas.GeoDataFrame(d, crs="EPSG:4326")
        >>> gdf
            col1     geometry
        0  name1  POINT (1 2)
        1  name2  POINT (2 1)

        >>> feature = next(gdf.iterfeatures())
        >>> feature
        {'id': '0', 'type': 'Feature', 'properties': {'col1': 'name1'}, 'geometry': {\
'type': 'Point', 'coordinates': (1.0, 2.0)}}
        """
        if na not in ["null", "drop", "keep"]:
            raise ValueError(f"Unknown na method {na}")

        if self._geometry_column_name not in self:
            raise AttributeError(
                "No geometry data set (expected in column "
                f"'{self._geometry_column_name}')."
            )

        ids = np.asarray(self.index)
        geometries = np.asarray(self[self._geometry_column_name])

        if not self.columns.is_unique:
            raise ValueError("GeoDataFrame cannot contain duplicated column names.")

        properties_cols = self.columns.drop(self._geometry_column_name)

        if len(properties_cols) > 0:
            # convert to object to get python scalars.
            properties_cols = self[properties_cols]
            properties = properties_cols.astype(object)
            na_mask = pd.isna(properties_cols).values

            if na == "null":
                properties[na_mask] = None

            for i, row in enumerate(properties.values):
                geom = geometries[i]

                if na == "drop":
                    na_mask_row = na_mask[i]
                    properties_items = {
                        k: v
                        for k, v, na in zip(properties_cols, row, na_mask_row)
                        if not na
                    }
                else:
                    properties_items = dict(zip(properties_cols, row))

                if drop_id:
                    feature = {}
                else:
                    feature = {"id": str(ids[i])}

                feature["type"] = "Feature"
                feature["properties"] = properties_items
                feature["geometry"] = mapping(geom) if geom else None

                if show_bbox:
                    feature["bbox"] = geom.bounds if geom else None

                yield feature

        else:
            for fid, geom in zip(ids, geometries):
                if drop_id:
                    feature = {}
                else:
                    feature = {"id": str(fid)}

                feature["type"] = "Feature"
                feature["properties"] = {}
                feature["geometry"] = mapping(geom) if geom else None

                if show_bbox:
                    feature["bbox"] = geom.bounds if geom else None

                yield feature

    def to_geo_dict(
        self, na: str | None = "null", show_bbox: bool = False, drop_id: bool = False
    ) -> dict:
        """Return a python feature collection representation of the GeoDataFrame
        as a dictionary with a list of features based on the ``__geo_interface__``
        GeoJSON-like specification.

        Parameters
        ----------
        na : str, optional
            Options are {'null', 'drop', 'keep'}, default 'null'.
            Indicates how to output missing (NaN) values in the GeoDataFrame

            - null: output the missing entries as JSON null
            - drop: remove the property from the feature. This applies to each feature \
individually so that features may have different properties
            - keep: output the missing entries as NaN

        show_bbox : bool, optional
            Include bbox (bounds) in the geojson. Default False.
        drop_id : bool, default: False
            Whether to retain the index of the GeoDataFrame as the id property
            in the generated dictionary. Default is False, but may want True
            if the index is just arbitrary row numbers.

        Examples
        --------
        >>> from shapely.geometry import Point
        >>> d = {'col1': ['name1', 'name2'], 'geometry': [Point(1, 2), Point(2, 1)]}
        >>> gdf = geopandas.GeoDataFrame(d)
        >>> gdf
            col1     geometry
        0  name1  POINT (1 2)
        1  name2  POINT (2 1)

        >>> gdf.to_geo_dict()
        {'type': 'FeatureCollection', 'features': [{'id': '0', 'type': 'Feature', '\
properties': {'col1': 'name1'}, 'geometry': {'type': 'Point', 'coordinates': (1.0, \
2.0)}}, {'id': '1', 'type': 'Feature', 'properties': {'col1': 'name2'}, 'geometry':\
 {'type': 'Point', 'coordinates': (2.0, 1.0)}}]}

        See Also
        --------
        GeoDataFrame.to_json : return a GeoDataFrame as a GeoJSON string

        """
        geo = {
            "type": "FeatureCollection",
            "features": list(
                self.iterfeatures(na=na, show_bbox=show_bbox, drop_id=drop_id)
            ),
        }

        if show_bbox:
            geo["bbox"] = tuple(self.total_bounds.tolist())  # tolist to avoid np dtypes

        return geo

    def to_wkb(self, hex: bool = False, **kwargs) -> pd.DataFrame:
        """
        Encode all geometry columns in the GeoDataFrame to WKB.

        Parameters
        ----------
        hex : bool
            If true, export the WKB as a hexadecimal string.
            The default is to return a binary bytes object.
        kwargs
            Additional keyword args will be passed to
            :func:`shapely.to_wkb`.

        Returns
        -------
        DataFrame
            geometry columns are encoded to WKB
        """
<<<<<<< HEAD

        df = DataFrame(self.copy(deep=not PANDAS_GE_30))
=======
        df = DataFrame(self.copy())
>>>>>>> bead00fd

        # Encode all geometry columns to WKB
        for col in df.columns[df.dtypes == "geometry"]:
            df[col] = to_wkb(df[col].values, hex=hex, **kwargs)

        return df

    def to_wkt(self, **kwargs) -> pd.DataFrame:
        """
        Encode all geometry columns in the GeoDataFrame to WKT.

        Parameters
        ----------
        kwargs
            Keyword args will be passed to :func:`shapely.to_wkt`.

        Returns
        -------
        DataFrame
            geometry columns are encoded to WKT
        """
<<<<<<< HEAD

        df = DataFrame(self.copy(deep=not PANDAS_GE_30))
=======
        df = DataFrame(self.copy())
>>>>>>> bead00fd

        # Encode all geometry columns to WKT
        for col in df.columns[df.dtypes == "geometry"]:
            df[col] = to_wkt(df[col].values, **kwargs)

        return df

    def to_arrow(
        self,
        *,
        index: bool | None = None,
        geometry_encoding: PARQUET_GEOMETRY_ENCODINGS = "WKB",
        interleaved: bool = True,
        include_z: bool | None = None,
    ):
        """Encode a GeoDataFrame to GeoArrow format.

        See https://geoarrow.org/ for details on the GeoArrow specification.

        This function returns a generic Arrow data object implementing
        the `Arrow PyCapsule Protocol`_ (i.e. having an ``__arrow_c_stream__``
        method). This object can then be consumed by your Arrow implementation
        of choice that supports this protocol.

        .. _Arrow PyCapsule Protocol: https://arrow.apache.org/docs/format/CDataInterface/PyCapsuleInterface.html

        .. versionadded:: 1.0

        Parameters
        ----------
        index : bool, default None
            If ``True``, always include the dataframe's index(es) as columns
            in the file output.
            If ``False``, the index(es) will not be written to the file.
            If ``None``, the index(ex) will be included as columns in the file
            output except `RangeIndex` which is stored as metadata only.
        geometry_encoding : {'WKB', 'geoarrow' }, default 'WKB'
            The GeoArrow encoding to use for the data conversion.
        interleaved : bool, default True
            Only relevant for 'geoarrow' encoding. If True, the geometries'
            coordinates are interleaved in a single fixed size list array.
            If False, the coordinates are stored as separate arrays in a
            struct type.
        include_z : bool, default None
            Only relevant for 'geoarrow' encoding (for WKB, the dimensionality
            of the individual geometries is preserved).
            If False, return 2D geometries. If True, include the third dimension
            in the output (if a geometry has no third dimension, the z-coordinates
            will be NaN). By default, will infer the dimensionality from the
            input geometries. Note that this inference can be unreliable with
            empty geometries (for a guaranteed result, it is recommended to
            specify the keyword).

        Returns
        -------
        ArrowTable
            A generic Arrow table object with geometry columns encoded to
            GeoArrow.

        Examples
        --------
        >>> from shapely.geometry import Point
        >>> data = {'col1': ['name1', 'name2'], 'geometry': [Point(1, 2), Point(2, 1)]}
        >>> gdf = geopandas.GeoDataFrame(data)
        >>> gdf
            col1     geometry
        0  name1  POINT (1 2)
        1  name2  POINT (2 1)

        >>> arrow_table = gdf.to_arrow()
        >>> arrow_table
        <geopandas.io._geoarrow.ArrowTable object at ...>

        The returned data object needs to be consumed by a library implementing
        the Arrow PyCapsule Protocol. For example, wrapping the data as a
        pyarrow.Table (requires pyarrow >= 14.0):

        >>> import pyarrow as pa
        >>> table = pa.table(arrow_table)
        >>> table
        pyarrow.Table
        col1: string
        geometry: binary
        ----
        col1: [["name1","name2"]]
        geometry: [[0101000000000000000000F03F0000000000000040,\
01010000000000000000000040000000000000F03F]]

        """
        from geopandas.io._geoarrow import ArrowTable, geopandas_to_arrow

        table, _ = geopandas_to_arrow(
            self,
            index=index,
            geometry_encoding=geometry_encoding,
            interleaved=interleaved,
            include_z=include_z,
        )
        return ArrowTable(table)

    def to_parquet(
        self,
        path: os.PathLike | typing.IO,
        index: bool | None = None,
        compression: str = "snappy",
        geometry_encoding: PARQUET_GEOMETRY_ENCODINGS = "WKB",
        write_covering_bbox: bool = False,
        schema_version: SUPPORTED_VERSIONS_LITERAL | None = None,
        **kwargs,
    ) -> None:
        """Write a GeoDataFrame to the Parquet format.

        By default, all geometry columns present are serialized to WKB format
        in the file.

        Requires 'pyarrow'.

        .. versionadded:: 0.8

        Parameters
        ----------
        path : str, path object
        index : bool, default None
            If ``True``, always include the dataframe's index(es) as columns
            in the file output.
            If ``False``, the index(es) will not be written to the file.
            If ``None``, the index(ex) will be included as columns in the file
            output except `RangeIndex` which is stored as metadata only.
        compression : {'snappy', 'gzip', 'brotli', 'lz4', 'zstd', None}, \
default 'snappy'
            Name of the compression to use. Use ``None`` for no compression.
        geometry_encoding : {'WKB', 'geoarrow'}, default 'WKB'
            The encoding to use for the geometry columns. Defaults to "WKB"
            for maximum interoperability. Specify "geoarrow" to use one of the
            native GeoArrow-based single-geometry type encodings.
            Note: the "geoarrow" option is part of the newer GeoParquet 1.1
            specification, should be considered as experimental, and may not
            be supported by all readers.
        write_covering_bbox : bool, default False
            Writes the bounding box column for each row entry with column
            name 'bbox'. Writing a bbox column can be computationally
            expensive, but allows you to specify a `bbox` in :
            func:`read_parquet` for filtered reading.
            Note: this bbox column is part of the newer GeoParquet 1.1
            specification and should be considered as experimental. While
            writing the column is backwards compatible, using it for filtering
            may not be supported by all readers.
        schema_version : {'0.1.0', '0.4.0', '1.0.0', '1.1.0', None}
            GeoParquet specification version; if not provided, will default to
            latest supported stable version (1.0.0).
        kwargs
            Additional keyword arguments passed to :func:`pyarrow.parquet.write_table`.

        Examples
        --------
        >>> gdf.to_parquet('data.parquet')  # doctest: +SKIP

        See Also
        --------
        GeoDataFrame.to_feather : write GeoDataFrame to feather
        GeoDataFrame.to_file : write GeoDataFrame to file
        """
        # Accept engine keyword for compatibility with pandas.DataFrame.to_parquet
        # The only engine currently supported by GeoPandas is pyarrow, so no
        # other engine should be specified.
        engine = kwargs.pop("engine", "auto")
        if engine not in ("auto", "pyarrow"):
            raise ValueError(
                "GeoPandas only supports using pyarrow as the engine for "
                f"to_parquet: {engine!r} passed instead."
            )

        from geopandas.io.arrow import _to_parquet

        _to_parquet(
            self,
            path,
            compression=compression,
            geometry_encoding=geometry_encoding,
            index=index,
            schema_version=schema_version,
            write_covering_bbox=write_covering_bbox,
            **kwargs,
        )

    def to_feather(
        self,
        path: os.PathLike,
        index: bool | None = None,
        compression: str | None = None,
        schema_version: SUPPORTED_VERSIONS_LITERAL | None = None,
        **kwargs,
    ):
        """Write a GeoDataFrame to the Feather format.

        Any geometry columns present are serialized to WKB format in the file.

        Requires 'pyarrow' >= 0.17.

        .. versionadded:: 0.8

        Parameters
        ----------
        path : str, path object
        index : bool, default None
            If ``True``, always include the dataframe's index(es) as columns
            in the file output.
            If ``False``, the index(es) will not be written to the file.
            If ``None``, the index(ex) will be included as columns in the file
            output except `RangeIndex` which is stored as metadata only.
        compression : {'zstd', 'lz4', 'uncompressed'}, optional
            Name of the compression to use. Use ``"uncompressed"`` for no
            compression. By default uses LZ4 if available, otherwise uncompressed.
        schema_version : {'0.1.0', '0.4.0', '1.0.0', '1.1.0' None}
            GeoParquet specification version; if not provided will default to
            latest supported stable version (1.0.0).
        kwargs
            Additional keyword arguments passed to
            :func:`pyarrow.feather.write_feather`.

        Examples
        --------
        >>> gdf.to_feather('data.feather')  # doctest: +SKIP

        See Also
        --------
        GeoDataFrame.to_parquet : write GeoDataFrame to parquet
        GeoDataFrame.to_file : write GeoDataFrame to file
        """
        from geopandas.io.arrow import _to_feather

        _to_feather(
            self,
            path,
            index=index,
            compression=compression,
            schema_version=schema_version,
            **kwargs,
        )

    def to_file(
        self,
        filename: os.PathLike | typing.IO,
        driver: str | None = None,
        schema: dict | None = None,
        index: bool | None = None,
        **kwargs,
    ):
        """Write the ``GeoDataFrame`` to a file.

        By default, an ESRI shapefile is written, but any OGR data source
        supported by Pyogrio or Fiona can be written. A dictionary of supported OGR
        providers is available via:

        >>> import pyogrio
        >>> pyogrio.list_drivers()  # doctest: +SKIP

        Parameters
        ----------
        filename : string
            File path or file handle to write to. The path may specify a
            GDAL VSI scheme.
        driver : string, default None
            The OGR format driver used to write the vector file.
            If not specified, it attempts to infer it from the file extension.
            If no extension is specified, it saves ESRI Shapefile to a folder.
        schema : dict, default None
            If specified, the schema dictionary is passed to Fiona to
            better control how the file is written. If None, GeoPandas
            will determine the schema based on each column's dtype.
            Not supported for the "pyogrio" engine.
        index : bool, default None
            If True, write index into one or more columns (for MultiIndex).
            Default None writes the index into one or more columns only if
            the index is named, is a MultiIndex, or has a non-integer data
            type. If False, no index is written.

            .. versionadded:: 0.7
                Previously the index was not written.
        mode : string, default 'w'
            The write mode, 'w' to overwrite the existing file and 'a' to append.
            Not all drivers support appending. The drivers that support appending
            are listed in fiona.supported_drivers or
            https://github.com/Toblerity/Fiona/blob/master/fiona/drvsupport.py
        crs : pyproj.CRS, default None
            If specified, the CRS is passed to Fiona to
            better control how the file is written. If None, GeoPandas
            will determine the crs based on crs df attribute.
            The value can be anything accepted
            by :meth:`pyproj.CRS.from_user_input() <pyproj.crs.CRS.from_user_input>`,
            such as an authority string (eg "EPSG:4326") or a WKT string. The keyword
            is not supported for the "pyogrio" engine.
        engine : str, "pyogrio" or "fiona"
            The underlying library that is used to write the file. Currently, the
            supported options are "pyogrio" and "fiona". Defaults to "pyogrio" if
            installed, otherwise tries "fiona".
        metadata : dict[str, str], default None
            Optional metadata to be stored in the file. Keys and values must be
            strings. Supported only for "GPKG" driver.
        **kwargs :
            Keyword args to be passed to the engine, and can be used to write
            to multi-layer data, store data within archives (zip files), etc.
            In case of the "pyogrio" engine, the keyword arguments are passed to
            `pyogrio.write_dataframe`. In case of the "fiona" engine, the keyword
            arguments are passed to fiona.open`. For more information on possible
            keywords, type: ``import pyogrio; help(pyogrio.write_dataframe)``.

        Notes
        -----
        The format drivers will attempt to detect the encoding of your data, but
        may fail. In this case, the proper encoding can be specified explicitly
        by using the encoding keyword parameter, e.g. ``encoding='utf-8'``.

        See Also
        --------
        GeoSeries.to_file
        GeoDataFrame.to_postgis : write GeoDataFrame to PostGIS database
        GeoDataFrame.to_parquet : write GeoDataFrame to parquet
        GeoDataFrame.to_feather : write GeoDataFrame to feather

        Examples
        --------
        >>> gdf.to_file('dataframe.shp')  # doctest: +SKIP

        >>> gdf.to_file('dataframe.gpkg', driver='GPKG', layer='name')  # doctest: +SKIP

        >>> gdf.to_file('dataframe.geojson', driver='GeoJSON')  # doctest: +SKIP

        With selected drivers you can also append to a file with `mode="a"`:

        >>> gdf.to_file('dataframe.shp', mode="a")  # doctest: +SKIP

        Using the engine-specific keyword arguments it is possible to e.g. create a
        spatialite file with a custom layer name:

        >>> gdf.to_file(
        ...     'dataframe.sqlite', driver='SQLite', spatialite=True, layer='test'
        ... )  # doctest: +SKIP

        """
        from geopandas.io.file import _to_file

        _to_file(self, filename, driver, schema, index, **kwargs)

    @typing.overload
    def set_crs(
        self,
        crs: Any | None = ...,
        epsg: int | None = ...,
        inplace: Literal[True] = ...,
        allow_override: bool = ...,
    ) -> None: ...

    @typing.overload
    def set_crs(
        self,
        crs: Any | None = ...,
        epsg: int | None = ...,
        inplace: Literal[False] = ...,
        allow_override: bool = ...,
    ) -> GeoDataFrame: ...

    def set_crs(
        self,
        crs: Any | None = None,
        epsg: int | None = None,
        inplace: bool = False,
        allow_override: bool = False,
    ) -> GeoDataFrame | None:
        """
        Set the Coordinate Reference System (CRS) of the ``GeoDataFrame``.

        If there are multiple geometry columns within the GeoDataFrame, only
        the CRS of the active geometry column is set.

        Pass ``None`` to remove CRS from the active geometry column.

        Notes
        -----
        The underlying geometries are not transformed to this CRS. To
        transform the geometries to a new CRS, use the ``to_crs`` method.

        Parameters
        ----------
        crs : pyproj.CRS | None, optional
            The value can be anything accepted
            by :meth:`pyproj.CRS.from_user_input() <pyproj.crs.CRS.from_user_input>`,
            such as an authority string (eg "EPSG:4326") or a WKT string.
        epsg : int, optional
            EPSG code specifying the projection.
        inplace : bool, default False
            If True, the CRS of the GeoDataFrame will be changed in place
            (while still returning the result) instead of making a copy of
            the GeoDataFrame.
        allow_override : bool, default False
            If the the GeoDataFrame already has a CRS, allow to replace the
            existing CRS, even when both are not equal.

        Examples
        --------
        >>> from shapely.geometry import Point
        >>> d = {'col1': ['name1', 'name2'], 'geometry': [Point(1, 2), Point(2, 1)]}
        >>> gdf = geopandas.GeoDataFrame(d)
        >>> gdf
            col1     geometry
        0  name1  POINT (1 2)
        1  name2  POINT (2 1)

        Setting CRS to a GeoDataFrame without one:

        >>> gdf.crs is None
        True

        >>> gdf = gdf.set_crs('epsg:3857')
        >>> gdf.crs  # doctest: +SKIP
        <Projected CRS: EPSG:3857>
        Name: WGS 84 / Pseudo-Mercator
        Axis Info [cartesian]:
        - X[east]: Easting (metre)
        - Y[north]: Northing (metre)
        Area of Use:
        - name: World - 85°S to 85°N
        - bounds: (-180.0, -85.06, 180.0, 85.06)
        Coordinate Operation:
        - name: Popular Visualisation Pseudo-Mercator
        - method: Popular Visualisation Pseudo Mercator
        Datum: World Geodetic System 1984
        - Ellipsoid: WGS 84
        - Prime Meridian: Greenwich

        Overriding existing CRS:

        >>> gdf = gdf.set_crs(4326, allow_override=True)

        Without ``allow_override=True``, ``set_crs`` returns an error if you try to
        override CRS.

        See Also
        --------
        GeoDataFrame.to_crs : re-project to another CRS

        """
        if not inplace:
            df = self.copy(deep=not PANDAS_GE_30)
        else:
            df = self
        df.geometry = df.geometry.set_crs(
            crs=crs, epsg=epsg, allow_override=allow_override, inplace=True
        )
        return df

    @typing.overload
    def to_crs(
        self,
        crs: Any | None = ...,
        epsg: int | None = ...,
        inplace: Literal[False] = ...,
    ) -> GeoDataFrame: ...

    @typing.overload
    def to_crs(
        self,
        crs: Any | None = ...,
        epsg: int | None = ...,
        inplace: Literal[True] = ...,
    ) -> None: ...

    def to_crs(
        self,
        crs: Any | None = None,
        epsg: int | None = None,
        inplace: bool = False,
    ) -> GeoDataFrame | None:
        """Transform geometries to a new coordinate reference system.

        Transform all geometries in an active geometry column to a different coordinate
        reference system.  The ``crs`` attribute on the current GeoSeries must
        be set.  Either ``crs`` or ``epsg`` may be specified for output.

        This method will transform all points in all objects. It has no notion
        of projecting entire geometries.  All segments joining points are
        assumed to be lines in the current projection, not geodesics. Objects
        crossing the dateline (or other projection boundary) will have
        undesirable behavior.

        Parameters
        ----------
        crs : pyproj.CRS, optional if `epsg` is specified
            The value can be anything accepted by
            :meth:`pyproj.CRS.from_user_input() <pyproj.crs.CRS.from_user_input>`,
            such as an authority string (eg "EPSG:4326") or a WKT string.
        epsg : int, optional if `crs` is specified
            EPSG code specifying output projection.
        inplace : bool, optional, default: False
            Whether to return a new GeoDataFrame or do the transformation in
            place.

        Returns
        -------
        GeoDataFrame

        Examples
        --------
        >>> from shapely.geometry import Point
        >>> d = {'col1': ['name1', 'name2'], 'geometry': [Point(1, 2), Point(2, 1)]}
        >>> gdf = geopandas.GeoDataFrame(d, crs=4326)
        >>> gdf
            col1     geometry
        0  name1  POINT (1 2)
        1  name2  POINT (2 1)
        >>> gdf.crs  # doctest: +SKIP
        <Geographic 2D CRS: EPSG:4326>
        Name: WGS 84
        Axis Info [ellipsoidal]:
        - Lat[north]: Geodetic latitude (degree)
        - Lon[east]: Geodetic longitude (degree)
        Area of Use:
        - name: World
        - bounds: (-180.0, -90.0, 180.0, 90.0)
        Datum: World Geodetic System 1984
        - Ellipsoid: WGS 84
        - Prime Meridian: Greenwich

        >>> gdf = gdf.to_crs(3857)
        >>> gdf
            col1                       geometry
        0  name1  POINT (111319.491 222684.209)
        1  name2  POINT (222638.982 111325.143)
        >>> gdf.crs  # doctest: +SKIP
        <Projected CRS: EPSG:3857>
        Name: WGS 84 / Pseudo-Mercator
        Axis Info [cartesian]:
        - X[east]: Easting (metre)
        - Y[north]: Northing (metre)
        Area of Use:
        - name: World - 85°S to 85°N
        - bounds: (-180.0, -85.06, 180.0, 85.06)
        Coordinate Operation:
        - name: Popular Visualisation Pseudo-Mercator
        - method: Popular Visualisation Pseudo Mercator
        Datum: World Geodetic System 1984
        - Ellipsoid: WGS 84
        - Prime Meridian: Greenwich

        See Also
        --------
        GeoDataFrame.set_crs : assign CRS without re-projection
        """
        if inplace:
            df = self
        else:
            df = self.copy(deep=not PANDAS_GE_30)
        geom = df.geometry.to_crs(crs=crs, epsg=epsg)
        df.geometry = geom
        if not inplace:
            return df

    def estimate_utm_crs(self, datum_name: str = "WGS 84") -> CRS:
        """Return the estimated UTM CRS based on the bounds of the dataset.

        .. versionadded:: 0.9

        Parameters
        ----------
        datum_name : str, optional
            The name of the datum to use in the query. Default is WGS 84.

        Returns
        -------
        pyproj.CRS

        Examples
        --------
        >>> import geodatasets
        >>> df = geopandas.read_file(
        ...     geodatasets.get_path("geoda.chicago_health")
        ... )
        >>> df.estimate_utm_crs()  # doctest: +SKIP
        <Derived Projected CRS: EPSG:32616>
        Name: WGS 84 / UTM zone 16N
        Axis Info [cartesian]:
        - E[east]: Easting (metre)
        - N[north]: Northing (metre)
        Area of Use:
        - name: Between 90°W and 84°W, northern hemisphere between equator and 84°N...
        - bounds: (-90.0, 0.0, -84.0, 84.0)
        Coordinate Operation:
        - name: UTM zone 16N
        - method: Transverse Mercator
        Datum: World Geodetic System 1984 ensemble
        - Ellipsoid: WGS 84
        - Prime Meridian: Greenwich
        """
        return self.geometry.estimate_utm_crs(datum_name=datum_name)

    def __getitem__(self, key):
        """
        If the result is a column containing only 'geometry', return a
        GeoSeries. If it's a DataFrame with any columns of GeometryDtype,
        return a GeoDataFrame.
        """
        result = super().__getitem__(key)
        # Custom logic to avoid waiting for pandas GH51895
        # result is not geometry dtype for multi-indexes
        if (
            pd.api.types.is_scalar(key)
            and key == ""
            and isinstance(self.columns, pd.MultiIndex)
            and isinstance(result, Series)
            and not is_geometry_type(result)
        ):
            loc = self.columns.get_loc(key)
            # squeeze stops multilevel columns from returning a gdf
            result = self.iloc[:, loc].squeeze(axis="columns")
        geo_col = self._geometry_column_name
        if isinstance(result, Series) and isinstance(result.dtype, GeometryDtype):
            result.__class__ = GeoSeries
        elif isinstance(result, DataFrame):
            if (result.dtypes == "geometry").sum() > 0:
                result.__class__ = type(self)
                if geo_col in result:
                    result._geometry_column_name = geo_col
            else:
                result.__class__ = DataFrame
        return result

    def _persist_old_default_geometry_colname(self) -> None:
        """Persist the default geometry column name of 'geometry' temporarily for
        backwards compatibility.
        """
        # self.columns check required to avoid this warning in __init__
        if self._geometry_column_name is None and "geometry" not in self.columns:
            msg = (
                "You are adding a column named 'geometry' to a GeoDataFrame "
                "constructed without an active geometry column. Currently, "
                "this automatically sets the active geometry column to 'geometry' "
                "but in the future that will no longer happen. Instead, either "
                "provide geometry to the GeoDataFrame constructor "
                "(GeoDataFrame(... geometry=GeoSeries()) or use "
                "`set_geometry('geometry')` "
                "to explicitly set the active geometry column."
            )
            warnings.warn(msg, category=FutureWarning, stacklevel=3)
            self._geometry_column_name = "geometry"

    def __setitem__(self, key, value):
        """Overridden to preserve CRS of GeometryArray.

        Important for cases like
        df['geometry'] = [geom... for geom in df.geometry]
        """
        if not pd.api.types.is_list_like(key) and (
            key == self._geometry_column_name
            or (key == "geometry" and self._geometry_column_name is None)
        ):
            if pd.api.types.is_scalar(value) or isinstance(value, BaseGeometry):
                value = [value] * self.shape[0]

            crs = getattr(self, "crs", None)
            # if we don't have a GeoDataFrame yet and there is a column named crs,
            # don't try to use that as a crs
            if isinstance(crs, pd.Series | pd.DataFrame):
                crs = None
            try:
                value = _ensure_geometry(value, crs=crs)
            except TypeError:
                warnings.warn(
                    "Geometry column does not contain geometry.",
                    stacklevel=2,
                )
            else:
                if key == "geometry":
                    self._persist_old_default_geometry_colname()
        super().__setitem__(key, value)

    #
    # Implement pandas methods
    #
    @doc(pd.DataFrame)
    def copy(self, deep: bool = True) -> GeoDataFrame:
        copied = super().copy(deep=deep)
        if type(copied) is pd.DataFrame:
            copied.__class__ = type(self)
            copied._geometry_column_name = self._geometry_column_name
        if not deep:
            for col in copied.columns[copied.dtypes == "geometry"]:
                view = copied[col].array.view()
                view._sindex = copied[col].array._sindex
        return copied

    @doc(pd.DataFrame)
    def apply(
        self,
        func,
        axis=0,
        raw: bool = False,
        result_type=None,
        args=(),
        **kwargs,
    ):
        result = super().apply(
            func, axis=axis, raw=raw, result_type=result_type, args=args, **kwargs
        )
        # Reconstruct gdf if it was lost by apply
        if (
            isinstance(result, DataFrame)
            and self._geometry_column_name in result.columns
        ):
            # axis=1 apply will split GeometryDType to object, try and cast back
            try:
                result = result.set_geometry(self._geometry_column_name)
            except TypeError:
                pass
            else:
                if self.crs is not None and result.crs is None:
                    result.set_crs(self.crs, inplace=True)
        elif isinstance(result, Series) and result.dtype == "object":
            # Try reconstruct series GeometryDtype if lost by apply
            # If all none and object dtype assert list of nones is more likely
            # intended than list of null geometry.
            if not result.isna().all():
                try:
                    # not enough info about func to preserve CRS
                    result = _ensure_geometry(result)

                except (TypeError, shapely.errors.GeometryTypeError):
                    pass

        return result

    @classmethod
    def _geodataframe_constructor_with_fallback(
        cls, *args, **kwargs
    ) -> pd.DataFrame | GeoDataFrame:
        """A flexible constructor for GeoDataFrame._constructor, which falls back
        to returning a DataFrame (if a certain operation does not preserve the
        geometry column).
        """  # noqa: D401
        df = cls(*args, **kwargs)

        geometry_cols_mask = df.dtypes == "geometry"

        if len(geometry_cols_mask) == 0 or geometry_cols_mask.sum() == 0:
            df = pd.DataFrame(df)

        return df

    @property
    def _constructor(self) -> DataFrame | GeoDataFrame:
        return self._geodataframe_constructor_with_fallback

    def _constructor_from_mgr(self, mgr, axes) -> DataFrame | GeoDataFrame:
        # replicate _geodataframe_constructor_with_fallback behaviour
        # unless safe to skip
        if not any(isinstance(block.dtype, GeometryDtype) for block in mgr.blocks):
            return self._geodataframe_constructor_with_fallback(
                pd.DataFrame._from_mgr(mgr, axes)
            )
        gdf = self._from_mgr(mgr, axes)
        # _from_mgr doesn't preserve metadata (expect __finalize__ to be called)
        # still need to mimic __init__ behaviour with geometry=None
        if (gdf.columns == "geometry").sum() == 1:  # only if "geometry" is single col
            gdf._geometry_column_name = "geometry"
        return gdf

    @property
    def _constructor_sliced(self) -> Series | GeoSeries:
        def _geodataframe_constructor_sliced(*args, **kwargs):
            """A specialized (Geo)Series constructor which can fall back to a
            Series if a certain operation does not produce geometries.

            Note:

            - We only return a GeoSeries if the data is actually of geometry
              dtype (and so we don't try to convert geometry objects such as
              the normal GeoSeries(..) constructor does with `_ensure_geometry`).
            - When we get here from obtaining a row or column from a
              GeoDataFrame, the goal is to only return a GeoSeries for a
              geometry column, and not return a GeoSeries for a row that happened
              to come from a DataFrame with only geometry dtype columns (and
              thus could have a geometry dtype). Therefore, we don't return a
              GeoSeries if we are sure we are in a row selection case (by
              checking the identity of the index)
            """  # noqa: D401
            srs = pd.Series(*args, **kwargs)
            is_row_proxy = srs.index.is_(self.columns)
            if is_geometry_type(srs) and not is_row_proxy:
                srs = GeoSeries(srs)
            return srs

        return _geodataframe_constructor_sliced

    def _constructor_sliced_from_mgr(self, mgr, axes) -> Series | GeoSeries:
        is_row_proxy = mgr.index.is_(self.columns)

        if isinstance(mgr.blocks[0].dtype, GeometryDtype) and not is_row_proxy:
            return GeoSeries._from_mgr(mgr, axes)
        return Series._from_mgr(mgr, axes)

    def __finalize__(
        self, other, method: str | None = None, **kwargs
    ) -> GeoDataFrame | GeoSeries:
        """Propagate metadata from other to self."""
        self = super().__finalize__(other, method=method, **kwargs)  # noqa: PLW0642

        # merge operation: using metadata of the left object
        if method == "merge":
            # pandas-dev/pandas#60357 : merge/concat use input_objs
            if PANDAS_GE_30:
                # other is a types.SimpleNameSpace
                left_obj = other.input_objs[0]
            else:
                # other is a _MergeOperation
                left_obj = other.left
            for name in self._metadata:
                object.__setattr__(self, name, getattr(left_obj, name, None))
        # concat operation: using metadata of the first object
        elif method == "concat":
            # pandas-dev/pandas#60357 : merge/concat use input_objs
            if PANDAS_GE_30:
                first_obj = other.input_objs[0]
            else:
                first_obj = other.objs[0]
            for name in self._metadata:
                object.__setattr__(self, name, getattr(first_obj, name, None))

            if (
                self.columns.nlevels == 1
                and (self.columns == self._geometry_column_name).sum() > 1
            ) or (
                self.columns.nlevels > 1
                and (
                    self.columns.get_level_values(0) == self._geometry_column_name
                ).sum()
                > 1
            ):
                raise ValueError(
                    "Concat operation has resulted in multiple columns using "
                    f"the geometry column name '{self._geometry_column_name}'.\n"
                    "Please ensure this column from the first DataFrame is not "
                    "repeated."
                )
        elif method == "unstack":
            # unstack adds multiindex columns and reshapes data.
            # it never makes sense to retain geometry column
            self._geometry_column_name = None
            self._crs = None
        return self

    def dissolve(
        self,
        by: str | None = None,
        aggfunc="first",
        as_index: bool = True,
        level=None,
        sort: bool = True,
        observed: bool = False,
        dropna: bool = True,
        method: Literal["unary", "coverage", "disjoint_subset"] = "unary",
        grid_size: float | None = None,
        **kwargs,
    ) -> GeoDataFrame:
        """
        Dissolve geometries within `groupby` into single observation.
        This is accomplished by applying the `union_all` method
        to all geometries within a groupself.

        Observations associated with each `groupby` group will be aggregated
        using the `aggfunc`.

        Parameters
        ----------
        by : str or list-like, default None
            Column(s) whose values define the groups to be dissolved. If None,
            the entire GeoDataFrame is considered as a single group. If a list-like
            object is provided, the values in the list are treated as categorical
            labels, and polygons will be combined based on the equality of
            these categorical labels.
        aggfunc : function or string, default "first"
            Aggregation function for manipulation of data associated
            with each group. Passed to pandas `groupby.agg` method.
            Accepted combinations are:

            - function
            - string function name
            - list of functions and/or function names, e.g. [np.sum, 'mean']
            - dict of axis labels -> functions, function names or list of such.
        as_index : boolean, default True
            If true, groupby columns become index of result.
        level : int or str or sequence of int or sequence of str, default None
            If the axis is a MultiIndex (hierarchical), group by a
            particular level or levels.
        sort : bool, default True
            Sort group keys. Get better performance by turning this off.
            Note this does not influence the order of observations within
            each group. Groupby preserves the order of rows within each group.
        observed : bool, default False
            This only applies if any of the groupers are Categoricals.
            If True: only show observed values for categorical groupers.
            If False: show all values for categorical groupers.
        dropna : bool, default True
            If True, and if group keys contain NA values, NA values
            together with row/column will be dropped. If False, NA
            values will also be treated as the key in groups.
        method : str (default ``"unary"``)
            The method to use for the union. Options are:

            * ``"unary"``: use the unary union algorithm. This option is the most robust
              but can be slow for large numbers of geometries (default).
            * ``"coverage"``: use the coverage union algorithm. This option is optimized
              for non-overlapping polygons and can be significantly faster than the
              unary union algorithm. However, it can produce invalid geometries if the
              polygons overlap.
            * ``"disjoint_subset:``: use the disjoint subset union algorithm. This
              option is optimized for inputs that can be divided into subsets that do
              not intersect. If there is only one such subset, performance can be
              expected to be worse than ``"unary"``.  Requires Shapely >= 2.1.


        grid_size : float, default None
            When grid size is specified, a fixed-precision space is used to perform the
            union operations. This can be useful when unioning geometries that are not
            perfectly snapped or to avoid geometries not being unioned because of
            `robustness issues <https://libgeos.org/usage/faq/#why-doesnt-a-computed-point-lie-exactly-on-a-line>`_.
            The inputs are first snapped to a grid of the given size. When a line
            segment of a geometry is within tolerance off a vertex of another geometry,
            this vertex will be inserted in the line segment. Finally, the result
            vertices are computed on the same grid. Is only supported for ``method``
            ``"unary"``. If None, the highest precision of the inputs will be used.
            Defaults to None.

            .. versionadded:: 1.1.0
        **kwargs :
            Keyword arguments to be passed to the pandas `DataFrameGroupby.agg` method
            which is used by `dissolve`. In particular, `numeric_only` may be
            supplied, which will be required in pandas 2.0 for certain aggfuncs.

            .. versionadded:: 0.13.0

        Returns
        -------
        GeoDataFrame

        Examples
        --------
        >>> from shapely.geometry import Point
        >>> d = {
        ...     "col1": ["name1", "name2", "name1"],
        ...     "geometry": [Point(1, 2), Point(2, 1), Point(0, 1)],
        ... }
        >>> gdf = geopandas.GeoDataFrame(d, crs=4326)
        >>> gdf
            col1     geometry
        0  name1  POINT (1 2)
        1  name2  POINT (2 1)
        2  name1  POINT (0 1)

        >>> dissolved = gdf.dissolve('col1')
        >>> dissolved  # doctest: +SKIP
                                geometry
        col1
        name1  MULTIPOINT ((0 1), (1 2))
        name2                POINT (2 1)

        See Also
        --------
        GeoDataFrame.explode : explode multi-part geometries into single geometries

        """
        if by is None and level is None:
            by = np.zeros(len(self), dtype="int64")  # type: ignore [assignment]

        groupby_kwargs = {
            "by": by,
            "level": level,
            "sort": sort,
            "observed": observed,
            "dropna": dropna,
        }

        # Process non-spatial component
        data = self.drop(labels=self.geometry.name, axis=1)
        aggregated_data = data.groupby(**groupby_kwargs).agg(aggfunc, **kwargs)

        aggregated_data.columns = aggregated_data.columns.to_flat_index()

        # Process spatial component
        def merge_geometries(block):
            merged_geom = block.union_all(method=method, grid_size=grid_size)
            return merged_geom

        g = self.groupby(group_keys=False, **groupby_kwargs)[self.geometry.name].agg(
            merge_geometries
        )

        # Aggregate
        aggregated_geometry = type(self)(g, geometry=self.geometry.name, crs=self.crs)
        # Recombine
        aggregated = aggregated_geometry.join(aggregated_data)

        # Reset if requested
        if not as_index:
            aggregated = aggregated.reset_index()

        return aggregated

    # overrides the pandas native explode method to break up features geometrically
    def explode(
        self,
        column: str | None = None,
        ignore_index: bool = False,
        index_parts: bool = False,
        **kwargs,
    ) -> GeoDataFrame | DataFrame:
        """
        Explode multi-part geometries into multiple single geometries.

        Each row containing a multi-part geometry will be split into
        multiple rows with single geometries, thereby increasing the vertical
        size of the GeoDataFrame.

        Parameters
        ----------
        column : string, default None
            Column to explode. In the case of a geometry column, multi-part
            geometries are converted to single-part.
            If None, the active geometry column is used.
        ignore_index : bool, default False
            If True, the resulting index will be labelled 0, 1, …, n - 1,
            ignoring `index_parts`.
        index_parts : boolean, default False
            If True, the resulting index will be a multi-index (original
            index with an additional level indicating the multiple
            geometries: a new zero-based index for each single part geometry
            per multi-part geometry).

        Returns
        -------
        GeoDataFrame
            Exploded geodataframe with each single geometry
            as a separate entry in the geodataframe.

        Examples
        --------
        >>> from shapely.geometry import MultiPoint
        >>> d = {
        ...     "col1": ["name1", "name2"],
        ...     "geometry": [
        ...         MultiPoint([(1, 2), (3, 4)]),
        ...         MultiPoint([(2, 1), (0, 0)]),
        ...     ],
        ... }
        >>> gdf = geopandas.GeoDataFrame(d, crs=4326)
        >>> gdf
            col1               geometry
        0  name1  MULTIPOINT ((1 2), (3 4))
        1  name2  MULTIPOINT ((2 1), (0 0))

        >>> exploded = gdf.explode(index_parts=True)
        >>> exploded
              col1     geometry
        0 0  name1  POINT (1 2)
          1  name1  POINT (3 4)
        1 0  name2  POINT (2 1)
          1  name2  POINT (0 0)

        >>> exploded = gdf.explode(index_parts=False)
        >>> exploded
            col1     geometry
        0  name1  POINT (1 2)
        0  name1  POINT (3 4)
        1  name2  POINT (2 1)
        1  name2  POINT (0 0)

        >>> exploded = gdf.explode(ignore_index=True)
        >>> exploded
            col1     geometry
        0  name1  POINT (1 2)
        1  name1  POINT (3 4)
        2  name2  POINT (2 1)
        3  name2  POINT (0 0)

        See Also
        --------
        GeoDataFrame.dissolve : dissolve geometries into a single observation.

        """
        # If no column is specified then default to the active geometry column
        if column is None:
            column = self.geometry.name
        # If the specified column is not a geometry dtype use pandas explode
        if not isinstance(self[column].dtype, GeometryDtype):
            return super().explode(column, ignore_index=ignore_index, **kwargs)

        exploded_geom = self.geometry.reset_index(drop=True).explode(index_parts=True)

        df = self.drop(self._geometry_column_name, axis=1).take(
            exploded_geom.index.droplevel(-1)
        )
        df[exploded_geom.name] = exploded_geom.values
        df = df.set_geometry(self._geometry_column_name).__finalize__(self)

        if ignore_index:
            df.reset_index(inplace=True, drop=True)
        elif index_parts:
            # reset to MultiIndex, otherwise df index is only first level of
            # exploded GeoSeries index.
            df = df.set_index(
                exploded_geom.index.droplevel(
                    list(range(exploded_geom.index.nlevels - 1))
                ),
                append=True,
            )

        return df

    def to_postgis(
        self,
        name: str,
        con,
        schema: str | None = None,
        if_exists: Literal["fail", "replace", "append"] = "fail",
        index: bool = False,
        index_label: Iterable[str] | str | None = None,
        chunksize: int | None = None,
        dtype=None,
    ) -> None:
        """
        Upload GeoDataFrame into PostGIS database.

        This method requires SQLAlchemy and GeoAlchemy2, and a PostgreSQL
        Python driver (psycopg or psycopg2) to be installed.

        It is also possible to use :meth:`~GeoDataFrame.to_file` to write to a database.
        Especially for file geodatabases like GeoPackage or SpatiaLite this can be
        easier.

        Parameters
        ----------
        name : str
            Name of the target table.
        con : sqlalchemy.engine.Connection or sqlalchemy.engine.Engine
            Active connection to the PostGIS database.
        if_exists : {'fail', 'replace', 'append'}, default 'fail'
            How to behave if the table already exists:

            - fail: Raise a ValueError.
            - replace: Drop the table before inserting new values.
            - append: Insert new values to the existing table.
        schema : string, optional
            Specify the schema. If None, use default schema: 'public'.
        index : bool, default False
            Write DataFrame index as a column.
            Uses *index_label* as the column name in the table.
        index_label : string or sequence, default None
            Column label for index column(s).
            If None is given (default) and index is True,
            then the index names are used.
        chunksize : int, optional
            Rows will be written in batches of this size at a time.
            By default, all rows will be written at once.
        dtype : dict of column name to SQL type, default None
            Specifying the datatype for columns.
            The keys should be the column names and the values
            should be the SQLAlchemy types.

        Examples
        --------
        >>> from sqlalchemy import create_engine
        >>> engine = create_engine("postgresql://myusername:mypassword@myhost:5432\
/mydatabase")  # doctest: +SKIP
        >>> gdf.to_postgis("my_table", engine)  # doctest: +SKIP

        See Also
        --------
        GeoDataFrame.to_file : write GeoDataFrame to file
        read_postgis : read PostGIS database to GeoDataFrame

        """
        geopandas.io.sql._write_postgis(
            self, name, con, schema, if_exists, index, index_label, chunksize, dtype
        )

    plot = Accessor("plot", geopandas.plotting.GeoplotAccessor)

    @doc(_explore)
    def explore(self, *args, **kwargs) -> folium.Map:
        return _explore(self, *args, **kwargs)

    def sjoin(
        self,
        df: GeoDataFrame,
        how: Literal["left", "right", "inner"] = "inner",
        predicate: str = "intersects",
        lsuffix: str = "left",
        rsuffix: str = "right",
        **kwargs,
    ) -> GeoDataFrame:
        """Spatial join of two GeoDataFrames.

        See the User Guide page :doc:`../../user_guide/mergingdata` for details.

        Parameters
        ----------
        df : GeoDataFrame
        how : string, default 'inner'
            The type of join:

            * 'left': use keys from left_df; retain only left_df geometry column
            * 'right': use keys from right_df; retain only right_df geometry column
            * 'inner': use intersection of keys from both dfs; retain only
              left_df geometry column

        predicate : string, default 'intersects'
            Binary predicate. Valid values are determined by the spatial index used.
            You can check the valid values in left_df or right_df as
            ``left_df.sindex.valid_query_predicates`` or
            ``right_df.sindex.valid_query_predicates``

            Available predicates include:

            * ``'intersects'``: True if geometries intersect (boundaries and interiors)
            * ``'within'``: True if left geometry is completely within right geometry
            * ``'contains'``: True if left geometry completely contains right geometry
            * ``'contains_properly'``: True if left geometry contains right geometry
              and their boundaries do not touch
            * ``'overlaps'``: True if geometries overlap but neither contains the other
            * ``'crosses':`` True if geometries cross (interiors intersect but neither
              contains the other, with intersection dimension less than max dimension)
            * ``'touches'``: True if geometries touch at boundaries but interiors don't
            * ``'covers'``: True if left geometry covers right geometry (every point of
              right is a point of left)
            * ``'covered_by'``: True if left geometry is covered by right geometry
            * ``'dwithin'``: True if geometries are within specified distance (requires
              distance parameter)

        lsuffix : string, default 'left'
            Suffix to apply to overlapping column names (left GeoDataFrame).
        rsuffix : string, default 'right'
            Suffix to apply to overlapping column names (right GeoDataFrame).
        distance : number or array_like, optional
            Distance(s) around each input geometry within which to query the tree
            for the 'dwithin' predicate. If array_like, must be
            one-dimesional with length equal to length of left GeoDataFrame.
            Required if ``predicate='dwithin'``.
        on_attribute : string, list or tuple
            Column name(s) to join on as an additional join restriction on top
            of the spatial predicate. These must be found in both DataFrames.
            If set, observations are joined only if the predicate applies
            and values in specified columns match.

        Examples
        --------
        >>> import geodatasets
        >>> chicago = geopandas.read_file(
        ...     geodatasets.get_path("geoda.chicago_commpop")
        ... )
        >>> groceries = geopandas.read_file(
        ...     geodatasets.get_path("geoda.groceries")
        ... ).to_crs(chicago.crs)

        >>> chicago.head()  # doctest: +SKIP
                 community  ...                                           geometry
        0          DOUGLAS  ...  MULTIPOLYGON (((-87.60914 41.84469, -87.60915 ...
        1          OAKLAND  ...  MULTIPOLYGON (((-87.59215 41.81693, -87.59231 ...
        2      FULLER PARK  ...  MULTIPOLYGON (((-87.62880 41.80189, -87.62879 ...
        3  GRAND BOULEVARD  ...  MULTIPOLYGON (((-87.60671 41.81681, -87.60670 ...
        4          KENWOOD  ...  MULTIPOLYGON (((-87.59215 41.81693, -87.59215 ...

        [5 rows x 9 columns]

        >>> groceries.head()  # doctest: +SKIP
           OBJECTID     Ycoord  ...  Category                           geometry
        0        16  41.973266  ...       NaN  MULTIPOINT ((-87.65661 41.97321))
        1        18  41.696367  ...       NaN  MULTIPOINT ((-87.68136 41.69713))
        2        22  41.868634  ...       NaN  MULTIPOINT ((-87.63918 41.86847))
        3        23  41.877590  ...       new  MULTIPOINT ((-87.65495 41.87783))
        4        27  41.737696  ...       NaN  MULTIPOINT ((-87.62715 41.73623))
        [5 rows x 8 columns]

        >>> groceries_w_communities = groceries.sjoin(chicago)
        >>> groceries_w_communities[["OBJECTID", "community", "geometry"]].head()
           OBJECTID       community                           geometry
        0        16          UPTOWN  MULTIPOINT ((-87.65661 41.97321))
        1        18     MORGAN PARK  MULTIPOINT ((-87.68136 41.69713))
        2        22  NEAR WEST SIDE  MULTIPOINT ((-87.63918 41.86847))
        3        23  NEAR WEST SIDE  MULTIPOINT ((-87.65495 41.87783))
        4        27         CHATHAM  MULTIPOINT ((-87.62715 41.73623))

        Notes
        -----
        Every operation in GeoPandas is planar, i.e. the potential third
        dimension is not taken into account.

        See Also
        --------
        GeoDataFrame.sjoin_nearest : nearest neighbor join
        sjoin : equivalent top-level function
        """
        return geopandas.sjoin(
            left_df=self,
            right_df=df,
            how=how,
            predicate=predicate,
            lsuffix=lsuffix,
            rsuffix=rsuffix,
            **kwargs,
        )

    def sjoin_nearest(
        self,
        right: GeoDataFrame,
        how: Literal["left", "right", "inner"] = "inner",
        max_distance: float | None = None,
        lsuffix: str = "left",
        rsuffix: str = "right",
        distance_col: str | None = None,
        exclusive: bool = False,
    ) -> GeoDataFrame:
        """
        Spatial join of two GeoDataFrames based on the distance between their
        geometries.

        Results will include multiple output records for a single input record
        where there are multiple equidistant nearest or intersected neighbors.

        See the User Guide page
        https://geopandas.readthedocs.io/en/latest/docs/user_guide/mergingdata.html
        for more details.


        Parameters
        ----------
        right : GeoDataFrame
        how : string, default 'inner'
            The type of join:

            * 'left': use keys from left_df; retain only left_df geometry column
            * 'right': use keys from right_df; retain only right_df geometry column
            * 'inner': use intersection of keys from both dfs; retain only
              left_df geometry column

        max_distance : float, default None
            Maximum distance within which to query for nearest geometry.
            Must be greater than 0.
            The max_distance used to search for nearest items in the tree may have a
            significant impact on performance by reducing the number of input
            geometries that are evaluated for nearest items in the tree.
        lsuffix : string, default 'left'
            Suffix to apply to overlapping column names (left GeoDataFrame).
        rsuffix : string, default 'right'
            Suffix to apply to overlapping column names (right GeoDataFrame).
        distance_col : string, default None
            If set, save the distances computed between matching geometries under a
            column of this name in the joined GeoDataFrame.
        exclusive : bool, optional, default False
            If True, the nearest geometries that are equal to the input geometry
            will not be returned, default False.

        Examples
        --------
        >>> import geodatasets
        >>> groceries = geopandas.read_file(
        ...     geodatasets.get_path("geoda.groceries")
        ... )
        >>> chicago = geopandas.read_file(
        ...     geodatasets.get_path("geoda.chicago_health")
        ... ).to_crs(groceries.crs)

        >>> chicago.head()  # doctest: +SKIP
           ComAreaID  ...                                           geometry
        0         35  ...  POLYGON ((-87.60914 41.84469, -87.60915 41.844...
        1         36  ...  POLYGON ((-87.59215 41.81693, -87.59231 41.816...
        2         37  ...  POLYGON ((-87.62880 41.80189, -87.62879 41.801...
        3         38  ...  POLYGON ((-87.60671 41.81681, -87.60670 41.816...
        4         39  ...  POLYGON ((-87.59215 41.81693, -87.59215 41.816...
        [5 rows x 87 columns]

        >>> groceries.head()  # doctest: +SKIP
           OBJECTID     Ycoord  ...  Category                           geometry
        0        16  41.973266  ...       NaN  MULTIPOINT ((-87.65661 41.97321))
        1        18  41.696367  ...       NaN  MULTIPOINT ((-87.68136 41.69713))
        2        22  41.868634  ...       NaN  MULTIPOINT ((-87.63918 41.86847))
        3        23  41.877590  ...       new  MULTIPOINT ((-87.65495 41.87783))
        4        27  41.737696  ...       NaN  MULTIPOINT ((-87.62715 41.73623))
        [5 rows x 8 columns]

        >>> groceries_w_communities = groceries.sjoin_nearest(chicago)
        >>> groceries_w_communities[["Chain", "community", "geometry"]].head(2)
                       Chain    community                                geometry
        0     VIET HOA PLAZA       UPTOWN   MULTIPOINT ((1168268.672 1933554.35))
        1  COUNTY FAIR FOODS  MORGAN PARK  MULTIPOINT ((1162302.618 1832900.224))


        To include the distances:

        >>> groceries_w_communities = groceries.sjoin_nearest(chicago, \
distance_col="distances")
        >>> groceries_w_communities[["Chain", "community", \
"distances"]].head(2)
                       Chain    community  distances
        0     VIET HOA PLAZA       UPTOWN        0.0
        1  COUNTY FAIR FOODS  MORGAN PARK        0.0

        In the following example, we get multiple groceries for Uptown because all
        results are equidistant (in this case zero because they intersect).
        In fact, we get 4 results in total:

        >>> chicago_w_groceries = groceries.sjoin_nearest(chicago, \
distance_col="distances", how="right")
        >>> uptown_results = \
chicago_w_groceries[chicago_w_groceries["community"] == "UPTOWN"]
        >>> uptown_results[["Chain", "community"]]
                    Chain community
        30  VIET HOA PLAZA    UPTOWN
        30      JEWEL OSCO    UPTOWN
        30          TARGET    UPTOWN
        30       Mariano's    UPTOWN

        See Also
        --------
        GeoDataFrame.sjoin : binary predicate joins
        sjoin_nearest : equivalent top-level function

        Notes
        -----
        Since this join relies on distances, results will be inaccurate
        if your geometries are in a geographic CRS.

        Every operation in GeoPandas is planar, i.e. the potential third
        dimension is not taken into account.
        """
        return geopandas.sjoin_nearest(
            self,
            right,
            how=how,
            max_distance=max_distance,
            lsuffix=lsuffix,
            rsuffix=rsuffix,
            distance_col=distance_col,
            exclusive=exclusive,
        )

    def clip(
        self, mask, keep_geom_type: bool = False, sort: bool = False
    ) -> GeoDataFrame:
        """Clip points, lines, or polygon geometries to the mask extent.

        Both layers must be in the same Coordinate Reference System (CRS).
        The GeoDataFrame will be clipped to the full extent of the ``mask`` object.

        If there are multiple polygons in mask, data from the GeoDataFrame will be
        clipped to the total boundary of all polygons in mask.

        Parameters
        ----------
        mask : GeoDataFrame, GeoSeries, (Multi)Polygon, list-like
            Polygon vector layer used to clip the GeoDataFrame.
            The mask's geometry is dissolved into one geometric feature
            and intersected with GeoDataFrame.
            If the mask is list-like with four elements ``(minx, miny, maxx, maxy)``,
            ``clip`` will use a faster rectangle clipping
            (:meth:`~GeoSeries.clip_by_rect`), possibly leading to slightly different
            results.
        keep_geom_type : boolean, default False
            If True, return only geometries of original type in case of intersection
            resulting in multiple geometry types or GeometryCollections.
            If False, return all resulting geometries (potentially mixed types).
        sort : boolean, default False
            If True, the order of rows in the clipped GeoDataFrame will be preserved at
            small performance cost. If False the order of rows in the clipped
            GeoDataFrame will be random.

        Returns
        -------
        GeoDataFrame
            Vector data (points, lines, polygons) from the GeoDataFrame clipped to
            polygon boundary from mask.

        See Also
        --------
        clip : equivalent top-level function

        Examples
        --------
        Clip points (grocery stores) with polygons (the Near West Side community):

        >>> import geodatasets
        >>> chicago = geopandas.read_file(
        ...     geodatasets.get_path("geoda.chicago_health")
        ... )
        >>> near_west_side = chicago[chicago["community"] == "NEAR WEST SIDE"]
        >>> groceries = geopandas.read_file(
        ...     geodatasets.get_path("geoda.groceries")
        ... ).to_crs(chicago.crs)
        >>> groceries.shape
        (148, 8)

        >>> nws_groceries = groceries.clip(near_west_side)
        >>> nws_groceries.shape
        (7, 8)
        """
        return geopandas.clip(self, mask=mask, keep_geom_type=keep_geom_type, sort=sort)

    def overlay(
        self,
        right: GeoDataFrame,
        how: Literal[
            "intersection", "union", "identity", "symmetric_difference", "difference"
        ] = "intersection",
        keep_geom_type: bool | None = None,
        make_valid: bool = True,
    ):
        """Perform spatial overlay between GeoDataFrames.

        Currently only supports data GeoDataFrames with uniform geometry types,
        i.e. containing only (Multi)Polygons, or only (Multi)Points, or a
        combination of (Multi)LineString and LinearRing shapes.
        Implements several methods that are all effectively subsets of the union.

        See the User Guide page :doc:`../../user_guide/set_operations` for details.

        Parameters
        ----------
        right : GeoDataFrame
        how : string
            Method of spatial overlay: 'intersection', 'union',
            'identity', 'symmetric_difference' or 'difference'.
        keep_geom_type : bool
            If True, return only geometries of the same geometry type the GeoDataFrame
            has, if False, return all resulting geometries. Default is None,
            which will set keep_geom_type to True but warn upon dropping
            geometries.
        make_valid : bool, default True
            If True, any invalid input geometries are corrected with a call to
            make_valid(), if False, a `ValueError` is raised if any input geometries
            are invalid.

        Returns
        -------
        df : GeoDataFrame
            GeoDataFrame with new set of polygons and attributes
            resulting from the overlay

        Examples
        --------
        >>> from shapely.geometry import Polygon
        >>> polys1 = geopandas.GeoSeries([Polygon([(0,0), (2,0), (2,2), (0,2)]),
        ...                               Polygon([(2,2), (4,2), (4,4), (2,4)])])
        >>> polys2 = geopandas.GeoSeries([Polygon([(1,1), (3,1), (3,3), (1,3)]),
        ...                               Polygon([(3,3), (5,3), (5,5), (3,5)])])
        >>> df1 = geopandas.GeoDataFrame({'geometry': polys1, 'df1_data':[1,2]})
        >>> df2 = geopandas.GeoDataFrame({'geometry': polys2, 'df2_data':[1,2]})

        >>> df1.overlay(df2, how='union')
           df1_data  df2_data                                           geometry
        0       1.0       1.0                POLYGON ((2 2, 2 1, 1 1, 1 2, 2 2))
        1       2.0       1.0                POLYGON ((2 2, 2 3, 3 3, 3 2, 2 2))
        2       2.0       2.0                POLYGON ((4 4, 4 3, 3 3, 3 4, 4 4))
        3       1.0       NaN      POLYGON ((2 0, 0 0, 0 2, 1 2, 1 1, 2 1, 2 0))
        4       2.0       NaN  MULTIPOLYGON (((3 4, 3 3, 2 3, 2 4, 3 4)), ((4...
        5       NaN       1.0  MULTIPOLYGON (((2 3, 2 2, 1 2, 1 3, 2 3)), ((3...
        6       NaN       2.0      POLYGON ((3 5, 5 5, 5 3, 4 3, 4 4, 3 4, 3 5))

        >>> df1.overlay(df2, how='intersection')
           df1_data  df2_data                             geometry
        0         1         1  POLYGON ((2 2, 2 1, 1 1, 1 2, 2 2))
        1         2         1  POLYGON ((2 2, 2 3, 3 3, 3 2, 2 2))
        2         2         2  POLYGON ((4 4, 4 3, 3 3, 3 4, 4 4))

        >>> df1.overlay(df2, how='symmetric_difference')
           df1_data  df2_data                                           geometry
        0       1.0       NaN      POLYGON ((2 0, 0 0, 0 2, 1 2, 1 1, 2 1, 2 0))
        1       2.0       NaN  MULTIPOLYGON (((3 4, 3 3, 2 3, 2 4, 3 4)), ((4...
        2       NaN       1.0  MULTIPOLYGON (((2 3, 2 2, 1 2, 1 3, 2 3)), ((3...
        3       NaN       2.0      POLYGON ((3 5, 5 5, 5 3, 4 3, 4 4, 3 4, 3 5))

        >>> df1.overlay(df2, how='difference')
                                                    geometry  df1_data
        0      POLYGON ((2 0, 0 0, 0 2, 1 2, 1 1, 2 1, 2 0))         1
        1  MULTIPOLYGON (((3 4, 3 3, 2 3, 2 4, 3 4)), ((4...         2

        >>> df1.overlay(df2, how='identity')
           df1_data  df2_data                                           geometry
        0         1       1.0                POLYGON ((2 2, 2 1, 1 1, 1 2, 2 2))
        1         2       1.0                POLYGON ((2 2, 2 3, 3 3, 3 2, 2 2))
        2         2       2.0                POLYGON ((4 4, 4 3, 3 3, 3 4, 4 4))
        3         1       NaN      POLYGON ((2 0, 0 0, 0 2, 1 2, 1 1, 2 1, 2 0))
        4         2       NaN  MULTIPOLYGON (((3 4, 3 3, 2 3, 2 4, 3 4)), ((4...

        See Also
        --------
        GeoDataFrame.sjoin : spatial join
        overlay : equivalent top-level function

        Notes
        -----
        Every operation in GeoPandas is planar, i.e. the potential third
        dimension is not taken into account.
        """
        return geopandas.overlay(
            self, right, how=how, keep_geom_type=keep_geom_type, make_valid=make_valid
        )


def _dataframe_set_geometry(
    self,
    col,
    drop: bool | None = None,
    inplace: Literal[False] = False,
    crs: Any | None = None,
) -> GeoDataFrame:
    if inplace:
        raise ValueError(
            "Can't do inplace setting when converting from DataFrame to GeoDataFrame"
        )
    gf = GeoDataFrame(self)
    # this will copy so that BlockManager gets copied
    return gf.set_geometry(col, drop=drop, inplace=False, crs=crs)


DataFrame.set_geometry = _dataframe_set_geometry<|MERGE_RESOLUTION|>--- conflicted
+++ resolved
@@ -1269,12 +1269,7 @@
         DataFrame
             geometry columns are encoded to WKB
         """
-<<<<<<< HEAD
-
         df = DataFrame(self.copy(deep=not PANDAS_GE_30))
-=======
-        df = DataFrame(self.copy())
->>>>>>> bead00fd
 
         # Encode all geometry columns to WKB
         for col in df.columns[df.dtypes == "geometry"]:
@@ -1296,12 +1291,7 @@
         DataFrame
             geometry columns are encoded to WKT
         """
-<<<<<<< HEAD
-
         df = DataFrame(self.copy(deep=not PANDAS_GE_30))
-=======
-        df = DataFrame(self.copy())
->>>>>>> bead00fd
 
         # Encode all geometry columns to WKT
         for col in df.columns[df.dtypes == "geometry"]:
