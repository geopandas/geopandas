--- conflicted
+++ resolved
@@ -572,7 +572,6 @@
 
         return geo
 
-<<<<<<< HEAD
     def to_parquet(
         self, filename, engine="auto", compression="snappy", index=None, **kwargs
     ):
@@ -580,12 +579,9 @@
 
         to_parquet(self, filename, compression=compression, index=index, **kwargs)
 
-    def to_file(self, filename, driver="ESRI Shapefile", schema=None, **kwargs):
-=======
     def to_file(
         self, filename, driver="ESRI Shapefile", schema=None, index=None, **kwargs
     ):
->>>>>>> 4061567e
         """Write the ``GeoDataFrame`` to a file.
 
         By default, an ESRI shapefile is written, but any OGR data source
