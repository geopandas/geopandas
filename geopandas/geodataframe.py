--- conflicted
+++ resolved
@@ -47,18 +47,12 @@
             return out
 
 
-def _crs_mismatch_warning():
-    # TODO: raise error in 0.9 or 0.10.
-    warnings.warn(
-        "CRS mismatch between CRS of the passed geometries "
-        "and 'crs'. Use 'GeoDataFrame.set_crs(crs, "
-        "allow_override=True)' to overwrite CRS or "
-        "'GeoDataFrame.to_crs(crs)' to reproject geometries. "
-        "CRS mismatch will raise an error in the future versions "
-        "of GeoPandas.",
-        FutureWarning,
-        stacklevel=3,
-    )
+crs_mismatch_error = (
+    "CRS mismatch between CRS of the passed geometries "
+    "and 'crs'. Use 'GeoDataFrame.set_crs(crs, "
+    "allow_override=True)' to overwrite CRS or "
+    "'GeoDataFrame.to_crs(crs)' to reproject geometries. "
+)
 
 
 class GeoDataFrame(GeoPandasBase, DataFrame):
@@ -136,9 +130,7 @@
         if geometry is None and isinstance(data, GeoDataFrame):
             self._geometry_column_name = data._geometry_column_name
             if crs is not None and data.crs != crs:
-                _crs_mismatch_warning()
-                # TODO: raise error in 0.9 or 0.10.
-            return
+                raise ValueError(crs_mismatch_error)
 
         if geometry is None and "geometry" in self.columns:
             # Check for multiple columns with name "geometry". If there are,
@@ -159,17 +151,7 @@
                     and crs
                     and not self["geometry"].values.crs == crs
                 ):
-<<<<<<< HEAD
-                    raise ValueError(
-                        "CRS mismatch between CRS of the passed geometries "
-                        "and 'crs'. Use 'GeoDataFrame.set_crs(crs, "
-                        "allow_override=True)' to overwrite CRS or "
-                        "'GeoDataFrame.to_crs(crs)' to reproject geometries. "
-                    )
-=======
-                    _crs_mismatch_warning()
-                    # TODO: raise error in 0.9 or 0.10.
->>>>>>> 409d8f0a
+                    raise ValueError(crs_mismatch_error)
                 self["geometry"] = _ensure_geometry(self["geometry"].values, crs)
             except TypeError:
                 pass
@@ -188,18 +170,8 @@
                 and crs
                 and not geometry.crs == crs
             ):
-<<<<<<< HEAD
-                raise ValueError(
-                    "CRS mismatch between CRS of the passed geometries "
-                    "and 'crs'. Use 'GeoDataFrame.set_crs(crs, "
-                    "allow_override=True)' to overwrite CRS or "
-                    "'GeoDataFrame.to_crs(crs)' to reproject geometries. "
-                )
-
-=======
-                _crs_mismatch_warning()
-                # TODO: raise error in 0.9 or 0.10.
->>>>>>> 409d8f0a
+                raise ValueError(crs_mismatch_error)
+
             self.set_geometry(geometry, inplace=True)
 
         if geometry is None and crs:
