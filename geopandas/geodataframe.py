--- conflicted
+++ resolved
@@ -15,7 +15,6 @@
 from geopandas.base import GeoPandasBase, is_geometry_type
 from geopandas.geoseries import GeoSeries
 import geopandas.io
-from geopandas.plotting import plot_dataframe
 
 from . import _compat as compat
 from ._decorator import doc
@@ -1383,7 +1382,7 @@
         return GeoDataFrame
 
     def __finalize__(self, other, method=None, **kwargs):
-        """propagate metadata from other to self """
+        """propagate metadata from other to self"""
         self = super().__finalize__(other, method=method, **kwargs)
 
         # merge operation: using metadata of the left object
@@ -1735,19 +1734,7 @@
         )
         return self.geometry.difference(other)
 
-<<<<<<< HEAD
     plot = CachedAccessor("plot", geopandas.plotting.GeoplotAccessor)
-=======
-    if compat.PANDAS_GE_025:
-        from pandas.core.accessor import CachedAccessor
-
-        plot = CachedAccessor("plot", geopandas.plotting.GeoplotAccessor)
-    else:
-
-        @doc(plot_dataframe)
-        def plot(self, *args, **kwargs):
-            return plot_dataframe(self, *args, **kwargs)
->>>>>>> aebf5845
 
 
 def _dataframe_set_geometry(self, col, drop=False, inplace=False, crs=None):
