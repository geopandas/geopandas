import json
import warnings

import numpy as np
import pandas as pd
from pandas import DataFrame, Series
from pandas.core.accessor import CachedAccessor

from shapely.geometry import mapping, shape
from shapely.geometry.base import BaseGeometry

from pyproj import CRS

from geopandas.array import GeometryArray, GeometryDtype, from_shapely, to_wkb, to_wkt
from geopandas.base import GeoPandasBase, is_geometry_type
from geopandas.geoseries import GeoSeries, _geoseries_constructor_with_fallback
import geopandas.io
from geopandas.explore import _explore
from . import _compat as compat
from ._decorator import doc


DEFAULT_GEO_COLUMN_NAME = "geometry"


def _geodataframe_constructor_with_fallback(*args, **kwargs):
    """
    A flexible constructor for GeoDataFrame._constructor, which falls back
    to returning a DataFrame (if a certain operation does not preserve the
    geometry column)
    """
    df = GeoDataFrame(*args, **kwargs)
    geometry_cols_mask = df.dtypes == "geometry"
    if len(geometry_cols_mask) == 0 or geometry_cols_mask.sum() == 0:
        df = pd.DataFrame(df)

    return df


def _ensure_geometry(data, crs=None):
    """
    Ensure the data is of geometry dtype or converted to it.

    If input is a (Geo)Series, output is a GeoSeries, otherwise output
    is GeometryArray.

    If the input is a GeometryDtype with a set CRS, `crs` is ignored.
    """
    if is_geometry_type(data):
        if isinstance(data, Series):
            data = GeoSeries(data)
        if data.crs is None:
            data.crs = crs
        return data
    else:
        if isinstance(data, Series):
            out = from_shapely(np.asarray(data), crs=crs)
            return GeoSeries(out, index=data.index, name=data.name)
        else:
            out = from_shapely(data, crs=crs)
            return out


class GeoDataFrame(GeoPandasBase, DataFrame):
    """
    A GeoDataFrame object is a pandas.DataFrame that has a column
    with geometry. In addition to the standard DataFrame constructor arguments,
    GeoDataFrame also accepts the following keyword arguments:

    Parameters
    ----------
    crs : value (optional)
        Coordinate Reference System of the geometry objects. Can be anything accepted by
        :meth:`pyproj.CRS.from_user_input() <pyproj.crs.CRS.from_user_input>`,
        such as an authority string (eg "EPSG:4326") or a WKT string.
    geometry : str or array (optional)
        If str, column to use as geometry. If array, will be set as 'geometry'
        column on GeoDataFrame.

    Examples
    --------
    Constructing GeoDataFrame from a dictionary.

    >>> from shapely.geometry import Point
    >>> d = {'col1': ['name1', 'name2'], 'geometry': [Point(1, 2), Point(2, 1)]}
    >>> gdf = geopandas.GeoDataFrame(d, crs="EPSG:4326")
    >>> gdf
        col1                 geometry
    0  name1  POINT (1.00000 2.00000)
    1  name2  POINT (2.00000 1.00000)

    Notice that the inferred dtype of 'geometry' columns is geometry.

    >>> gdf.dtypes
    col1          object
    geometry    geometry
    dtype: object

    Constructing GeoDataFrame from a pandas DataFrame with a column of WKT geometries:

    >>> import pandas as pd
    >>> d = {'col1': ['name1', 'name2'], 'wkt': ['POINT (1 2)', 'POINT (2 1)']}
    >>> df = pd.DataFrame(d)
    >>> gs = geopandas.GeoSeries.from_wkt(df['wkt'])
    >>> gdf = geopandas.GeoDataFrame(df, geometry=gs, crs="EPSG:4326")
    >>> gdf
        col1          wkt                 geometry
    0  name1  POINT (1 2)  POINT (1.00000 2.00000)
    1  name2  POINT (2 1)  POINT (2.00000 1.00000)

    See also
    --------
    GeoSeries : Series object designed to store shapely geometry objects
    """

    _metadata = ["_crs", "_geometry_column_name"]

    _geometry_column_name = DEFAULT_GEO_COLUMN_NAME

    def __init__(self, *args, geometry=None, crs=None, **kwargs):
        with compat.ignore_shapely2_warnings():
            super().__init__(*args, **kwargs)

        # need to set this before calling self['geometry'], because
        # getitem accesses crs
        self._crs = CRS.from_user_input(crs) if crs else None

        # set_geometry ensures the geometry data have the proper dtype,
        # but is not called if `geometry=None` ('geometry' column present
        # in the data), so therefore need to ensure it here manually
        # but within a try/except because currently non-geometries are
        # allowed in that case
        # TODO do we want to raise / return normal DataFrame in this case?
        if geometry is None and "geometry" in self.columns:
            # Check for multiple columns with name "geometry". If there are,
            # self["geometry"] is a gdf and constructor gets recursively recalled
            # by pandas internals trying to access this
            if (self.columns == "geometry").sum() > 1:
                raise ValueError(
                    "GeoDataFrame does not support multiple columns "
                    "using the geometry column name 'geometry'."
                )

            # only if we have actual geometry values -> call set_geometry
            index = self.index
            try:
                if (
                    hasattr(self["geometry"].values, "crs")
                    and self["geometry"].values.crs
                    and crs
                    and not self["geometry"].values.crs == crs
                ):
                    warnings.warn(
                        "CRS mismatch between CRS of the passed geometries "
                        "and 'crs'. Use 'GeoDataFrame.set_crs(crs, "
                        "allow_override=True)' to overwrite CRS or "
                        "'GeoDataFrame.to_crs(crs)' to reproject geometries. "
                        "CRS mismatch will raise an error in the future versions "
                        "of GeoPandas.",
                        FutureWarning,
                        stacklevel=2,
                    )
                    # TODO: raise error in 0.9 or 0.10.
                self["geometry"] = _ensure_geometry(self["geometry"].values, crs)
            except TypeError:
                pass
            else:
                if self.index is not index:
                    # With pandas < 1.0 and an empty frame (no rows), the index
                    # gets reset to a default RangeIndex -> set back the original
                    # index if needed
                    self.index = index
                geometry = "geometry"

        if geometry is not None:
            if (
                hasattr(geometry, "crs")
                and geometry.crs
                and crs
                and not geometry.crs == crs
            ):
                warnings.warn(
                    "CRS mismatch between CRS of the passed geometries "
                    "and 'crs'. Use 'GeoDataFrame.set_crs(crs, "
                    "allow_override=True)' to overwrite CRS or "
                    "'GeoDataFrame.to_crs(crs)' to reproject geometries. "
                    "CRS mismatch will raise an error in the future versions "
                    "of GeoPandas.",
                    FutureWarning,
                    stacklevel=2,
                )
                # TODO: raise error in 0.9 or 0.10.
            self.set_geometry(geometry, inplace=True)

        if geometry is None and crs:
            warnings.warn(
                "Assigning CRS to a GeoDataFrame without a geometry column is now "
                "deprecated and will not be supported in the future.",
                FutureWarning,
                stacklevel=2,
            )

    def __setattr__(self, attr, val):
        # have to special case geometry b/c pandas tries to use as column...
        if attr == "geometry":
            object.__setattr__(self, attr, val)
        else:
            super().__setattr__(attr, val)

    def _get_geometry(self):
        if self._geometry_column_name not in self:
            raise AttributeError(
                "No geometry data set yet (expected in"
                " column '%s'.)" % self._geometry_column_name
            )
        return self[self._geometry_column_name]

    def _set_geometry(self, col):
        if not pd.api.types.is_list_like(col):
            raise ValueError("Must use a list-like to set the geometry property")
        self.set_geometry(col, inplace=True)

    geometry = property(
        fget=_get_geometry, fset=_set_geometry, doc="Geometry data for GeoDataFrame"
    )

    def set_geometry(self, col, drop=False, inplace=False, crs=None):
        """
        Set the GeoDataFrame geometry using either an existing column or
        the specified input. By default yields a new object.

        The original geometry column is replaced with the input.

        Parameters
        ----------
        col : column label or array
        drop : boolean, default False
            Delete column to be used as the new geometry
        inplace : boolean, default False
            Modify the GeoDataFrame in place (do not create a new object)
        crs : pyproj.CRS, optional
            Coordinate system to use. The value can be anything accepted
            by :meth:`pyproj.CRS.from_user_input() <pyproj.crs.CRS.from_user_input>`,
            such as an authority string (eg "EPSG:4326") or a WKT string.
            If passed, overrides both DataFrame and col's crs.
            Otherwise, tries to get crs from passed col values or DataFrame.

        Examples
        --------
        >>> from shapely.geometry import Point
        >>> d = {'col1': ['name1', 'name2'], 'geometry': [Point(1, 2), Point(2, 1)]}
        >>> gdf = geopandas.GeoDataFrame(d, crs="EPSG:4326")
        >>> gdf
            col1                 geometry
        0  name1  POINT (1.00000 2.00000)
        1  name2  POINT (2.00000 1.00000)

        Passing an array:

        >>> df1 = gdf.set_geometry([Point(0,0), Point(1,1)])
        >>> df1
            col1                 geometry
        0  name1  POINT (0.00000 0.00000)
        1  name2  POINT (1.00000 1.00000)

        Using existing column:

        >>> gdf["buffered"] = gdf.buffer(2)
        >>> df2 = gdf.set_geometry("buffered")
        >>> df2.geometry
        0    POLYGON ((3.00000 2.00000, 2.99037 1.80397, 2....
        1    POLYGON ((4.00000 1.00000, 3.99037 0.80397, 3....
        Name: buffered, dtype: geometry

        Returns
        -------
        GeoDataFrame

        See also
        --------
        GeoDataFrame.rename_geometry : rename an active geometry column
        """
        # Most of the code here is taken from DataFrame.set_index()
        if inplace:
            frame = self
        else:
            frame = self.copy()
            # if there is no previous self.geometry, self.copy() will downcast
            if type(frame) == DataFrame:
                frame = GeoDataFrame(frame)

        to_remove = None
        geo_column_name = self._geometry_column_name
        if isinstance(col, (Series, list, np.ndarray, GeometryArray)):
            level = col
        elif hasattr(col, "ndim") and col.ndim == 1:
            raise ValueError("Must pass array with one dimension only.")
        else:
            try:
                level = frame[col]
            except KeyError:
                raise ValueError("Unknown column %s" % col)
            except Exception:
                raise
            if isinstance(level, DataFrame):
                raise ValueError(
                    "GeoDataFrame does not support setting the geometry column where "
                    "the column name is shared by multiple columns."
                )

            if drop:
                to_remove = col
                geo_column_name = self._geometry_column_name
            else:
                geo_column_name = col

        if to_remove:
            del frame[to_remove]

        if not crs:
            level_crs = getattr(level, "crs", None)
            crs = level_crs if level_crs is not None else self._crs

        if isinstance(level, (GeoSeries, GeometryArray)) and level.crs != crs:
            # Avoids caching issues/crs sharing issues
            level = level.copy()
            level.crs = crs

        # Check that we are using a listlike of geometries
        level = _ensure_geometry(level, crs=crs)
        index = frame.index
        frame[geo_column_name] = level
        if frame.index is not index and len(frame.index) == len(index):
            # With pandas < 1.0 and an empty frame (no rows), the index gets reset
            # to a default RangeIndex -> set back the original index if needed
            frame.index = index
        frame._geometry_column_name = geo_column_name
        frame.crs = crs
        if not inplace:
            return frame

    def rename_geometry(self, col, inplace=False):
        """
        Renames the GeoDataFrame geometry column to
        the specified name. By default yields a new object.

        The original geometry column is replaced with the input.

        Parameters
        ----------
        col : new geometry column label
        inplace : boolean, default False
            Modify the GeoDataFrame in place (do not create a new object)

        Examples
        --------
        >>> from shapely.geometry import Point
        >>> d = {'col1': ['name1', 'name2'], 'geometry': [Point(1, 2), Point(2, 1)]}
        >>> df = geopandas.GeoDataFrame(d, crs="EPSG:4326")
        >>> df1 = df.rename_geometry('geom1')
        >>> df1.geometry.name
        'geom1'
        >>> df.rename_geometry('geom1', inplace=True)
        >>> df.geometry.name
        'geom1'

        Returns
        -------
        geodataframe : GeoDataFrame

        See also
        --------
        GeoDataFrame.set_geometry : set the active geometry
        """
        geometry_col = self.geometry.name
        if col in self.columns:
            raise ValueError(f"Column named {col} already exists")
        else:
            if not inplace:
                return self.rename(columns={geometry_col: col}).set_geometry(
                    col, inplace
                )
            self.rename(columns={geometry_col: col}, inplace=inplace)
            self.set_geometry(col, inplace=inplace)

    @property
    def crs(self):
        """
        The Coordinate Reference System (CRS) represented as a ``pyproj.CRS``
        object.

        Returns None if the CRS is not set, and to set the value it
        :getter: Returns a ``pyproj.CRS`` or None. When setting, the value
        can be anything accepted by
        :meth:`pyproj.CRS.from_user_input() <pyproj.crs.CRS.from_user_input>`,
        such as an authority string (eg "EPSG:4326") or a WKT string.

        Examples
        --------

        >>> gdf.crs  # doctest: +SKIP
        <Geographic 2D CRS: EPSG:4326>
        Name: WGS 84
        Axis Info [ellipsoidal]:
        - Lat[north]: Geodetic latitude (degree)
        - Lon[east]: Geodetic longitude (degree)
        Area of Use:
        - name: World
        - bounds: (-180.0, -90.0, 180.0, 90.0)
        Datum: World Geodetic System 1984
        - Ellipsoid: WGS 84
        - Prime Meridian: Greenwich

        See also
        --------
        GeoDataFrame.set_crs : assign CRS
        GeoDataFrame.to_crs : re-project to another CRS

        """
        return self._crs

    @crs.setter
    def crs(self, value):
        """Sets the value of the crs"""
        if self._geometry_column_name not in self:
            warnings.warn(
                "Assigning CRS to a GeoDataFrame without a geometry column is now "
                "deprecated and will not be supported in the future.",
                FutureWarning,
                stacklevel=4,
            )
            self._crs = None if not value else CRS.from_user_input(value)
        else:
            if hasattr(self.geometry.values, "crs"):
                self.geometry.values.crs = value
                self._crs = self.geometry.values.crs
            else:
                # column called 'geometry' without geometry
                self._crs = None if not value else CRS.from_user_input(value)

    def __setstate__(self, state):
        # overriding DataFrame method for compat with older pickles (CRS handling)
        if isinstance(state, dict):
            if "_metadata" in state and "crs" in state["_metadata"]:
                metadata = state["_metadata"]
                metadata[metadata.index("crs")] = "_crs"
            if "crs" in state and "_crs" not in state:
                crs = state.pop("crs")
                state["_crs"] = CRS.from_user_input(crs) if crs is not None else crs

        super().__setstate__(state)

        # for some versions that didn't yet have CRS at array level -> crs is set
        # at GeoDataFrame level with '_crs' (and not 'crs'), so without propagating
        # to the GeoSeries/GeometryArray
        try:
            if self.crs is not None:
                if self.geometry.values.crs is None:
                    self.crs = self.crs
        except Exception:
            pass

    @classmethod
    def from_dict(cls, data, geometry=None, crs=None, **kwargs):
        """
        Construct GeoDataFrame from dict of array-like or dicts by
        overriding DataFrame.from_dict method with geometry and crs

        Parameters
        ----------
        data : dict
            Of the form {field : array-like} or {field : dict}.
        geometry : str or array (optional)
            If str, column to use as geometry. If array, will be set as 'geometry'
            column on GeoDataFrame.
        crs : str or dict (optional)
            Coordinate reference system to set on the resulting frame.
        kwargs : key-word arguments
            These arguments are passed to DataFrame.from_dict

        Returns
        -------
        GeoDataFrame

        """
        dataframe = super().from_dict(data, **kwargs)
        return GeoDataFrame(dataframe, geometry=geometry, crs=crs)

    @classmethod
    def from_file(cls, filename, **kwargs):
        """Alternate constructor to create a ``GeoDataFrame`` from a file.

        It is recommended to use :func:`geopandas.read_file` instead.

        Can load a ``GeoDataFrame`` from a file in any format recognized by
        `fiona`. See http://fiona.readthedocs.io/en/latest/manual.html for details.

        Parameters
        ----------
        filename : str
            File path or file handle to read from. Depending on which kwargs
            are included, the content of filename may vary. See
            http://fiona.readthedocs.io/en/latest/README.html#usage for usage details.
        kwargs : key-word arguments
            These arguments are passed to fiona.open, and can be used to
            access multi-layer data, data stored within archives (zip files),
            etc.

        Examples
        --------

        >>> path = geopandas.datasets.get_path('nybb')
        >>> gdf = geopandas.GeoDataFrame.from_file(path)
        >>> gdf  # doctest: +SKIP
           BoroCode       BoroName     Shape_Leng    Shape_Area                 \
                          geometry
        0         5  Staten Island  330470.010332  1.623820e+09  MULTIPOLYGON ((\
(970217.022 145643.332, 970227....
        1         4         Queens  896344.047763  3.045213e+09  MULTIPOLYGON ((\
(1029606.077 156073.814, 102957...
        2         3       Brooklyn  741080.523166  1.937479e+09  MULTIPOLYGON ((\
(1021176.479 151374.797, 102100...
        3         1      Manhattan  359299.096471  6.364715e+08  MULTIPOLYGON ((\
(981219.056 188655.316, 980940....
        4         2          Bronx  464392.991824  1.186925e+09  MULTIPOLYGON ((\
(1012821.806 229228.265, 101278...

        The recommended method of reading files is :func:`geopandas.read_file`:

        >>> gdf = geopandas.read_file(path)

        See also
        --------
        read_file : read file to GeoDataFame
        GeoDataFrame.to_file : write GeoDataFrame to file

        """
        return geopandas.io.file._read_file(filename, **kwargs)

    @classmethod
    def from_features(cls, features, crs=None, columns=None):
        """
        Alternate constructor to create GeoDataFrame from an iterable of
        features or a feature collection.

        Parameters
        ----------
        features
            - Iterable of features, where each element must be a feature
              dictionary or implement the __geo_interface__.
            - Feature collection, where the 'features' key contains an
              iterable of features.
            - Object holding a feature collection that implements the
              ``__geo_interface__``.
        crs : str or dict (optional)
            Coordinate reference system to set on the resulting frame.
        columns : list of column names, optional
            Optionally specify the column names to include in the output frame.
            This does not overwrite the property names of the input, but can
            ensure a consistent output format.

        Returns
        -------
        GeoDataFrame

        Notes
        -----
        For more information about the ``__geo_interface__``, see
        https://gist.github.com/sgillies/2217756

        Examples
        --------
        >>> feature_coll = {
        ...     "type": "FeatureCollection",
        ...     "features": [
        ...         {
        ...             "id": "0",
        ...             "type": "Feature",
        ...             "properties": {"col1": "name1"},
        ...             "geometry": {"type": "Point", "coordinates": (1.0, 2.0)},
        ...             "bbox": (1.0, 2.0, 1.0, 2.0),
        ...         },
        ...         {
        ...             "id": "1",
        ...             "type": "Feature",
        ...             "properties": {"col1": "name2"},
        ...             "geometry": {"type": "Point", "coordinates": (2.0, 1.0)},
        ...             "bbox": (2.0, 1.0, 2.0, 1.0),
        ...         },
        ...     ],
        ...     "bbox": (1.0, 1.0, 2.0, 2.0),
        ... }
        >>> df = geopandas.GeoDataFrame.from_features(feature_coll)
        >>> df
                          geometry   col1
        0  POINT (1.00000 2.00000)  name1
        1  POINT (2.00000 1.00000)  name2

        """
        # Handle feature collections
        if hasattr(features, "__geo_interface__"):
            fs = features.__geo_interface__
        else:
            fs = features

        if isinstance(fs, dict) and fs.get("type") == "FeatureCollection":
            features_lst = fs["features"]
        else:
            features_lst = features

        rows = []
        for feature in features_lst:
            # load geometry
            if hasattr(feature, "__geo_interface__"):
                feature = feature.__geo_interface__
            row = {
                "geometry": shape(feature["geometry"]) if feature["geometry"] else None
            }
            # load properties
            row.update(feature["properties"])
            rows.append(row)
        return GeoDataFrame(rows, columns=columns, crs=crs)

    @classmethod
    def from_postgis(
        cls,
        sql,
        con,
        geom_col="geom",
        crs=None,
        index_col=None,
        coerce_float=True,
        parse_dates=None,
        params=None,
        chunksize=None,
    ):
        """
        Alternate constructor to create a ``GeoDataFrame`` from a sql query
        containing a geometry column in WKB representation.

        Parameters
        ----------
        sql : string
        con : sqlalchemy.engine.Connection or sqlalchemy.engine.Engine
        geom_col : string, default 'geom'
            column name to convert to shapely geometries
        crs : optional
            Coordinate reference system to use for the returned GeoDataFrame
        index_col : string or list of strings, optional, default: None
            Column(s) to set as index(MultiIndex)
        coerce_float : boolean, default True
            Attempt to convert values of non-string, non-numeric objects (like
            decimal.Decimal) to floating point, useful for SQL result sets
        parse_dates : list or dict, default None
            - List of column names to parse as dates.
            - Dict of ``{column_name: format string}`` where format string is
              strftime compatible in case of parsing string times, or is one of
              (D, s, ns, ms, us) in case of parsing integer timestamps.
            - Dict of ``{column_name: arg dict}``, where the arg dict
              corresponds to the keyword arguments of
              :func:`pandas.to_datetime`. Especially useful with databases
              without native Datetime support, such as SQLite.
        params : list, tuple or dict, optional, default None
            List of parameters to pass to execute method.
        chunksize : int, default None
            If specified, return an iterator where chunksize is the number
            of rows to include in each chunk.

        Examples
        --------
        PostGIS

        >>> from sqlalchemy import create_engine  # doctest: +SKIP
        >>> db_connection_url = "postgresql://myusername:mypassword@myhost:5432/mydb"
        >>> con = create_engine(db_connection_url)  # doctest: +SKIP
        >>> sql = "SELECT geom, highway FROM roads"
        >>> df = geopandas.GeoDataFrame.from_postgis(sql, con)  # doctest: +SKIP

        SpatiaLite

        >>> sql = "SELECT ST_Binary(geom) AS geom, highway FROM roads"
        >>> df = geopandas.GeoDataFrame.from_postgis(sql, con)  # doctest: +SKIP

        The recommended method of reading from PostGIS is
        :func:`geopandas.read_postgis`:

        >>> df = geopandas.read_postgis(sql, con)  # doctest: +SKIP

        See also
        --------
        geopandas.read_postgis : read PostGIS database to GeoDataFrame
        """

        df = geopandas.io.sql._read_postgis(
            sql,
            con,
            geom_col=geom_col,
            crs=crs,
            index_col=index_col,
            coerce_float=coerce_float,
            parse_dates=parse_dates,
            params=params,
            chunksize=chunksize,
        )

        return df

    def to_json(self, na="null", show_bbox=False, drop_id=False, **kwargs):
        """
        Returns a GeoJSON representation of the ``GeoDataFrame`` as a string.

        Parameters
        ----------
        na : {'null', 'drop', 'keep'}, default 'null'
            Indicates how to output missing (NaN) values in the GeoDataFrame.
            See below.
        show_bbox : bool, optional, default: False
            Include bbox (bounds) in the geojson
        drop_id : bool, default: False
            Whether to retain the index of the GeoDataFrame as the id property
            in the generated GeoJSON. Default is False, but may want True
            if the index is just arbitrary row numbers.

        Notes
        -----
        The remaining *kwargs* are passed to json.dumps().

        Missing (NaN) values in the GeoDataFrame can be represented as follows:

        - ``null``: output the missing entries as JSON null.
        - ``drop``: remove the property from the feature. This applies to each
          feature individually so that features may have different properties.
        - ``keep``: output the missing entries as NaN.

        Examples
        --------

        >>> from shapely.geometry import Point
        >>> d = {'col1': ['name1', 'name2'], 'geometry': [Point(1, 2), Point(2, 1)]}
        >>> gdf = geopandas.GeoDataFrame(d, crs="EPSG:4326")
        >>> gdf
            col1                 geometry
        0  name1  POINT (1.00000 2.00000)
        1  name2  POINT (2.00000 1.00000)

        >>> gdf.to_json()
        '{"type": "FeatureCollection", "features": [{"id": "0", "type": "Feature", \
"properties": {"col1": "name1"}, "geometry": {"type": "Point", "coordinates": [1.0,\
 2.0]}}, {"id": "1", "type": "Feature", "properties": {"col1": "name2"}, "geometry"\
: {"type": "Point", "coordinates": [2.0, 1.0]}}]}'

        Alternatively, you can write GeoJSON to file:

        >>> gdf.to_file(path, driver="GeoJSON")  # doctest: +SKIP

        See also
        --------
        GeoDataFrame.to_file : write GeoDataFrame to file

        """
        return json.dumps(
            self._to_geo(na=na, show_bbox=show_bbox, drop_id=drop_id), **kwargs
        )

    @property
    def __geo_interface__(self):
        """Returns a ``GeoDataFrame`` as a python feature collection.

        Implements the `geo_interface`. The returned python data structure
        represents the ``GeoDataFrame`` as a GeoJSON-like
        ``FeatureCollection``.

        This differs from `_to_geo()` only in that it is a property with
        default args instead of a method

        Examples
        --------

        >>> from shapely.geometry import Point
        >>> d = {'col1': ['name1', 'name2'], 'geometry': [Point(1, 2), Point(2, 1)]}
        >>> gdf = geopandas.GeoDataFrame(d, crs="EPSG:4326")
        >>> gdf
            col1                 geometry
        0  name1  POINT (1.00000 2.00000)
        1  name2  POINT (2.00000 1.00000)

        >>> gdf.__geo_interface__
        {'type': 'FeatureCollection', 'features': [{'id': '0', 'type': 'Feature', \
'properties': {'col1': 'name1'}, 'geometry': {'type': 'Point', 'coordinates': (1.0\
, 2.0)}, 'bbox': (1.0, 2.0, 1.0, 2.0)}, {'id': '1', 'type': 'Feature', 'properties\
': {'col1': 'name2'}, 'geometry': {'type': 'Point', 'coordinates': (2.0, 1.0)}, 'b\
box': (2.0, 1.0, 2.0, 1.0)}], 'bbox': (1.0, 1.0, 2.0, 2.0)}


        """
        return self._to_geo(na="null", show_bbox=True, drop_id=False)

    def iterfeatures(self, na="null", show_bbox=False, drop_id=False):
        """
        Returns an iterator that yields feature dictionaries that comply with
        __geo_interface__

        Parameters
        ----------
        na : str, optional
            Options are {'null', 'drop', 'keep'}, default 'null'.
            Indicates how to output missing (NaN) values in the GeoDataFrame
            * null: output the missing entries as JSON null
            * drop: remove the property from the feature. This applies to
                    each feature individually so that features may have
                    different properties
            * keep: output the missing entries as NaN
        show_bbox : bool, optional
            Include bbox (bounds) in the geojson. Default False.
        drop_id : bool, default: False
            Whether to retain the index of the GeoDataFrame as the id property
            in the generated GeoJSON. Default is False, but may want True
            if the index is just arbitrary row numbers.

        Examples
        --------

        >>> from shapely.geometry import Point
        >>> d = {'col1': ['name1', 'name2'], 'geometry': [Point(1, 2), Point(2, 1)]}
        >>> gdf = geopandas.GeoDataFrame(d, crs="EPSG:4326")
        >>> gdf
            col1                 geometry
        0  name1  POINT (1.00000 2.00000)
        1  name2  POINT (2.00000 1.00000)

        >>> feature = next(gdf.iterfeatures())
        >>> feature
        {'id': '0', 'type': 'Feature', 'properties': {'col1': 'name1'}, 'geometry': {\
'type': 'Point', 'coordinates': (1.0, 2.0)}}
        """
        if na not in ["null", "drop", "keep"]:
            raise ValueError("Unknown na method {0}".format(na))

        if self._geometry_column_name not in self:
            raise AttributeError(
                "No geometry data set (expected in"
                " column '%s')." % self._geometry_column_name
            )

        ids = np.array(self.index, copy=False)
        geometries = np.array(self[self._geometry_column_name], copy=False)

        if not self.columns.is_unique:
            raise ValueError("GeoDataFrame cannot contain duplicated column names.")

        properties_cols = self.columns.difference([self._geometry_column_name])

        if len(properties_cols) > 0:
            # convert to object to get python scalars.
            properties = self[properties_cols].astype(object).values
            if na == "null":
                properties[pd.isnull(self[properties_cols]).values] = None

            for i, row in enumerate(properties):
                geom = geometries[i]

                if na == "drop":
                    properties_items = {
                        k: v for k, v in zip(properties_cols, row) if not pd.isnull(v)
                    }
                else:
                    properties_items = {k: v for k, v in zip(properties_cols, row)}

                if drop_id:
                    feature = {}
                else:
                    feature = {"id": str(ids[i])}

                feature["type"] = "Feature"
                feature["properties"] = properties_items
                feature["geometry"] = mapping(geom) if geom else None

                if show_bbox:
                    feature["bbox"] = geom.bounds if geom else None

                yield feature

        else:
            for fid, geom in zip(ids, geometries):

                if drop_id:
                    feature = {}
                else:
                    feature = {"id": str(fid)}

                feature["type"] = "Feature"
                feature["properties"] = {}
                feature["geometry"] = mapping(geom) if geom else None

                if show_bbox:
                    feature["bbox"] = geom.bounds if geom else None

                yield feature

    def _to_geo(self, **kwargs):
        """
        Returns a python feature collection (i.e. the geointerface)
        representation of the GeoDataFrame.

        """
        geo = {
            "type": "FeatureCollection",
            "features": list(self.iterfeatures(**kwargs)),
        }

        if kwargs.get("show_bbox", False):
            geo["bbox"] = tuple(self.total_bounds)

        return geo

    def to_wkb(self, hex=False, **kwargs):
        """
        Encode all geometry columns in the GeoDataFrame to WKB.

        Parameters
        ----------
        hex : bool
            If true, export the WKB as a hexadecimal string.
            The default is to return a binary bytes object.
        kwargs
            Additional keyword args will be passed to
            :func:`pygeos.to_wkb` if pygeos is installed.

        Returns
        -------
        DataFrame
            geometry columns are encoded to WKB
        """

        df = DataFrame(self.copy())

        # Encode all geometry columns to WKB
        for col in df.columns[df.dtypes == "geometry"]:
            df[col] = to_wkb(df[col].values, hex=hex, **kwargs)

        return df

    def to_wkt(self, **kwargs):
        """
        Encode all geometry columns in the GeoDataFrame to WKT.

        Parameters
        ----------
        kwargs
            Keyword args will be passed to :func:`pygeos.to_wkt`
            if pygeos is installed.

        Returns
        -------
        DataFrame
            geometry columns are encoded to WKT
        """

        df = DataFrame(self.copy())

        # Encode all geometry columns to WKT
        for col in df.columns[df.dtypes == "geometry"]:
            df[col] = to_wkt(df[col].values, **kwargs)

        return df

    def to_parquet(self, path, index=None, compression="snappy", **kwargs):
        """Write a GeoDataFrame to the Parquet format.

        Any geometry columns present are serialized to WKB format in the file.

        Requires 'pyarrow'.

        WARNING: this is an initial implementation of Parquet file support and
        associated metadata.  This is tracking version 0.1.0 of the metadata
        specification at:
        https://github.com/geopandas/geo-arrow-spec

        This metadata specification does not yet make stability promises.  As such,
        we do not yet recommend using this in a production setting unless you are
        able to rewrite your Parquet files.

        .. versionadded:: 0.8

        Parameters
        ----------
        path : str, path object
        index : bool, default None
            If ``True``, always include the dataframe's index(es) as columns
            in the file output.
            If ``False``, the index(es) will not be written to the file.
            If ``None``, the index(ex) will be included as columns in the file
            output except `RangeIndex` which is stored as metadata only.
        compression : {'snappy', 'gzip', 'brotli', None}, default 'snappy'
            Name of the compression to use. Use ``None`` for no compression.
        kwargs
            Additional keyword arguments passed to :func:`pyarrow.parquet.write_table`.

        Examples
        --------

        >>> gdf.to_parquet('data.parquet')  # doctest: +SKIP

        See also
        --------
        GeoDataFrame.to_feather : write GeoDataFrame to feather
        GeoDataFrame.to_file : write GeoDataFrame to file
        """

        from geopandas.io.arrow import _to_parquet

        _to_parquet(self, path, compression=compression, index=index, **kwargs)

    def to_feather(self, path, index=None, compression=None, **kwargs):
        """Write a GeoDataFrame to the Feather format.

        Any geometry columns present are serialized to WKB format in the file.

        Requires 'pyarrow' >= 0.17.

        WARNING: this is an initial implementation of Feather file support and
        associated metadata.  This is tracking version 0.1.0 of the metadata
        specification at:
        https://github.com/geopandas/geo-arrow-spec

        This metadata specification does not yet make stability promises.  As such,
        we do not yet recommend using this in a production setting unless you are
        able to rewrite your Feather files.

        .. versionadded:: 0.8

        Parameters
        ----------
        path : str, path object
        index : bool, default None
            If ``True``, always include the dataframe's index(es) as columns
            in the file output.
            If ``False``, the index(es) will not be written to the file.
            If ``None``, the index(ex) will be included as columns in the file
            output except `RangeIndex` which is stored as metadata only.
        compression : {'zstd', 'lz4', 'uncompressed'}, optional
            Name of the compression to use. Use ``"uncompressed"`` for no
            compression. By default uses LZ4 if available, otherwise uncompressed.
        kwargs
            Additional keyword arguments passed to to
            :func:`pyarrow.feather.write_feather`.

        Examples
        --------

        >>> gdf.to_feather('data.feather')  # doctest: +SKIP

        See also
        --------
        GeoDataFrame.to_parquet : write GeoDataFrame to parquet
        GeoDataFrame.to_file : write GeoDataFrame to file
        """

        from geopandas.io.arrow import _to_feather

        _to_feather(self, path, index=index, compression=compression, **kwargs)

    def to_file(self, filename, driver=None, schema=None, index=None, **kwargs):
        """Write the ``GeoDataFrame`` to a file.

        By default, an ESRI shapefile is written, but any OGR data source
        supported by Fiona can be written. A dictionary of supported OGR
        providers is available via:

        >>> import fiona
        >>> fiona.supported_drivers  # doctest: +SKIP

        Parameters
        ----------
        filename : string
            File path or file handle to write to.
        driver : string, default None
            The OGR format driver used to write the vector file.
            If not specified, it attempts to infer it from the file extension.
            If no extension is specified, it saves ESRI Shapefile to a folder.
        schema : dict, default: None
            If specified, the schema dictionary is passed to Fiona to
            better control how the file is written.
        index : bool, default None
            If True, write index into one or more columns (for MultiIndex).
            Default None writes the index into one or more columns only if
            the index is named, is a MultiIndex, or has a non-integer data
            type. If False, no index is written.

            .. versionadded:: 0.7
                Previously the index was not written.

        Notes
        -----
        The extra keyword arguments ``**kwargs`` are passed to fiona.open and
        can be used to write to multi-layer data, store data within archives
        (zip files), etc.

        The format drivers will attempt to detect the encoding of your data, but
        may fail. In this case, the proper encoding can be specified explicitly
        by using the encoding keyword parameter, e.g. ``encoding='utf-8'``.

        See Also
        --------
        GeoSeries.to_file
        GeoDataFrame.to_postgis : write GeoDataFrame to PostGIS database
        GeoDataFrame.to_parquet : write GeoDataFrame to parquet
        GeoDataFrame.to_feather : write GeoDataFrame to feather

        Examples
        --------

        >>> gdf.to_file('dataframe.shp')  # doctest: +SKIP

        >>> gdf.to_file('dataframe.gpkg', driver='GPKG', layer='name')  # doctest: +SKIP

        >>> gdf.to_file('dataframe.geojson', driver='GeoJSON')  # doctest: +SKIP

        With selected drivers you can also append to a file with `mode="a"`:

        >>> gdf.to_file('dataframe.shp', mode="a")  # doctest: +SKIP
        """
        from geopandas.io.file import _to_file

        _to_file(self, filename, driver, schema, index, **kwargs)

    def set_crs(self, crs=None, epsg=None, inplace=False, allow_override=False):
        """
        Set the Coordinate Reference System (CRS) of the ``GeoDataFrame``.

        If there are multiple geometry columns within the GeoDataFrame, only
        the CRS of the active geometry column is set.

        NOTE: The underlying geometries are not transformed to this CRS. To
        transform the geometries to a new CRS, use the ``to_crs`` method.

        Parameters
        ----------
        crs : pyproj.CRS, optional if `epsg` is specified
            The value can be anything accepted
            by :meth:`pyproj.CRS.from_user_input() <pyproj.crs.CRS.from_user_input>`,
            such as an authority string (eg "EPSG:4326") or a WKT string.
        epsg : int, optional if `crs` is specified
            EPSG code specifying the projection.
        inplace : bool, default False
            If True, the CRS of the GeoDataFrame will be changed in place
            (while still returning the result) instead of making a copy of
            the GeoDataFrame.
        allow_override : bool, default False
            If the the GeoDataFrame already has a CRS, allow to replace the
            existing CRS, even when both are not equal.

        Examples
        --------
        >>> from shapely.geometry import Point
        >>> d = {'col1': ['name1', 'name2'], 'geometry': [Point(1, 2), Point(2, 1)]}
        >>> gdf = geopandas.GeoDataFrame(d)
        >>> gdf
            col1                 geometry
        0  name1  POINT (1.00000 2.00000)
        1  name2  POINT (2.00000 1.00000)

        Setting CRS to a GeoDataFrame without one:

        >>> gdf.crs is None
        True

        >>> gdf = gdf.set_crs('epsg:3857')
        >>> gdf.crs  # doctest: +SKIP
        <Projected CRS: EPSG:3857>
        Name: WGS 84 / Pseudo-Mercator
        Axis Info [cartesian]:
        - X[east]: Easting (metre)
        - Y[north]: Northing (metre)
        Area of Use:
        - name: World - 85°S to 85°N
        - bounds: (-180.0, -85.06, 180.0, 85.06)
        Coordinate Operation:
        - name: Popular Visualisation Pseudo-Mercator
        - method: Popular Visualisation Pseudo Mercator
        Datum: World Geodetic System 1984
        - Ellipsoid: WGS 84
        - Prime Meridian: Greenwich

        Overriding existing CRS:

        >>> gdf = gdf.set_crs(4326, allow_override=True)

        Without ``allow_override=True``, ``set_crs`` returns an error if you try to
        override CRS.

        See also
        --------
        GeoDataFrame.to_crs : re-project to another CRS

        """
        if not inplace:
            df = self.copy()
        else:
            df = self
        df.geometry = df.geometry.set_crs(
            crs=crs, epsg=epsg, allow_override=allow_override, inplace=True
        )
        return df

    def to_crs(self, crs=None, epsg=None, inplace=False):
        """Transform geometries to a new coordinate reference system.

        Transform all geometries in an active geometry column to a different coordinate
        reference system.  The ``crs`` attribute on the current GeoSeries must
        be set.  Either ``crs`` or ``epsg`` may be specified for output.

        This method will transform all points in all objects. It has no notion
        or projecting entire geometries.  All segments joining points are
        assumed to be lines in the current projection, not geodesics. Objects
        crossing the dateline (or other projection boundary) will have
        undesirable behavior.

        Parameters
        ----------
        crs : pyproj.CRS, optional if `epsg` is specified
            The value can be anything accepted by
            :meth:`pyproj.CRS.from_user_input() <pyproj.crs.CRS.from_user_input>`,
            such as an authority string (eg "EPSG:4326") or a WKT string.
        epsg : int, optional if `crs` is specified
            EPSG code specifying output projection.
        inplace : bool, optional, default: False
            Whether to return a new GeoDataFrame or do the transformation in
            place.

        Returns
        -------
        GeoDataFrame

        Examples
        --------
        >>> from shapely.geometry import Point
        >>> d = {'col1': ['name1', 'name2'], 'geometry': [Point(1, 2), Point(2, 1)]}
        >>> gdf = geopandas.GeoDataFrame(d, crs=4326)
        >>> gdf
            col1                 geometry
        0  name1  POINT (1.00000 2.00000)
        1  name2  POINT (2.00000 1.00000)
        >>> gdf.crs  # doctest: +SKIP
        <Geographic 2D CRS: EPSG:4326>
        Name: WGS 84
        Axis Info [ellipsoidal]:
        - Lat[north]: Geodetic latitude (degree)
        - Lon[east]: Geodetic longitude (degree)
        Area of Use:
        - name: World
        - bounds: (-180.0, -90.0, 180.0, 90.0)
        Datum: World Geodetic System 1984
        - Ellipsoid: WGS 84
        - Prime Meridian: Greenwich

        >>> gdf = gdf.to_crs(3857)
        >>> gdf
            col1                       geometry
        0  name1  POINT (111319.491 222684.209)
        1  name2  POINT (222638.982 111325.143)
        >>> gdf.crs  # doctest: +SKIP
        <Projected CRS: EPSG:3857>
        Name: WGS 84 / Pseudo-Mercator
        Axis Info [cartesian]:
        - X[east]: Easting (metre)
        - Y[north]: Northing (metre)
        Area of Use:
        - name: World - 85°S to 85°N
        - bounds: (-180.0, -85.06, 180.0, 85.06)
        Coordinate Operation:
        - name: Popular Visualisation Pseudo-Mercator
        - method: Popular Visualisation Pseudo Mercator
        Datum: World Geodetic System 1984
        - Ellipsoid: WGS 84
        - Prime Meridian: Greenwich

        See also
        --------
        GeoDataFrame.set_crs : assign CRS without re-projection
        """
        if inplace:
            df = self
        else:
            df = self.copy()
        geom = df.geometry.to_crs(crs=crs, epsg=epsg)
        df.geometry = geom
        df.crs = geom.crs
        if not inplace:
            return df

    def estimate_utm_crs(self, datum_name="WGS 84"):
        """Returns the estimated UTM CRS based on the bounds of the dataset.

        .. versionadded:: 0.9

        .. note:: Requires pyproj 3+

        Parameters
        ----------
        datum_name : str, optional
            The name of the datum to use in the query. Default is WGS 84.

        Returns
        -------
        pyproj.CRS

        Examples
        --------
        >>> world = geopandas.read_file(
        ...     geopandas.datasets.get_path("naturalearth_lowres")
        ... )
        >>> germany = world.loc[world.name == "Germany"]
        >>> germany.estimate_utm_crs()  # doctest: +SKIP
        <Projected CRS: EPSG:32632>
        Name: WGS 84 / UTM zone 32N
        Axis Info [cartesian]:
        - E[east]: Easting (metre)
        - N[north]: Northing (metre)
        Area of Use:
        - name: World - N hemisphere - 6°E to 12°E - by country
        - bounds: (6.0, 0.0, 12.0, 84.0)
        Coordinate Operation:
        - name: UTM zone 32N
        - method: Transverse Mercator
        Datum: World Geodetic System 1984
        - Ellipsoid: WGS 84
        - Prime Meridian: Greenwich
        """
        return self.geometry.estimate_utm_crs(datum_name=datum_name)

    def __getitem__(self, key):
        """
        If the result is a column containing only 'geometry', return a
        GeoSeries. If it's a DataFrame with a 'geometry' column, return a
        GeoDataFrame.
        """
        result = super().__getitem__(key)
        geo_col = self._geometry_column_name
        if isinstance(result, Series) and isinstance(result.dtype, GeometryDtype):
            result.__class__ = GeoSeries
        elif isinstance(result, DataFrame) and geo_col in result:
            result.__class__ = GeoDataFrame
            result._geometry_column_name = geo_col
        elif isinstance(result, DataFrame) and geo_col not in result:
            result.__class__ = DataFrame
        return result

    def __setitem__(self, key, value):
        """
        Overwritten to preserve CRS of GeometryArray in cases like
        df['geometry'] = [geom... for geom in df.geometry]
        """
        if not pd.api.types.is_list_like(key) and key == self._geometry_column_name:
            if pd.api.types.is_scalar(value) or isinstance(value, BaseGeometry):
                value = [value] * self.shape[0]
            try:
                value = _ensure_geometry(value, crs=self.crs)
                self._crs = value.crs
            except TypeError:
                warnings.warn("Geometry column does not contain geometry.")
        super().__setitem__(key, value)

    #
    # Implement pandas methods
    #

    def merge(self, *args, **kwargs):
        r"""Merge two ``GeoDataFrame`` objects with a database-style join.

        Returns a ``GeoDataFrame`` if a geometry column is present; otherwise,
        returns a pandas ``DataFrame``.

        Returns
        -------
        GeoDataFrame or DataFrame

        Notes
        -----
        The extra arguments ``*args`` and keyword arguments ``**kwargs`` are
        passed to DataFrame.merge.

        Reference
        ---------
        https://pandas.pydata.org/pandas-docs/stable/reference/api/pandas\
        .DataFrame.merge.html

        """
        result = DataFrame.merge(self, *args, **kwargs)
        geo_col = self._geometry_column_name
        if isinstance(result, DataFrame) and geo_col in result:
            result.__class__ = GeoDataFrame
            result.crs = self.crs
            result._geometry_column_name = geo_col
        elif isinstance(result, DataFrame) and geo_col not in result:
            result.__class__ = DataFrame
        return result

    @doc(pd.DataFrame)
    def apply(self, func, axis=0, raw=False, result_type=None, args=(), **kwargs):
        result = super().apply(
            func, axis=axis, raw=raw, result_type=result_type, args=args, **kwargs
        )
<<<<<<< HEAD
        # Reconstruct gdf if it was lost by apply
        if self._geometry_column_name in result.columns:
            # axis=1 apply will split GeometryDType to object, try and cast back
            try:
                _ensure_geometry(result[self._geometry_column_name], crs=self.crs)
            except TypeError:
                pass
            else:
                result = result.set_geometry(self._geometry_column_name)
                if self.crs is not None and result.crs is None:
                    result.set_crs(self.crs, inplace=True)

=======
        if (
            isinstance(result, GeoDataFrame)
            and self._geometry_column_name in result.columns
            and isinstance(result[self._geometry_column_name].dtype, GeometryDtype)
        ):
            # apply calls _constructor which resets geom col name to geometry
            result._geometry_column_name = self._geometry_column_name
            if self.crs is not None and result.crs is None:
                result.set_crs(self.crs, inplace=True)
>>>>>>> 5c0c9da1
        return result

    @property
    def _constructor(self):
        return _geodataframe_constructor_with_fallback

    @property
    def _constructor_sliced(self):
        return _geoseries_constructor_with_fallback

    def __finalize__(self, other, method=None, **kwargs):
        """propagate metadata from other to self"""
        self = super().__finalize__(other, method=method, **kwargs)

        # merge operation: using metadata of the left object
        if method == "merge":
            for name in self._metadata:
                object.__setattr__(self, name, getattr(other.left, name, None))
        # concat operation: using metadata of the first object
        elif method == "concat":
            for name in self._metadata:
                object.__setattr__(self, name, getattr(other.objs[0], name, None))

            if (self.columns == self._geometry_column_name).sum() > 1:
                raise ValueError(
                    "Concat operation has resulted in multiple columns using "
                    f"the geometry column name '{self._geometry_column_name}'.\n"
                    f"Please ensure this column from the first DataFrame is not "
                    f"repeated."
                )
        return self

    def dissolve(
        self,
        by=None,
        aggfunc="first",
        as_index=True,
        level=None,
        sort=True,
        observed=False,
        dropna=True,
    ):
        """
        Dissolve geometries within `groupby` into single observation.
        This is accomplished by applying the `unary_union` method
        to all geometries within a groupself.

        Observations associated with each `groupby` group will be aggregated
        using the `aggfunc`.

        Parameters
        ----------
        by : string, default None
            Column whose values define groups to be dissolved. If None,
            whole GeoDataFrame is considered a single group.
        aggfunc : function or string, default "first"
            Aggregation function for manipulation of data associated
            with each group. Passed to pandas `groupby.agg` method.
        as_index : boolean, default True
            If true, groupby columns become index of result.
        level : int or str or sequence of int or sequence of str, default None
            If the axis is a MultiIndex (hierarchical), group by a
            particular level or levels.

            .. versionadded:: 0.9.0
        sort : bool, default True
            Sort group keys. Get better performance by turning this off.
            Note this does not influence the order of observations within
            each group. Groupby preserves the order of rows within each group.

            .. versionadded:: 0.9.0
        observed : bool, default False
            This only applies if any of the groupers are Categoricals.
            If True: only show observed values for categorical groupers.
            If False: show all values for categorical groupers.

            .. versionadded:: 0.9.0
        dropna : bool, default True
            If True, and if group keys contain NA values, NA values
            together with row/column will be dropped. If False, NA
            values will also be treated as the key in groups.

            This parameter is not supported for pandas < 1.1.0.
            A warning will be emitted for earlier pandas versions
            if a non-default value is given for this parameter.

            .. versionadded:: 0.9.0

        Returns
        -------
        GeoDataFrame

        Examples
        --------
        >>> from shapely.geometry import Point
        >>> d = {
        ...     "col1": ["name1", "name2", "name1"],
        ...     "geometry": [Point(1, 2), Point(2, 1), Point(0, 1)],
        ... }
        >>> gdf = geopandas.GeoDataFrame(d, crs=4326)
        >>> gdf
            col1                 geometry
        0  name1  POINT (1.00000 2.00000)
        1  name2  POINT (2.00000 1.00000)
        2  name1  POINT (0.00000 1.00000)

        >>> dissolved = gdf.dissolve('col1')
        >>> dissolved  # doctest: +SKIP
                                                    geometry
        col1
        name1  MULTIPOINT (0.00000 1.00000, 1.00000 2.00000)
        name2                        POINT (2.00000 1.00000)

        See also
        --------
        GeoDataFrame.explode : explode muti-part geometries into single geometries

        """

        if by is None and level is None:
            by = np.zeros(len(self), dtype="int64")

        groupby_kwargs = dict(
            by=by, level=level, sort=sort, observed=observed, dropna=dropna
        )
        if not compat.PANDAS_GE_11:
            groupby_kwargs.pop("dropna")

            if not dropna:  # If they passed a non-default dropna value
                warnings.warn("dropna kwarg is not supported for pandas < 1.1.0")

        # Process non-spatial component
        data = self.drop(labels=self.geometry.name, axis=1)
        aggregated_data = data.groupby(**groupby_kwargs).agg(aggfunc)

        # Process spatial component
        def merge_geometries(block):
            merged_geom = block.unary_union
            return merged_geom

        g = self.groupby(group_keys=False, **groupby_kwargs)[self.geometry.name].agg(
            merge_geometries
        )

        # Aggregate
        aggregated_geometry = GeoDataFrame(g, geometry=self.geometry.name, crs=self.crs)
        # Recombine
        aggregated = aggregated_geometry.join(aggregated_data)

        # Reset if requested
        if not as_index:
            aggregated = aggregated.reset_index()

        return aggregated

    # overrides the pandas native explode method to break up features geometrically
    def explode(self, column=None, **kwargs):
        """
        Explode muti-part geometries into multiple single geometries.

        Each row containing a multi-part geometry will be split into
        multiple rows with single geometries, thereby increasing the vertical
        size of the GeoDataFrame.

        The index of the input geodataframe is no longer unique and is
        replaced with a multi-index (original index with additional level
        indicating the multiple geometries: a new zero-based index for each
        single part geometry per multi-part geometry).

        Returns
        -------
        GeoDataFrame
            Exploded geodataframe with each single geometry
            as a separate entry in the geodataframe.

        Examples
        --------

        >>> from shapely.geometry import MultiPoint
        >>> d = {
        ...     "col1": ["name1", "name2"],
        ...     "geometry": [
        ...         MultiPoint([(1, 2), (3, 4)]),
        ...         MultiPoint([(2, 1), (0, 0)]),
        ...     ],
        ... }
        >>> gdf = geopandas.GeoDataFrame(d, crs=4326)
        >>> gdf
            col1                                       geometry
        0  name1  MULTIPOINT (1.00000 2.00000, 3.00000 4.00000)
        1  name2  MULTIPOINT (2.00000 1.00000, 0.00000 0.00000)

        >>> exploded = gdf.explode()
        >>> exploded
              col1                 geometry
        0 0  name1  POINT (1.00000 2.00000)
          1  name1  POINT (3.00000 4.00000)
        1 0  name2  POINT (2.00000 1.00000)
          1  name2  POINT (0.00000 0.00000)

        See also
        --------
        GeoDataFrame.dissolve : dissolve geometries into a single observation.

        """

        # If no column is specified then default to the active geometry column
        if column is None:
            column = self.geometry.name
        # If the specified column is not a geometry dtype use pandas explode
        if not isinstance(self[column].dtype, GeometryDtype):
            return super().explode(column, **kwargs)
            # TODO: make sure index behaviour is consistent

        df_copy = self.copy()

        if "level_1" in df_copy.columns:  # GH1393
            df_copy = df_copy.rename(columns={"level_1": "__level_1"})

        exploded_geom = df_copy.geometry.explode().reset_index(level=-1)
        exploded_index = exploded_geom.columns[0]
        df = (
            df_copy.drop(df_copy._geometry_column_name, axis=1)
            .join(exploded_geom)
            .set_geometry(self._geometry_column_name)
            .__finalize__(self)
        )

        # reset to MultiIndex, otherwise df index is only first level of
        # exploded GeoSeries index.
        df.set_index(exploded_index, append=True, inplace=True)
        df.index.names = list(self.index.names) + [None]

        if "__level_1" in df.columns:
            df = df.rename(columns={"__level_1": "level_1"})

        return df

    # overrides the pandas astype method to ensure the correct return type
    def astype(self, dtype, copy=True, errors="raise", **kwargs):
        """
        Cast a pandas object to a specified dtype ``dtype``.

        Returns a GeoDataFrame when the geometry column is kept as geometries,
        otherwise returns a pandas DataFrame.

        See the pandas.DataFrame.astype docstring for more details.

        Returns
        -------
        GeoDataFrame or DataFrame
        """
        df = super().astype(dtype, copy=copy, errors=errors, **kwargs)

        try:
            geoms = df[self._geometry_column_name]
            if is_geometry_type(geoms):
                return geopandas.GeoDataFrame(df, geometry=self._geometry_column_name)
        except KeyError:
            pass
        # if the geometry column is converted to non-geometries or did not exist
        # do not return a GeoDataFrame
        return pd.DataFrame(df)

    def convert_dtypes(self, *args, **kwargs):
        """
        Convert columns to best possible dtypes using dtypes supporting ``pd.NA``.

        Always returns a GeoDataFrame as no conversions are applied to the
        geometry column.

        See the pandas.DataFrame.convert_dtypes docstring for more details.

        Returns
        -------
        GeoDataFrame

        """
        # Overridden to fix GH1870, that return type is not preserved always
        # (and where it was, geometry col was not)

        if not compat.PANDAS_GE_10:
            raise NotImplementedError(
                "GeoDataFrame.convert_dtypes requires pandas >= 1.0"
            )

        return GeoDataFrame(
            super().convert_dtypes(*args, **kwargs),
            geometry=self.geometry.name,
            crs=self.crs,
        )

    def to_postgis(
        self,
        name,
        con,
        schema=None,
        if_exists="fail",
        index=False,
        index_label=None,
        chunksize=None,
        dtype=None,
    ):
        """
        Upload GeoDataFrame into PostGIS database.

        This method requires SQLAlchemy and GeoAlchemy2, and a PostgreSQL
        Python driver (e.g. psycopg2) to be installed.

        Parameters
        ----------
        name : str
            Name of the target table.
        con : sqlalchemy.engine.Connection or sqlalchemy.engine.Engine
            Active connection to the PostGIS database.
        if_exists : {'fail', 'replace', 'append'}, default 'fail'
            How to behave if the table already exists:

            - fail: Raise a ValueError.
            - replace: Drop the table before inserting new values.
            - append: Insert new values to the existing table.
        schema : string, optional
            Specify the schema. If None, use default schema: 'public'.
        index : bool, default True
            Write DataFrame index as a column.
            Uses *index_label* as the column name in the table.
        index_label : string or sequence, default None
            Column label for index column(s).
            If None is given (default) and index is True,
            then the index names are used.
        chunksize : int, optional
            Rows will be written in batches of this size at a time.
            By default, all rows will be written at once.
        dtype : dict of column name to SQL type, default None
            Specifying the datatype for columns.
            The keys should be the column names and the values
            should be the SQLAlchemy types.

        Examples
        --------

        >>> from sqlalchemy import create_engine
        >>> engine = create_engine("postgresql://myusername:mypassword@myhost:5432\
/mydatabase")  # doctest: +SKIP
        >>> gdf.to_postgis("my_table", engine)  # doctest: +SKIP

        See also
        --------
        GeoDataFrame.to_file : write GeoDataFrame to file
        read_postgis : read PostGIS database to GeoDataFrame

        """
        geopandas.io.sql._write_postgis(
            self, name, con, schema, if_exists, index, index_label, chunksize, dtype
        )

        #
        # Implement standard operators for GeoSeries
        #

    def __xor__(self, other):
        """Implement ^ operator as for builtin set type"""
        warnings.warn(
            "'^' operator will be deprecated. Use the 'symmetric_difference' "
            "method instead.",
            DeprecationWarning,
            stacklevel=2,
        )
        return self.geometry.symmetric_difference(other)

    def __or__(self, other):
        """Implement | operator as for builtin set type"""
        warnings.warn(
            "'|' operator will be deprecated. Use the 'union' method instead.",
            DeprecationWarning,
            stacklevel=2,
        )
        return self.geometry.union(other)

    def __and__(self, other):
        """Implement & operator as for builtin set type"""
        warnings.warn(
            "'&' operator will be deprecated. Use the 'intersection' method instead.",
            DeprecationWarning,
            stacklevel=2,
        )
        return self.geometry.intersection(other)

    def __sub__(self, other):
        """Implement - operator as for builtin set type"""
        warnings.warn(
            "'-' operator will be deprecated. Use the 'difference' method instead.",
            DeprecationWarning,
            stacklevel=2,
        )
        return self.geometry.difference(other)

    plot = CachedAccessor("plot", geopandas.plotting.GeoplotAccessor)

    @doc(_explore)
    def explore(self, *args, **kwargs):
        """Interactive map based on folium/leaflet.js"""
        return _explore(self, *args, **kwargs)


def _dataframe_set_geometry(self, col, drop=False, inplace=False, crs=None):
    if inplace:
        raise ValueError(
            "Can't do inplace setting when converting from DataFrame to GeoDataFrame"
        )
    gf = GeoDataFrame(self)
    # this will copy so that BlockManager gets copied
    return gf.set_geometry(col, drop=drop, inplace=False, crs=crs)


DataFrame.set_geometry = _dataframe_set_geometry

if compat.PANDAS_GE_10 and not compat.PANDAS_GE_11:  # i.e. on pandas 1.0.x
    _geodataframe_constructor_with_fallback._from_axes = GeoDataFrame._from_axes<|MERGE_RESOLUTION|>--- conflicted
+++ resolved
@@ -1401,7 +1401,6 @@
         result = super().apply(
             func, axis=axis, raw=raw, result_type=result_type, args=args, **kwargs
         )
-<<<<<<< HEAD
         # Reconstruct gdf if it was lost by apply
         if self._geometry_column_name in result.columns:
             # axis=1 apply will split GeometryDType to object, try and cast back
@@ -1414,17 +1413,6 @@
                 if self.crs is not None and result.crs is None:
                     result.set_crs(self.crs, inplace=True)
 
-=======
-        if (
-            isinstance(result, GeoDataFrame)
-            and self._geometry_column_name in result.columns
-            and isinstance(result[self._geometry_column_name].dtype, GeometryDtype)
-        ):
-            # apply calls _constructor which resets geom col name to geometry
-            result._geometry_column_name = self._geometry_column_name
-            if self.crs is not None and result.crs is None:
-                result.set_crs(self.crs, inplace=True)
->>>>>>> 5c0c9da1
         return result
 
     @property
