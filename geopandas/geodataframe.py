import json
import warnings

import numpy as np
import pandas as pd
from pandas import DataFrame, Series
from pandas.core.accessor import CachedAccessor

from shapely.geometry import mapping, shape
from shapely.geometry.base import BaseGeometry

from pyproj import CRS

from geopandas.array import GeometryArray, GeometryDtype, from_shapely, to_wkb, to_wkt
from geopandas.base import GeoPandasBase, is_geometry_type
from geopandas.geoseries import GeoSeries
import geopandas.io
from geopandas.explore import _explore
from . import _compat as compat
from ._decorator import doc


DEFAULT_GEO_COLUMN_NAME = "geometry"


def _ensure_geometry(data, crs=None):
    """
    Ensure the data is of geometry dtype or converted to it.

    If input is a (Geo)Series, output is a GeoSeries, otherwise output
    is GeometryArray.

    If the input is a GeometryDtype with a set CRS, `crs` is ignored.
    """
    if is_geometry_type(data):
        if isinstance(data, Series):
            data = GeoSeries(data)
        if data.crs is None:
            data.crs = crs
        return data
    else:
        if isinstance(data, Series):
            out = from_shapely(np.asarray(data), crs=crs)
            return GeoSeries(out, index=data.index, name=data.name)
        else:
            out = from_shapely(data, crs=crs)
            return out


def _crs_mismatch_warning():
    # TODO: raise error in 0.9 or 0.10.
    warnings.warn(
        "CRS mismatch between CRS of the passed geometries "
        "and 'crs'. Use 'GeoDataFrame.set_crs(crs, "
        "allow_override=True)' to overwrite CRS or "
        "'GeoDataFrame.to_crs(crs)' to reproject geometries. "
        "CRS mismatch will raise an error in the future versions "
        "of GeoPandas.",
        FutureWarning,
        stacklevel=3,
    )


class GeoDataFrame(GeoPandasBase, DataFrame):
    """
    A GeoDataFrame object is a pandas.DataFrame that has a column
    with geometry. In addition to the standard DataFrame constructor arguments,
    GeoDataFrame also accepts the following keyword arguments:

    Parameters
    ----------
    crs : value (optional)
        Coordinate Reference System of the geometry objects. Can be anything accepted by
        :meth:`pyproj.CRS.from_user_input() <pyproj.crs.CRS.from_user_input>`,
        such as an authority string (eg "EPSG:4326") or a WKT string.
    geometry : str or array (optional)
        If str, column to use as geometry. If array, will be set as 'geometry'
        column on GeoDataFrame.

    Examples
    --------
    Constructing GeoDataFrame from a dictionary.

    >>> from shapely.geometry import Point
    >>> d = {'col1': ['name1', 'name2'], 'geometry': [Point(1, 2), Point(2, 1)]}
    >>> gdf = geopandas.GeoDataFrame(d, crs="EPSG:4326")
    >>> gdf
        col1                 geometry
    0  name1  POINT (1.00000 2.00000)
    1  name2  POINT (2.00000 1.00000)

    Notice that the inferred dtype of 'geometry' columns is geometry.

    >>> gdf.dtypes
    col1          object
    geometry    geometry
    dtype: object

    Constructing GeoDataFrame from a pandas DataFrame with a column of WKT geometries:

    >>> import pandas as pd
    >>> d = {'col1': ['name1', 'name2'], 'wkt': ['POINT (1 2)', 'POINT (2 1)']}
    >>> df = pd.DataFrame(d)
    >>> gs = geopandas.GeoSeries.from_wkt(df['wkt'])
    >>> gdf = geopandas.GeoDataFrame(df, geometry=gs, crs="EPSG:4326")
    >>> gdf
        col1          wkt                 geometry
    0  name1  POINT (1 2)  POINT (1.00000 2.00000)
    1  name2  POINT (2 1)  POINT (2.00000 1.00000)

    See also
    --------
    GeoSeries : Series object designed to store shapely geometry objects
    """

    _metadata = ["_crs", "_geometry_column_name"]

    _geometry_column_name = DEFAULT_GEO_COLUMN_NAME

    def __init__(self, data=None, *args, geometry=None, crs=None, **kwargs):
        with compat.ignore_shapely2_warnings():
            super().__init__(data, *args, **kwargs)

        # need to set this before calling self['geometry'], because
        # getitem accesses crs
        self._crs = CRS.from_user_input(crs) if crs else None

        # set_geometry ensures the geometry data have the proper dtype,
        # but is not called if `geometry=None` ('geometry' column present
        # in the data), so therefore need to ensure it here manually
        # but within a try/except because currently non-geometries are
        # allowed in that case
        # TODO do we want to raise / return normal DataFrame in this case?

        # if gdf passed in and geo_col is set, we use that for geometry
        if geometry is None and isinstance(data, GeoDataFrame):
            self._geometry_column_name = data._geometry_column_name
            if crs is not None and data.crs != crs:
                _crs_mismatch_warning()
                # TODO: raise error in 0.9 or 0.10.
            return

        if geometry is None and "geometry" in self.columns:
            # Check for multiple columns with name "geometry". If there are,
            # self["geometry"] is a gdf and constructor gets recursively recalled
            # by pandas internals trying to access this
            if (self.columns == "geometry").sum() > 1:
                raise ValueError(
                    "GeoDataFrame does not support multiple columns "
                    "using the geometry column name 'geometry'."
                )

            # only if we have actual geometry values -> call set_geometry
            index = self.index
            try:
                if (
                    hasattr(self["geometry"].values, "crs")
                    and self["geometry"].values.crs
                    and crs
                    and not self["geometry"].values.crs == crs
                ):
                    _crs_mismatch_warning()
                    # TODO: raise error in 0.9 or 0.10.
                self["geometry"] = _ensure_geometry(self["geometry"].values, crs)
            except TypeError:
                pass
            else:
                if self.index is not index:
                    # With pandas < 1.0 and an empty frame (no rows), the index
                    # gets reset to a default RangeIndex -> set back the original
                    # index if needed
                    self.index = index
                geometry = "geometry"

        if geometry is not None:
            if (
                hasattr(geometry, "crs")
                and geometry.crs
                and crs
                and not geometry.crs == crs
            ):
                _crs_mismatch_warning()
                # TODO: raise error in 0.9 or 0.10.
            self.set_geometry(geometry, inplace=True)

        if geometry is None and crs:
            warnings.warn(
                "Assigning CRS to a GeoDataFrame without a geometry column is now "
                "deprecated and will not be supported in the future.",
                FutureWarning,
                stacklevel=2,
            )

    def __setattr__(self, attr, val):
        # have to special case geometry b/c pandas tries to use as column...
        if attr == "geometry":
            object.__setattr__(self, attr, val)
        else:
            super().__setattr__(attr, val)

    def _get_geometry(self):
        if self._geometry_column_name not in self:
            raise AttributeError(
                "No geometry data set yet (expected in"
                " column '%s'.)" % self._geometry_column_name
            )
        return self[self._geometry_column_name]

    def _set_geometry(self, col):
        if not pd.api.types.is_list_like(col):
            raise ValueError("Must use a list-like to set the geometry property")
        self.set_geometry(col, inplace=True)

    geometry = property(
        fget=_get_geometry, fset=_set_geometry, doc="Geometry data for GeoDataFrame"
    )

    def set_geometry(self, col, drop=False, inplace=False, crs=None):
        """
        Set the GeoDataFrame geometry using either an existing column or
        the specified input. By default yields a new object.

        The original geometry column is replaced with the input.

        Parameters
        ----------
        col : column label or array
        drop : boolean, default False
            Delete column to be used as the new geometry
        inplace : boolean, default False
            Modify the GeoDataFrame in place (do not create a new object)
        crs : pyproj.CRS, optional
            Coordinate system to use. The value can be anything accepted
            by :meth:`pyproj.CRS.from_user_input() <pyproj.crs.CRS.from_user_input>`,
            such as an authority string (eg "EPSG:4326") or a WKT string.
            If passed, overrides both DataFrame and col's crs.
            Otherwise, tries to get crs from passed col values or DataFrame.

        Examples
        --------
        >>> from shapely.geometry import Point
        >>> d = {'col1': ['name1', 'name2'], 'geometry': [Point(1, 2), Point(2, 1)]}
        >>> gdf = geopandas.GeoDataFrame(d, crs="EPSG:4326")
        >>> gdf
            col1                 geometry
        0  name1  POINT (1.00000 2.00000)
        1  name2  POINT (2.00000 1.00000)

        Passing an array:

        >>> df1 = gdf.set_geometry([Point(0,0), Point(1,1)])
        >>> df1
            col1                 geometry
        0  name1  POINT (0.00000 0.00000)
        1  name2  POINT (1.00000 1.00000)

        Using existing column:

        >>> gdf["buffered"] = gdf.buffer(2)
        >>> df2 = gdf.set_geometry("buffered")
        >>> df2.geometry
        0    POLYGON ((3.00000 2.00000, 2.99037 1.80397, 2....
        1    POLYGON ((4.00000 1.00000, 3.99037 0.80397, 3....
        Name: buffered, dtype: geometry

        Returns
        -------
        GeoDataFrame

        See also
        --------
        GeoDataFrame.rename_geometry : rename an active geometry column
        """
        # Most of the code here is taken from DataFrame.set_index()
        if inplace:
            frame = self
        else:
            frame = self.copy()

        to_remove = None
        geo_column_name = self._geometry_column_name
        if isinstance(col, (Series, list, np.ndarray, GeometryArray)):
            level = col
        elif hasattr(col, "ndim") and col.ndim != 1:
            raise ValueError("Must pass array with one dimension only.")
        else:
            try:
                level = frame[col]
            except KeyError:
                raise ValueError("Unknown column %s" % col)
            except Exception:
                raise
            if isinstance(level, DataFrame):
                raise ValueError(
                    "GeoDataFrame does not support setting the geometry column where "
                    "the column name is shared by multiple columns."
                )

            if drop:
                to_remove = col
                geo_column_name = self._geometry_column_name
            else:
                geo_column_name = col

        if to_remove:
            del frame[to_remove]

        if not crs:
            level_crs = getattr(level, "crs", None)
            crs = level_crs if level_crs is not None else self._crs

        if isinstance(level, (GeoSeries, GeometryArray)) and level.crs != crs:
            # Avoids caching issues/crs sharing issues
            level = level.copy()
            level.crs = crs

        # Check that we are using a listlike of geometries
        level = _ensure_geometry(level, crs=crs)
        index = frame.index
        frame[geo_column_name] = level
        if frame.index is not index and len(frame.index) == len(index):
            # With pandas < 1.0 and an empty frame (no rows), the index gets reset
            # to a default RangeIndex -> set back the original index if needed
            frame.index = index
        frame._geometry_column_name = geo_column_name
        frame.crs = crs
        if not inplace:
            return frame

    def rename_geometry(self, col, inplace=False):
        """
        Renames the GeoDataFrame geometry column to
        the specified name. By default yields a new object.

        The original geometry column is replaced with the input.

        Parameters
        ----------
        col : new geometry column label
        inplace : boolean, default False
            Modify the GeoDataFrame in place (do not create a new object)

        Examples
        --------
        >>> from shapely.geometry import Point
        >>> d = {'col1': ['name1', 'name2'], 'geometry': [Point(1, 2), Point(2, 1)]}
        >>> df = geopandas.GeoDataFrame(d, crs="EPSG:4326")
        >>> df1 = df.rename_geometry('geom1')
        >>> df1.geometry.name
        'geom1'
        >>> df.rename_geometry('geom1', inplace=True)
        >>> df.geometry.name
        'geom1'

        Returns
        -------
        geodataframe : GeoDataFrame

        See also
        --------
        GeoDataFrame.set_geometry : set the active geometry
        """
        geometry_col = self.geometry.name
        if col in self.columns:
            raise ValueError(f"Column named {col} already exists")
        else:
            if not inplace:
                return self.rename(columns={geometry_col: col}).set_geometry(
                    col, inplace
                )
            self.rename(columns={geometry_col: col}, inplace=inplace)
            self.set_geometry(col, inplace=inplace)

    @property
    def crs(self):
        """
        The Coordinate Reference System (CRS) represented as a ``pyproj.CRS``
        object.

        Returns None if the CRS is not set, and to set the value it
        :getter: Returns a ``pyproj.CRS`` or None. When setting, the value
        can be anything accepted by
        :meth:`pyproj.CRS.from_user_input() <pyproj.crs.CRS.from_user_input>`,
        such as an authority string (eg "EPSG:4326") or a WKT string.

        Examples
        --------

        >>> gdf.crs  # doctest: +SKIP
        <Geographic 2D CRS: EPSG:4326>
        Name: WGS 84
        Axis Info [ellipsoidal]:
        - Lat[north]: Geodetic latitude (degree)
        - Lon[east]: Geodetic longitude (degree)
        Area of Use:
        - name: World
        - bounds: (-180.0, -90.0, 180.0, 90.0)
        Datum: World Geodetic System 1984
        - Ellipsoid: WGS 84
        - Prime Meridian: Greenwich

        See also
        --------
        GeoDataFrame.set_crs : assign CRS
        GeoDataFrame.to_crs : re-project to another CRS

        """
        return self._crs

    @crs.setter
    def crs(self, value):
        """Sets the value of the crs"""
        if self._geometry_column_name not in self:
            warnings.warn(
                "Assigning CRS to a GeoDataFrame without a geometry column is now "
                "deprecated and will not be supported in the future.",
                FutureWarning,
                stacklevel=4,
            )
            self._crs = None if not value else CRS.from_user_input(value)
        else:
            if hasattr(self.geometry.values, "crs"):
                self.geometry.values.crs = value
                self._crs = self.geometry.values.crs
            else:
                # column called 'geometry' without geometry
                self._crs = None if not value else CRS.from_user_input(value)

    def __setstate__(self, state):
        # overriding DataFrame method for compat with older pickles (CRS handling)
        if isinstance(state, dict):
            if "_metadata" in state and "crs" in state["_metadata"]:
                metadata = state["_metadata"]
                metadata[metadata.index("crs")] = "_crs"
            if "crs" in state and "_crs" not in state:
                crs = state.pop("crs")
                state["_crs"] = CRS.from_user_input(crs) if crs is not None else crs

        super().__setstate__(state)

        # for some versions that didn't yet have CRS at array level -> crs is set
        # at GeoDataFrame level with '_crs' (and not 'crs'), so without propagating
        # to the GeoSeries/GeometryArray
        try:
            if self.crs is not None:
                if self.geometry.values.crs is None:
                    self.crs = self.crs
        except Exception:
            pass

    @classmethod
    def from_dict(cls, data, geometry=None, crs=None, **kwargs):
        """
        Construct GeoDataFrame from dict of array-like or dicts by
        overriding DataFrame.from_dict method with geometry and crs

        Parameters
        ----------
        data : dict
            Of the form {field : array-like} or {field : dict}.
        geometry : str or array (optional)
            If str, column to use as geometry. If array, will be set as 'geometry'
            column on GeoDataFrame.
        crs : str or dict (optional)
            Coordinate reference system to set on the resulting frame.
        kwargs : key-word arguments
            These arguments are passed to DataFrame.from_dict

        Returns
        -------
        GeoDataFrame

        """
        dataframe = super().from_dict(data, **kwargs)
        return GeoDataFrame(dataframe, geometry=geometry, crs=crs)

    @classmethod
    def from_file(cls, filename, **kwargs):
        """Alternate constructor to create a ``GeoDataFrame`` from a file.

        It is recommended to use :func:`geopandas.read_file` instead.

        Can load a ``GeoDataFrame`` from a file in any format recognized by
        `fiona`. See http://fiona.readthedocs.io/en/latest/manual.html for details.

        Parameters
        ----------
        filename : str
            File path or file handle to read from. Depending on which kwargs
            are included, the content of filename may vary. See
            http://fiona.readthedocs.io/en/latest/README.html#usage for usage details.
        kwargs : key-word arguments
            These arguments are passed to fiona.open, and can be used to
            access multi-layer data, data stored within archives (zip files),
            etc.

        Examples
        --------

        >>> path = geopandas.datasets.get_path('nybb')
        >>> gdf = geopandas.GeoDataFrame.from_file(path)
        >>> gdf  # doctest: +SKIP
           BoroCode       BoroName     Shape_Leng    Shape_Area                 \
                          geometry
        0         5  Staten Island  330470.010332  1.623820e+09  MULTIPOLYGON ((\
(970217.022 145643.332, 970227....
        1         4         Queens  896344.047763  3.045213e+09  MULTIPOLYGON ((\
(1029606.077 156073.814, 102957...
        2         3       Brooklyn  741080.523166  1.937479e+09  MULTIPOLYGON ((\
(1021176.479 151374.797, 102100...
        3         1      Manhattan  359299.096471  6.364715e+08  MULTIPOLYGON ((\
(981219.056 188655.316, 980940....
        4         2          Bronx  464392.991824  1.186925e+09  MULTIPOLYGON ((\
(1012821.806 229228.265, 101278...

        The recommended method of reading files is :func:`geopandas.read_file`:

        >>> gdf = geopandas.read_file(path)

        See also
        --------
        read_file : read file to GeoDataFame
        GeoDataFrame.to_file : write GeoDataFrame to file

        """
        return geopandas.io.file._read_file(filename, **kwargs)

    @classmethod
    def from_features(cls, features, crs=None, columns=None):
        """
        Alternate constructor to create GeoDataFrame from an iterable of
        features or a feature collection.

        Parameters
        ----------
        features
            - Iterable of features, where each element must be a feature
              dictionary or implement the __geo_interface__.
            - Feature collection, where the 'features' key contains an
              iterable of features.
            - Object holding a feature collection that implements the
              ``__geo_interface__``.
        crs : str or dict (optional)
            Coordinate reference system to set on the resulting frame.
        columns : list of column names, optional
            Optionally specify the column names to include in the output frame.
            This does not overwrite the property names of the input, but can
            ensure a consistent output format.

        Returns
        -------
        GeoDataFrame

        Notes
        -----
        For more information about the ``__geo_interface__``, see
        https://gist.github.com/sgillies/2217756

        Examples
        --------
        >>> feature_coll = {
        ...     "type": "FeatureCollection",
        ...     "features": [
        ...         {
        ...             "id": "0",
        ...             "type": "Feature",
        ...             "properties": {"col1": "name1"},
        ...             "geometry": {"type": "Point", "coordinates": (1.0, 2.0)},
        ...             "bbox": (1.0, 2.0, 1.0, 2.0),
        ...         },
        ...         {
        ...             "id": "1",
        ...             "type": "Feature",
        ...             "properties": {"col1": "name2"},
        ...             "geometry": {"type": "Point", "coordinates": (2.0, 1.0)},
        ...             "bbox": (2.0, 1.0, 2.0, 1.0),
        ...         },
        ...     ],
        ...     "bbox": (1.0, 1.0, 2.0, 2.0),
        ... }
        >>> df = geopandas.GeoDataFrame.from_features(feature_coll)
        >>> df
                          geometry   col1
        0  POINT (1.00000 2.00000)  name1
        1  POINT (2.00000 1.00000)  name2

        """
        # Handle feature collections
        if hasattr(features, "__geo_interface__"):
            fs = features.__geo_interface__
        else:
            fs = features

        if isinstance(fs, dict) and fs.get("type") == "FeatureCollection":
            features_lst = fs["features"]
        else:
            features_lst = features

        rows = []
        for feature in features_lst:
            # load geometry
            if hasattr(feature, "__geo_interface__"):
                feature = feature.__geo_interface__
            row = {
                "geometry": shape(feature["geometry"]) if feature["geometry"] else None
            }
            # load properties
            row.update(feature["properties"])
            rows.append(row)
        return GeoDataFrame(rows, columns=columns, crs=crs)

    @classmethod
    def from_postgis(
        cls,
        sql,
        con,
        geom_col="geom",
        crs=None,
        index_col=None,
        coerce_float=True,
        parse_dates=None,
        params=None,
        chunksize=None,
    ):
        """
        Alternate constructor to create a ``GeoDataFrame`` from a sql query
        containing a geometry column in WKB representation.

        Parameters
        ----------
        sql : string
        con : sqlalchemy.engine.Connection or sqlalchemy.engine.Engine
        geom_col : string, default 'geom'
            column name to convert to shapely geometries
        crs : optional
            Coordinate reference system to use for the returned GeoDataFrame
        index_col : string or list of strings, optional, default: None
            Column(s) to set as index(MultiIndex)
        coerce_float : boolean, default True
            Attempt to convert values of non-string, non-numeric objects (like
            decimal.Decimal) to floating point, useful for SQL result sets
        parse_dates : list or dict, default None
            - List of column names to parse as dates.
            - Dict of ``{column_name: format string}`` where format string is
              strftime compatible in case of parsing string times, or is one of
              (D, s, ns, ms, us) in case of parsing integer timestamps.
            - Dict of ``{column_name: arg dict}``, where the arg dict
              corresponds to the keyword arguments of
              :func:`pandas.to_datetime`. Especially useful with databases
              without native Datetime support, such as SQLite.
        params : list, tuple or dict, optional, default None
            List of parameters to pass to execute method.
        chunksize : int, default None
            If specified, return an iterator where chunksize is the number
            of rows to include in each chunk.

        Examples
        --------
        PostGIS

        >>> from sqlalchemy import create_engine  # doctest: +SKIP
        >>> db_connection_url = "postgresql://myusername:mypassword@myhost:5432/mydb"
        >>> con = create_engine(db_connection_url)  # doctest: +SKIP
        >>> sql = "SELECT geom, highway FROM roads"
        >>> df = geopandas.GeoDataFrame.from_postgis(sql, con)  # doctest: +SKIP

        SpatiaLite

        >>> sql = "SELECT ST_Binary(geom) AS geom, highway FROM roads"
        >>> df = geopandas.GeoDataFrame.from_postgis(sql, con)  # doctest: +SKIP

        The recommended method of reading from PostGIS is
        :func:`geopandas.read_postgis`:

        >>> df = geopandas.read_postgis(sql, con)  # doctest: +SKIP

        See also
        --------
        geopandas.read_postgis : read PostGIS database to GeoDataFrame
        """

        df = geopandas.io.sql._read_postgis(
            sql,
            con,
            geom_col=geom_col,
            crs=crs,
            index_col=index_col,
            coerce_float=coerce_float,
            parse_dates=parse_dates,
            params=params,
            chunksize=chunksize,
        )

        return df

    def to_json(self, na="null", show_bbox=False, drop_id=False, **kwargs):
        """
        Returns a GeoJSON representation of the ``GeoDataFrame`` as a string.

        Parameters
        ----------
        na : {'null', 'drop', 'keep'}, default 'null'
            Indicates how to output missing (NaN) values in the GeoDataFrame.
            See below.
        show_bbox : bool, optional, default: False
            Include bbox (bounds) in the geojson
        drop_id : bool, default: False
            Whether to retain the index of the GeoDataFrame as the id property
            in the generated GeoJSON. Default is False, but may want True
            if the index is just arbitrary row numbers.

        Notes
        -----
        The remaining *kwargs* are passed to json.dumps().

        Missing (NaN) values in the GeoDataFrame can be represented as follows:

        - ``null``: output the missing entries as JSON null.
        - ``drop``: remove the property from the feature. This applies to each
          feature individually so that features may have different properties.
        - ``keep``: output the missing entries as NaN.

        Examples
        --------

        >>> from shapely.geometry import Point
        >>> d = {'col1': ['name1', 'name2'], 'geometry': [Point(1, 2), Point(2, 1)]}
        >>> gdf = geopandas.GeoDataFrame(d, crs="EPSG:4326")
        >>> gdf
            col1                 geometry
        0  name1  POINT (1.00000 2.00000)
        1  name2  POINT (2.00000 1.00000)

        >>> gdf.to_json()
        '{"type": "FeatureCollection", "features": [{"id": "0", "type": "Feature", \
"properties": {"col1": "name1"}, "geometry": {"type": "Point", "coordinates": [1.0,\
 2.0]}}, {"id": "1", "type": "Feature", "properties": {"col1": "name2"}, "geometry"\
: {"type": "Point", "coordinates": [2.0, 1.0]}}]}'

        Alternatively, you can write GeoJSON to file:

        >>> gdf.to_file(path, driver="GeoJSON")  # doctest: +SKIP

        See also
        --------
        GeoDataFrame.to_file : write GeoDataFrame to file

        """
        return json.dumps(
            self._to_geo(na=na, show_bbox=show_bbox, drop_id=drop_id), **kwargs
        )

    @property
    def __geo_interface__(self):
        """Returns a ``GeoDataFrame`` as a python feature collection.

        Implements the `geo_interface`. The returned python data structure
        represents the ``GeoDataFrame`` as a GeoJSON-like
        ``FeatureCollection``.

        This differs from `_to_geo()` only in that it is a property with
        default args instead of a method

        Examples
        --------

        >>> from shapely.geometry import Point
        >>> d = {'col1': ['name1', 'name2'], 'geometry': [Point(1, 2), Point(2, 1)]}
        >>> gdf = geopandas.GeoDataFrame(d, crs="EPSG:4326")
        >>> gdf
            col1                 geometry
        0  name1  POINT (1.00000 2.00000)
        1  name2  POINT (2.00000 1.00000)

        >>> gdf.__geo_interface__
        {'type': 'FeatureCollection', 'features': [{'id': '0', 'type': 'Feature', \
'properties': {'col1': 'name1'}, 'geometry': {'type': 'Point', 'coordinates': (1.0\
, 2.0)}, 'bbox': (1.0, 2.0, 1.0, 2.0)}, {'id': '1', 'type': 'Feature', 'properties\
': {'col1': 'name2'}, 'geometry': {'type': 'Point', 'coordinates': (2.0, 1.0)}, 'b\
box': (2.0, 1.0, 2.0, 1.0)}], 'bbox': (1.0, 1.0, 2.0, 2.0)}


        """
        return self._to_geo(na="null", show_bbox=True, drop_id=False)

    def iterfeatures(self, na="null", show_bbox=False, drop_id=False):
        """
        Returns an iterator that yields feature dictionaries that comply with
        __geo_interface__

        Parameters
        ----------
        na : str, optional
            Options are {'null', 'drop', 'keep'}, default 'null'.
            Indicates how to output missing (NaN) values in the GeoDataFrame

            - null: output the missing entries as JSON null
            - drop: remove the property from the feature. This applies to each feature \
individually so that features may have different properties
            - keep: output the missing entries as NaN

        show_bbox : bool, optional
            Include bbox (bounds) in the geojson. Default False.
        drop_id : bool, default: False
            Whether to retain the index of the GeoDataFrame as the id property
            in the generated GeoJSON. Default is False, but may want True
            if the index is just arbitrary row numbers.

        Examples
        --------

        >>> from shapely.geometry import Point
        >>> d = {'col1': ['name1', 'name2'], 'geometry': [Point(1, 2), Point(2, 1)]}
        >>> gdf = geopandas.GeoDataFrame(d, crs="EPSG:4326")
        >>> gdf
            col1                 geometry
        0  name1  POINT (1.00000 2.00000)
        1  name2  POINT (2.00000 1.00000)

        >>> feature = next(gdf.iterfeatures())
        >>> feature
        {'id': '0', 'type': 'Feature', 'properties': {'col1': 'name1'}, 'geometry': {\
'type': 'Point', 'coordinates': (1.0, 2.0)}}
        """
        if na not in ["null", "drop", "keep"]:
            raise ValueError("Unknown na method {0}".format(na))

        if self._geometry_column_name not in self:
            raise AttributeError(
                "No geometry data set (expected in"
                " column '%s')." % self._geometry_column_name
            )

        ids = np.array(self.index, copy=False)
        geometries = np.array(self[self._geometry_column_name], copy=False)

        if not self.columns.is_unique:
            raise ValueError("GeoDataFrame cannot contain duplicated column names.")

        properties_cols = self.columns.difference([self._geometry_column_name])

        if len(properties_cols) > 0:
            # convert to object to get python scalars.
            properties = self[properties_cols].astype(object).values
            if na == "null":
                properties[pd.isnull(self[properties_cols]).values] = None

            for i, row in enumerate(properties):
                geom = geometries[i]

                if na == "drop":
                    properties_items = {
                        k: v for k, v in zip(properties_cols, row) if not pd.isnull(v)
                    }
                else:
                    properties_items = {k: v for k, v in zip(properties_cols, row)}

                if drop_id:
                    feature = {}
                else:
                    feature = {"id": str(ids[i])}

                feature["type"] = "Feature"
                feature["properties"] = properties_items
                feature["geometry"] = mapping(geom) if geom else None

                if show_bbox:
                    feature["bbox"] = geom.bounds if geom else None

                yield feature

        else:
            for fid, geom in zip(ids, geometries):

                if drop_id:
                    feature = {}
                else:
                    feature = {"id": str(fid)}

                feature["type"] = "Feature"
                feature["properties"] = {}
                feature["geometry"] = mapping(geom) if geom else None

                if show_bbox:
                    feature["bbox"] = geom.bounds if geom else None

                yield feature

    def _to_geo(self, **kwargs):
        """
        Returns a python feature collection (i.e. the geointerface)
        representation of the GeoDataFrame.

        """
        geo = {
            "type": "FeatureCollection",
            "features": list(self.iterfeatures(**kwargs)),
        }

        if kwargs.get("show_bbox", False):
            geo["bbox"] = tuple(self.total_bounds)

        return geo

    def to_wkb(self, hex=False, **kwargs):
        """
        Encode all geometry columns in the GeoDataFrame to WKB.

        Parameters
        ----------
        hex : bool
            If true, export the WKB as a hexadecimal string.
            The default is to return a binary bytes object.
        kwargs
            Additional keyword args will be passed to
            :func:`pygeos.to_wkb` if pygeos is installed.

        Returns
        -------
        DataFrame
            geometry columns are encoded to WKB
        """

        df = DataFrame(self.copy())

        # Encode all geometry columns to WKB
        for col in df.columns[df.dtypes == "geometry"]:
            df[col] = to_wkb(df[col].values, hex=hex, **kwargs)

        return df

    def to_wkt(self, **kwargs):
        """
        Encode all geometry columns in the GeoDataFrame to WKT.

        Parameters
        ----------
        kwargs
            Keyword args will be passed to :func:`pygeos.to_wkt`
            if pygeos is installed.

        Returns
        -------
        DataFrame
            geometry columns are encoded to WKT
        """

        df = DataFrame(self.copy())

        # Encode all geometry columns to WKT
        for col in df.columns[df.dtypes == "geometry"]:
            df[col] = to_wkt(df[col].values, **kwargs)

        return df

    def to_parquet(self, path, index=None, compression="snappy", **kwargs):
        """Write a GeoDataFrame to the Parquet format.

        Any geometry columns present are serialized to WKB format in the file.

        Requires 'pyarrow'.

        WARNING: this is an initial implementation of Parquet file support and
        associated metadata.  This is tracking version 0.1.0 of the metadata
        specification at:
        https://github.com/geopandas/geo-arrow-spec

        This metadata specification does not yet make stability promises.  As such,
        we do not yet recommend using this in a production setting unless you are
        able to rewrite your Parquet files.

        .. versionadded:: 0.8

        Parameters
        ----------
        path : str, path object
        index : bool, default None
            If ``True``, always include the dataframe's index(es) as columns
            in the file output.
            If ``False``, the index(es) will not be written to the file.
            If ``None``, the index(ex) will be included as columns in the file
            output except `RangeIndex` which is stored as metadata only.
        compression : {'snappy', 'gzip', 'brotli', None}, default 'snappy'
            Name of the compression to use. Use ``None`` for no compression.
        kwargs
            Additional keyword arguments passed to :func:`pyarrow.parquet.write_table`.

        Examples
        --------

        >>> gdf.to_parquet('data.parquet')  # doctest: +SKIP

        See also
        --------
        GeoDataFrame.to_feather : write GeoDataFrame to feather
        GeoDataFrame.to_file : write GeoDataFrame to file
        """

        from geopandas.io.arrow import _to_parquet

        _to_parquet(self, path, compression=compression, index=index, **kwargs)

    def to_feather(self, path, index=None, compression=None, **kwargs):
        """Write a GeoDataFrame to the Feather format.

        Any geometry columns present are serialized to WKB format in the file.

        Requires 'pyarrow' >= 0.17.

        WARNING: this is an initial implementation of Feather file support and
        associated metadata.  This is tracking version 0.1.0 of the metadata
        specification at:
        https://github.com/geopandas/geo-arrow-spec

        This metadata specification does not yet make stability promises.  As such,
        we do not yet recommend using this in a production setting unless you are
        able to rewrite your Feather files.

        .. versionadded:: 0.8

        Parameters
        ----------
        path : str, path object
        index : bool, default None
            If ``True``, always include the dataframe's index(es) as columns
            in the file output.
            If ``False``, the index(es) will not be written to the file.
            If ``None``, the index(ex) will be included as columns in the file
            output except `RangeIndex` which is stored as metadata only.
        compression : {'zstd', 'lz4', 'uncompressed'}, optional
            Name of the compression to use. Use ``"uncompressed"`` for no
            compression. By default uses LZ4 if available, otherwise uncompressed.
        kwargs
            Additional keyword arguments passed to to
            :func:`pyarrow.feather.write_feather`.

        Examples
        --------

        >>> gdf.to_feather('data.feather')  # doctest: +SKIP

        See also
        --------
        GeoDataFrame.to_parquet : write GeoDataFrame to parquet
        GeoDataFrame.to_file : write GeoDataFrame to file
        """

        from geopandas.io.arrow import _to_feather

        _to_feather(self, path, index=index, compression=compression, **kwargs)

    def to_file(self, filename, driver=None, schema=None, index=None, **kwargs):
        """Write the ``GeoDataFrame`` to a file.

        By default, an ESRI shapefile is written, but any OGR data source
        supported by Fiona can be written. A dictionary of supported OGR
        providers is available via:

        >>> import fiona
        >>> fiona.supported_drivers  # doctest: +SKIP

        Parameters
        ----------
        filename : string
            File path or file handle to write to.
        driver : string, default None
            The OGR format driver used to write the vector file.
            If not specified, it attempts to infer it from the file extension.
            If no extension is specified, it saves ESRI Shapefile to a folder.
        schema : dict, default: None
            If specified, the schema dictionary is passed to Fiona to
            better control how the file is written.
        index : bool, default None
            If True, write index into one or more columns (for MultiIndex).
            Default None writes the index into one or more columns only if
            the index is named, is a MultiIndex, or has a non-integer data
            type. If False, no index is written.

            .. versionadded:: 0.7
                Previously the index was not written.

        Notes
        -----
        The extra keyword arguments ``**kwargs`` are passed to fiona.open and
        can be used to write to multi-layer data, store data within archives
        (zip files), etc.

        The format drivers will attempt to detect the encoding of your data, but
        may fail. In this case, the proper encoding can be specified explicitly
        by using the encoding keyword parameter, e.g. ``encoding='utf-8'``.

        See Also
        --------
        GeoSeries.to_file
        GeoDataFrame.to_postgis : write GeoDataFrame to PostGIS database
        GeoDataFrame.to_parquet : write GeoDataFrame to parquet
        GeoDataFrame.to_feather : write GeoDataFrame to feather

        Examples
        --------

        >>> gdf.to_file('dataframe.shp')  # doctest: +SKIP

        >>> gdf.to_file('dataframe.gpkg', driver='GPKG', layer='name')  # doctest: +SKIP

        >>> gdf.to_file('dataframe.geojson', driver='GeoJSON')  # doctest: +SKIP

        With selected drivers you can also append to a file with `mode="a"`:

        >>> gdf.to_file('dataframe.shp', mode="a")  # doctest: +SKIP
        """
        from geopandas.io.file import _to_file

        _to_file(self, filename, driver, schema, index, **kwargs)

    def set_crs(self, crs=None, epsg=None, inplace=False, allow_override=False):
        """
        Set the Coordinate Reference System (CRS) of the ``GeoDataFrame``.

        If there are multiple geometry columns within the GeoDataFrame, only
        the CRS of the active geometry column is set.

        NOTE: The underlying geometries are not transformed to this CRS. To
        transform the geometries to a new CRS, use the ``to_crs`` method.

        Parameters
        ----------
        crs : pyproj.CRS, optional if `epsg` is specified
            The value can be anything accepted
            by :meth:`pyproj.CRS.from_user_input() <pyproj.crs.CRS.from_user_input>`,
            such as an authority string (eg "EPSG:4326") or a WKT string.
        epsg : int, optional if `crs` is specified
            EPSG code specifying the projection.
        inplace : bool, default False
            If True, the CRS of the GeoDataFrame will be changed in place
            (while still returning the result) instead of making a copy of
            the GeoDataFrame.
        allow_override : bool, default False
            If the the GeoDataFrame already has a CRS, allow to replace the
            existing CRS, even when both are not equal.

        Examples
        --------
        >>> from shapely.geometry import Point
        >>> d = {'col1': ['name1', 'name2'], 'geometry': [Point(1, 2), Point(2, 1)]}
        >>> gdf = geopandas.GeoDataFrame(d)
        >>> gdf
            col1                 geometry
        0  name1  POINT (1.00000 2.00000)
        1  name2  POINT (2.00000 1.00000)

        Setting CRS to a GeoDataFrame without one:

        >>> gdf.crs is None
        True

        >>> gdf = gdf.set_crs('epsg:3857')
        >>> gdf.crs  # doctest: +SKIP
        <Projected CRS: EPSG:3857>
        Name: WGS 84 / Pseudo-Mercator
        Axis Info [cartesian]:
        - X[east]: Easting (metre)
        - Y[north]: Northing (metre)
        Area of Use:
        - name: World - 85°S to 85°N
        - bounds: (-180.0, -85.06, 180.0, 85.06)
        Coordinate Operation:
        - name: Popular Visualisation Pseudo-Mercator
        - method: Popular Visualisation Pseudo Mercator
        Datum: World Geodetic System 1984
        - Ellipsoid: WGS 84
        - Prime Meridian: Greenwich

        Overriding existing CRS:

        >>> gdf = gdf.set_crs(4326, allow_override=True)

        Without ``allow_override=True``, ``set_crs`` returns an error if you try to
        override CRS.

        See also
        --------
        GeoDataFrame.to_crs : re-project to another CRS

        """
        if not inplace:
            df = self.copy()
        else:
            df = self
        df.geometry = df.geometry.set_crs(
            crs=crs, epsg=epsg, allow_override=allow_override, inplace=True
        )
        return df

    def to_crs(self, crs=None, epsg=None, inplace=False):
        """Transform geometries to a new coordinate reference system.

        Transform all geometries in an active geometry column to a different coordinate
        reference system.  The ``crs`` attribute on the current GeoSeries must
        be set.  Either ``crs`` or ``epsg`` may be specified for output.

        This method will transform all points in all objects. It has no notion
        or projecting entire geometries.  All segments joining points are
        assumed to be lines in the current projection, not geodesics. Objects
        crossing the dateline (or other projection boundary) will have
        undesirable behavior.

        Parameters
        ----------
        crs : pyproj.CRS, optional if `epsg` is specified
            The value can be anything accepted by
            :meth:`pyproj.CRS.from_user_input() <pyproj.crs.CRS.from_user_input>`,
            such as an authority string (eg "EPSG:4326") or a WKT string.
        epsg : int, optional if `crs` is specified
            EPSG code specifying output projection.
        inplace : bool, optional, default: False
            Whether to return a new GeoDataFrame or do the transformation in
            place.

        Returns
        -------
        GeoDataFrame

        Examples
        --------
        >>> from shapely.geometry import Point
        >>> d = {'col1': ['name1', 'name2'], 'geometry': [Point(1, 2), Point(2, 1)]}
        >>> gdf = geopandas.GeoDataFrame(d, crs=4326)
        >>> gdf
            col1                 geometry
        0  name1  POINT (1.00000 2.00000)
        1  name2  POINT (2.00000 1.00000)
        >>> gdf.crs  # doctest: +SKIP
        <Geographic 2D CRS: EPSG:4326>
        Name: WGS 84
        Axis Info [ellipsoidal]:
        - Lat[north]: Geodetic latitude (degree)
        - Lon[east]: Geodetic longitude (degree)
        Area of Use:
        - name: World
        - bounds: (-180.0, -90.0, 180.0, 90.0)
        Datum: World Geodetic System 1984
        - Ellipsoid: WGS 84
        - Prime Meridian: Greenwich

        >>> gdf = gdf.to_crs(3857)
        >>> gdf
            col1                       geometry
        0  name1  POINT (111319.491 222684.209)
        1  name2  POINT (222638.982 111325.143)
        >>> gdf.crs  # doctest: +SKIP
        <Projected CRS: EPSG:3857>
        Name: WGS 84 / Pseudo-Mercator
        Axis Info [cartesian]:
        - X[east]: Easting (metre)
        - Y[north]: Northing (metre)
        Area of Use:
        - name: World - 85°S to 85°N
        - bounds: (-180.0, -85.06, 180.0, 85.06)
        Coordinate Operation:
        - name: Popular Visualisation Pseudo-Mercator
        - method: Popular Visualisation Pseudo Mercator
        Datum: World Geodetic System 1984
        - Ellipsoid: WGS 84
        - Prime Meridian: Greenwich

        See also
        --------
        GeoDataFrame.set_crs : assign CRS without re-projection
        """
        if inplace:
            df = self
        else:
            df = self.copy()
        geom = df.geometry.to_crs(crs=crs, epsg=epsg)
        df.geometry = geom
        df.crs = geom.crs
        if not inplace:
            return df

    def estimate_utm_crs(self, datum_name="WGS 84"):
        """Returns the estimated UTM CRS based on the bounds of the dataset.

        .. versionadded:: 0.9

        .. note:: Requires pyproj 3+

        Parameters
        ----------
        datum_name : str, optional
            The name of the datum to use in the query. Default is WGS 84.

        Returns
        -------
        pyproj.CRS

        Examples
        --------
        >>> world = geopandas.read_file(
        ...     geopandas.datasets.get_path("naturalearth_lowres")
        ... )
        >>> germany = world.loc[world.name == "Germany"]
        >>> germany.estimate_utm_crs()  # doctest: +SKIP
        <Projected CRS: EPSG:32632>
        Name: WGS 84 / UTM zone 32N
        Axis Info [cartesian]:
        - E[east]: Easting (metre)
        - N[north]: Northing (metre)
        Area of Use:
        - name: World - N hemisphere - 6°E to 12°E - by country
        - bounds: (6.0, 0.0, 12.0, 84.0)
        Coordinate Operation:
        - name: UTM zone 32N
        - method: Transverse Mercator
        Datum: World Geodetic System 1984
        - Ellipsoid: WGS 84
        - Prime Meridian: Greenwich
        """
        return self.geometry.estimate_utm_crs(datum_name=datum_name)

    def __getitem__(self, key):
        """
        If the result is a column containing only 'geometry', return a
        GeoSeries. If it's a DataFrame with a 'geometry' column, return a
        GeoDataFrame.
        """
        result = super().__getitem__(key)
        geo_col = self._geometry_column_name
        if isinstance(result, Series) and isinstance(result.dtype, GeometryDtype):
            result.__class__ = GeoSeries
        elif isinstance(result, DataFrame) and geo_col in result:
            result.__class__ = GeoDataFrame
            result._geometry_column_name = geo_col
        elif isinstance(result, DataFrame) and geo_col not in result:
            result.__class__ = DataFrame
        return result

    def __setitem__(self, key, value):
        """
        Overwritten to preserve CRS of GeometryArray in cases like
        df['geometry'] = [geom... for geom in df.geometry]
        """
        if not pd.api.types.is_list_like(key) and key == self._geometry_column_name:
            if pd.api.types.is_scalar(value) or isinstance(value, BaseGeometry):
                value = [value] * self.shape[0]
            try:
                value = _ensure_geometry(value, crs=self.crs)
                self._crs = value.crs
            except TypeError:
                warnings.warn("Geometry column does not contain geometry.")
        super().__setitem__(key, value)

    #
    # Implement pandas methods
    #

    def merge(self, *args, **kwargs):
        r"""Merge two ``GeoDataFrame`` objects with a database-style join.

        Returns a ``GeoDataFrame`` if a geometry column is present; otherwise,
        returns a pandas ``DataFrame``.

        Returns
        -------
        GeoDataFrame or DataFrame

        Notes
        -----
        The extra arguments ``*args`` and keyword arguments ``**kwargs`` are
        passed to DataFrame.merge.

        Reference
        ---------
        https://pandas.pydata.org/pandas-docs/stable/reference/api/pandas\
        .DataFrame.merge.html

        """
        result = DataFrame.merge(self, *args, **kwargs)
        geo_col = self._geometry_column_name
        if isinstance(result, DataFrame) and geo_col in result:
            result.__class__ = GeoDataFrame
            result.crs = self.crs
            result._geometry_column_name = geo_col
        elif isinstance(result, DataFrame) and geo_col not in result:
            result.__class__ = DataFrame
        return result

    @doc(pd.DataFrame)
    def apply(self, func, axis=0, raw=False, result_type=None, args=(), **kwargs):
        result = super().apply(
            func, axis=axis, raw=raw, result_type=result_type, args=args, **kwargs
        )
        if (
            isinstance(result, GeoDataFrame)
            and self._geometry_column_name in result.columns
            and isinstance(result[self._geometry_column_name].dtype, GeometryDtype)
        ):
            # apply calls _constructor which resets geom col name to geometry
            result._geometry_column_name = self._geometry_column_name
            if self.crs is not None and result.crs is None:
                result.set_crs(self.crs, inplace=True)
        return result

    @property
    def _constructor(self):
        return GeoDataFrame

    def __finalize__(self, other, method=None, **kwargs):
        """propagate metadata from other to self"""
        self = super().__finalize__(other, method=method, **kwargs)

        # merge operation: using metadata of the left object
        if method == "merge":
            for name in self._metadata:
                object.__setattr__(self, name, getattr(other.left, name, None))
        # concat operation: using metadata of the first object
        elif method == "concat":
            for name in self._metadata:
                object.__setattr__(self, name, getattr(other.objs[0], name, None))

            if (self.columns == self._geometry_column_name).sum() > 1:
                raise ValueError(
                    "Concat operation has resulted in multiple columns using "
                    f"the geometry column name '{self._geometry_column_name}'.\n"
                    f"Please ensure this column from the first DataFrame is not "
                    f"repeated."
                )
        return self

    def dissolve(
        self,
        by=None,
        aggfunc="first",
        as_index=True,
        level=None,
        sort=True,
        observed=False,
        dropna=True,
    ):
        """
        Dissolve geometries within `groupby` into single observation.
        This is accomplished by applying the `unary_union` method
        to all geometries within a groupself.

        Observations associated with each `groupby` group will be aggregated
        using the `aggfunc`.

        Parameters
        ----------
        by : string, default None
            Column whose values define groups to be dissolved. If None,
            whole GeoDataFrame is considered a single group.
        aggfunc : function or string, default "first"
            Aggregation function for manipulation of data associated
            with each group. Passed to pandas `groupby.agg` method.
        as_index : boolean, default True
            If true, groupby columns become index of result.
        level : int or str or sequence of int or sequence of str, default None
            If the axis is a MultiIndex (hierarchical), group by a
            particular level or levels.

            .. versionadded:: 0.9.0
        sort : bool, default True
            Sort group keys. Get better performance by turning this off.
            Note this does not influence the order of observations within
            each group. Groupby preserves the order of rows within each group.

            .. versionadded:: 0.9.0
        observed : bool, default False
            This only applies if any of the groupers are Categoricals.
            If True: only show observed values for categorical groupers.
            If False: show all values for categorical groupers.

            .. versionadded:: 0.9.0
        dropna : bool, default True
            If True, and if group keys contain NA values, NA values
            together with row/column will be dropped. If False, NA
            values will also be treated as the key in groups.

            This parameter is not supported for pandas < 1.1.0.
            A warning will be emitted for earlier pandas versions
            if a non-default value is given for this parameter.

            .. versionadded:: 0.9.0

        Returns
        -------
        GeoDataFrame

        Examples
        --------
        >>> from shapely.geometry import Point
        >>> d = {
        ...     "col1": ["name1", "name2", "name1"],
        ...     "geometry": [Point(1, 2), Point(2, 1), Point(0, 1)],
        ... }
        >>> gdf = geopandas.GeoDataFrame(d, crs=4326)
        >>> gdf
            col1                 geometry
        0  name1  POINT (1.00000 2.00000)
        1  name2  POINT (2.00000 1.00000)
        2  name1  POINT (0.00000 1.00000)

        >>> dissolved = gdf.dissolve('col1')
        >>> dissolved  # doctest: +SKIP
                                                    geometry
        col1
        name1  MULTIPOINT (0.00000 1.00000, 1.00000 2.00000)
        name2                        POINT (2.00000 1.00000)

        See also
        --------
        GeoDataFrame.explode : explode muti-part geometries into single geometries

        """

        if by is None and level is None:
            by = np.zeros(len(self), dtype="int64")

        groupby_kwargs = dict(
            by=by, level=level, sort=sort, observed=observed, dropna=dropna
        )
        if not compat.PANDAS_GE_11:
            groupby_kwargs.pop("dropna")

            if not dropna:  # If they passed a non-default dropna value
                warnings.warn("dropna kwarg is not supported for pandas < 1.1.0")

        # Process non-spatial component
        data = self.drop(labels=self.geometry.name, axis=1)
        aggregated_data = data.groupby(**groupby_kwargs).agg(aggfunc)

        # Process spatial component
        def merge_geometries(block):
            merged_geom = block.unary_union
            return merged_geom

        g = self.groupby(group_keys=False, **groupby_kwargs)[self.geometry.name].agg(
            merge_geometries
        )

        # Aggregate
        aggregated_geometry = GeoDataFrame(g, geometry=self.geometry.name, crs=self.crs)
        # Recombine
        aggregated = aggregated_geometry.join(aggregated_data)

        # Reset if requested
        if not as_index:
            aggregated = aggregated.reset_index()

        return aggregated

    # overrides the pandas native explode method to break up features geometrically
    def explode(self, column=None, ignore_index=False, index_parts=None, **kwargs):
        """
        Explode muti-part geometries into multiple single geometries.

        Each row containing a multi-part geometry will be split into
        multiple rows with single geometries, thereby increasing the vertical
        size of the GeoDataFrame.

        .. note:: ignore_index requires pandas 1.1.0 or newer.

        Parameters
        ----------
        column : string, default None
            Column to explode. In the case of a geometry column, multi-part
            geometries are converted to single-part.
            If None, the active geometry column is used.
        ignore_index : bool, default False
            If True, the resulting index will be labelled 0, 1, …, n - 1,
            ignoring `index_parts`.
        index_parts : boolean, default True
            If True, the resulting index will be a multi-index (original
            index with an additional level indicating the multiple
            geometries: a new zero-based index for each single part geometry
            per multi-part geometry).

        Returns
        -------
        GeoDataFrame
            Exploded geodataframe with each single geometry
            as a separate entry in the geodataframe.

        Examples
        --------

        >>> from shapely.geometry import MultiPoint
        >>> d = {
        ...     "col1": ["name1", "name2"],
        ...     "geometry": [
        ...         MultiPoint([(1, 2), (3, 4)]),
        ...         MultiPoint([(2, 1), (0, 0)]),
        ...     ],
        ... }
        >>> gdf = geopandas.GeoDataFrame(d, crs=4326)
        >>> gdf
            col1                                       geometry
        0  name1  MULTIPOINT (1.00000 2.00000, 3.00000 4.00000)
        1  name2  MULTIPOINT (2.00000 1.00000, 0.00000 0.00000)

        >>> exploded = gdf.explode(index_parts=True)
        >>> exploded
              col1                 geometry
        0 0  name1  POINT (1.00000 2.00000)
          1  name1  POINT (3.00000 4.00000)
        1 0  name2  POINT (2.00000 1.00000)
          1  name2  POINT (0.00000 0.00000)

        >>> exploded = gdf.explode(index_parts=False)
        >>> exploded
            col1                 geometry
        0  name1  POINT (1.00000 2.00000)
        0  name1  POINT (3.00000 4.00000)
        1  name2  POINT (2.00000 1.00000)
        1  name2  POINT (0.00000 0.00000)

        >>> exploded = gdf.explode(ignore_index=True)
        >>> exploded
            col1                 geometry
        0  name1  POINT (1.00000 2.00000)
        1  name1  POINT (3.00000 4.00000)
        2  name2  POINT (2.00000 1.00000)
        3  name2  POINT (0.00000 0.00000)

        See also
        --------
        GeoDataFrame.dissolve : dissolve geometries into a single observation.

        """

        # If no column is specified then default to the active geometry column
        if column is None:
            column = self.geometry.name
        # If the specified column is not a geometry dtype use pandas explode
        if not isinstance(self[column].dtype, GeometryDtype):
            if compat.PANDAS_GE_11:
                return super().explode(column, ignore_index=ignore_index, **kwargs)
            else:
                return super().explode(column, **kwargs)

        if index_parts is None:
            if not ignore_index:
                warnings.warn(
                    "Currently, index_parts defaults to True, but in the future, "
                    "it will default to False to be consistent with Pandas. "
                    "Use `index_parts=True` to keep the current behavior and "
                    "True/False to silence the warning.",
                    FutureWarning,
                    stacklevel=2,
                )
            index_parts = True

        df_copy = self.copy()

        level_str = f"level_{df_copy.index.nlevels}"

        if level_str in df_copy.columns:  # GH1393
            df_copy = df_copy.rename(columns={level_str: f"__{level_str}"})

        if index_parts:
            exploded_geom = df_copy.geometry.explode(index_parts=True)
            exploded_index = exploded_geom.index
            exploded_geom = exploded_geom.reset_index(level=-1, drop=True)
        else:
            exploded_geom = df_copy.geometry.explode(index_parts=True).reset_index(
                level=-1, drop=True
            )
            exploded_index = exploded_geom.index

        df = (
            df_copy.drop(df_copy._geometry_column_name, axis=1)
            .join(exploded_geom)
            .__finalize__(self)
        )

        if ignore_index:
            df.reset_index(inplace=True, drop=True)
        elif index_parts:
            # reset to MultiIndex, otherwise df index is only first level of
            # exploded GeoSeries index.
            df.set_index(exploded_index, inplace=True)
            df.index.names = list(self.index.names) + [None]
        else:
            df.set_index(exploded_index, inplace=True)
            df.index.names = self.index.names

        if f"__{level_str}" in df.columns:
            df = df.rename(columns={f"__{level_str}": level_str})

        geo_df = df.set_geometry(self._geometry_column_name)
        return geo_df

    # overrides the pandas astype method to ensure the correct return type
    def astype(self, dtype, copy=True, errors="raise", **kwargs):
        """
        Cast a pandas object to a specified dtype ``dtype``.

        Returns a GeoDataFrame when the geometry column is kept as geometries,
        otherwise returns a pandas DataFrame.

        See the pandas.DataFrame.astype docstring for more details.

        Returns
        -------
        GeoDataFrame or DataFrame
        """
        df = super().astype(dtype, copy=copy, errors=errors, **kwargs)

        try:
            geoms = df[self._geometry_column_name]
            if is_geometry_type(geoms):
                return geopandas.GeoDataFrame(df, geometry=self._geometry_column_name)
        except KeyError:
            pass
        # if the geometry column is converted to non-geometries or did not exist
        # do not return a GeoDataFrame
        return pd.DataFrame(df)

    def convert_dtypes(self, *args, **kwargs):
        """
        Convert columns to best possible dtypes using dtypes supporting ``pd.NA``.

        Always returns a GeoDataFrame as no conversions are applied to the
        geometry column.

        See the pandas.DataFrame.convert_dtypes docstring for more details.

        Returns
        -------
        GeoDataFrame

        """
        # Overridden to fix GH1870, that return type is not preserved always
        # (and where it was, geometry col was not)

        if not compat.PANDAS_GE_10:
            raise NotImplementedError(
                "GeoDataFrame.convert_dtypes requires pandas >= 1.0"
            )

        return GeoDataFrame(
            super().convert_dtypes(*args, **kwargs),
            geometry=self.geometry.name,
            crs=self.crs,
        )

    def to_postgis(
        self,
        name,
        con,
        schema=None,
        if_exists="fail",
        index=False,
        index_label=None,
        chunksize=None,
        dtype=None,
    ):
        """
        Upload GeoDataFrame into PostGIS database.

        This method requires SQLAlchemy and GeoAlchemy2, and a PostgreSQL
        Python driver (e.g. psycopg2) to be installed.

        Parameters
        ----------
        name : str
            Name of the target table.
        con : sqlalchemy.engine.Connection or sqlalchemy.engine.Engine
            Active connection to the PostGIS database.
        if_exists : {'fail', 'replace', 'append'}, default 'fail'
            How to behave if the table already exists:

            - fail: Raise a ValueError.
            - replace: Drop the table before inserting new values.
            - append: Insert new values to the existing table.
        schema : string, optional
            Specify the schema. If None, use default schema: 'public'.
        index : bool, default True
            Write DataFrame index as a column.
            Uses *index_label* as the column name in the table.
        index_label : string or sequence, default None
            Column label for index column(s).
            If None is given (default) and index is True,
            then the index names are used.
        chunksize : int, optional
            Rows will be written in batches of this size at a time.
            By default, all rows will be written at once.
        dtype : dict of column name to SQL type, default None
            Specifying the datatype for columns.
            The keys should be the column names and the values
            should be the SQLAlchemy types.

        Examples
        --------

        >>> from sqlalchemy import create_engine
        >>> engine = create_engine("postgresql://myusername:mypassword@myhost:5432\
/mydatabase")  # doctest: +SKIP
        >>> gdf.to_postgis("my_table", engine)  # doctest: +SKIP

        See also
        --------
        GeoDataFrame.to_file : write GeoDataFrame to file
        read_postgis : read PostGIS database to GeoDataFrame

        """
        geopandas.io.sql._write_postgis(
            self, name, con, schema, if_exists, index, index_label, chunksize, dtype
        )

        #
        # Implement standard operators for GeoSeries
        #

    def __xor__(self, other):
        """Implement ^ operator as for builtin set type"""
        warnings.warn(
            "'^' operator will be deprecated. Use the 'symmetric_difference' "
            "method instead.",
            DeprecationWarning,
            stacklevel=2,
        )
        return self.geometry.symmetric_difference(other)

    def __or__(self, other):
        """Implement | operator as for builtin set type"""
        warnings.warn(
            "'|' operator will be deprecated. Use the 'union' method instead.",
            DeprecationWarning,
            stacklevel=2,
        )
        return self.geometry.union(other)

    def __and__(self, other):
        """Implement & operator as for builtin set type"""
        warnings.warn(
            "'&' operator will be deprecated. Use the 'intersection' method instead.",
            DeprecationWarning,
            stacklevel=2,
        )
        return self.geometry.intersection(other)

    def __sub__(self, other):
        """Implement - operator as for builtin set type"""
        warnings.warn(
            "'-' operator will be deprecated. Use the 'difference' method instead.",
            DeprecationWarning,
            stacklevel=2,
        )
        return self.geometry.difference(other)

    plot = CachedAccessor("plot", geopandas.plotting.GeoplotAccessor)

    @doc(_explore)
    def explore(self, *args, **kwargs):
        """Interactive map based on folium/leaflet.js"""
        return _explore(self, *args, **kwargs)

<<<<<<< HEAD
    def sjoin_nearest(
        self,
        right,
        how="inner",
        max_distance=None,
        lsuffix="left",
        rsuffix="right",
        distance_col=None,
    ):
        """
        Spatial join of two GeoDataFrames based on the distance between their
        geometries.

        Results will include multiple output records for a single input record
        where there are multiple equidistant nearest or intersected neighbors.

        See the User Guide page
        https://geopandas.readthedocs.io/en/latest/docs/user_guide/mergingdata.html
        for more details.


        Parameters
        ----------
        right : GeoDataFrame
=======
    def sjoin(self, df, *args, **kwargs):
        """Spatial join of two GeoDataFrames.

        See the User Guide page :doc:`../../user_guide/mergingdata` for details.

        Parameters
        ----------
        df : GeoDataFrame
>>>>>>> 087858c1
        how : string, default 'inner'
            The type of join:

            * 'left': use keys from left_df; retain only left_df geometry column
            * 'right': use keys from right_df; retain only right_df geometry column
            * 'inner': use intersection of keys from both dfs; retain only
              left_df geometry column

<<<<<<< HEAD
        max_distance : float, default None
            Maximum distance within which to query for nearest geometry.
            Must be greater than 0.
            The max_distance used to search for nearest items in the tree may have a
            significant impact on performance by reducing the number of input
            geometries that are evaluated for nearest items in the tree.
=======
        predicate : string, default 'intersects'
            Binary predicate. Valid values are determined by the spatial index used.
            You can check the valid values in left_df or right_df as
            ``left_df.sindex.valid_query_predicates`` or
            ``right_df.sindex.valid_query_predicates``
>>>>>>> 087858c1
        lsuffix : string, default 'left'
            Suffix to apply to overlapping column names (left GeoDataFrame).
        rsuffix : string, default 'right'
            Suffix to apply to overlapping column names (right GeoDataFrame).
<<<<<<< HEAD
        distance_col : string, default None
            If set, save the distances computed between matching geometries under a
            column of this name in the joined GeoDataFrame.

        Examples
        --------
        >>> countries = geopandas.read_file(geopandas.datasets.get_\
path("naturalearth_lowres"))
        >>> cities = geopandas.read_file(geopandas.datasets.get_path("naturalearth_citi\
es"))
        >>> countries.head(2).name  # doctest: +SKIP
            pop_est      continent                      name \
    iso_a3  gdp_md_est                                           geometry
        0     920938        Oceania                      Fiji    FJI      8374.0  MULTI\
    POLYGON (((180.00000 -16.06713, 180.00000...
        1   53950935         Africa                  Tanzania    TZA    150600.0  POLYG\
    ON ((33.90371 -0.95000, 34.07262 -1.05982...
        >>> cities.head(2).name  # doctest: +SKIP
                name                   geometry
        0  Vatican City  POINT (12.45339 41.90328)
        1    San Marino  POINT (12.44177 43.93610)

        >>> cities_w_country_data = cities.sjoin_nearest(countries)
        >>> cities_w_country_data[['name_left', 'name_right']].head(2)  # doctest: +SKIP
                name_left                   geometry  index_right   pop_est continent n\
    ame_right iso_a3  gdp_md_est
        0    Vatican City  POINT (12.45339 41.90328)          141  62137802    Europe  \
        Italy    ITA   2221000.0
        1      San Marino  POINT (12.44177 43.93610)          141  62137802    Europe  \
        Italy    ITA   2221000.0

        To include the distances:

        >>> cities_w_country_data = cities.sjoin_nearest(countries, \
distance_col="distances")
        >>> cities_w_country_data[["name_left", "name_right", \
"distances"]].head(2)  # doctest: +SKIP
                name_left name_right distances
        0    Vatican City      Italy       0.0
        1      San Marino      Italy       0.0

        In the following example, we get multiple cities for Italy because all results
        are equidistant (in this case zero because they intersect).
        In fact, we get 3 results in total:

        >>> countries_w_city_data = cities.sjoin_nearest(countries, \
distance_col="distances", how="right")
        >>> italy_results = \
countries_w_city_data[countries_w_city_data["name_left"] == "Italy"]
        >>> italy_results  # doctest: +SKIP
            name_x        name_y
        141  Vatican City  Italy
        141    San Marino  Italy
        141          Rome  Italy

        See also
        --------
        GeoDataFrame.sjoin : binary predicate joins
        sjoin_nearest : top-level function for sjoin_nearest

        Notes
        -----
        Since this join relies on distances, results will be innaccurate
        if your geometries are in a geographic CRS.

        Every operation in GeoPandas is planar, i.e. the potential third
        dimension is not taken into account.
        """
        return geopandas.sjoin_nearest(
            self,
            right,
            how=how,
            max_distance=max_distance,
            lsuffix=lsuffix,
            rsuffix=rsuffix,
            distance_col=distance_col,
        )

    def clip(self, mask, keep_geom_type=False):
        """Clip points, lines, or polygon geometries to the mask extent.

        Both layers must be in the same Coordinate Reference System (CRS).
        The GeoDataFrame will be clipped to the full extent of the `mask` object.

        If there are multiple polygons in mask, data from the GeoDataFrame will be
        clipped to the total boundary of all polygons in mask.

        Parameters
        ----------
        mask : GeoDataFrame, GeoSeries, (Multi)Polygon
            Polygon vector layer used to clip `gdf`.
            The mask's geometry is dissolved into one geometric feature
            and intersected with `gdf`.
        keep_geom_type : boolean, default False
            If True, return only geometries of original type in case of intersection
            resulting in multiple geometry types or GeometryCollections.
            If False, return all resulting geometries (potentially mixed types).

        Returns
        -------
        GeoDataFrame
            Vector data (points, lines, polygons) from `gdf` clipped to
            polygon boundary from mask.

        See also
        --------
        clip : top-level function for clip

        Examples
        --------
        Clip points (global cities) with a polygon (the South American continent):

        >>> world = geopandas.read_file(
        ...     geopandas.datasets.get_path('naturalearth_lowres'))
        >>> south_america = world[world['continent'] == "South America"]
        >>> capitals = geopandas.read_file(
        ...     geopandas.datasets.get_path('naturalearth_cities'))
        >>> capitals.shape
        (202, 2)

        >>> sa_capitals = capitals.clip(south_america)
        >>> sa_capitals.shape
        (12, 2)
        """
        return geopandas.clip(self, mask=mask, keep_geom_type=keep_geom_type)

    def overlay(self, right, how="intersection", keep_geom_type=None, make_valid=True):
        """Perform spatial overlay between GeoDataFrames.

        Currently only supports data GeoDataFrames with uniform geometry types,
        i.e. containing only (Multi)Polygons, or only (Multi)Points, or a
        combination of (Multi)LineString and LinearRing shapes.
        Implements several methods that are all effectively subsets of the union.

        See the User Guide page :doc:`../../user_guide/set_operations` for details.

        Parameters
        ----------
        right : GeoDataFrame
        how : string
            Method of spatial overlay: 'intersection', 'union',
            'identity', 'symmetric_difference' or 'difference'.
        keep_geom_type : bool
            If True, return only geometries of the same geometry type the GeoDataFrame
            has, if False, return all resulting geometries. Default is None,
            which will set keep_geom_type to True but warn upon dropping
            geometries.
        make_valid : bool, default True
            If True, any invalid input geometries are corrected with a call to
            `buffer(0)`, if False, a `ValueError` is raised if any input geometries
            are invalid.

        Returns
        -------
        df : GeoDataFrame
            GeoDataFrame with new set of polygons and attributes
            resulting from the overlay

        Examples
        --------
        >>> from shapely.geometry import Polygon
        >>> polys1 = geopandas.GeoSeries([Polygon([(0,0), (2,0), (2,2), (0,2)]),
        ...                               Polygon([(2,2), (4,2), (4,4), (2,4)])])
        >>> polys2 = geopandas.GeoSeries([Polygon([(1,1), (3,1), (3,3), (1,3)]),
        ...                               Polygon([(3,3), (5,3), (5,5), (3,5)])])
        >>> df1 = geopandas.GeoDataFrame({'geometry': polys1, 'df1_data':[1,2]})
        >>> df2 = geopandas.GeoDataFrame({'geometry': polys2, 'df2_data':[1,2]})

        >>> df1.overlay(df2, how='union')
        df1_data  df2_data                                           geometry
        0       1.0       1.0  POLYGON ((2.00000 2.00000, 2.00000 1.00000, 1....
        1       2.0       1.0  POLYGON ((2.00000 2.00000, 2.00000 3.00000, 3....
        2       2.0       2.0  POLYGON ((4.00000 4.00000, 4.00000 3.00000, 3....
        3       1.0       NaN  POLYGON ((2.00000 0.00000, 0.00000 0.00000, 0....
        4       2.0       NaN  MULTIPOLYGON (((3.00000 3.00000, 4.00000 3.000...
        5       NaN       1.0  MULTIPOLYGON (((2.00000 2.00000, 3.00000 2.000...
        6       NaN       2.0  POLYGON ((3.00000 5.00000, 5.00000 5.00000, 5....

        >>> df1.overlay(df2, how='intersection')
        df1_data  df2_data                                           geometry
        0         1         1  POLYGON ((2.00000 2.00000, 2.00000 1.00000, 1....
        1         2         1  POLYGON ((2.00000 2.00000, 2.00000 3.00000, 3....
        2         2         2  POLYGON ((4.00000 4.00000, 4.00000 3.00000, 3....

        >>> df1.overlay(df2, how='symmetric_difference')
        df1_data  df2_data                                           geometry
        0       1.0       NaN  POLYGON ((2.00000 0.00000, 0.00000 0.00000, 0....
        1       2.0       NaN  MULTIPOLYGON (((3.00000 3.00000, 4.00000 3.000...
        2       NaN       1.0  MULTIPOLYGON (((2.00000 2.00000, 3.00000 2.000...
        3       NaN       2.0  POLYGON ((3.00000 5.00000, 5.00000 5.00000, 5....

        >>> df1.overlay(df2, how='difference')
                                                geometry  df1_data
        0  POLYGON ((2.00000 0.00000, 0.00000 0.00000, 0....         1
        1  MULTIPOLYGON (((3.00000 3.00000, 4.00000 3.000...         2

        >>> df1.overlay(df2, how='identity')
        df1_data  df2_data                                           geometry
        0       1.0       1.0  POLYGON ((2.00000 2.00000, 2.00000 1.00000, 1....
        1       2.0       1.0  POLYGON ((2.00000 2.00000, 2.00000 3.00000, 3....
        2       2.0       2.0  POLYGON ((4.00000 4.00000, 4.00000 3.00000, 3....
        3       1.0       NaN  POLYGON ((2.00000 0.00000, 0.00000 0.00000, 0....
        4       2.0       NaN  MULTIPOLYGON (((3.00000 3.00000, 4.00000 3.000...

        See also
        --------
        GeoDataFrame.sjoin : spatial join
        overlay : top-level function for overlay
=======

        Examples
        --------
        >>> countries = geopandas.read_file( \
    geopandas.datasets.get_path("naturalearth_lowres"))
        >>> cities = geopandas.read_file( \
    geopandas.datasets.get_path("naturalearth_cities"))
        >>> countries.head()  # doctest: +SKIP
            pop_est      continent                      name \
    iso_a3  gdp_md_est                                           geometry
        0     920938        Oceania                      Fiji    FJI      8374.0 \
    MULTIPOLYGON (((180.00000 -16.06713, 180.00000...
        1   53950935         Africa                  Tanzania    TZA    150600.0 \
    POLYGON ((33.90371 -0.95000, 34.07262 -1.05982...
        2     603253         Africa                 W. Sahara    ESH       906.5 \
    POLYGON ((-8.66559 27.65643, -8.66512 27.58948...
        3   35623680  North America                    Canada    CAN   1674000.0 \
    MULTIPOLYGON (((-122.84000 49.00000, -122.9742...
        4  326625791  North America  United States of America    USA  18560000.0 \
    MULTIPOLYGON (((-122.84000 49.00000, -120.0000...
        >>> cities.head()
                name                   geometry
        0  Vatican City  POINT (12.45339 41.90328)
        1    San Marino  POINT (12.44177 43.93610)
        2         Vaduz   POINT (9.51667 47.13372)
        3    Luxembourg   POINT (6.13000 49.61166)
        4       Palikir  POINT (158.14997 6.91664)

        >>> cities_w_country_data = cities.sjoin(countries)
        >>> cities_w_country_data.head()  # doctest: +SKIP
                name_left                   geometry  index_right   pop_est \
    continent name_right iso_a3  gdp_md_est
        0    Vatican City  POINT (12.45339 41.90328)          141  62137802 \
    Europe    Italy    ITA   2221000.0
        1    San Marino  POINT (12.44177 43.93610)          141  62137802 \
    Europe    Italy    ITA   2221000.0
        192          Rome  POINT (12.48131 41.89790)          141  62137802 \
    Europe    Italy    ITA   2221000.0
        2           Vaduz   POINT (9.51667 47.13372)          114   8754413 \
    Europe    Au    stria    AUT    416600.0
        184        Vienna  POINT (16.36469 48.20196)          114   8754413 \
    Europe    Austria    AUT    416600.0
>>>>>>> 087858c1

        Notes
        ------
        Every operation in GeoPandas is planar, i.e. the potential third
        dimension is not taken into account.
        """
<<<<<<< HEAD
        return geopandas.overlay(
            self, right, how=how, keep_geom_type=keep_geom_type, make_valid=make_valid
        )
=======
        return geopandas.sjoin(left_df=self, right_df=df, *args, **kwargs)
>>>>>>> 087858c1


def _dataframe_set_geometry(self, col, drop=False, inplace=False, crs=None):
    if inplace:
        raise ValueError(
            "Can't do inplace setting when converting from DataFrame to GeoDataFrame"
        )
    gf = GeoDataFrame(self)
    # this will copy so that BlockManager gets copied
    return gf.set_geometry(col, drop=drop, inplace=False, crs=crs)


DataFrame.set_geometry = _dataframe_set_geometry<|MERGE_RESOLUTION|>--- conflicted
+++ resolved
@@ -1857,32 +1857,6 @@
         """Interactive map based on folium/leaflet.js"""
         return _explore(self, *args, **kwargs)
 
-<<<<<<< HEAD
-    def sjoin_nearest(
-        self,
-        right,
-        how="inner",
-        max_distance=None,
-        lsuffix="left",
-        rsuffix="right",
-        distance_col=None,
-    ):
-        """
-        Spatial join of two GeoDataFrames based on the distance between their
-        geometries.
-
-        Results will include multiple output records for a single input record
-        where there are multiple equidistant nearest or intersected neighbors.
-
-        See the User Guide page
-        https://geopandas.readthedocs.io/en/latest/docs/user_guide/mergingdata.html
-        for more details.
-
-
-        Parameters
-        ----------
-        right : GeoDataFrame
-=======
     def sjoin(self, df, *args, **kwargs):
         """Spatial join of two GeoDataFrames.
 
@@ -1891,7 +1865,6 @@
         Parameters
         ----------
         df : GeoDataFrame
->>>>>>> 087858c1
         how : string, default 'inner'
             The type of join:
 
@@ -1900,234 +1873,15 @@
             * 'inner': use intersection of keys from both dfs; retain only
               left_df geometry column
 
-<<<<<<< HEAD
-        max_distance : float, default None
-            Maximum distance within which to query for nearest geometry.
-            Must be greater than 0.
-            The max_distance used to search for nearest items in the tree may have a
-            significant impact on performance by reducing the number of input
-            geometries that are evaluated for nearest items in the tree.
-=======
         predicate : string, default 'intersects'
             Binary predicate. Valid values are determined by the spatial index used.
             You can check the valid values in left_df or right_df as
             ``left_df.sindex.valid_query_predicates`` or
             ``right_df.sindex.valid_query_predicates``
->>>>>>> 087858c1
         lsuffix : string, default 'left'
             Suffix to apply to overlapping column names (left GeoDataFrame).
         rsuffix : string, default 'right'
             Suffix to apply to overlapping column names (right GeoDataFrame).
-<<<<<<< HEAD
-        distance_col : string, default None
-            If set, save the distances computed between matching geometries under a
-            column of this name in the joined GeoDataFrame.
-
-        Examples
-        --------
-        >>> countries = geopandas.read_file(geopandas.datasets.get_\
-path("naturalearth_lowres"))
-        >>> cities = geopandas.read_file(geopandas.datasets.get_path("naturalearth_citi\
-es"))
-        >>> countries.head(2).name  # doctest: +SKIP
-            pop_est      continent                      name \
-    iso_a3  gdp_md_est                                           geometry
-        0     920938        Oceania                      Fiji    FJI      8374.0  MULTI\
-    POLYGON (((180.00000 -16.06713, 180.00000...
-        1   53950935         Africa                  Tanzania    TZA    150600.0  POLYG\
-    ON ((33.90371 -0.95000, 34.07262 -1.05982...
-        >>> cities.head(2).name  # doctest: +SKIP
-                name                   geometry
-        0  Vatican City  POINT (12.45339 41.90328)
-        1    San Marino  POINT (12.44177 43.93610)
-
-        >>> cities_w_country_data = cities.sjoin_nearest(countries)
-        >>> cities_w_country_data[['name_left', 'name_right']].head(2)  # doctest: +SKIP
-                name_left                   geometry  index_right   pop_est continent n\
-    ame_right iso_a3  gdp_md_est
-        0    Vatican City  POINT (12.45339 41.90328)          141  62137802    Europe  \
-        Italy    ITA   2221000.0
-        1      San Marino  POINT (12.44177 43.93610)          141  62137802    Europe  \
-        Italy    ITA   2221000.0
-
-        To include the distances:
-
-        >>> cities_w_country_data = cities.sjoin_nearest(countries, \
-distance_col="distances")
-        >>> cities_w_country_data[["name_left", "name_right", \
-"distances"]].head(2)  # doctest: +SKIP
-                name_left name_right distances
-        0    Vatican City      Italy       0.0
-        1      San Marino      Italy       0.0
-
-        In the following example, we get multiple cities for Italy because all results
-        are equidistant (in this case zero because they intersect).
-        In fact, we get 3 results in total:
-
-        >>> countries_w_city_data = cities.sjoin_nearest(countries, \
-distance_col="distances", how="right")
-        >>> italy_results = \
-countries_w_city_data[countries_w_city_data["name_left"] == "Italy"]
-        >>> italy_results  # doctest: +SKIP
-            name_x        name_y
-        141  Vatican City  Italy
-        141    San Marino  Italy
-        141          Rome  Italy
-
-        See also
-        --------
-        GeoDataFrame.sjoin : binary predicate joins
-        sjoin_nearest : top-level function for sjoin_nearest
-
-        Notes
-        -----
-        Since this join relies on distances, results will be innaccurate
-        if your geometries are in a geographic CRS.
-
-        Every operation in GeoPandas is planar, i.e. the potential third
-        dimension is not taken into account.
-        """
-        return geopandas.sjoin_nearest(
-            self,
-            right,
-            how=how,
-            max_distance=max_distance,
-            lsuffix=lsuffix,
-            rsuffix=rsuffix,
-            distance_col=distance_col,
-        )
-
-    def clip(self, mask, keep_geom_type=False):
-        """Clip points, lines, or polygon geometries to the mask extent.
-
-        Both layers must be in the same Coordinate Reference System (CRS).
-        The GeoDataFrame will be clipped to the full extent of the `mask` object.
-
-        If there are multiple polygons in mask, data from the GeoDataFrame will be
-        clipped to the total boundary of all polygons in mask.
-
-        Parameters
-        ----------
-        mask : GeoDataFrame, GeoSeries, (Multi)Polygon
-            Polygon vector layer used to clip `gdf`.
-            The mask's geometry is dissolved into one geometric feature
-            and intersected with `gdf`.
-        keep_geom_type : boolean, default False
-            If True, return only geometries of original type in case of intersection
-            resulting in multiple geometry types or GeometryCollections.
-            If False, return all resulting geometries (potentially mixed types).
-
-        Returns
-        -------
-        GeoDataFrame
-            Vector data (points, lines, polygons) from `gdf` clipped to
-            polygon boundary from mask.
-
-        See also
-        --------
-        clip : top-level function for clip
-
-        Examples
-        --------
-        Clip points (global cities) with a polygon (the South American continent):
-
-        >>> world = geopandas.read_file(
-        ...     geopandas.datasets.get_path('naturalearth_lowres'))
-        >>> south_america = world[world['continent'] == "South America"]
-        >>> capitals = geopandas.read_file(
-        ...     geopandas.datasets.get_path('naturalearth_cities'))
-        >>> capitals.shape
-        (202, 2)
-
-        >>> sa_capitals = capitals.clip(south_america)
-        >>> sa_capitals.shape
-        (12, 2)
-        """
-        return geopandas.clip(self, mask=mask, keep_geom_type=keep_geom_type)
-
-    def overlay(self, right, how="intersection", keep_geom_type=None, make_valid=True):
-        """Perform spatial overlay between GeoDataFrames.
-
-        Currently only supports data GeoDataFrames with uniform geometry types,
-        i.e. containing only (Multi)Polygons, or only (Multi)Points, or a
-        combination of (Multi)LineString and LinearRing shapes.
-        Implements several methods that are all effectively subsets of the union.
-
-        See the User Guide page :doc:`../../user_guide/set_operations` for details.
-
-        Parameters
-        ----------
-        right : GeoDataFrame
-        how : string
-            Method of spatial overlay: 'intersection', 'union',
-            'identity', 'symmetric_difference' or 'difference'.
-        keep_geom_type : bool
-            If True, return only geometries of the same geometry type the GeoDataFrame
-            has, if False, return all resulting geometries. Default is None,
-            which will set keep_geom_type to True but warn upon dropping
-            geometries.
-        make_valid : bool, default True
-            If True, any invalid input geometries are corrected with a call to
-            `buffer(0)`, if False, a `ValueError` is raised if any input geometries
-            are invalid.
-
-        Returns
-        -------
-        df : GeoDataFrame
-            GeoDataFrame with new set of polygons and attributes
-            resulting from the overlay
-
-        Examples
-        --------
-        >>> from shapely.geometry import Polygon
-        >>> polys1 = geopandas.GeoSeries([Polygon([(0,0), (2,0), (2,2), (0,2)]),
-        ...                               Polygon([(2,2), (4,2), (4,4), (2,4)])])
-        >>> polys2 = geopandas.GeoSeries([Polygon([(1,1), (3,1), (3,3), (1,3)]),
-        ...                               Polygon([(3,3), (5,3), (5,5), (3,5)])])
-        >>> df1 = geopandas.GeoDataFrame({'geometry': polys1, 'df1_data':[1,2]})
-        >>> df2 = geopandas.GeoDataFrame({'geometry': polys2, 'df2_data':[1,2]})
-
-        >>> df1.overlay(df2, how='union')
-        df1_data  df2_data                                           geometry
-        0       1.0       1.0  POLYGON ((2.00000 2.00000, 2.00000 1.00000, 1....
-        1       2.0       1.0  POLYGON ((2.00000 2.00000, 2.00000 3.00000, 3....
-        2       2.0       2.0  POLYGON ((4.00000 4.00000, 4.00000 3.00000, 3....
-        3       1.0       NaN  POLYGON ((2.00000 0.00000, 0.00000 0.00000, 0....
-        4       2.0       NaN  MULTIPOLYGON (((3.00000 3.00000, 4.00000 3.000...
-        5       NaN       1.0  MULTIPOLYGON (((2.00000 2.00000, 3.00000 2.000...
-        6       NaN       2.0  POLYGON ((3.00000 5.00000, 5.00000 5.00000, 5....
-
-        >>> df1.overlay(df2, how='intersection')
-        df1_data  df2_data                                           geometry
-        0         1         1  POLYGON ((2.00000 2.00000, 2.00000 1.00000, 1....
-        1         2         1  POLYGON ((2.00000 2.00000, 2.00000 3.00000, 3....
-        2         2         2  POLYGON ((4.00000 4.00000, 4.00000 3.00000, 3....
-
-        >>> df1.overlay(df2, how='symmetric_difference')
-        df1_data  df2_data                                           geometry
-        0       1.0       NaN  POLYGON ((2.00000 0.00000, 0.00000 0.00000, 0....
-        1       2.0       NaN  MULTIPOLYGON (((3.00000 3.00000, 4.00000 3.000...
-        2       NaN       1.0  MULTIPOLYGON (((2.00000 2.00000, 3.00000 2.000...
-        3       NaN       2.0  POLYGON ((3.00000 5.00000, 5.00000 5.00000, 5....
-
-        >>> df1.overlay(df2, how='difference')
-                                                geometry  df1_data
-        0  POLYGON ((2.00000 0.00000, 0.00000 0.00000, 0....         1
-        1  MULTIPOLYGON (((3.00000 3.00000, 4.00000 3.000...         2
-
-        >>> df1.overlay(df2, how='identity')
-        df1_data  df2_data                                           geometry
-        0       1.0       1.0  POLYGON ((2.00000 2.00000, 2.00000 1.00000, 1....
-        1       2.0       1.0  POLYGON ((2.00000 2.00000, 2.00000 3.00000, 3....
-        2       2.0       2.0  POLYGON ((4.00000 4.00000, 4.00000 3.00000, 3....
-        3       1.0       NaN  POLYGON ((2.00000 0.00000, 0.00000 0.00000, 0....
-        4       2.0       NaN  MULTIPOLYGON (((3.00000 3.00000, 4.00000 3.000...
-
-        See also
-        --------
-        GeoDataFrame.sjoin : spatial join
-        overlay : top-level function for overlay
-=======
 
         Examples
         --------
@@ -2170,20 +1924,273 @@
     Europe    Au    stria    AUT    416600.0
         184        Vienna  POINT (16.36469 48.20196)          114   8754413 \
     Europe    Austria    AUT    416600.0
->>>>>>> 087858c1
 
         Notes
         ------
         Every operation in GeoPandas is planar, i.e. the potential third
         dimension is not taken into account.
         """
-<<<<<<< HEAD
+        return geopandas.sjoin(left_df=self, right_df=df, *args, **kwargs)
+
+    def sjoin_nearest(
+        self,
+        right,
+        how="inner",
+        max_distance=None,
+        lsuffix="left",
+        rsuffix="right",
+        distance_col=None,
+    ):
+        """
+        Spatial join of two GeoDataFrames based on the distance between their
+        geometries.
+
+        Results will include multiple output records for a single input record
+        where there are multiple equidistant nearest or intersected neighbors.
+
+        See the User Guide page
+        https://geopandas.readthedocs.io/en/latest/docs/user_guide/mergingdata.html
+        for more details.
+
+
+        Parameters
+        ----------
+        right : GeoDataFrame
+        how : string, default 'inner'
+            The type of join:
+
+            * 'left': use keys from left_df; retain only left_df geometry column
+            * 'right': use keys from right_df; retain only right_df geometry column
+            * 'inner': use intersection of keys from both dfs; retain only
+              left_df geometry column
+
+        max_distance : float, default None
+            Maximum distance within which to query for nearest geometry.
+            Must be greater than 0.
+            The max_distance used to search for nearest items in the tree may have a
+            significant impact on performance by reducing the number of input
+            geometries that are evaluated for nearest items in the tree.
+        lsuffix : string, default 'left'
+            Suffix to apply to overlapping column names (left GeoDataFrame).
+        rsuffix : string, default 'right'
+            Suffix to apply to overlapping column names (right GeoDataFrame).
+        distance_col : string, default None
+            If set, save the distances computed between matching geometries under a
+            column of this name in the joined GeoDataFrame.
+
+        Examples
+        --------
+        >>> countries = geopandas.read_file(geopandas.datasets.get_\
+path("naturalearth_lowres"))
+        >>> cities = geopandas.read_file(geopandas.datasets.get_path("naturalearth_citi\
+es"))
+        >>> countries.head(2).name  # doctest: +SKIP
+            pop_est      continent                      name \
+    iso_a3  gdp_md_est                                           geometry
+        0     920938        Oceania                      Fiji    FJI      8374.0  MULTI\
+    POLYGON (((180.00000 -16.06713, 180.00000...
+        1   53950935         Africa                  Tanzania    TZA    150600.0  POLYG\
+    ON ((33.90371 -0.95000, 34.07262 -1.05982...
+        >>> cities.head(2).name  # doctest: +SKIP
+                name                   geometry
+        0  Vatican City  POINT (12.45339 41.90328)
+        1    San Marino  POINT (12.44177 43.93610)
+
+        >>> cities_w_country_data = cities.sjoin_nearest(countries)
+        >>> cities_w_country_data[['name_left', 'name_right']].head(2)  # doctest: +SKIP
+                name_left                   geometry  index_right   pop_est continent n\
+    ame_right iso_a3  gdp_md_est
+        0    Vatican City  POINT (12.45339 41.90328)          141  62137802    Europe  \
+        Italy    ITA   2221000.0
+        1      San Marino  POINT (12.44177 43.93610)          141  62137802    Europe  \
+        Italy    ITA   2221000.0
+
+        To include the distances:
+
+        >>> cities_w_country_data = cities.sjoin_nearest(countries, \
+distance_col="distances")
+        >>> cities_w_country_data[["name_left", "name_right", \
+"distances"]].head(2)  # doctest: +SKIP
+                name_left name_right distances
+        0    Vatican City      Italy       0.0
+        1      San Marino      Italy       0.0
+
+        In the following example, we get multiple cities for Italy because all results
+        are equidistant (in this case zero because they intersect).
+        In fact, we get 3 results in total:
+
+        >>> countries_w_city_data = cities.sjoin_nearest(countries, \
+distance_col="distances", how="right")
+        >>> italy_results = \
+countries_w_city_data[countries_w_city_data["name_left"] == "Italy"]
+        >>> italy_results  # doctest: +SKIP
+            name_x        name_y
+        141  Vatican City  Italy
+        141    San Marino  Italy
+        141          Rome  Italy
+
+        See also
+        --------
+        GeoDataFrame.sjoin : binary predicate joins
+        sjoin_nearest : top-level function for sjoin_nearest
+
+        Notes
+        -----
+        Since this join relies on distances, results will be innaccurate
+        if your geometries are in a geographic CRS.
+
+        Every operation in GeoPandas is planar, i.e. the potential third
+        dimension is not taken into account.
+        """
+        return geopandas.sjoin_nearest(
+            self,
+            right,
+            how=how,
+            max_distance=max_distance,
+            lsuffix=lsuffix,
+            rsuffix=rsuffix,
+            distance_col=distance_col,
+        )
+
+    def clip(self, mask, keep_geom_type=False):
+        """Clip points, lines, or polygon geometries to the mask extent.
+
+        Both layers must be in the same Coordinate Reference System (CRS).
+        The GeoDataFrame will be clipped to the full extent of the `mask` object.
+
+        If there are multiple polygons in mask, data from the GeoDataFrame will be
+        clipped to the total boundary of all polygons in mask.
+
+        Parameters
+        ----------
+        mask : GeoDataFrame, GeoSeries, (Multi)Polygon
+            Polygon vector layer used to clip `gdf`.
+            The mask's geometry is dissolved into one geometric feature
+            and intersected with `gdf`.
+        keep_geom_type : boolean, default False
+            If True, return only geometries of original type in case of intersection
+            resulting in multiple geometry types or GeometryCollections.
+            If False, return all resulting geometries (potentially mixed types).
+
+        Returns
+        -------
+        GeoDataFrame
+            Vector data (points, lines, polygons) from `gdf` clipped to
+            polygon boundary from mask.
+
+        See also
+        --------
+        clip : top-level function for clip
+
+        Examples
+        --------
+        Clip points (global cities) with a polygon (the South American continent):
+
+        >>> world = geopandas.read_file(
+        ...     geopandas.datasets.get_path('naturalearth_lowres'))
+        >>> south_america = world[world['continent'] == "South America"]
+        >>> capitals = geopandas.read_file(
+        ...     geopandas.datasets.get_path('naturalearth_cities'))
+        >>> capitals.shape
+        (202, 2)
+
+        >>> sa_capitals = capitals.clip(south_america)
+        >>> sa_capitals.shape
+        (12, 2)
+        """
+        return geopandas.clip(self, mask=mask, keep_geom_type=keep_geom_type)
+
+    def overlay(self, right, how="intersection", keep_geom_type=None, make_valid=True):
+        """Perform spatial overlay between GeoDataFrames.
+
+        Currently only supports data GeoDataFrames with uniform geometry types,
+        i.e. containing only (Multi)Polygons, or only (Multi)Points, or a
+        combination of (Multi)LineString and LinearRing shapes.
+        Implements several methods that are all effectively subsets of the union.
+
+        See the User Guide page :doc:`../../user_guide/set_operations` for details.
+
+        Parameters
+        ----------
+        right : GeoDataFrame
+        how : string
+            Method of spatial overlay: 'intersection', 'union',
+            'identity', 'symmetric_difference' or 'difference'.
+        keep_geom_type : bool
+            If True, return only geometries of the same geometry type the GeoDataFrame
+            has, if False, return all resulting geometries. Default is None,
+            which will set keep_geom_type to True but warn upon dropping
+            geometries.
+        make_valid : bool, default True
+            If True, any invalid input geometries are corrected with a call to
+            `buffer(0)`, if False, a `ValueError` is raised if any input geometries
+            are invalid.
+
+        Returns
+        -------
+        df : GeoDataFrame
+            GeoDataFrame with new set of polygons and attributes
+            resulting from the overlay
+
+        Examples
+        --------
+        >>> from shapely.geometry import Polygon
+        >>> polys1 = geopandas.GeoSeries([Polygon([(0,0), (2,0), (2,2), (0,2)]),
+        ...                               Polygon([(2,2), (4,2), (4,4), (2,4)])])
+        >>> polys2 = geopandas.GeoSeries([Polygon([(1,1), (3,1), (3,3), (1,3)]),
+        ...                               Polygon([(3,3), (5,3), (5,5), (3,5)])])
+        >>> df1 = geopandas.GeoDataFrame({'geometry': polys1, 'df1_data':[1,2]})
+        >>> df2 = geopandas.GeoDataFrame({'geometry': polys2, 'df2_data':[1,2]})
+
+        >>> df1.overlay(df2, how='union')
+        df1_data  df2_data                                           geometry
+        0       1.0       1.0  POLYGON ((2.00000 2.00000, 2.00000 1.00000, 1....
+        1       2.0       1.0  POLYGON ((2.00000 2.00000, 2.00000 3.00000, 3....
+        2       2.0       2.0  POLYGON ((4.00000 4.00000, 4.00000 3.00000, 3....
+        3       1.0       NaN  POLYGON ((2.00000 0.00000, 0.00000 0.00000, 0....
+        4       2.0       NaN  MULTIPOLYGON (((3.00000 3.00000, 4.00000 3.000...
+        5       NaN       1.0  MULTIPOLYGON (((2.00000 2.00000, 3.00000 2.000...
+        6       NaN       2.0  POLYGON ((3.00000 5.00000, 5.00000 5.00000, 5....
+
+        >>> df1.overlay(df2, how='intersection')
+        df1_data  df2_data                                           geometry
+        0         1         1  POLYGON ((2.00000 2.00000, 2.00000 1.00000, 1....
+        1         2         1  POLYGON ((2.00000 2.00000, 2.00000 3.00000, 3....
+        2         2         2  POLYGON ((4.00000 4.00000, 4.00000 3.00000, 3....
+
+        >>> df1.overlay(df2, how='symmetric_difference')
+        df1_data  df2_data                                           geometry
+        0       1.0       NaN  POLYGON ((2.00000 0.00000, 0.00000 0.00000, 0....
+        1       2.0       NaN  MULTIPOLYGON (((3.00000 3.00000, 4.00000 3.000...
+        2       NaN       1.0  MULTIPOLYGON (((2.00000 2.00000, 3.00000 2.000...
+        3       NaN       2.0  POLYGON ((3.00000 5.00000, 5.00000 5.00000, 5....
+
+        >>> df1.overlay(df2, how='difference')
+                                                geometry  df1_data
+        0  POLYGON ((2.00000 0.00000, 0.00000 0.00000, 0....         1
+        1  MULTIPOLYGON (((3.00000 3.00000, 4.00000 3.000...         2
+
+        >>> df1.overlay(df2, how='identity')
+        df1_data  df2_data                                           geometry
+        0       1.0       1.0  POLYGON ((2.00000 2.00000, 2.00000 1.00000, 1....
+        1       2.0       1.0  POLYGON ((2.00000 2.00000, 2.00000 3.00000, 3....
+        2       2.0       2.0  POLYGON ((4.00000 4.00000, 4.00000 3.00000, 3....
+        3       1.0       NaN  POLYGON ((2.00000 0.00000, 0.00000 0.00000, 0....
+        4       2.0       NaN  MULTIPOLYGON (((3.00000 3.00000, 4.00000 3.000...
+
+        See also
+        --------
+        GeoDataFrame.sjoin : spatial join
+        overlay : top-level function for overlay
+
+        Notes
+        ------
+        Every operation in GeoPandas is planar, i.e. the potential third
+        dimension is not taken into account.
+        """
         return geopandas.overlay(
             self, right, how=how, keep_geom_type=keep_geom_type, make_valid=make_valid
         )
-=======
-        return geopandas.sjoin(left_df=self, right_df=df, *args, **kwargs)
->>>>>>> 087858c1
 
 
 def _dataframe_set_geometry(self, col, drop=False, inplace=False, crs=None):
