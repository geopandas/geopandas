--- conflicted
+++ resolved
@@ -79,8 +79,7 @@
     geometry    geometry
     dtype: object
 
-<<<<<<< HEAD
-    Constructing GeoDataFrame from a pandas DataFrame with a column of WKT geometries
+    Constructing GeoDataFrame from a pandas DataFrame with a column of WKT geometries:
 
     >>> import pandas as pd
     >>> d = {'col1': ['name1', 'name2'], 'wkt': ['POINT (1 2)', 'POINT (2 1)']}
@@ -91,11 +90,10 @@
         col1          wkt                 geometry
     0  name1  POINT (1 2)  POINT (1.00000 2.00000)
     1  name2  POINT (2 1)  POINT (2.00000 1.00000)
-=======
+
     See also
     --------
     GeoSeries : Series object designed to store shapely geometry objects
->>>>>>> ed68a950
     """
 
     _metadata = ["_crs", "_geometry_column_name"]
