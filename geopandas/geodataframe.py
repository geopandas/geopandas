--- conflicted
+++ resolved
@@ -608,11 +608,6 @@
         >>> sql = "SELECT ST_Binary(geom) AS geom, highway FROM roads"
         >>> df = geopandas.GeoDataFrame.from_postgis(sql, con)  # doctest: +SKIP
 
-<<<<<<< HEAD
-        See also
-        --------
-        read_postgis : read PostGIS database to GeoDataFrame
-=======
         The recommended method of reading from PostGIS is
         :func:`geopandas.read_postgis`:
 
@@ -620,9 +615,7 @@
 
         See also
         --------
-        geopandas.read_postgis
-
->>>>>>> 4a84f0b8
+        geopandas.read_postgis : read PostGIS database to GeoDataFrame
         """
 
         df = geopandas.io.sql._read_postgis(
