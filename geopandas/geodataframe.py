import json
import warnings

import numpy as np
import pandas as pd
from pandas import DataFrame, Series
from pandas.core.accessor import CachedAccessor

from shapely.geometry import mapping, shape
from shapely.geometry.base import BaseGeometry

from pyproj import CRS

from geopandas.array import GeometryArray, GeometryDtype, from_shapely, to_wkb, to_wkt
from geopandas.base import GeoPandasBase, is_geometry_type
from geopandas.geoseries import GeoSeries, _geoseries_constructor_with_fallback
import geopandas.io
from geopandas.explore import _explore
from . import _compat as compat
from ._decorator import doc


DEFAULT_GEO_COLUMN_NAME = "geometry"


def _ensure_geometry(data, crs=None):
    """
    Ensure the data is of geometry dtype or converted to it.

    If input is a (Geo)Series, output is a GeoSeries, otherwise output
    is GeometryArray.

    If the input is a GeometryDtype with a set CRS, `crs` is ignored.
    """
    if is_geometry_type(data):
        if isinstance(data, Series):
            data = GeoSeries(data)
        if data.crs is None:
            data.crs = crs
        return data
    else:
        if isinstance(data, Series):
            out = from_shapely(np.asarray(data), crs=crs)
            return GeoSeries(out, index=data.index, name=data.name)
        else:
            out = from_shapely(data, crs=crs)
            return out


crs_mismatch_error = (
    "CRS mismatch between CRS of the passed geometries "
    "and 'crs'. Use 'GeoDataFrame.set_crs(crs, "
    "allow_override=True)' to overwrite CRS or "
    "'GeoDataFrame.to_crs(crs)' to reproject geometries. "
)


class GeoDataFrame(GeoPandasBase, DataFrame):
    """
    A GeoDataFrame object is a pandas.DataFrame that has a column
    with geometry. In addition to the standard DataFrame constructor arguments,
    GeoDataFrame also accepts the following keyword arguments:

    Parameters
    ----------
    crs : value (optional)
        Coordinate Reference System of the geometry objects. Can be anything accepted by
        :meth:`pyproj.CRS.from_user_input() <pyproj.crs.CRS.from_user_input>`,
        such as an authority string (eg "EPSG:4326") or a WKT string.
    geometry : str or array (optional)
        If str, column to use as geometry. If array, will be set as 'geometry'
        column on GeoDataFrame.

    Examples
    --------
    Constructing GeoDataFrame from a dictionary.

    >>> from shapely.geometry import Point
    >>> d = {'col1': ['name1', 'name2'], 'geometry': [Point(1, 2), Point(2, 1)]}
    >>> gdf = geopandas.GeoDataFrame(d, crs="EPSG:4326")
    >>> gdf
        col1                 geometry
    0  name1  POINT (1.00000 2.00000)
    1  name2  POINT (2.00000 1.00000)

    Notice that the inferred dtype of 'geometry' columns is geometry.

    >>> gdf.dtypes
    col1          object
    geometry    geometry
    dtype: object

    Constructing GeoDataFrame from a pandas DataFrame with a column of WKT geometries:

    >>> import pandas as pd
    >>> d = {'col1': ['name1', 'name2'], 'wkt': ['POINT (1 2)', 'POINT (2 1)']}
    >>> df = pd.DataFrame(d)
    >>> gs = geopandas.GeoSeries.from_wkt(df['wkt'])
    >>> gdf = geopandas.GeoDataFrame(df, geometry=gs, crs="EPSG:4326")
    >>> gdf
        col1          wkt                 geometry
    0  name1  POINT (1 2)  POINT (1.00000 2.00000)
    1  name2  POINT (2 1)  POINT (2.00000 1.00000)

    See also
    --------
    GeoSeries : Series object designed to store shapely geometry objects
    """

    _metadata = ["_crs", "_geometry_column_name"]

    _geometry_column_name = DEFAULT_GEO_COLUMN_NAME

    def __init__(self, data=None, *args, geometry=None, crs=None, **kwargs):
        with compat.ignore_shapely2_warnings():
            super().__init__(data, *args, **kwargs)

        # need to set this before calling self['geometry'], because
        # getitem accesses crs
        self._crs = CRS.from_user_input(crs) if crs else None

        # set_geometry ensures the geometry data have the proper dtype,
        # but is not called if `geometry=None` ('geometry' column present
        # in the data), so therefore need to ensure it here manually
        # but within a try/except because currently non-geometries are
        # allowed in that case
        # TODO do we want to raise / return normal DataFrame in this case?

        # if gdf passed in and geo_col is set, we use that for geometry
        if geometry is None and isinstance(data, GeoDataFrame):
            self._geometry_column_name = data._geometry_column_name
            if crs is not None and data.crs != crs:
                raise ValueError(crs_mismatch_error)

        if geometry is None and "geometry" in self.columns:
            # Check for multiple columns with name "geometry". If there are,
            # self["geometry"] is a gdf and constructor gets recursively recalled
            # by pandas internals trying to access this
            if (self.columns == "geometry").sum() > 1:
                raise ValueError(
                    "GeoDataFrame does not support multiple columns "
                    "using the geometry column name 'geometry'."
                )

            # only if we have actual geometry values -> call set_geometry
            index = self.index
            try:
                if (
                    hasattr(self["geometry"].values, "crs")
                    and self["geometry"].values.crs
                    and crs
                    and not self["geometry"].values.crs == crs
                ):
                    raise ValueError(crs_mismatch_error)
                self["geometry"] = _ensure_geometry(self["geometry"].values, crs)
            except TypeError:
                pass
            else:
                if self.index is not index:
                    # With pandas < 1.0 and an empty frame (no rows), the index
                    # gets reset to a default RangeIndex -> set back the original
                    # index if needed
                    self.index = index
                geometry = "geometry"

        if geometry is not None:
            if (
                hasattr(geometry, "crs")
                and geometry.crs
                and crs
                and not geometry.crs == crs
            ):
                raise ValueError(crs_mismatch_error)

            self.set_geometry(geometry, inplace=True)

        if geometry is None and crs:
            warnings.warn(
                "Assigning CRS to a GeoDataFrame without a geometry column is now "
                "deprecated and will not be supported in the future.",
                FutureWarning,
                stacklevel=2,
            )

    def __setattr__(self, attr, val):
        # have to special case geometry b/c pandas tries to use as column...
        if attr == "geometry":
            object.__setattr__(self, attr, val)
        else:
            super().__setattr__(attr, val)

    def _get_geometry(self):
        if self._geometry_column_name not in self:
            if self._geometry_column_name is None:
                msg = (
                    "You are calling a geospatial method on the GeoDataFrame, "
                    "but the active geometry column to use has not been set. "
                )
            else:
                msg = (
                    "You are calling a geospatial method on the GeoDataFrame, "
                    f"but the active geometry column ('{self._geometry_column_name}') "
                    "is not present. "
                )
            geo_cols = list(self.columns[self.dtypes == "geometry"])
            if len(geo_cols) > 0:
                msg += (
                    f"\nThere are columns with geometry data type ({geo_cols}), and "
                    "you can either set one as the active geometry with "
                    'df.set_geometry("name") or access the column as a '
                    'GeoSeries (df["name"]) and call the method directly on it.'
                )
            else:
                msg += (
                    "\nThere are no existing columns with geometry data type. You can "
                    "add a geometry column as the active geometry column with "
                    "df.set_geometry. "
                )

            raise AttributeError(msg)
        return self[self._geometry_column_name]

    def _set_geometry(self, col):
        if not pd.api.types.is_list_like(col):
            raise ValueError("Must use a list-like to set the geometry property")
        self.set_geometry(col, inplace=True)

    geometry = property(
        fget=_get_geometry, fset=_set_geometry, doc="Geometry data for GeoDataFrame"
    )

    def set_geometry(self, col, drop=False, inplace=False, crs=None):
        """
        Set the GeoDataFrame geometry using either an existing column or
        the specified input. By default yields a new object.

        The original geometry column is replaced with the input.

        Parameters
        ----------
        col : column label or array
        drop : boolean, default False
            Delete column to be used as the new geometry
        inplace : boolean, default False
            Modify the GeoDataFrame in place (do not create a new object)
        crs : pyproj.CRS, optional
            Coordinate system to use. The value can be anything accepted
            by :meth:`pyproj.CRS.from_user_input() <pyproj.crs.CRS.from_user_input>`,
            such as an authority string (eg "EPSG:4326") or a WKT string.
            If passed, overrides both DataFrame and col's crs.
            Otherwise, tries to get crs from passed col values or DataFrame.

        Examples
        --------
        >>> from shapely.geometry import Point
        >>> d = {'col1': ['name1', 'name2'], 'geometry': [Point(1, 2), Point(2, 1)]}
        >>> gdf = geopandas.GeoDataFrame(d, crs="EPSG:4326")
        >>> gdf
            col1                 geometry
        0  name1  POINT (1.00000 2.00000)
        1  name2  POINT (2.00000 1.00000)

        Passing an array:

        >>> df1 = gdf.set_geometry([Point(0,0), Point(1,1)])
        >>> df1
            col1                 geometry
        0  name1  POINT (0.00000 0.00000)
        1  name2  POINT (1.00000 1.00000)

        Using existing column:

        >>> gdf["buffered"] = gdf.buffer(2)
        >>> df2 = gdf.set_geometry("buffered")
        >>> df2.geometry
        0    POLYGON ((3.00000 2.00000, 2.99037 1.80397, 2....
        1    POLYGON ((4.00000 1.00000, 3.99037 0.80397, 3....
        Name: buffered, dtype: geometry

        Returns
        -------
        GeoDataFrame

        See also
        --------
        GeoDataFrame.rename_geometry : rename an active geometry column
        """
        # Most of the code here is taken from DataFrame.set_index()
        if inplace:
            frame = self
        else:
            frame = self.copy()
            # if there is no previous self.geometry, self.copy() will downcast
            if type(frame) == DataFrame:
                frame = GeoDataFrame(frame)

        to_remove = None
        geo_column_name = self._geometry_column_name
        if isinstance(col, (Series, list, np.ndarray, GeometryArray)):
            level = col
        elif hasattr(col, "ndim") and col.ndim != 1:
            raise ValueError("Must pass array with one dimension only.")
        else:
            try:
                level = frame[col]
            except KeyError:
                raise ValueError("Unknown column %s" % col)
            except Exception:
                raise
            if isinstance(level, DataFrame):
                raise ValueError(
                    "GeoDataFrame does not support setting the geometry column where "
                    "the column name is shared by multiple columns."
                )

            if drop:
                to_remove = col
                geo_column_name = self._geometry_column_name
            else:
                geo_column_name = col

        if to_remove:
            del frame[to_remove]

        if not crs:
            level_crs = getattr(level, "crs", None)
            crs = level_crs if level_crs is not None else self._crs

        # skip assignment when not needed (sindex preservation)
        assignment_required = (
            not isinstance(col, str)
            or not isinstance(level, GeoSeries)
            or crs != level.crs
            or drop
        )
        if assignment_required:
            if isinstance(level, (GeoSeries, GeometryArray)) and level.crs != crs:
                # Avoids caching issues/crs sharing issues
                level = level.copy()
                level.crs = crs

            # Check that we are using a listlike of geometries
            level = _ensure_geometry(level, crs=crs)
            index = frame.index
            frame[geo_column_name] = level
            if frame.index is not index and len(frame.index) == len(index):
                # With pandas < 1.0 and an empty frame (no rows), the index gets reset
                # to a default RangeIndex -> set back the original index if needed
                frame.index = index
        frame._geometry_column_name = geo_column_name
        frame.crs = crs
        if not inplace:
            return frame

    def rename_geometry(self, col, inplace=False):
        """
        Renames the GeoDataFrame geometry column to
        the specified name. By default yields a new object.

        The original geometry column is replaced with the input.

        Parameters
        ----------
        col : new geometry column label
        inplace : boolean, default False
            Modify the GeoDataFrame in place (do not create a new object)

        Examples
        --------
        >>> from shapely.geometry import Point
        >>> d = {'col1': ['name1', 'name2'], 'geometry': [Point(1, 2), Point(2, 1)]}
        >>> df = geopandas.GeoDataFrame(d, crs="EPSG:4326")
        >>> df1 = df.rename_geometry('geom1')
        >>> df1.geometry.name
        'geom1'
        >>> df.rename_geometry('geom1', inplace=True)
        >>> df.geometry.name
        'geom1'

        Returns
        -------
        geodataframe : GeoDataFrame

        See also
        --------
        GeoDataFrame.set_geometry : set the active geometry
        """
        geometry_col = self.geometry.name
        if col in self.columns:
            raise ValueError(f"Column named {col} already exists")
        else:
            if not inplace:
                return self.rename(columns={geometry_col: col}).set_geometry(
                    col, inplace
                )
            self.rename(columns={geometry_col: col}, inplace=inplace)
            self.set_geometry(col, inplace=inplace)

    @property
    def crs(self):
        """
        The Coordinate Reference System (CRS) represented as a ``pyproj.CRS``
        object.

        Returns None if the CRS is not set, and to set the value it
        :getter: Returns a ``pyproj.CRS`` or None. When setting, the value
        can be anything accepted by
        :meth:`pyproj.CRS.from_user_input() <pyproj.crs.CRS.from_user_input>`,
        such as an authority string (eg "EPSG:4326") or a WKT string.

        Examples
        --------

        >>> gdf.crs  # doctest: +SKIP
        <Geographic 2D CRS: EPSG:4326>
        Name: WGS 84
        Axis Info [ellipsoidal]:
        - Lat[north]: Geodetic latitude (degree)
        - Lon[east]: Geodetic longitude (degree)
        Area of Use:
        - name: World
        - bounds: (-180.0, -90.0, 180.0, 90.0)
        Datum: World Geodetic System 1984
        - Ellipsoid: WGS 84
        - Prime Meridian: Greenwich

        See also
        --------
        GeoDataFrame.set_crs : assign CRS
        GeoDataFrame.to_crs : re-project to another CRS

        """
        return self._crs

    @crs.setter
    def crs(self, value):
        """Sets the value of the crs"""
        if self._geometry_column_name not in self:
            warnings.warn(
                "Assigning CRS to a GeoDataFrame without a geometry column is now "
                "deprecated and will not be supported in the future.",
                FutureWarning,
                stacklevel=4,
            )
            self._crs = None if not value else CRS.from_user_input(value)
        else:
            if hasattr(self.geometry.values, "crs"):
                self.geometry.values.crs = value
                self._crs = self.geometry.values.crs
            else:
                # column called 'geometry' without geometry
                self._crs = None if not value else CRS.from_user_input(value)

    def __setstate__(self, state):
        # overriding DataFrame method for compat with older pickles (CRS handling)
        if isinstance(state, dict):
            if "_metadata" in state and "crs" in state["_metadata"]:
                metadata = state["_metadata"]
                metadata[metadata.index("crs")] = "_crs"
            if "crs" in state and "_crs" not in state:
                crs = state.pop("crs")
                state["_crs"] = CRS.from_user_input(crs) if crs is not None else crs

        super().__setstate__(state)

        # for some versions that didn't yet have CRS at array level -> crs is set
        # at GeoDataFrame level with '_crs' (and not 'crs'), so without propagating
        # to the GeoSeries/GeometryArray
        try:
            if self.crs is not None:
                if self.geometry.values.crs is None:
                    self.crs = self.crs
        except Exception:
            pass

    @classmethod
    def from_dict(cls, data, geometry=None, crs=None, **kwargs):
        """
        Construct GeoDataFrame from dict of array-like or dicts by
        overriding DataFrame.from_dict method with geometry and crs

        Parameters
        ----------
        data : dict
            Of the form {field : array-like} or {field : dict}.
        geometry : str or array (optional)
            If str, column to use as geometry. If array, will be set as 'geometry'
            column on GeoDataFrame.
        crs : str or dict (optional)
            Coordinate reference system to set on the resulting frame.
        kwargs : key-word arguments
            These arguments are passed to DataFrame.from_dict

        Returns
        -------
        GeoDataFrame

        """
        dataframe = DataFrame.from_dict(data, **kwargs)
        return GeoDataFrame(dataframe, geometry=geometry, crs=crs)

    @classmethod
    def from_file(cls, filename, **kwargs):
        """Alternate constructor to create a ``GeoDataFrame`` from a file.

        It is recommended to use :func:`geopandas.read_file` instead.

        Can load a ``GeoDataFrame`` from a file in any format recognized by
        `fiona`. See http://fiona.readthedocs.io/en/latest/manual.html for details.

        Parameters
        ----------
        filename : str
            File path or file handle to read from. Depending on which kwargs
            are included, the content of filename may vary. See
            http://fiona.readthedocs.io/en/latest/README.html#usage for usage details.
        kwargs : key-word arguments
            These arguments are passed to fiona.open, and can be used to
            access multi-layer data, data stored within archives (zip files),
            etc.

        Examples
        --------

        >>> path = geopandas.datasets.get_path('nybb')
        >>> gdf = geopandas.GeoDataFrame.from_file(path)
        >>> gdf  # doctest: +SKIP
           BoroCode       BoroName     Shape_Leng    Shape_Area                 \
                          geometry
        0         5  Staten Island  330470.010332  1.623820e+09  MULTIPOLYGON ((\
(970217.022 145643.332, 970227....
        1         4         Queens  896344.047763  3.045213e+09  MULTIPOLYGON ((\
(1029606.077 156073.814, 102957...
        2         3       Brooklyn  741080.523166  1.937479e+09  MULTIPOLYGON ((\
(1021176.479 151374.797, 102100...
        3         1      Manhattan  359299.096471  6.364715e+08  MULTIPOLYGON ((\
(981219.056 188655.316, 980940....
        4         2          Bronx  464392.991824  1.186925e+09  MULTIPOLYGON ((\
(1012821.806 229228.265, 101278...

        The recommended method of reading files is :func:`geopandas.read_file`:

        >>> gdf = geopandas.read_file(path)

        See also
        --------
        read_file : read file to GeoDataFame
        GeoDataFrame.to_file : write GeoDataFrame to file

        """
        return geopandas.io.file._read_file(filename, **kwargs)

    @classmethod
    def from_features(cls, features, crs=None, columns=None):
        """
        Alternate constructor to create GeoDataFrame from an iterable of
        features or a feature collection.

        Parameters
        ----------
        features
            - Iterable of features, where each element must be a feature
              dictionary or implement the __geo_interface__.
            - Feature collection, where the 'features' key contains an
              iterable of features.
            - Object holding a feature collection that implements the
              ``__geo_interface__``.
        crs : str or dict (optional)
            Coordinate reference system to set on the resulting frame.
        columns : list of column names, optional
            Optionally specify the column names to include in the output frame.
            This does not overwrite the property names of the input, but can
            ensure a consistent output format.

        Returns
        -------
        GeoDataFrame

        Notes
        -----
        For more information about the ``__geo_interface__``, see
        https://gist.github.com/sgillies/2217756

        Examples
        --------
        >>> feature_coll = {
        ...     "type": "FeatureCollection",
        ...     "features": [
        ...         {
        ...             "id": "0",
        ...             "type": "Feature",
        ...             "properties": {"col1": "name1"},
        ...             "geometry": {"type": "Point", "coordinates": (1.0, 2.0)},
        ...             "bbox": (1.0, 2.0, 1.0, 2.0),
        ...         },
        ...         {
        ...             "id": "1",
        ...             "type": "Feature",
        ...             "properties": {"col1": "name2"},
        ...             "geometry": {"type": "Point", "coordinates": (2.0, 1.0)},
        ...             "bbox": (2.0, 1.0, 2.0, 1.0),
        ...         },
        ...     ],
        ...     "bbox": (1.0, 1.0, 2.0, 2.0),
        ... }
        >>> df = geopandas.GeoDataFrame.from_features(feature_coll)
        >>> df
                          geometry   col1
        0  POINT (1.00000 2.00000)  name1
        1  POINT (2.00000 1.00000)  name2

        """
        # Handle feature collections
        if hasattr(features, "__geo_interface__"):
            fs = features.__geo_interface__
        else:
            fs = features

        if isinstance(fs, dict) and fs.get("type") == "FeatureCollection":
            features_lst = fs["features"]
        else:
            features_lst = features

        rows = []
        for feature in features_lst:
            # load geometry
            if hasattr(feature, "__geo_interface__"):
                feature = feature.__geo_interface__
            row = {
                "geometry": shape(feature["geometry"]) if feature["geometry"] else None
            }
            # load properties
            row.update(feature["properties"])
            rows.append(row)
        return GeoDataFrame(rows, columns=columns, crs=crs)

    @classmethod
    def from_postgis(
        cls,
        sql,
        con,
        geom_col="geom",
        crs=None,
        index_col=None,
        coerce_float=True,
        parse_dates=None,
        params=None,
        chunksize=None,
    ):
        """
        Alternate constructor to create a ``GeoDataFrame`` from a sql query
        containing a geometry column in WKB representation.

        Parameters
        ----------
        sql : string
        con : sqlalchemy.engine.Connection or sqlalchemy.engine.Engine
        geom_col : string, default 'geom'
            column name to convert to shapely geometries
        crs : optional
            Coordinate reference system to use for the returned GeoDataFrame
        index_col : string or list of strings, optional, default: None
            Column(s) to set as index(MultiIndex)
        coerce_float : boolean, default True
            Attempt to convert values of non-string, non-numeric objects (like
            decimal.Decimal) to floating point, useful for SQL result sets
        parse_dates : list or dict, default None
            - List of column names to parse as dates.
            - Dict of ``{column_name: format string}`` where format string is
              strftime compatible in case of parsing string times, or is one of
              (D, s, ns, ms, us) in case of parsing integer timestamps.
            - Dict of ``{column_name: arg dict}``, where the arg dict
              corresponds to the keyword arguments of
              :func:`pandas.to_datetime`. Especially useful with databases
              without native Datetime support, such as SQLite.
        params : list, tuple or dict, optional, default None
            List of parameters to pass to execute method.
        chunksize : int, default None
            If specified, return an iterator where chunksize is the number
            of rows to include in each chunk.

        Examples
        --------
        PostGIS

        >>> from sqlalchemy import create_engine  # doctest: +SKIP
        >>> db_connection_url = "postgresql://myusername:mypassword@myhost:5432/mydb"
        >>> con = create_engine(db_connection_url)  # doctest: +SKIP
        >>> sql = "SELECT geom, highway FROM roads"
        >>> df = geopandas.GeoDataFrame.from_postgis(sql, con)  # doctest: +SKIP

        SpatiaLite

        >>> sql = "SELECT ST_Binary(geom) AS geom, highway FROM roads"
        >>> df = geopandas.GeoDataFrame.from_postgis(sql, con)  # doctest: +SKIP

        The recommended method of reading from PostGIS is
        :func:`geopandas.read_postgis`:

        >>> df = geopandas.read_postgis(sql, con)  # doctest: +SKIP

        See also
        --------
        geopandas.read_postgis : read PostGIS database to GeoDataFrame
        """

        df = geopandas.io.sql._read_postgis(
            sql,
            con,
            geom_col=geom_col,
            crs=crs,
            index_col=index_col,
            coerce_float=coerce_float,
            parse_dates=parse_dates,
            params=params,
            chunksize=chunksize,
        )

        return df

    def to_json(self, na="null", show_bbox=False, drop_id=False, **kwargs):
        """
        Returns a GeoJSON representation of the ``GeoDataFrame`` as a string.

        Parameters
        ----------
        na : {'null', 'drop', 'keep'}, default 'null'
            Indicates how to output missing (NaN) values in the GeoDataFrame.
            See below.
        show_bbox : bool, optional, default: False
            Include bbox (bounds) in the geojson
        drop_id : bool, default: False
            Whether to retain the index of the GeoDataFrame as the id property
            in the generated GeoJSON. Default is False, but may want True
            if the index is just arbitrary row numbers.

        Notes
        -----
        The remaining *kwargs* are passed to json.dumps().

        Missing (NaN) values in the GeoDataFrame can be represented as follows:

        - ``null``: output the missing entries as JSON null.
        - ``drop``: remove the property from the feature. This applies to each
          feature individually so that features may have different properties.
        - ``keep``: output the missing entries as NaN.

        Examples
        --------

        >>> from shapely.geometry import Point
        >>> d = {'col1': ['name1', 'name2'], 'geometry': [Point(1, 2), Point(2, 1)]}
        >>> gdf = geopandas.GeoDataFrame(d, crs="EPSG:4326")
        >>> gdf
            col1                 geometry
        0  name1  POINT (1.00000 2.00000)
        1  name2  POINT (2.00000 1.00000)

        >>> gdf.to_json()
        '{"type": "FeatureCollection", "features": [{"id": "0", "type": "Feature", \
"properties": {"col1": "name1"}, "geometry": {"type": "Point", "coordinates": [1.0,\
 2.0]}}, {"id": "1", "type": "Feature", "properties": {"col1": "name2"}, "geometry"\
: {"type": "Point", "coordinates": [2.0, 1.0]}}]}'

        Alternatively, you can write GeoJSON to file:

        >>> gdf.to_file(path, driver="GeoJSON")  # doctest: +SKIP

        See also
        --------
        GeoDataFrame.to_file : write GeoDataFrame to file

        """
        return json.dumps(
            self._to_geo(na=na, show_bbox=show_bbox, drop_id=drop_id), **kwargs
        )

    @property
    def __geo_interface__(self):
        """Returns a ``GeoDataFrame`` as a python feature collection.

        Implements the `geo_interface`. The returned python data structure
        represents the ``GeoDataFrame`` as a GeoJSON-like
        ``FeatureCollection``.

        This differs from `_to_geo()` only in that it is a property with
        default args instead of a method

        Examples
        --------

        >>> from shapely.geometry import Point
        >>> d = {'col1': ['name1', 'name2'], 'geometry': [Point(1, 2), Point(2, 1)]}
        >>> gdf = geopandas.GeoDataFrame(d, crs="EPSG:4326")
        >>> gdf
            col1                 geometry
        0  name1  POINT (1.00000 2.00000)
        1  name2  POINT (2.00000 1.00000)

        >>> gdf.__geo_interface__
        {'type': 'FeatureCollection', 'features': [{'id': '0', 'type': 'Feature', \
'properties': {'col1': 'name1'}, 'geometry': {'type': 'Point', 'coordinates': (1.0\
, 2.0)}, 'bbox': (1.0, 2.0, 1.0, 2.0)}, {'id': '1', 'type': 'Feature', 'properties\
': {'col1': 'name2'}, 'geometry': {'type': 'Point', 'coordinates': (2.0, 1.0)}, 'b\
box': (2.0, 1.0, 2.0, 1.0)}], 'bbox': (1.0, 1.0, 2.0, 2.0)}


        """
        return self._to_geo(na="null", show_bbox=True, drop_id=False)

    def iterfeatures(self, na="null", show_bbox=False, drop_id=False):
        """
        Returns an iterator that yields feature dictionaries that comply with
        __geo_interface__

        Parameters
        ----------
        na : str, optional
            Options are {'null', 'drop', 'keep'}, default 'null'.
            Indicates how to output missing (NaN) values in the GeoDataFrame

            - null: output the missing entries as JSON null
            - drop: remove the property from the feature. This applies to each feature \
individually so that features may have different properties
            - keep: output the missing entries as NaN

        show_bbox : bool, optional
            Include bbox (bounds) in the geojson. Default False.
        drop_id : bool, default: False
            Whether to retain the index of the GeoDataFrame as the id property
            in the generated GeoJSON. Default is False, but may want True
            if the index is just arbitrary row numbers.

        Examples
        --------

        >>> from shapely.geometry import Point
        >>> d = {'col1': ['name1', 'name2'], 'geometry': [Point(1, 2), Point(2, 1)]}
        >>> gdf = geopandas.GeoDataFrame(d, crs="EPSG:4326")
        >>> gdf
            col1                 geometry
        0  name1  POINT (1.00000 2.00000)
        1  name2  POINT (2.00000 1.00000)

        >>> feature = next(gdf.iterfeatures())
        >>> feature
        {'id': '0', 'type': 'Feature', 'properties': {'col1': 'name1'}, 'geometry': {\
'type': 'Point', 'coordinates': (1.0, 2.0)}}
        """
        if na not in ["null", "drop", "keep"]:
            raise ValueError("Unknown na method {0}".format(na))

        if self._geometry_column_name not in self:
            raise AttributeError(
                "No geometry data set (expected in"
                " column '%s')." % self._geometry_column_name
            )

        ids = np.array(self.index, copy=False)
        geometries = np.array(self[self._geometry_column_name], copy=False)

        if not self.columns.is_unique:
            raise ValueError("GeoDataFrame cannot contain duplicated column names.")

        properties_cols = self.columns.difference([self._geometry_column_name])

        if len(properties_cols) > 0:
            # convert to object to get python scalars.
            properties = self[properties_cols].astype(object).values
            if na == "null":
                properties[pd.isnull(self[properties_cols]).values] = None

            for i, row in enumerate(properties):
                geom = geometries[i]

                if na == "drop":
                    properties_items = {
                        k: v for k, v in zip(properties_cols, row) if not pd.isnull(v)
                    }
                else:
                    properties_items = {k: v for k, v in zip(properties_cols, row)}

                if drop_id:
                    feature = {}
                else:
                    feature = {"id": str(ids[i])}

                feature["type"] = "Feature"
                feature["properties"] = properties_items
                feature["geometry"] = mapping(geom) if geom else None

                if show_bbox:
                    feature["bbox"] = geom.bounds if geom else None

                yield feature

        else:
            for fid, geom in zip(ids, geometries):

                if drop_id:
                    feature = {}
                else:
                    feature = {"id": str(fid)}

                feature["type"] = "Feature"
                feature["properties"] = {}
                feature["geometry"] = mapping(geom) if geom else None

                if show_bbox:
                    feature["bbox"] = geom.bounds if geom else None

                yield feature

    def _to_geo(self, **kwargs):
        """
        Returns a python feature collection (i.e. the geointerface)
        representation of the GeoDataFrame.

        """
        geo = {
            "type": "FeatureCollection",
            "features": list(self.iterfeatures(**kwargs)),
        }

        if kwargs.get("show_bbox", False):
            geo["bbox"] = tuple(self.total_bounds)

        return geo

    def to_wkb(self, hex=False, **kwargs):
        """
        Encode all geometry columns in the GeoDataFrame to WKB.

        Parameters
        ----------
        hex : bool
            If true, export the WKB as a hexadecimal string.
            The default is to return a binary bytes object.
        kwargs
            Additional keyword args will be passed to
            :func:`pygeos.to_wkb` if pygeos is installed.

        Returns
        -------
        DataFrame
            geometry columns are encoded to WKB
        """

        df = DataFrame(self.copy())

        # Encode all geometry columns to WKB
        for col in df.columns[df.dtypes == "geometry"]:
            df[col] = to_wkb(df[col].values, hex=hex, **kwargs)

        return df

    def to_wkt(self, **kwargs):
        """
        Encode all geometry columns in the GeoDataFrame to WKT.

        Parameters
        ----------
        kwargs
            Keyword args will be passed to :func:`pygeos.to_wkt`
            if pygeos is installed.

        Returns
        -------
        DataFrame
            geometry columns are encoded to WKT
        """

        df = DataFrame(self.copy())

        # Encode all geometry columns to WKT
        for col in df.columns[df.dtypes == "geometry"]:
            df[col] = to_wkt(df[col].values, **kwargs)

        return df

    def to_parquet(self, path, index=None, compression="snappy", **kwargs):
        """Write a GeoDataFrame to the Parquet format.

        Any geometry columns present are serialized to WKB format in the file.

        Requires 'pyarrow'.

        WARNING: this is an initial implementation of Parquet file support and
        associated metadata.  This is tracking version 0.1.0 of the metadata
        specification at:
        https://github.com/geopandas/geo-arrow-spec

        This metadata specification does not yet make stability promises.  As such,
        we do not yet recommend using this in a production setting unless you are
        able to rewrite your Parquet files.

        .. versionadded:: 0.8

        Parameters
        ----------
        path : str, path object
        index : bool, default None
            If ``True``, always include the dataframe's index(es) as columns
            in the file output.
            If ``False``, the index(es) will not be written to the file.
            If ``None``, the index(ex) will be included as columns in the file
            output except `RangeIndex` which is stored as metadata only.
        compression : {'snappy', 'gzip', 'brotli', None}, default 'snappy'
            Name of the compression to use. Use ``None`` for no compression.
        kwargs
            Additional keyword arguments passed to :func:`pyarrow.parquet.write_table`.

        Examples
        --------

        >>> gdf.to_parquet('data.parquet')  # doctest: +SKIP

        See also
        --------
        GeoDataFrame.to_feather : write GeoDataFrame to feather
        GeoDataFrame.to_file : write GeoDataFrame to file
        """

        from geopandas.io.arrow import _to_parquet

        _to_parquet(self, path, compression=compression, index=index, **kwargs)

    def to_feather(self, path, index=None, compression=None, **kwargs):
        """Write a GeoDataFrame to the Feather format.

        Any geometry columns present are serialized to WKB format in the file.

        Requires 'pyarrow' >= 0.17.

        WARNING: this is an initial implementation of Feather file support and
        associated metadata.  This is tracking version 0.1.0 of the metadata
        specification at:
        https://github.com/geopandas/geo-arrow-spec

        This metadata specification does not yet make stability promises.  As such,
        we do not yet recommend using this in a production setting unless you are
        able to rewrite your Feather files.

        .. versionadded:: 0.8

        Parameters
        ----------
        path : str, path object
        index : bool, default None
            If ``True``, always include the dataframe's index(es) as columns
            in the file output.
            If ``False``, the index(es) will not be written to the file.
            If ``None``, the index(ex) will be included as columns in the file
            output except `RangeIndex` which is stored as metadata only.
        compression : {'zstd', 'lz4', 'uncompressed'}, optional
            Name of the compression to use. Use ``"uncompressed"`` for no
            compression. By default uses LZ4 if available, otherwise uncompressed.
        kwargs
            Additional keyword arguments passed to to
            :func:`pyarrow.feather.write_feather`.

        Examples
        --------

        >>> gdf.to_feather('data.feather')  # doctest: +SKIP

        See also
        --------
        GeoDataFrame.to_parquet : write GeoDataFrame to parquet
        GeoDataFrame.to_file : write GeoDataFrame to file
        """

        from geopandas.io.arrow import _to_feather

        _to_feather(self, path, index=index, compression=compression, **kwargs)

    def to_file(self, filename, driver=None, schema=None, index=None, **kwargs):
        """Write the ``GeoDataFrame`` to a file.

        By default, an ESRI shapefile is written, but any OGR data source
        supported by Fiona can be written. A dictionary of supported OGR
        providers is available via:

        >>> import fiona
        >>> fiona.supported_drivers  # doctest: +SKIP

        Parameters
        ----------
        filename : string
            File path or file handle to write to.
        driver : string, default None
            The OGR format driver used to write the vector file.
            If not specified, it attempts to infer it from the file extension.
            If no extension is specified, it saves ESRI Shapefile to a folder.
        schema : dict, default: None
            If specified, the schema dictionary is passed to Fiona to
            better control how the file is written.
        index : bool, default None
            If True, write index into one or more columns (for MultiIndex).
            Default None writes the index into one or more columns only if
            the index is named, is a MultiIndex, or has a non-integer data
            type. If False, no index is written.

            .. versionadded:: 0.7
                Previously the index was not written.

        Notes
        -----
        The extra keyword arguments ``**kwargs`` are passed to fiona.open and
        can be used to write to multi-layer data, store data within archives
        (zip files), etc.

        The format drivers will attempt to detect the encoding of your data, but
        may fail. In this case, the proper encoding can be specified explicitly
        by using the encoding keyword parameter, e.g. ``encoding='utf-8'``.

        See Also
        --------
        GeoSeries.to_file
        GeoDataFrame.to_postgis : write GeoDataFrame to PostGIS database
        GeoDataFrame.to_parquet : write GeoDataFrame to parquet
        GeoDataFrame.to_feather : write GeoDataFrame to feather

        Examples
        --------

        >>> gdf.to_file('dataframe.shp')  # doctest: +SKIP

        >>> gdf.to_file('dataframe.gpkg', driver='GPKG', layer='name')  # doctest: +SKIP

        >>> gdf.to_file('dataframe.geojson', driver='GeoJSON')  # doctest: +SKIP

        With selected drivers you can also append to a file with `mode="a"`:

        >>> gdf.to_file('dataframe.shp', mode="a")  # doctest: +SKIP
        """
        from geopandas.io.file import _to_file

        _to_file(self, filename, driver, schema, index, **kwargs)

    def set_crs(self, crs=None, epsg=None, inplace=False, allow_override=False):
        """
        Set the Coordinate Reference System (CRS) of the ``GeoDataFrame``.

        If there are multiple geometry columns within the GeoDataFrame, only
        the CRS of the active geometry column is set.

        NOTE: The underlying geometries are not transformed to this CRS. To
        transform the geometries to a new CRS, use the ``to_crs`` method.

        Parameters
        ----------
        crs : pyproj.CRS, optional if `epsg` is specified
            The value can be anything accepted
            by :meth:`pyproj.CRS.from_user_input() <pyproj.crs.CRS.from_user_input>`,
            such as an authority string (eg "EPSG:4326") or a WKT string.
        epsg : int, optional if `crs` is specified
            EPSG code specifying the projection.
        inplace : bool, default False
            If True, the CRS of the GeoDataFrame will be changed in place
            (while still returning the result) instead of making a copy of
            the GeoDataFrame.
        allow_override : bool, default False
            If the the GeoDataFrame already has a CRS, allow to replace the
            existing CRS, even when both are not equal.

        Examples
        --------
        >>> from shapely.geometry import Point
        >>> d = {'col1': ['name1', 'name2'], 'geometry': [Point(1, 2), Point(2, 1)]}
        >>> gdf = geopandas.GeoDataFrame(d)
        >>> gdf
            col1                 geometry
        0  name1  POINT (1.00000 2.00000)
        1  name2  POINT (2.00000 1.00000)

        Setting CRS to a GeoDataFrame without one:

        >>> gdf.crs is None
        True

        >>> gdf = gdf.set_crs('epsg:3857')
        >>> gdf.crs  # doctest: +SKIP
        <Projected CRS: EPSG:3857>
        Name: WGS 84 / Pseudo-Mercator
        Axis Info [cartesian]:
        - X[east]: Easting (metre)
        - Y[north]: Northing (metre)
        Area of Use:
        - name: World - 85°S to 85°N
        - bounds: (-180.0, -85.06, 180.0, 85.06)
        Coordinate Operation:
        - name: Popular Visualisation Pseudo-Mercator
        - method: Popular Visualisation Pseudo Mercator
        Datum: World Geodetic System 1984
        - Ellipsoid: WGS 84
        - Prime Meridian: Greenwich

        Overriding existing CRS:

        >>> gdf = gdf.set_crs(4326, allow_override=True)

        Without ``allow_override=True``, ``set_crs`` returns an error if you try to
        override CRS.

        See also
        --------
        GeoDataFrame.to_crs : re-project to another CRS

        """
        if not inplace:
            df = self.copy()
        else:
            df = self
        df.geometry = df.geometry.set_crs(
            crs=crs, epsg=epsg, allow_override=allow_override, inplace=True
        )
        return df

    def to_crs(self, crs=None, epsg=None, inplace=False):
        """Transform geometries to a new coordinate reference system.

        Transform all geometries in an active geometry column to a different coordinate
        reference system.  The ``crs`` attribute on the current GeoSeries must
        be set.  Either ``crs`` or ``epsg`` may be specified for output.

        This method will transform all points in all objects. It has no notion
        or projecting entire geometries.  All segments joining points are
        assumed to be lines in the current projection, not geodesics. Objects
        crossing the dateline (or other projection boundary) will have
        undesirable behavior.

        Parameters
        ----------
        crs : pyproj.CRS, optional if `epsg` is specified
            The value can be anything accepted by
            :meth:`pyproj.CRS.from_user_input() <pyproj.crs.CRS.from_user_input>`,
            such as an authority string (eg "EPSG:4326") or a WKT string.
        epsg : int, optional if `crs` is specified
            EPSG code specifying output projection.
        inplace : bool, optional, default: False
            Whether to return a new GeoDataFrame or do the transformation in
            place.

        Returns
        -------
        GeoDataFrame

        Examples
        --------
        >>> from shapely.geometry import Point
        >>> d = {'col1': ['name1', 'name2'], 'geometry': [Point(1, 2), Point(2, 1)]}
        >>> gdf = geopandas.GeoDataFrame(d, crs=4326)
        >>> gdf
            col1                 geometry
        0  name1  POINT (1.00000 2.00000)
        1  name2  POINT (2.00000 1.00000)
        >>> gdf.crs  # doctest: +SKIP
        <Geographic 2D CRS: EPSG:4326>
        Name: WGS 84
        Axis Info [ellipsoidal]:
        - Lat[north]: Geodetic latitude (degree)
        - Lon[east]: Geodetic longitude (degree)
        Area of Use:
        - name: World
        - bounds: (-180.0, -90.0, 180.0, 90.0)
        Datum: World Geodetic System 1984
        - Ellipsoid: WGS 84
        - Prime Meridian: Greenwich

        >>> gdf = gdf.to_crs(3857)
        >>> gdf
            col1                       geometry
        0  name1  POINT (111319.491 222684.209)
        1  name2  POINT (222638.982 111325.143)
        >>> gdf.crs  # doctest: +SKIP
        <Projected CRS: EPSG:3857>
        Name: WGS 84 / Pseudo-Mercator
        Axis Info [cartesian]:
        - X[east]: Easting (metre)
        - Y[north]: Northing (metre)
        Area of Use:
        - name: World - 85°S to 85°N
        - bounds: (-180.0, -85.06, 180.0, 85.06)
        Coordinate Operation:
        - name: Popular Visualisation Pseudo-Mercator
        - method: Popular Visualisation Pseudo Mercator
        Datum: World Geodetic System 1984
        - Ellipsoid: WGS 84
        - Prime Meridian: Greenwich

        See also
        --------
        GeoDataFrame.set_crs : assign CRS without re-projection
        """
        if inplace:
            df = self
        else:
            df = self.copy()
        geom = df.geometry.to_crs(crs=crs, epsg=epsg)
        df.geometry = geom
        df.crs = geom.crs
        if not inplace:
            return df

    def estimate_utm_crs(self, datum_name="WGS 84"):
        """Returns the estimated UTM CRS based on the bounds of the dataset.

        .. versionadded:: 0.9

        .. note:: Requires pyproj 3+

        Parameters
        ----------
        datum_name : str, optional
            The name of the datum to use in the query. Default is WGS 84.

        Returns
        -------
        pyproj.CRS

        Examples
        --------
        >>> world = geopandas.read_file(
        ...     geopandas.datasets.get_path("naturalearth_lowres")
        ... )
        >>> germany = world.loc[world.name == "Germany"]
        >>> germany.estimate_utm_crs()  # doctest: +SKIP
        <Projected CRS: EPSG:32632>
        Name: WGS 84 / UTM zone 32N
        Axis Info [cartesian]:
        - E[east]: Easting (metre)
        - N[north]: Northing (metre)
        Area of Use:
        - name: World - N hemisphere - 6°E to 12°E - by country
        - bounds: (6.0, 0.0, 12.0, 84.0)
        Coordinate Operation:
        - name: UTM zone 32N
        - method: Transverse Mercator
        Datum: World Geodetic System 1984
        - Ellipsoid: WGS 84
        - Prime Meridian: Greenwich
        """
        return self.geometry.estimate_utm_crs(datum_name=datum_name)

    def __getitem__(self, key):
        """
        If the result is a column containing only 'geometry', return a
        GeoSeries. If it's a DataFrame with any columns of GeometryDtype,
        return a GeoDataFrame.
        """
        result = super().__getitem__(key)
        geo_col = self._geometry_column_name
        if isinstance(result, Series) and isinstance(result.dtype, GeometryDtype):
            result.__class__ = GeoSeries
        elif isinstance(result, DataFrame):
            if (result.dtypes == "geometry").sum() > 0:
                result.__class__ = GeoDataFrame
                if geo_col in result:
                    result._geometry_column_name = geo_col
                else:
                    result._geometry_column_name = None
                    result._crs = None
            else:
                result.__class__ = DataFrame
        return result

    def __setitem__(self, key, value):
        """
        Overwritten to preserve CRS of GeometryArray in cases like
        df['geometry'] = [geom... for geom in df.geometry]
        """
        if not pd.api.types.is_list_like(key) and key == self._geometry_column_name:
            if pd.api.types.is_scalar(value) or isinstance(value, BaseGeometry):
                value = [value] * self.shape[0]
            try:
                value = _ensure_geometry(value, crs=self.crs)
                self._crs = value.crs
            except TypeError:
                warnings.warn("Geometry column does not contain geometry.")
        super().__setitem__(key, value)

    #
    # Implement pandas methods
    #

    def merge(self, *args, **kwargs):
        r"""Merge two ``GeoDataFrame`` objects with a database-style join.

        Returns a ``GeoDataFrame`` if a geometry column is present; otherwise,
        returns a pandas ``DataFrame``.

        Returns
        -------
        GeoDataFrame or DataFrame

        Notes
        -----
        The extra arguments ``*args`` and keyword arguments ``**kwargs`` are
        passed to DataFrame.merge.

        Reference
        ---------
        https://pandas.pydata.org/pandas-docs/stable/reference/api/pandas\
        .DataFrame.merge.html

        """
        result = DataFrame.merge(self, *args, **kwargs)
        geo_col = self._geometry_column_name
        if isinstance(result, DataFrame) and geo_col in result:
            result.__class__ = GeoDataFrame
            result.crs = self.crs
            result._geometry_column_name = geo_col
        elif isinstance(result, DataFrame) and geo_col not in result:
            result.__class__ = DataFrame
        return result

    @doc(pd.DataFrame)
    def apply(self, func, axis=0, raw=False, result_type=None, args=(), **kwargs):
        result = super().apply(
            func, axis=axis, raw=raw, result_type=result_type, args=args, **kwargs
        )
        # Reconstruct gdf if it was lost by apply
        if (
            isinstance(result, DataFrame)
            and self._geometry_column_name in result.columns
        ):
            # axis=1 apply will split GeometryDType to object, try and cast back
            try:
                result = result.set_geometry(self._geometry_column_name)
            except TypeError:
                pass
            else:
                if self.crs is not None and result.crs is None:
                    result.set_crs(self.crs, inplace=True)

        return result

    @property
    def _constructor(self):
        geometry_default = self._geometry_column_name
        crs_default = self.crs

        def _geodataframe_constructor_with_fallback(
            data=None, index=None, crs=crs_default, geometry=geometry_default, **kwargs
        ):
            df = pd.DataFrame(data, index=index, **kwargs)
            if geometry in df.columns:
                try:
                    df = GeoDataFrame(df)
                    df._geometry_column_name = geometry
                    if crs is not None:
                        df.set_crs(crs, inplace=True)
                except TypeError:
                    pass

            return df

        if compat.PANDAS_GE_10 and not compat.PANDAS_GE_11:  # i.e. on pandas 1.0.x
            _geodataframe_constructor_with_fallback._from_axes = GeoDataFrame._from_axes

        return _geodataframe_constructor_with_fallback

    @property
    def _constructor_sliced(self):
        return _geoseries_constructor_with_fallback

    def __finalize__(self, other, method=None, **kwargs):
        """propagate metadata from other to self"""
        self = super().__finalize__(other, method=method, **kwargs)

        # merge operation: using metadata of the left object
        if method == "merge":
            for name in self._metadata:
                object.__setattr__(self, name, getattr(other.left, name, None))
        # concat operation: using metadata of the first object
        elif method == "concat":
            for name in self._metadata:
                object.__setattr__(self, name, getattr(other.objs[0], name, None))

            if (self.columns == self._geometry_column_name).sum() > 1:
                raise ValueError(
                    "Concat operation has resulted in multiple columns using "
                    f"the geometry column name '{self._geometry_column_name}'.\n"
                    f"Please ensure this column from the first DataFrame is not "
                    f"repeated."
                )
        return self

    def dissolve(
        self,
        by=None,
        aggfunc="first",
        as_index=True,
        level=None,
        sort=True,
        observed=False,
        dropna=True,
    ):
        """
        Dissolve geometries within `groupby` into single observation.
        This is accomplished by applying the `unary_union` method
        to all geometries within a groupself.

        Observations associated with each `groupby` group will be aggregated
        using the `aggfunc`.

        Parameters
        ----------
        by : string, default None
            Column whose values define groups to be dissolved. If None,
            whole GeoDataFrame is considered a single group.
        aggfunc : function or string, default "first"
            Aggregation function for manipulation of data associated
            with each group. Passed to pandas `groupby.agg` method.
            Accepted combinations are:

            - function
            - string function name
            - list of functions and/or function names, e.g. [np.sum, 'mean']
            - dict of axis labels -> functions, function names or list of such.
        as_index : boolean, default True
            If true, groupby columns become index of result.
        level : int or str or sequence of int or sequence of str, default None
            If the axis is a MultiIndex (hierarchical), group by a
            particular level or levels.

            .. versionadded:: 0.9.0
        sort : bool, default True
            Sort group keys. Get better performance by turning this off.
            Note this does not influence the order of observations within
            each group. Groupby preserves the order of rows within each group.

            .. versionadded:: 0.9.0
        observed : bool, default False
            This only applies if any of the groupers are Categoricals.
            If True: only show observed values for categorical groupers.
            If False: show all values for categorical groupers.

            .. versionadded:: 0.9.0
        dropna : bool, default True
            If True, and if group keys contain NA values, NA values
            together with row/column will be dropped. If False, NA
            values will also be treated as the key in groups.

            This parameter is not supported for pandas < 1.1.0.
            A warning will be emitted for earlier pandas versions
            if a non-default value is given for this parameter.

            .. versionadded:: 0.9.0

        Returns
        -------
        GeoDataFrame

        Examples
        --------
        >>> from shapely.geometry import Point
        >>> d = {
        ...     "col1": ["name1", "name2", "name1"],
        ...     "geometry": [Point(1, 2), Point(2, 1), Point(0, 1)],
        ... }
        >>> gdf = geopandas.GeoDataFrame(d, crs=4326)
        >>> gdf
            col1                 geometry
        0  name1  POINT (1.00000 2.00000)
        1  name2  POINT (2.00000 1.00000)
        2  name1  POINT (0.00000 1.00000)

        >>> dissolved = gdf.dissolve('col1')
        >>> dissolved  # doctest: +SKIP
                                                    geometry
        col1
        name1  MULTIPOINT (0.00000 1.00000, 1.00000 2.00000)
        name2                        POINT (2.00000 1.00000)

        See also
        --------
        GeoDataFrame.explode : explode multi-part geometries into single geometries

        """

        if by is None and level is None:
            by = np.zeros(len(self), dtype="int64")

        groupby_kwargs = dict(
            by=by, level=level, sort=sort, observed=observed, dropna=dropna
        )
        if not compat.PANDAS_GE_11:
            groupby_kwargs.pop("dropna")

            if not dropna:  # If they passed a non-default dropna value
                warnings.warn("dropna kwarg is not supported for pandas < 1.1.0")

        # Process non-spatial component
        data = self.drop(labels=self.geometry.name, axis=1)
        aggregated_data = data.groupby(**groupby_kwargs).agg(aggfunc)
        aggregated_data.columns = aggregated_data.columns.to_flat_index()

        # Process spatial component
        def merge_geometries(block):
            merged_geom = block.unary_union
            return merged_geom

        g = self.groupby(group_keys=False, **groupby_kwargs)[self.geometry.name].agg(
            merge_geometries
        )

        # Aggregate
        aggregated_geometry = GeoDataFrame(g, geometry=self.geometry.name, crs=self.crs)
        # Recombine
        aggregated = aggregated_geometry.join(aggregated_data)

        # Reset if requested
        if not as_index:
            aggregated = aggregated.reset_index()

        return aggregated

    # overrides the pandas native explode method to break up features geometrically
    def explode(self, column=None, ignore_index=False, index_parts=None, **kwargs):
        """
        Explode multi-part geometries into multiple single geometries.

        Each row containing a multi-part geometry will be split into
        multiple rows with single geometries, thereby increasing the vertical
        size of the GeoDataFrame.

        .. note:: ignore_index requires pandas 1.1.0 or newer.

        Parameters
        ----------
        column : string, default None
            Column to explode. In the case of a geometry column, multi-part
            geometries are converted to single-part.
            If None, the active geometry column is used.
        ignore_index : bool, default False
            If True, the resulting index will be labelled 0, 1, …, n - 1,
            ignoring `index_parts`.
        index_parts : boolean, default True
            If True, the resulting index will be a multi-index (original
            index with an additional level indicating the multiple
            geometries: a new zero-based index for each single part geometry
            per multi-part geometry).

        Returns
        -------
        GeoDataFrame
            Exploded geodataframe with each single geometry
            as a separate entry in the geodataframe.

        Examples
        --------

        >>> from shapely.geometry import MultiPoint
        >>> d = {
        ...     "col1": ["name1", "name2"],
        ...     "geometry": [
        ...         MultiPoint([(1, 2), (3, 4)]),
        ...         MultiPoint([(2, 1), (0, 0)]),
        ...     ],
        ... }
        >>> gdf = geopandas.GeoDataFrame(d, crs=4326)
        >>> gdf
            col1                                       geometry
        0  name1  MULTIPOINT (1.00000 2.00000, 3.00000 4.00000)
        1  name2  MULTIPOINT (2.00000 1.00000, 0.00000 0.00000)

        >>> exploded = gdf.explode(index_parts=True)
        >>> exploded
              col1                 geometry
        0 0  name1  POINT (1.00000 2.00000)
          1  name1  POINT (3.00000 4.00000)
        1 0  name2  POINT (2.00000 1.00000)
          1  name2  POINT (0.00000 0.00000)

        >>> exploded = gdf.explode(index_parts=False)
        >>> exploded
            col1                 geometry
        0  name1  POINT (1.00000 2.00000)
        0  name1  POINT (3.00000 4.00000)
        1  name2  POINT (2.00000 1.00000)
        1  name2  POINT (0.00000 0.00000)

        >>> exploded = gdf.explode(ignore_index=True)
        >>> exploded
            col1                 geometry
        0  name1  POINT (1.00000 2.00000)
        1  name1  POINT (3.00000 4.00000)
        2  name2  POINT (2.00000 1.00000)
        3  name2  POINT (0.00000 0.00000)

        See also
        --------
        GeoDataFrame.dissolve : dissolve geometries into a single observation.

        """

        # If no column is specified then default to the active geometry column
        if column is None:
            column = self.geometry.name
        # If the specified column is not a geometry dtype use pandas explode
        if not isinstance(self[column].dtype, GeometryDtype):
            if compat.PANDAS_GE_11:
                return super().explode(column, ignore_index=ignore_index, **kwargs)
            else:
                return super().explode(column, **kwargs)

        if index_parts is None:
            if not ignore_index:
                warnings.warn(
                    "Currently, index_parts defaults to True, but in the future, "
                    "it will default to False to be consistent with Pandas. "
                    "Use `index_parts=True` to keep the current behavior and "
                    "True/False to silence the warning.",
                    FutureWarning,
                    stacklevel=2,
                )
            index_parts = True

        exploded_geom = self.geometry.reset_index(drop=True).explode(index_parts=True)

        df = GeoDataFrame(
            self.drop(self._geometry_column_name, axis=1).take(
                exploded_geom.index.droplevel(-1)
            ),
            geometry=exploded_geom.values,
        ).__finalize__(self)

        if ignore_index:
            df.reset_index(inplace=True, drop=True)
        elif index_parts:
            # reset to MultiIndex, otherwise df index is only first level of
            # exploded GeoSeries index.
            df = df.set_index(
                exploded_geom.index.droplevel(
                    list(range(exploded_geom.index.nlevels - 1))
                ),
                append=True,
            )

        return df

    # overrides the pandas astype method to ensure the correct return type
    def astype(self, dtype, copy=True, errors="raise", **kwargs):
        """
        Cast a pandas object to a specified dtype ``dtype``.

        Returns a GeoDataFrame when the geometry column is kept as geometries,
        otherwise returns a pandas DataFrame.

        See the pandas.DataFrame.astype docstring for more details.

        Returns
        -------
        GeoDataFrame or DataFrame
        """
        df = pd.DataFrame(self).astype(dtype, copy=copy, errors=errors, **kwargs)

        try:
            geoms = df[self._geometry_column_name]
            if is_geometry_type(geoms):
                return geopandas.GeoDataFrame(df, geometry=self._geometry_column_name)
        except KeyError:
            pass
        # if the geometry column is converted to non-geometries or did not exist
        # do not return a GeoDataFrame
        return pd.DataFrame(df)

    def convert_dtypes(self, *args, **kwargs):
        """
        Convert columns to best possible dtypes using dtypes supporting ``pd.NA``.

        Always returns a GeoDataFrame as no conversions are applied to the
        geometry column.

        See the pandas.DataFrame.convert_dtypes docstring for more details.

        Returns
        -------
        GeoDataFrame

        """
        # Overridden to fix GH1870, that return type is not preserved always
        # (and where it was, geometry col was not)

        return GeoDataFrame(
            super().convert_dtypes(*args, **kwargs),
            geometry=self.geometry.name,
            crs=self.crs,
        )

    def to_postgis(
        self,
        name,
        con,
        schema=None,
        if_exists="fail",
        index=False,
        index_label=None,
        chunksize=None,
        dtype=None,
    ):
        """
        Upload GeoDataFrame into PostGIS database.

        This method requires SQLAlchemy and GeoAlchemy2, and a PostgreSQL
        Python driver (e.g. psycopg2) to be installed.

        Parameters
        ----------
        name : str
            Name of the target table.
        con : sqlalchemy.engine.Connection or sqlalchemy.engine.Engine
            Active connection to the PostGIS database.
        if_exists : {'fail', 'replace', 'append'}, default 'fail'
            How to behave if the table already exists:

            - fail: Raise a ValueError.
            - replace: Drop the table before inserting new values.
            - append: Insert new values to the existing table.
        schema : string, optional
            Specify the schema. If None, use default schema: 'public'.
        index : bool, default True
            Write DataFrame index as a column.
            Uses *index_label* as the column name in the table.
        index_label : string or sequence, default None
            Column label for index column(s).
            If None is given (default) and index is True,
            then the index names are used.
        chunksize : int, optional
            Rows will be written in batches of this size at a time.
            By default, all rows will be written at once.
        dtype : dict of column name to SQL type, default None
            Specifying the datatype for columns.
            The keys should be the column names and the values
            should be the SQLAlchemy types.

        Examples
        --------

        >>> from sqlalchemy import create_engine
        >>> engine = create_engine("postgresql://myusername:mypassword@myhost:5432\
/mydatabase")  # doctest: +SKIP
        >>> gdf.to_postgis("my_table", engine)  # doctest: +SKIP

        See also
        --------
        GeoDataFrame.to_file : write GeoDataFrame to file
        read_postgis : read PostGIS database to GeoDataFrame

        """
        geopandas.io.sql._write_postgis(
            self, name, con, schema, if_exists, index, index_label, chunksize, dtype
        )

        #
        # Implement standard operators for GeoSeries
        #

    def __xor__(self, other):
        """Implement ^ operator as for builtin set type"""
        warnings.warn(
            "'^' operator will be deprecated. Use the 'symmetric_difference' "
            "method instead.",
            DeprecationWarning,
            stacklevel=2,
        )
        return self.geometry.symmetric_difference(other)

    def __or__(self, other):
        """Implement | operator as for builtin set type"""
        warnings.warn(
            "'|' operator will be deprecated. Use the 'union' method instead.",
            DeprecationWarning,
            stacklevel=2,
        )
        return self.geometry.union(other)

    def __and__(self, other):
        """Implement & operator as for builtin set type"""
        warnings.warn(
            "'&' operator will be deprecated. Use the 'intersection' method instead.",
            DeprecationWarning,
            stacklevel=2,
        )
        return self.geometry.intersection(other)

    def __sub__(self, other):
        """Implement - operator as for builtin set type"""
        warnings.warn(
            "'-' operator will be deprecated. Use the 'difference' method instead.",
            DeprecationWarning,
            stacklevel=2,
        )
        return self.geometry.difference(other)

    plot = CachedAccessor("plot", geopandas.plotting.GeoplotAccessor)

    @doc(_explore)
    def explore(self, *args, **kwargs):
        """Interactive map based on folium/leaflet.js"""
        return _explore(self, *args, **kwargs)

    def sjoin(self, df, *args, **kwargs):
        """Spatial join of two GeoDataFrames.

        See the User Guide page :doc:`../../user_guide/mergingdata` for details.

        Parameters
        ----------
        df : GeoDataFrame
        how : string, default 'inner'
            The type of join:

            * 'left': use keys from left_df; retain only left_df geometry column
            * 'right': use keys from right_df; retain only right_df geometry column
            * 'inner': use intersection of keys from both dfs; retain only
              left_df geometry column

        predicate : string, default 'intersects'
            Binary predicate. Valid values are determined by the spatial index used.
            You can check the valid values in left_df or right_df as
            ``left_df.sindex.valid_query_predicates`` or
            ``right_df.sindex.valid_query_predicates``
        lsuffix : string, default 'left'
            Suffix to apply to overlapping column names (left GeoDataFrame).
        rsuffix : string, default 'right'
            Suffix to apply to overlapping column names (right GeoDataFrame).

        Examples
        --------
        >>> countries = geopandas.read_file( \
    geopandas.datasets.get_path("naturalearth_lowres"))
        >>> cities = geopandas.read_file( \
    geopandas.datasets.get_path("naturalearth_cities"))
        >>> countries.head()  # doctest: +SKIP
            pop_est      continent                      name \
    iso_a3  gdp_md_est                                           geometry
        0     920938        Oceania                      Fiji    FJI      8374.0 \
    MULTIPOLYGON (((180.00000 -16.06713, 180.00000...
        1   53950935         Africa                  Tanzania    TZA    150600.0 \
    POLYGON ((33.90371 -0.95000, 34.07262 -1.05982...
        2     603253         Africa                 W. Sahara    ESH       906.5 \
    POLYGON ((-8.66559 27.65643, -8.66512 27.58948...
        3   35623680  North America                    Canada    CAN   1674000.0 \
    MULTIPOLYGON (((-122.84000 49.00000, -122.9742...
        4  326625791  North America  United States of America    USA  18560000.0 \
    MULTIPOLYGON (((-122.84000 49.00000, -120.0000...
        >>> cities.head()
                name                   geometry
        0  Vatican City  POINT (12.45339 41.90328)
        1    San Marino  POINT (12.44177 43.93610)
        2         Vaduz   POINT (9.51667 47.13372)
        3    Luxembourg   POINT (6.13000 49.61166)
        4       Palikir  POINT (158.14997 6.91664)

        >>> cities_w_country_data = cities.sjoin(countries)
        >>> cities_w_country_data.head()  # doctest: +SKIP
                name_left                   geometry  index_right   pop_est \
    continent name_right iso_a3  gdp_md_est
        0    Vatican City  POINT (12.45339 41.90328)          141  62137802 \
    Europe    Italy    ITA   2221000.0
        1    San Marino  POINT (12.44177 43.93610)          141  62137802 \
    Europe    Italy    ITA   2221000.0
        192          Rome  POINT (12.48131 41.89790)          141  62137802 \
    Europe    Italy    ITA   2221000.0
        2           Vaduz   POINT (9.51667 47.13372)          114   8754413 \
    Europe    Au    stria    AUT    416600.0
        184        Vienna  POINT (16.36469 48.20196)          114   8754413 \
    Europe    Austria    AUT    416600.0

        Notes
        ------
        Every operation in GeoPandas is planar, i.e. the potential third
        dimension is not taken into account.

        See also
        --------
        GeoDataFrame.sjoin_nearest : nearest neighbor join
        sjoin : equivalent top-level function
        """
        return geopandas.sjoin(left_df=self, right_df=df, *args, **kwargs)

    def sjoin_nearest(
        self,
        right,
        how="inner",
        max_distance=None,
        lsuffix="left",
        rsuffix="right",
        distance_col=None,
    ):
        """
        Spatial join of two GeoDataFrames based on the distance between their
        geometries.

        Results will include multiple output records for a single input record
        where there are multiple equidistant nearest or intersected neighbors.

        See the User Guide page
        https://geopandas.readthedocs.io/en/latest/docs/user_guide/mergingdata.html
        for more details.


        Parameters
        ----------
        right : GeoDataFrame
        how : string, default 'inner'
            The type of join:

            * 'left': use keys from left_df; retain only left_df geometry column
            * 'right': use keys from right_df; retain only right_df geometry column
            * 'inner': use intersection of keys from both dfs; retain only
              left_df geometry column

        max_distance : float, default None
            Maximum distance within which to query for nearest geometry.
            Must be greater than 0.
            The max_distance used to search for nearest items in the tree may have a
            significant impact on performance by reducing the number of input
            geometries that are evaluated for nearest items in the tree.
        lsuffix : string, default 'left'
            Suffix to apply to overlapping column names (left GeoDataFrame).
        rsuffix : string, default 'right'
            Suffix to apply to overlapping column names (right GeoDataFrame).
        distance_col : string, default None
            If set, save the distances computed between matching geometries under a
            column of this name in the joined GeoDataFrame.

        Examples
        --------
        >>> countries = geopandas.read_file(geopandas.datasets.get_\
path("naturalearth_lowres"))
        >>> cities = geopandas.read_file(geopandas.datasets.get_path("naturalearth_citi\
es"))
        >>> countries.head(2).name  # doctest: +SKIP
            pop_est      continent                      name \
    iso_a3  gdp_md_est                                           geometry
        0     920938        Oceania                      Fiji    FJI      8374.0  MULTI\
    POLYGON (((180.00000 -16.06713, 180.00000...
        1   53950935         Africa                  Tanzania    TZA    150600.0  POLYG\
    ON ((33.90371 -0.95000, 34.07262 -1.05982...
        >>> cities.head(2).name  # doctest: +SKIP
                name                   geometry
        0  Vatican City  POINT (12.45339 41.90328)
        1    San Marino  POINT (12.44177 43.93610)

        >>> cities_w_country_data = cities.sjoin_nearest(countries)
        >>> cities_w_country_data[['name_left', 'name_right']].head(2)  # doctest: +SKIP
                name_left                   geometry  index_right   pop_est continent n\
    ame_right iso_a3  gdp_md_est
        0    Vatican City  POINT (12.45339 41.90328)          141  62137802    Europe  \
        Italy    ITA   2221000.0
        1      San Marino  POINT (12.44177 43.93610)          141  62137802    Europe  \
        Italy    ITA   2221000.0

        To include the distances:

        >>> cities_w_country_data = cities.sjoin_nearest(countries, \
distance_col="distances")
        >>> cities_w_country_data[["name_left", "name_right", \
"distances"]].head(2)  # doctest: +SKIP
                name_left name_right distances
        0    Vatican City      Italy       0.0
        1      San Marino      Italy       0.0

        In the following example, we get multiple cities for Italy because all results
        are equidistant (in this case zero because they intersect).
        In fact, we get 3 results in total:

        >>> countries_w_city_data = cities.sjoin_nearest(countries, \
distance_col="distances", how="right")
        >>> italy_results = \
countries_w_city_data[countries_w_city_data["name_left"] == "Italy"]
        >>> italy_results  # doctest: +SKIP
            name_x        name_y
        141  Vatican City  Italy
        141    San Marino  Italy
        141          Rome  Italy

        See also
        --------
        GeoDataFrame.sjoin : binary predicate joins
        sjoin_nearest : equivalent top-level function

        Notes
        -----
        Since this join relies on distances, results will be inaccurate
        if your geometries are in a geographic CRS.

        Every operation in GeoPandas is planar, i.e. the potential third
        dimension is not taken into account.
        """
        return geopandas.sjoin_nearest(
            self,
            right,
            how=how,
            max_distance=max_distance,
            lsuffix=lsuffix,
            rsuffix=rsuffix,
            distance_col=distance_col,
        )

    def clip(self, mask, keep_geom_type=False):
        """Clip points, lines, or polygon geometries to the mask extent.

        Both layers must be in the same Coordinate Reference System (CRS).
        The GeoDataFrame will be clipped to the full extent of the `mask` object.

        If there are multiple polygons in mask, data from the GeoDataFrame will be
        clipped to the total boundary of all polygons in mask.

        Parameters
        ----------
        mask : GeoDataFrame, GeoSeries, (Multi)Polygon
            Polygon vector layer used to clip `gdf`.
            The mask's geometry is dissolved into one geometric feature
            and intersected with `gdf`.
        keep_geom_type : boolean, default False
            If True, return only geometries of original type in case of intersection
            resulting in multiple geometry types or GeometryCollections.
            If False, return all resulting geometries (potentially mixed types).

        Returns
        -------
        GeoDataFrame
            Vector data (points, lines, polygons) from `gdf` clipped to
            polygon boundary from mask.

        See also
        --------
        clip : equivalent top-level function

        Examples
        --------
        Clip points (global cities) with a polygon (the South American continent):

        >>> world = geopandas.read_file(
        ...     geopandas.datasets.get_path('naturalearth_lowres'))
        >>> south_america = world[world['continent'] == "South America"]
        >>> capitals = geopandas.read_file(
        ...     geopandas.datasets.get_path('naturalearth_cities'))
        >>> capitals.shape
        (202, 2)

        >>> sa_capitals = capitals.clip(south_america)
        >>> sa_capitals.shape
        (12, 2)
        """
        return geopandas.clip(self, mask=mask, keep_geom_type=keep_geom_type)

    def overlay(self, right, how="intersection", keep_geom_type=None, make_valid=True):
        """Perform spatial overlay between GeoDataFrames.

        Currently only supports data GeoDataFrames with uniform geometry types,
        i.e. containing only (Multi)Polygons, or only (Multi)Points, or a
        combination of (Multi)LineString and LinearRing shapes.
        Implements several methods that are all effectively subsets of the union.

        See the User Guide page :doc:`../../user_guide/set_operations` for details.

        Parameters
        ----------
        right : GeoDataFrame
        how : string
            Method of spatial overlay: 'intersection', 'union',
            'identity', 'symmetric_difference' or 'difference'.
        keep_geom_type : bool
            If True, return only geometries of the same geometry type the GeoDataFrame
            has, if False, return all resulting geometries. Default is None,
            which will set keep_geom_type to True but warn upon dropping
            geometries.
        make_valid : bool, default True
            If True, any invalid input geometries are corrected with a call to
            `buffer(0)`, if False, a `ValueError` is raised if any input geometries
            are invalid.

        Returns
        -------
        df : GeoDataFrame
            GeoDataFrame with new set of polygons and attributes
            resulting from the overlay

        Examples
        --------
        >>> from shapely.geometry import Polygon
        >>> polys1 = geopandas.GeoSeries([Polygon([(0,0), (2,0), (2,2), (0,2)]),
        ...                               Polygon([(2,2), (4,2), (4,4), (2,4)])])
        >>> polys2 = geopandas.GeoSeries([Polygon([(1,1), (3,1), (3,3), (1,3)]),
        ...                               Polygon([(3,3), (5,3), (5,5), (3,5)])])
        >>> df1 = geopandas.GeoDataFrame({'geometry': polys1, 'df1_data':[1,2]})
        >>> df2 = geopandas.GeoDataFrame({'geometry': polys2, 'df2_data':[1,2]})

        >>> df1.overlay(df2, how='union')
        df1_data  df2_data                                           geometry
        0       1.0       1.0  POLYGON ((2.00000 2.00000, 2.00000 1.00000, 1....
        1       2.0       1.0  POLYGON ((2.00000 2.00000, 2.00000 3.00000, 3....
        2       2.0       2.0  POLYGON ((4.00000 4.00000, 4.00000 3.00000, 3....
        3       1.0       NaN  POLYGON ((2.00000 0.00000, 0.00000 0.00000, 0....
        4       2.0       NaN  MULTIPOLYGON (((3.00000 3.00000, 4.00000 3.000...
        5       NaN       1.0  MULTIPOLYGON (((2.00000 2.00000, 3.00000 2.000...
        6       NaN       2.0  POLYGON ((3.00000 5.00000, 5.00000 5.00000, 5....

        >>> df1.overlay(df2, how='intersection')
        df1_data  df2_data                                           geometry
        0         1         1  POLYGON ((2.00000 2.00000, 2.00000 1.00000, 1....
        1         2         1  POLYGON ((2.00000 2.00000, 2.00000 3.00000, 3....
        2         2         2  POLYGON ((4.00000 4.00000, 4.00000 3.00000, 3....

        >>> df1.overlay(df2, how='symmetric_difference')
        df1_data  df2_data                                           geometry
        0       1.0       NaN  POLYGON ((2.00000 0.00000, 0.00000 0.00000, 0....
        1       2.0       NaN  MULTIPOLYGON (((3.00000 3.00000, 4.00000 3.000...
        2       NaN       1.0  MULTIPOLYGON (((2.00000 2.00000, 3.00000 2.000...
        3       NaN       2.0  POLYGON ((3.00000 5.00000, 5.00000 5.00000, 5....

        >>> df1.overlay(df2, how='difference')
                                                geometry  df1_data
        0  POLYGON ((2.00000 0.00000, 0.00000 0.00000, 0....         1
        1  MULTIPOLYGON (((3.00000 3.00000, 4.00000 3.000...         2

        >>> df1.overlay(df2, how='identity')
        df1_data  df2_data                                           geometry
        0       1.0       1.0  POLYGON ((2.00000 2.00000, 2.00000 1.00000, 1....
        1       2.0       1.0  POLYGON ((2.00000 2.00000, 2.00000 3.00000, 3....
        2       2.0       2.0  POLYGON ((4.00000 4.00000, 4.00000 3.00000, 3....
        3       1.0       NaN  POLYGON ((2.00000 0.00000, 0.00000 0.00000, 0....
        4       2.0       NaN  MULTIPOLYGON (((3.00000 3.00000, 4.00000 3.000...

        See also
        --------
        GeoDataFrame.sjoin : spatial join
        overlay : equivalent top-level function

        Notes
        ------
        Every operation in GeoPandas is planar, i.e. the potential third
        dimension is not taken into account.
        """
        return geopandas.overlay(
            self, right, how=how, keep_geom_type=keep_geom_type, make_valid=make_valid
        )


def _dataframe_set_geometry(self, col, drop=False, inplace=False, crs=None):
    if inplace:
        raise ValueError(
            "Can't do inplace setting when converting from DataFrame to GeoDataFrame"
        )
    gf = GeoDataFrame(self)
    # this will copy so that BlockManager gets copied
    return gf.set_geometry(col, drop=drop, inplace=False, crs=crs)


<<<<<<< HEAD
DataFrame.set_geometry = _dataframe_set_geometry
=======
DataFrame.set_geometry = _dataframe_set_geometry

if not compat.PANDAS_GE_11:  # i.e. on pandas 1.0.x
    _geodataframe_constructor_with_fallback._from_axes = GeoDataFrame._from_axes
>>>>>>> cb0c8b5e
<|MERGE_RESOLUTION|>--- conflicted
+++ resolved
@@ -1456,7 +1456,7 @@
 
             return df
 
-        if compat.PANDAS_GE_10 and not compat.PANDAS_GE_11:  # i.e. on pandas 1.0.x
+        if not compat.PANDAS_GE_11:  # i.e. on pandas 1.0.x
             _geodataframe_constructor_with_fallback._from_axes = GeoDataFrame._from_axes
 
         return _geodataframe_constructor_with_fallback
@@ -2253,11 +2253,7 @@
     return gf.set_geometry(col, drop=drop, inplace=False, crs=crs)
 
 
-<<<<<<< HEAD
 DataFrame.set_geometry = _dataframe_set_geometry
-=======
-DataFrame.set_geometry = _dataframe_set_geometry
 
 if not compat.PANDAS_GE_11:  # i.e. on pandas 1.0.x
-    _geodataframe_constructor_with_fallback._from_axes = GeoDataFrame._from_axes
->>>>>>> cb0c8b5e
+    _geodataframe_constructor_with_fallback._from_axes = GeoDataFrame._from_axes